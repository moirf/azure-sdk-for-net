<?xml version="1.0" encoding="utf-8"?>
<Project xmlns="http://schemas.microsoft.com/developer/msbuild/2003">
  <ItemGroup Condition=" '$(TargetFramework)' == 'netstandard1.4' ">
    <PackageReference Update="Microsoft.AspNetCore.WebUtilities" Version="1.1.2" />
  </ItemGroup>
  <ItemGroup Condition=" '$(TargetFramework)' != 'netstandard1.4' ">
    <PackageReference Update="Microsoft.AspNetCore.WebUtilities" Version="2.2.0" />
  </ItemGroup>

  <!--
    Dependency versions for Track 1 libraries.
  -->
  <ItemGroup Condition="'$(IsClientLibrary)' != 'true'">
    <PackageReference Update="Microsoft.Azure.Amqp" Version="2.4.11" />
    <PackageReference Update="Microsoft.Azure.Batch" Version="15.0.0" />
    <PackageReference Update="Microsoft.Azure.Devices.Client" Version="1.23.2" />
    <PackageReference Update="Microsoft.Azure.Devices" Version="1.19.0" />
    <PackageReference Update="Microsoft.Azure.KeyVault.Core" Version="3.0.3" />
    <PackageReference Update="Microsoft.Azure.Management.Batch" Version="4.2.0" />
    <PackageReference Update="Microsoft.Azure.Services.AppAuthentication" Version="[1.0.3, 2.0.0)" />
    <PackageReference Update="Microsoft.Azure.Storage.Blob" Version="11.1.7" />
    <PackageReference Update="Microsoft.Rest.ClientRuntime.Azure.Authentication" Version="[2.4.0]" />
    <PackageReference Update="Microsoft.Rest.ClientRuntime.Azure" Version="[3.3.18, 4.0.0)" />
    <PackageReference Update="Microsoft.Rest.ClientRuntime" Version="[2.3.20, 3.0.0)" />
    <PackageReference Update="Microsoft.ServiceFabric.Data" Version="3.3.624" />
    <PackageReference Update="Microsoft.ServiceFabric.Services" Version="3.3.624" />
    <PackageReference Update="Microsoft.ServiceFabric" Version="6.4.624" />
    <PackageReference Update="Microsoft.Spatial" Version="7.5.3" />

    <PackageReference Update="Newtonsoft.Json" Version="10.0.3" />

    <PackageReference Update="System.Collections.Concurrent" Version="4.3.0" />
    <PackageReference Update="System.Collections" Version="4.3.0" />
    <PackageReference Update="System.Data.SqlClient" Version="4.3.1" />
    <PackageReference Update="System.Diagnostics.DiagnosticSource" Version="4.5.1" />
    <PackageReference Update="System.Diagnostics.Tools" Version="4.3.0" />
    <PackageReference Update="System.Globalization" Version="4.3.0" />
    <PackageReference Update="System.IdentityModel.Tokens.Jwt" Version="5.4.0" />
    <PackageReference Update="System.Linq" Version="4.3.0" />
    <PackageReference Update="System.Net.Http" Version="4.3.4" />
    <PackageReference Update="System.Reflection.TypeExtensions" Version="[4.5.1, 4.9.0)" />
    <PackageReference Update="System.Runtime.Extensions" Version="4.3.0" />
    <PackageReference Update="System.Runtime.Serialization.Primitives" Version="4.3.0" />
    <PackageReference Update="System.Runtime" Version="4.3.0" />
    <PackageReference Update="System.Security.Cryptography.Algorithms" Version="4.3.0" />
    <PackageReference Update="System.Security.Cryptography.Cng" Version="4.3.0" />
    <PackageReference Update="System.Security.Cryptography.Primitives" Version="4.3.0" />
    <PackageReference Update="System.Text.Encodings.Web" Version="4.5.1" />
    <PackageReference Update="System.ValueTuple" Version="4.5.0" />

    <PackageReference Update="WindowsAzure.Storage" Version="9.3.3" />
  </ItemGroup>

  <!--
    Dependency versions for Track 2, Azure.* libraries.
    Only packages that are approved dependencies should go here.
  -->

  <ItemGroup Condition="'$(IsClientLibrary)' == 'true'">

    <!-- BCL packages -->
    <PackageReference Update="System.Buffers" Version="4.5.1" />
    <PackageReference Update="System.Memory" Version="4.5.4" />
    <PackageReference Update="System.Memory.Data" Version="1.0.2" />
    <PackageReference Update="System.Numerics.Vectors" Version="4.5.0" />
    <PackageReference Update="System.Diagnostics.DiagnosticSource" Version="4.6.0" />
    <PackageReference Update="System.Reflection.TypeExtensions" Version="4.5.1" />
    <PackageReference Update="System.Threading.Tasks.Extensions" Version="4.5.2" />
    <PackageReference Update="System.Threading.Channels" Version="4.6.0" />
    <PackageReference Update="System.Security.Cryptography.ProtectedData" Version="4.5.0" />
    <PackageReference Update="System.Text.Json" Version="4.6.0" />
    <PackageReference Update="System.Text.Encodings.Web" Version="4.7.2" />
    <PackageReference Update="System.ValueTuple" Version="4.5.0" />
    <PackageReference Update="Microsoft.Bcl.AsyncInterfaces" Version="1.0.0" />
    <PackageReference Update="Microsoft.CSharp" Version="4.5.0" />

    <!-- Azure SDK packages -->
    <PackageReference Update="Azure.Communication.Common" Version="1.0.1" />
    <PackageReference Update="Azure.Core" Version="1.18.0" />
    <PackageReference Update="Azure.Core.Amqp" Version="1.2.0" />
    <PackageReference Update="Azure.Core.Experimental" Version="0.1.0-preview.15" />
    <PackageReference Update="Azure.Messaging.EventHubs" Version="5.6.0" />
    <PackageReference Update="Azure.Messaging.EventGrid" Version="4.5.0" />
    <PackageReference Update="Azure.Messaging.ServiceBus" Version="7.2.1" />
    <PackageReference Update="Azure.Messaging.WebPubSub" Version="1.0.0-beta.2" />
    <PackageReference Update="Azure.Identity" Version="1.4.0" />
    <PackageReference Update="Azure.Security.KeyVault.Secrets" Version="4.0.2" />
    <PackageReference Update="Azure.Security.KeyVault.Keys" Version="4.0.2" />
    <PackageReference Update="Azure.Security.KeyVault.Certificates" Version="4.0.2" />
    <PackageReference Update="Azure.Storage.Blobs" Version="12.8.0" />
    <PackageReference Update="Azure.ResourceManager.Resources" Version="1.0.0-beta.1" />
    
    <!-- Other approved packages -->
    <PackageReference Update="Microsoft.Azure.Amqp" Version="2.5.3" />
    <PackageReference Update="Microsoft.Identity.Client" Version="4.30.1" />
    <PackageReference Update="Microsoft.Identity.Client.Extensions.Msal" Version="2.18.4" />

    <!-- TODO: Make sure this package is arch-board approved -->
    <PackageReference Update="System.IdentityModel.Tokens.Jwt" Version="5.4.0" />

    <!-- OpenTelemetry dependency approved for Azure.Monitor.OpenTelemetry.Exporter package only -->
    <PackageReference Update="OpenTelemetry" Version="1.1.0"  Condition="'$(MSBuildProjectName)' == 'Azure.Monitor.OpenTelemetry.Exporter'" />
  </ItemGroup>

  <!--
    Dependency versions for Track 2, Microsoft.* libraries.
    These are dependencies for Track 2 integration packages
  -->
  <ItemGroup Condition="'$(IsClientLibrary)' == 'true' and $(MSBuildProjectName.StartsWith('Microsoft.'))">
    <PackageReference Update="CloudNative.CloudEvents" Version="2.0.0" />
    <PackageReference Update="CloudNative.CloudEvents.SystemTextJson" Version="2.0.0" />
    <PackageReference Update="Microsoft.Azure.WebJobs" Version="3.0.27" />
    <PackageReference Update="Microsoft.Azure.WebJobs.Sources" Version="3.0.19" />
    <PackageReference Update="Microsoft.Spatial" Version="7.5.3" />
    <PackageReference Update="Newtonsoft.Json" Version="10.0.3" />
  </ItemGroup>

  <!-- Packages intended for Management libraries only -->
  <ItemGroup Condition="'$(IsMgmtSubLibrary)' == 'true'">
    <PackageReference Update="Azure.ResourceManager" Version="1.0.0-alpha.20210823.1" />
  </ItemGroup>

  <!-- Packages intended for Extensions libraries only -->
  <ItemGroup Condition="'$(IsExtensionClientLibrary)' == 'true'">
    <PackageReference Update="Microsoft.AspNetCore.DataProtection" Version="2.1.0" />
    <PackageReference Update="Microsoft.AspNetCore.Http" Version="2.1.22" />
    <PackageReference Update="Microsoft.Extensions.Azure" Version="1.1.0" />
    <PackageReference Update="Microsoft.Extensions.DependencyInjection.Abstractions" Version="2.1.0" />
    <PackageReference Update="Microsoft.Extensions.Configuration" Version="2.1.0" />
    <PackageReference Update="Microsoft.Extensions.Configuration.Abstractions" Version="2.1.0" />
    <PackageReference Update="Microsoft.Extensions.Configuration.Binder" Version="2.1.0" />
    <PackageReference Update="Microsoft.Extensions.Logging.Abstractions" Version="2.1.0" />
    <PackageReference Update="Microsoft.Extensions.Options" Version="2.1.0" />
  </ItemGroup>

  <!--
    Build time packages
    All should have PrivateAssets="All" set so they don't become pacakge dependencies
  -->
  <ItemGroup>
<<<<<<< HEAD
    <PackageReference Update="Microsoft.Azure.AutoRest.CSharp" Version="3.0.0-beta.20210822.2" PrivateAssets="All" />
=======
    <PackageReference Update="Microsoft.Azure.AutoRest.CSharp" Version="3.0.0-beta.20210826.2" PrivateAssets="All" />
>>>>>>> 882eab0c
    <PackageReference Update="Azure.ClientSdk.Analyzers" Version="0.1.1-dev.20210601.1" PrivateAssets="All" />
    <PackageReference Update="coverlet.collector" Version="1.3.0" PrivateAssets="All" />
    <PackageReference Update="Microsoft.CodeAnalysis.FxCopAnalyzers" Version="3.3.1" PrivateAssets="All" />
    <PackageReference Update="Microsoft.CodeAnalysis.BannedApiAnalyzers" Version="3.3.2" PrivateAssets="All" />
    <PackageReference Update="Microsoft.DotNet.ApiCompat" Version="5.0.0-beta.20467.1" PrivateAssets="All" />
    <PackageReference Update="Microsoft.DotNet.GenAPI" Version="5.0.0-beta.19552.1" PrivateAssets="All" />
    <PackageReference Update="Microsoft.NETFramework.ReferenceAssemblies" Version="1.0.2" PrivateAssets="All" />
    <PackageReference Update="Microsoft.SourceLink.GitHub" Version="1.0.0" PrivateAssets="All" />
    <PackageReference Update="SauceControl.InheritDoc" Version="1.2.0" PrivateAssets="All" />
    <PackageReference Update="StyleCop.Analyzers" Version="1.2.0-beta.333" PrivateAssets="All" />
    <PackageReference Update="Microsoft.CodeAnalysis.CSharp" Version ="3.9.0" PrivateAssets="all" />
  </ItemGroup>

  <!--
    Test/Sample/Perf/Stress project dependencies
  -->
  <ItemGroup Condition="('$(IsTestProject)' == 'true') OR ('$(IsTestSupportProject)' == 'true') OR ('$(IsPerfProject)' == 'true') OR ('$(IsStressProject)' == 'true') OR ('$(IsSamplesProject)' == 'true')">
    <PackageReference Update="ApprovalTests" Version="3.0.22" />
    <PackageReference Update="ApprovalUtilities" Version="3.0.22" />
    <PackageReference Update="Azure.Messaging.EventHubs" Version="5.2.0" />
    <PackageReference Update="Azure.Messaging.EventGrid" Version="4.0.0" />
    <PackageReference Update="Azure.ResourceManager.Compute" Version="1.0.0-preview.2" />
    <PackageReference Update="Azure.ResourceManager.Network" Version="1.0.0-preview.2" />
    <PackageReference Update="Azure.ResourceManager.Resources" Version="1.0.0-preview.2" />
    <PackageReference Update="Azure.ResourceManager.Storage" Version="1.0.0-preview.2" />
    <PackageReference Update="Azure.Search.Documents" Version="11.2.0" />
    <PackageReference Update="Azure.Security.KeyVault.Secrets" Version="4.2.0-beta.4" />
    <PackageReference Update="Azure.Storage.Blobs" Version="12.8.0" />
    <PackageReference Update="Azure.Storage.Files.DataLake" Version="12.5.0" />
    <PackageReference Update="BenchmarkDotNet" Version="0.11.5" />
    <PackageReference Update="Castle.Core" Version="4.4.0" />
    <PackageReference Update="CommandLineParser" Version="2.8.0" />
    <PackageReference Update="FluentAssertions" Version="5.10.3" />
    <PackageReference Update="FsCheck.Xunit" Version="2.14.0" />
    <PackageReference Update="Microsoft.Azure.ApplicationInsights.Query" Version="1.0.0" />
    <PackageReference Update="Microsoft.AspNetCore" Version="2.2.0" />
    <PackageReference Update="Microsoft.AspNetCore.Mvc.Testing" Version="2.2.0" />
    <PackageReference Update="Microsoft.AspNetCore.Server.Kestrel" Version="2.2.0" />
    <PackageReference Update="Microsoft.AspNetCore.Server.WebListener" Version="1.0.6" />
    <PackageReference Update="Microsoft.Azure.Core.Spatial" Version="1.0.0" />
    <PackageReference Update="Microsoft.Azure.Core.NewtonsoftJson" Version="1.0.0" />
    <PackageReference Update="Microsoft.Azure.Devices" Version="1.19.0" />
    <PackageReference Update="Microsoft.Azure.Devices.Client" Version="1.35.0" />
    <PackageReference Update="Microsoft.Azure.Graph.RBAC" Version="2.2.2-preview" />
    <PackageReference Update="Microsoft.Azure.KeyVault.Core" Version="3.0.3" />
    <PackageReference Update="Microsoft.Azure.Management.ContainerRegistry" Version="2.0.0" />
    <PackageReference Update="Microsoft.Azure.Management.ContainerRegistry.Fluent" Version="1.37.1" />
    <PackageReference Update="Microsoft.Azure.Management.EventGrid" Version="4.0.1-preview" />
    <PackageReference Update="Microsoft.Azure.Management.EventHub" Version="2.5.0" />
    <PackageReference Update="Microsoft.Azure.Management.HDInsight" Version="4.1.0-preview" />
    <PackageReference Update="Microsoft.Azure.Management.ResourceManager" Version="[1.6.0-preview, 2.0.0)" />
    <PackageReference Update="Microsoft.Azure.Management.ServiceBus" Version="2.1.0" />
    <PackageReference Update="Microsoft.Azure.Management.Sql" Version="1.22.0-preview" />
    <PackageReference Update="Microsoft.Azure.Management.Storage" Version="13.0.0" />
    <PackageReference Update="Microsoft.Azure.ResourceManager" Version="[1.1.0-preview]" />
    <PackageReference Update="Microsoft.Azure.Services.AppAuthentication" Version="[1.0.3, 2.0.0)" />
    <PackageReference Update="Microsoft.Azure.Storage.Blob" Version="11.1.7" />
    <PackageReference Update="Microsoft.Azure.Storage.File" Version="11.2.2" />
    <PackageReference Update="Microsoft.Azure.Storage.Queue" Version="11.1.7" />
    <PackageReference Update="Microsoft.Azure.Test.HttpRecorder" Version="[1.13.3, 2.0.0)" />
    <PackageReference Update="Microsoft.Azure.WebJobs.Extensions" Version="4.0.1" />
    <PackageReference Update="Microsoft.Azure.WebJobs.Extensions.Http" Version="3.0.2" />
    <PackageReference Update="Microsoft.CSharp" Version="4.6" />
    <PackageReference Update="Microsoft.Extensions.Azure" Version="1.0.0" />
    <PackageReference Update="Microsoft.Extensions.Configuration.Binder" Version="2.1.0" />
    <PackageReference Update="Microsoft.Extensions.Configuration.Json" Version="5.0.0" />
    <PackageReference Update="Microsoft.Extensions.Configuration" Version="5.0.0" />
    <PackageReference Update="Microsoft.Extensions.DependencyInjection" Version="2.1.0" />
    <PackageReference Update="Microsoft.Extensions.PlatformAbstractions" Version="1.1.0" />
    <PackageReference Update="Microsoft.NET.Test.Sdk" Version="16.8.0" />
    <PackageReference Update="Microsoft.Rest.ClientRuntime.Azure.Authentication" Version="[2.4.0]" />
    <PackageReference Update="Microsoft.Rest.ClientRuntime.Azure.TestFramework" Version="[1.7.7, 2.0.0)" />
    <PackageReference Update="Microsoft.ServiceFabric.Data" Version="3.3.624" />
    <PackageReference Update="Microsoft.Spatial" Version="7.5.3" />
    <PackageReference Update="Moq" Version="4.10.1" />
    <PackageReference Update="MSTest.TestAdapter" Version="1.3.2" />
    <PackageReference Update="MSTest.TestFramework" Version="1.3.2" />
    <PackageReference Update="Newtonsoft.Json" Version="10.0.3" />
    <PackageReference Update="NSubstitute" Version="3.1.0" />
    <PackageReference Update="NUnit" Version="3.13.2" />
    <PackageReference Update="NUnit3TestAdapter" Version="3.17.0" />
    <PackageReference Update="OpenTelemetry.Extensions.Hosting" Version="1.0.0-rc7" />
    <PackageReference Update="OpenTelemetry.Instrumentation.AspNetCore" Version="1.0.0-rc7" />
    <PackageReference Update="OpenTelemetry.Instrumentation.Http" Version="1.0.0-rc7" />
    <PackageReference Update="Polly" Version="7.1.0" />
    <PackageReference Update="Portable.BouncyCastle" Version="1.8.5" />
    <PackageReference Update="PublicApiGenerator" Version="10.0.1" />
    <PackageReference Update="System.Diagnostics.TraceSource" Version="4.3.0" />
    <PackageReference Update="System.IO.Compression" Version="4.3.0" />
    <PackageReference Update="System.Linq.Async" Version="5.0.0" />
    <PackageReference Update="System.Net.WebSockets.Client" Version="4.3.2" />
    <PackageReference Update="System.Reflection.Emit" Version="4.7.0" />
    <PackageReference Update="System.Runtime.InteropServices" Version="4.3.0" />
    <PackageReference Update="System.Security.Cryptography.Algorithms" Version="4.3.0" />
    <PackageReference Update="System.Security.Cryptography.Cng" Version="4.3.0" />
    <PackageReference Update="System.Security.Cryptography.Primitives" Version="4.3.0" />
    <PackageReference Update="System.Security.Cryptography.X509Certificates" Version="4.3.2" />
    <PackageReference Update="System.ValueTuple" Version="4.5.0" />
    <PackageReference Update="WindowsAzure.ServiceBus" Version="5.1.0" />
    <PackageReference Update="xunit.runner.visualstudio" Version="2.4.1" />
    <PackageReference Update="xunit" Version="2.4.1" />
  </ItemGroup>

  <ItemGroup Condition="'$(TargetFramework)'=='netstandard2.0'">
    <PackageDownload Update="NETStandard.Library.Ref" Version="[2.1.0]" />
  </ItemGroup>

</Project><|MERGE_RESOLUTION|>--- conflicted
+++ resolved
@@ -88,7 +88,6 @@
     <PackageReference Update="Azure.Security.KeyVault.Keys" Version="4.0.2" />
     <PackageReference Update="Azure.Security.KeyVault.Certificates" Version="4.0.2" />
     <PackageReference Update="Azure.Storage.Blobs" Version="12.8.0" />
-    <PackageReference Update="Azure.ResourceManager.Resources" Version="1.0.0-beta.1" />
     
     <!-- Other approved packages -->
     <PackageReference Update="Microsoft.Azure.Amqp" Version="2.5.3" />
@@ -117,7 +116,7 @@
 
   <!-- Packages intended for Management libraries only -->
   <ItemGroup Condition="'$(IsMgmtSubLibrary)' == 'true'">
-    <PackageReference Update="Azure.ResourceManager" Version="1.0.0-alpha.20210823.1" />
+    <PackageReference Update="Azure.ResourceManager" Version="1.0.0-beta.1" />
   </ItemGroup>
 
   <!-- Packages intended for Extensions libraries only -->
@@ -138,11 +137,7 @@
     All should have PrivateAssets="All" set so they don't become pacakge dependencies
   -->
   <ItemGroup>
-<<<<<<< HEAD
-    <PackageReference Update="Microsoft.Azure.AutoRest.CSharp" Version="3.0.0-beta.20210822.2" PrivateAssets="All" />
-=======
     <PackageReference Update="Microsoft.Azure.AutoRest.CSharp" Version="3.0.0-beta.20210826.2" PrivateAssets="All" />
->>>>>>> 882eab0c
     <PackageReference Update="Azure.ClientSdk.Analyzers" Version="0.1.1-dev.20210601.1" PrivateAssets="All" />
     <PackageReference Update="coverlet.collector" Version="1.3.0" PrivateAssets="All" />
     <PackageReference Update="Microsoft.CodeAnalysis.FxCopAnalyzers" Version="3.3.1" PrivateAssets="All" />
