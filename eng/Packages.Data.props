--- conflicted
+++ resolved
@@ -115,11 +115,7 @@
   </ItemGroup>
 
   <!-- Packages intended for Management libraries only -->
-<<<<<<< HEAD
-  <ItemGroup Condition="'$(IsMgmtLibrary)' == 'true'">
-=======
   <ItemGroup Condition="'$(IsMgmtSubLibrary)' == 'true'">
->>>>>>> 076f29ab
     <PackageReference Update="Azure.ResourceManager" Version="1.0.0-alpha.20210730.2" />
   </ItemGroup>
 
