﻿<Project Sdk="Microsoft.NET.Sdk">
  <PropertyGroup>
    <Version>1.0.0-beta.1</Version>
    <PackageId>Azure.ResourceManager.Compute</PackageId>
    <Description>
      Azure management client SDK for Azure resource provider Microsoft.Compute.
      This is a beta preview vesion. This version uses a next-generation code generator that introduces important breaking changes, but also new features (such as intuitive authentication, custom HTTP pipeline, distributed tracing and much more).
    </Description>
    <PackageTags>azure;management;compute</PackageTags>
<<<<<<< HEAD
    <NoWarn>$(NoWarn);CS1591;</NoWarn>
    <IsMgmtLibrary>true</IsMgmtLibrary>
=======
    <ExcludeMgmtCoreShared>true</ExcludeMgmtCoreShared>
    <IsMgmtSubLibrary>false</IsMgmtSubLibrary>
>>>>>>> 076f29ab
  </PropertyGroup>
  <ItemGroup>
    <PackageReference Include="Azure.ResourceManager"/>
  </ItemGroup>
</Project><|MERGE_RESOLUTION|>--- conflicted
+++ resolved
@@ -7,15 +7,6 @@
       This is a beta preview vesion. This version uses a next-generation code generator that introduces important breaking changes, but also new features (such as intuitive authentication, custom HTTP pipeline, distributed tracing and much more).
     </Description>
     <PackageTags>azure;management;compute</PackageTags>
-<<<<<<< HEAD
     <NoWarn>$(NoWarn);CS1591;</NoWarn>
-    <IsMgmtLibrary>true</IsMgmtLibrary>
-=======
-    <ExcludeMgmtCoreShared>true</ExcludeMgmtCoreShared>
-    <IsMgmtSubLibrary>false</IsMgmtSubLibrary>
->>>>>>> 076f29ab
   </PropertyGroup>
-  <ItemGroup>
-    <PackageReference Include="Azure.ResourceManager"/>
-  </ItemGroup>
 </Project>