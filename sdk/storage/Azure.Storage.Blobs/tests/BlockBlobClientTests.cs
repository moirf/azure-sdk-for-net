--- conflicted
+++ resolved
@@ -2853,11 +2853,7 @@
 
             Metadata metadata = BuildMetadata();
             Tags tags = BuildTags();
-<<<<<<< HEAD
-            BlobUploadFromUriOptions options = new BlobUploadFromUriOptions
-=======
             BlobSyncUploadFromUriOptions options = new BlobSyncUploadFromUriOptions
->>>>>>> ac9a4ec0
             {
                 CopySourceBlobProperties = false,
                 HttpHeaders = new BlobHttpHeaders
@@ -2919,11 +2915,7 @@
                 parameters.SourceIfMatch = await SetupBlobMatchCondition(destBlob, parameters.SourceIfMatch);
                 BlobRequestConditions accessConditions = BuildBlobRequestConditions(parameters);
 
-<<<<<<< HEAD
-                BlobUploadFromUriOptions options = new BlobUploadFromUriOptions
-=======
                 BlobSyncUploadFromUriOptions options = new BlobSyncUploadFromUriOptions
->>>>>>> ac9a4ec0
                 {
                     DestinationConditions = accessConditions
                 };
@@ -2962,11 +2954,7 @@
 
                 await sourceBlob.UploadAsync(stream);
 
-<<<<<<< HEAD
-                BlobUploadFromUriOptions options = new BlobUploadFromUriOptions
-=======
                 BlobSyncUploadFromUriOptions options = new BlobSyncUploadFromUriOptions
->>>>>>> ac9a4ec0
                 {
                     DestinationConditions = accessConditions
                 };
@@ -2998,11 +2986,7 @@
                 parameters.SourceIfMatch = await SetupBlobMatchCondition(sourceBlob, parameters.SourceIfMatch);
                 BlobRequestConditions accessConditions = BuildBlobRequestConditions(parameters);
 
-<<<<<<< HEAD
-                BlobUploadFromUriOptions options = new BlobUploadFromUriOptions
-=======
                 BlobSyncUploadFromUriOptions options = new BlobSyncUploadFromUriOptions
->>>>>>> ac9a4ec0
                 {
                     SourceConditions = accessConditions
                 };
@@ -3039,11 +3023,7 @@
                 parameters.SourceIfNoneMatch = await SetupBlobMatchCondition(sourceBlob, parameters.SourceIfNoneMatch);
                 BlobRequestConditions accessConditions = BuildBlobRequestConditions(parameters);
 
-<<<<<<< HEAD
-                BlobUploadFromUriOptions options = new BlobUploadFromUriOptions
-=======
                 BlobSyncUploadFromUriOptions options = new BlobSyncUploadFromUriOptions
->>>>>>> ac9a4ec0
                 {
                     SourceConditions = accessConditions
                 };
@@ -3085,11 +3065,7 @@
             {
                 TagConditions = "\"coolTag\" = 'true'"
             };
-<<<<<<< HEAD
-            BlobUploadFromUriOptions options = new BlobUploadFromUriOptions
-=======
             BlobSyncUploadFromUriOptions options = new BlobSyncUploadFromUriOptions
->>>>>>> ac9a4ec0
             {
                 DestinationConditions = conditions
             };
@@ -3127,11 +3103,7 @@
             {
                 TagConditions = "\"coolTag\" = 'true'"
             };
-<<<<<<< HEAD
-            BlobUploadFromUriOptions options = new BlobUploadFromUriOptions
-=======
             BlobSyncUploadFromUriOptions options = new BlobSyncUploadFromUriOptions
->>>>>>> ac9a4ec0
             {
                 DestinationConditions = conditions
             };
@@ -3162,11 +3134,7 @@
             using Stream stream = new MemoryStream(data);
             await sourceBlob.UploadAsync(stream);
 
-<<<<<<< HEAD
-            BlobUploadFromUriOptions options = new BlobUploadFromUriOptions
-=======
             BlobSyncUploadFromUriOptions options = new BlobSyncUploadFromUriOptions
->>>>>>> ac9a4ec0
             {
                 DestinationConditions = new BlobRequestConditions
                 {
@@ -3203,11 +3171,7 @@
             await sourceBlob.UploadAsync(stream);
 
             string leaseId = Recording.Random.NewGuid().ToString();
-<<<<<<< HEAD
-            BlobUploadFromUriOptions options = new BlobUploadFromUriOptions
-=======
             BlobSyncUploadFromUriOptions options = new BlobSyncUploadFromUriOptions
->>>>>>> ac9a4ec0
             {
                 DestinationConditions = new BlobRequestConditions
                 {
@@ -3284,15 +3248,9 @@
             using Stream stream = new MemoryStream(data);
             await sourceBlob.UploadAsync(stream);
 
-<<<<<<< HEAD
-            BlobUploadFromUriOptions options = new BlobUploadFromUriOptions
-            {
-                ContentMd5 = sourceContentMd5
-=======
             BlobSyncUploadFromUriOptions options = new BlobSyncUploadFromUriOptions
             {
                 ContentHash = sourceContentMd5
->>>>>>> ac9a4ec0
             };
 
             // Act
@@ -3319,15 +3277,9 @@
             await sourceBlob.UploadAsync(stream);
 
             string leaseId = Recording.Random.NewGuid().ToString();
-<<<<<<< HEAD
-            BlobUploadFromUriOptions options = new BlobUploadFromUriOptions
-            {
-                ContentMd5 = sourceContentMd5
-=======
             BlobSyncUploadFromUriOptions options = new BlobSyncUploadFromUriOptions
             {
                 ContentHash = sourceContentMd5
->>>>>>> ac9a4ec0
             };
 
             // Act
