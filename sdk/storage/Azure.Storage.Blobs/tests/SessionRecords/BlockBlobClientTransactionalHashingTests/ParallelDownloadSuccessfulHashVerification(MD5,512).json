--- conflicted
+++ resolved
@@ -29,13 +29,8 @@
           "Microsoft-HTTPAPI/2.0"
         ],
         "x-ms-client-request-id": "219c101f-6229-dee4-30fe-81da6b0b3614",
-<<<<<<< HEAD
-        "x-ms-request-id": "5d1d19fb-001e-008d-74f9-beed10000000",
-        "x-ms-version": "2021-02-12"
-=======
         "x-ms-request-id": "2d9addd7-101e-004f-5adb-c554fd000000",
-        "x-ms-version": "2020-12-06"
->>>>>>> 6b7c7623
+        "x-ms-version": "2021-02-12"
       },
       "ResponseBody": []
     },
@@ -74,13 +69,8 @@
         "x-ms-content-crc64": "U3bqK3JHvXo=",
         "x-ms-request-id": "2d9addde-101e-004f-60db-c554fd000000",
         "x-ms-request-server-encrypted": "true",
-<<<<<<< HEAD
-        "x-ms-version": "2021-02-12",
-        "x-ms-version-id": "2021-10-11T23:44:05.3329265Z"
-=======
-        "x-ms-version": "2020-12-06",
-        "x-ms-version-id": "2021-10-20T17:56:08.4809690Z"
->>>>>>> 6b7c7623
+        "x-ms-version": "2021-02-12",
+        "x-ms-version-id": "2021-10-20T17:56:08.4809690Z"
       },
       "ResponseBody": []
     },
@@ -126,13 +116,8 @@
         "x-ms-lease-status": "unlocked",
         "x-ms-request-id": "2d9addea-101e-004f-6bdb-c554fd000000",
         "x-ms-server-encrypted": "true",
-<<<<<<< HEAD
-        "x-ms-version": "2021-02-12",
-        "x-ms-version-id": "2021-10-11T23:44:05.3329265Z"
-=======
-        "x-ms-version": "2020-12-06",
-        "x-ms-version-id": "2021-10-20T17:56:08.4809690Z"
->>>>>>> 6b7c7623
+        "x-ms-version": "2021-02-12",
+        "x-ms-version-id": "2021-10-20T17:56:08.4809690Z"
       },
       "ResponseBody": "tau4H1azsiwcX9NJdl8q1PrneCorTQXdcNQs1V8puxl/uCQHAMQ9a11vBMmOm2jR1Kzfg5IM6Wil266Bh9zN86S5yb06I9M1qgzMvEg8TtRsWwGzSTeHcs\u002B7YSUVu\u002BSAohEk1NGqlrDYqdmFPywfaYzaFCvbGalsMlbufsGtH\u002B4oSxo3F3oDwsRR2p9eATKjnPiZO6a5pYhnuKF6uxfvKonqXfMR6FIR11JmiT8JDjEkS\u002BLJE\u002BRIbqaSz17YiAasYa8Vc6M\u002BkbOmiGRUUhtJXqlwVnA1Jhelou5NfxjzOE5LuieP85uO5bouIot/9ByKSXG1aDGWdzuYcNC08RKbsk8WCJfzuWoO4XG2BgOLJq7SwzWnPs8ctULs94PK2vOok287aeuFlo8GpofA33E4DUki4i3c83R/\u002BVJUB8LnRAd9DnKTT73CTC2moJdIXNXRs\u002Bk6qPfGzKD7u2\u002BYMI7NH2J/QtH\u002BpL2MX5UANlPcN5x9g1PYrJsPt0LSl5NNKRye2IA1yBoD0w4srUhixZVNH4TTG6w69XLGb4qPLA0pPjV4Yl3Sp26BebBFrP9TrPKshXgPeQ5vY\u002BMOblmPdKYBAm8S6mM4encWUqH89Uhzc8OY46eUGsQnCP56xDgV8QUJQ6mPQMKPcwoA\u002BCdsc26amvuV95D/beeq6\u002BFkvrY/AGA="
     },
@@ -179,13 +164,8 @@
         "x-ms-lease-status": "unlocked",
         "x-ms-request-id": "2d9addee-101e-004f-6fdb-c554fd000000",
         "x-ms-server-encrypted": "true",
-<<<<<<< HEAD
-        "x-ms-version": "2021-02-12",
-        "x-ms-version-id": "2021-10-11T23:44:05.3329265Z"
-=======
-        "x-ms-version": "2020-12-06",
-        "x-ms-version-id": "2021-10-20T17:56:08.4809690Z"
->>>>>>> 6b7c7623
+        "x-ms-version": "2021-02-12",
+        "x-ms-version-id": "2021-10-20T17:56:08.4809690Z"
       },
       "ResponseBody": "nPOyn\u002BQyAAlvnZMinbqVkN8pPX/6dArWwuVU4Cq1U8H3xtCAvPu2yJXuIWLZxQwxTNPejAKBZijo29z\u002B3R/euknSKtbpFdTjc3TpDFOo/PzYI5NW1sa\u002BdmCol\u002BAet\u002Bp1D2cYB5s2Rzf/\u002BxmOl1rVQN/fJrqMh\u002BODE7N2QX30xLyJdPzsj/VhodxbV9utMN4F01YBP5Aw6YeDlfPnwAW6CzZdBCNd6LHpfoTdMDAI1uLUcG4n84UrWIp1aPkCeeHWoUykTyu7qOqlF8AMUrlXer8QE0\u002BXkhewMqyY6IC35wSiB47jY4a3GciEgdvFHgXRHu458WaSPw409B1/Ir9q7TC7aUsrcxc5WfmHEhE86xOmx8mSffWeEMd/r29pN/YIGpSrCbS6pqvXAJdsCyz9\u002BAkJ2Vv11286HVmDrMOo0CIDfvh8keFf7CEeunxdMQWagbZlX16aEkIkcOxbNvrnLzB1aIw0gGcnqu061x3y3OtU6SoNQnDDaGu1WCD1A7UnN4tM58l4ZgBPPbVxYDslMZQBBk3P2uzAsgAgfihGMqY3Ep\u002BRpvQi24IqvQS6UgcwkCeM9P1oV12fizXIWOfYCQsOOU2clIqf3irKpRznBV/48O0Buj6pz7tC8Rq\u002BWYObUrP5rBm6k/yc7BXSnbJAt4bW0Gf51k/MZWqSWqJw4YU="
     },
@@ -232,13 +212,8 @@
         "x-ms-lease-status": "unlocked",
         "x-ms-request-id": "2d9addfa-101e-004f-78db-c554fd000000",
         "x-ms-server-encrypted": "true",
-<<<<<<< HEAD
-        "x-ms-version": "2021-02-12",
-        "x-ms-version-id": "2021-10-11T23:44:05.3329265Z"
-=======
-        "x-ms-version": "2020-12-06",
-        "x-ms-version-id": "2021-10-20T17:56:08.4809690Z"
->>>>>>> 6b7c7623
+        "x-ms-version": "2021-02-12",
+        "x-ms-version-id": "2021-10-20T17:56:08.4809690Z"
       },
       "ResponseBody": "py9Sae5ZRj5c8WXNKdYxCAE6lOiJG6F7ZC1Gric5WSwLkCpuX9fJLJCSCwdxgaOOOIpYaNv4/IyN1wTAE5cWIpc5wpisw6gqcGdY9g\u002BZCeKJt3Wc4fFQEpSe4IjSCBn4e\u002BhwOL8K4nXiLvd0oAV8880hN1siekGm6K8EDeIfWGhNYHsnKdEjftT/urL63HKPIuy6sNG\u002B1gCnyk8PBtWTwtaPJkCJVcr8/riGIsCOrAw9der1ZaeXj4l6f1\u002BBE3j/bPfcarUxBc0ivrIYOLNAGB1D0pHrnl0u\u002BJe2DtVqe\u002BpAhrbIskFWC28c0qb1flbWOWdBPkHnFM2arnIee/f4t0PH2LH9eGbc7Mchzsu2OXlA4NRtKTypWXLoLQPOOJB4JBtjLaal2MEBZFF5xUYC5HT53Zoiio4GHX8\u002BFUtiDrM2qamwUgvTmgcTa8TrL5Ms5UmP1Fv1VpmMXQ8mZsN1n1WeQhycUpFoJkKTDh/JG\u002B7rEi8B0zlYQVIQI/X8rDRDncxuTOx3kJO4Jq4YYUd6wkIhOlSUdMwbRgHJiy6bbHkOT3BSW84BdIKcSayLP98LlmCz23HfrykAUgbrrQRkHLk1ChLXKGdzH8XR9yofkAYhvvXN6JEHLp9GUQjIFcd\u002BNy3zVTXNNG35QLurDrf/4cL/yu8OljMoLdtykNZfqgk="
     },
@@ -285,13 +260,8 @@
         "x-ms-lease-status": "unlocked",
         "x-ms-request-id": "2d9addfc-101e-004f-7adb-c554fd000000",
         "x-ms-server-encrypted": "true",
-<<<<<<< HEAD
-        "x-ms-version": "2021-02-12",
-        "x-ms-version-id": "2021-10-11T23:44:05.3329265Z"
-=======
-        "x-ms-version": "2020-12-06",
-        "x-ms-version-id": "2021-10-20T17:56:08.4809690Z"
->>>>>>> 6b7c7623
+        "x-ms-version": "2021-02-12",
+        "x-ms-version-id": "2021-10-20T17:56:08.4809690Z"
       },
       "ResponseBody": "/lO//Cw60FSKh9So1lsg50dwRshL2G\u002Bh\u002BconWlqjl5mVsa269wK1hy91ZIbCi1HSu4pIZhnivibkHgJhEnb55vA6EyWuZu9Eur6Y1XPp3m54VZ/QWzCAsvOG1tn/VHS5fH6Wh3gsI1WaBKtaSeiz\u002Bj\u002BU6L3XKYu/uWAyJ48WRGZK31n0U1f2TDJJNVaFJmkK09uZa2u34VPz1s4X\u002BvvFhL9FD2mPv6fonpyLjfM0OpP3J1S0fdn6k/0FAHyJ3lE2hLGWPxb/exQzsczPLFRgv5w6INOnEAbmS3xrib4rX8BKVAhCnft8\u002BKtAgMwMKmeppUHgTr5\u002Bj3Oqr/Oak/JVCFEMhddMHSGhvicnZo862iEUwuR8SxEBy8WUmO0H4WW56nh6AKSPXYcgP4\u002BWVijjb9XShdAN2L1ACrkRt4Uzmd3CbnsXwNl8hGVdXAyCa3WcsCgYNFuUqxG7OvXrfaUB7KWy1OetzK78VgBrsHyxvZ9EdQZcG2WBLsNpW4XjkAe/W29mz5aN7\u002BR5HN1aKfuVCnxWpwifpdE/MaUkQ3AoGMb5q1QMSu4ItoUi4v\u002BIJgXH1FEJjen\u002BILaeJ57xaKxzUQQXYH2miMCOTfCDfcLStwqgXW4fH4rc\u002B4qebiJPF03YrpH6cMWHIUuRez/5eqPzy3CUUAs9VDF5O2XzBxqdPjY="
     },
@@ -321,13 +291,8 @@
           "Microsoft-HTTPAPI/2.0"
         ],
         "x-ms-client-request-id": "3acb4809-8bb2-ddba-f701-a0f7c7e1442c",
-<<<<<<< HEAD
-        "x-ms-request-id": "5d1d1a99-001e-008d-7df9-beed10000000",
-        "x-ms-version": "2021-02-12"
-=======
         "x-ms-request-id": "2d9ade0a-101e-004f-06db-c554fd000000",
-        "x-ms-version": "2020-12-06"
->>>>>>> 6b7c7623
+        "x-ms-version": "2021-02-12"
       },
       "ResponseBody": []
     }
