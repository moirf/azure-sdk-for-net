--- conflicted
+++ resolved
@@ -1,32 +1,18 @@
 {
   "Entries": [
     {
-<<<<<<< HEAD
-      "RequestUri": "https://seanmcccanary.blob.core.windows.net/test-container-12e6d47c-0883-b613-337f-160176c0f3bf?restype=container",
+      "RequestUri": "https://seanmcccanary.blob.core.windows.net/test-container-3be1421d-8aef-bb97-ae8a-7f1a3d4160e1?restype=container",
       "RequestMethod": "PUT",
       "RequestHeaders": {
         "Authorization": "Sanitized",
-        "traceparent": "00-0c48e01e0af89a4cb8e0f52920014df0-43e6d96327401547-00",
+        "traceparent": "00-0728ea478d816a418a8b0580c5880d41-86e7a94cd4e3a548-00",
         "User-Agent": [
-          "azsdk-net-Storage.Blobs/12.5.0-dev.20200402.1",
-=======
-      "RequestUri": "https://seandevtest.blob.core.windows.net/test-container-12e6d47c-0883-b613-337f-160176c0f3bf?restype=container",
-      "RequestMethod": "PUT",
-      "RequestHeaders": {
-        "Authorization": "Sanitized",
-        "traceparent": "00-6b7011c2feb7ca4d971f35a0a2570792-a38189a98e02e844-00",
-        "User-Agent": [
-          "azsdk-net-Storage.Blobs/12.5.0-dev.20200326.1",
->>>>>>> bb257be6
+          "azsdk-net-Storage.Blobs/12.5.0-dev.20200403.1",
           "(.NET Core 4.6.28325.01; Microsoft Windows 10.0.18362 )"
         ],
         "x-ms-blob-public-access": "container",
-        "x-ms-client-request-id": "af226880-449e-4877-6778-6f6ee50730c2",
-<<<<<<< HEAD
-        "x-ms-date": "Thu, 02 Apr 2020 23:48:54 GMT",
-=======
-        "x-ms-date": "Thu, 26 Mar 2020 20:43:16 GMT",
->>>>>>> bb257be6
+        "x-ms-client-request-id": "60a0b80b-2fdc-030a-cafd-965d282ba787",
+        "x-ms-date": "Sat, 04 Apr 2020 01:40:03 GMT",
         "x-ms-return-client-request-id": "true",
         "x-ms-version": "2019-12-12"
       },
@@ -34,115 +20,68 @@
       "StatusCode": 201,
       "ResponseHeaders": {
         "Content-Length": "0",
-<<<<<<< HEAD
-        "Date": "Thu, 02 Apr 2020 23:48:53 GMT",
-        "ETag": "\u00220x8D7D76066AEAFA7\u0022",
-        "Last-Modified": "Thu, 02 Apr 2020 23:48:53 GMT",
-=======
-        "Date": "Thu, 26 Mar 2020 20:43:17 GMT",
-        "ETag": "\u00220x8D7D1C6504282EE\u0022",
-        "Last-Modified": "Thu, 26 Mar 2020 20:43:17 GMT",
->>>>>>> bb257be6
+        "Date": "Sat, 04 Apr 2020 01:40:03 GMT",
+        "ETag": "\u00220x8D7D839192DF4E2\u0022",
+        "Last-Modified": "Sat, 04 Apr 2020 01:40:04 GMT",
         "Server": [
           "Windows-Azure-Blob/1.0",
           "Microsoft-HTTPAPI/2.0"
         ],
-        "x-ms-client-request-id": "af226880-449e-4877-6778-6f6ee50730c2",
-<<<<<<< HEAD
-        "x-ms-request-id": "96452903-601e-0086-1649-098119000000",
+        "x-ms-client-request-id": "60a0b80b-2fdc-030a-cafd-965d282ba787",
+        "x-ms-request-id": "49d140a3-801e-0045-7321-0a9843000000",
         "x-ms-version": "2019-12-12"
-=======
-        "x-ms-request-id": "41253dc3-701e-0026-30af-0391be000000",
-        "x-ms-version": "2019-07-07"
->>>>>>> bb257be6
       },
       "ResponseBody": []
     },
     {
-<<<<<<< HEAD
-      "RequestUri": "https://seanmcccanary.blob.core.windows.net/test-container-12e6d47c-0883-b613-337f-160176c0f3bf/test-blob-5d596543-d7cd-34d7-20a0-6996cb048864",
-=======
-      "RequestUri": "https://seandevtest.blob.core.windows.net/test-container-12e6d47c-0883-b613-337f-160176c0f3bf/test-blob-5d596543-d7cd-34d7-20a0-6996cb048864",
->>>>>>> bb257be6
+      "RequestUri": "https://seanmcccanary.blob.core.windows.net/test-container-3be1421d-8aef-bb97-ae8a-7f1a3d4160e1/test-blob-f01a5c87-dda6-677c-a6a3-40c2f88376d6",
       "RequestMethod": "PUT",
       "RequestHeaders": {
         "Authorization": "Sanitized",
         "Content-Length": "1024",
         "If-None-Match": "*",
-<<<<<<< HEAD
-        "traceparent": "00-a692606ff862f4438cb5ec93d19e2ae6-19784160741d7949-00",
+        "traceparent": "00-10a8062a56e9434aacac72edb4957a30-8208f0f901efb240-00",
         "User-Agent": [
-          "azsdk-net-Storage.Blobs/12.5.0-dev.20200402.1",
-=======
-        "traceparent": "00-63174df812b4bf48bc43d3954cb4224a-6009cb66e440db47-00",
-        "User-Agent": [
-          "azsdk-net-Storage.Blobs/12.5.0-dev.20200326.1",
->>>>>>> bb257be6
+          "azsdk-net-Storage.Blobs/12.5.0-dev.20200403.1",
           "(.NET Core 4.6.28325.01; Microsoft Windows 10.0.18362 )"
         ],
         "x-ms-blob-type": "BlockBlob",
-        "x-ms-client-request-id": "ec9bfc2e-6282-a9e5-28cb-e7efcbe8e09f",
-<<<<<<< HEAD
-        "x-ms-date": "Thu, 02 Apr 2020 23:48:54 GMT",
-=======
-        "x-ms-date": "Thu, 26 Mar 2020 20:43:17 GMT",
->>>>>>> bb257be6
+        "x-ms-client-request-id": "72526858-2861-b2de-5ace-fe8873ea810a",
+        "x-ms-date": "Sat, 04 Apr 2020 01:40:04 GMT",
         "x-ms-return-client-request-id": "true",
         "x-ms-version": "2019-12-12"
       },
-      "RequestBody": "a1SBDp5DIdsOTEBA2ERgobx6y8h1tvSpkO2P/drgfWPvCgKRhiIk/0N9ToCWl1vbP8jZUDjA77Vf132wtCMBLc/dUM5CzxuaVcyE92dzEvmSs74RBywqLxpMMa6kdEogfCGxuUaNmW\u002BtPvprPPdO68WEHQFl7yWisiGz9Z5s9eGBZHtFwlmyBRlPZMgxv/Mj/kXoIFZJu437DgYl2aPRQEgZ6th8CClr0hjnFYtccfMukPdYhNWKN6jtSrNTjCt1fSOAGNQbpvUcfE4\u002BYaUBnp0S90isebxzjrIvjr51GEXscZho3FgfE\u002BoBOweHTNYD7KsWQJXjyQRmDIki7Bc3p2QIUu8MmcFE8\u002BReqj217ELcK6ISXtewCaiUAdDP/SfSypOjfvrm9lLq0U2whB7GsR9HRcB1JUiMV0hHeJfxdfW9jOCqEm1H9TRPJ42J/4SJzVCwiLdmXaVLFiaxn367\u002BVxY8/g\u002BHJ6x/1CMJf27AljDvapHQOw\u002BVi47XvtGlla2lC4xMQuMS7Gx/olm2jenkBTO7eHTc7hvGZ3JA72jamn61ZHOidFMN3L4lUFj13z2k87neKh04iB2wRhuwkf0DpMgbASm2QZCgrZv2t12C0Eh0m/uu/LAhfNwWMe43XQqBIeuQ2t3ULrIpPXxBQdC/7bWTfDXBVOgX\u002BYRNYA\u002BiqVCRNZWyMfWqYK1Jhb9zoDrLlgR4o\u002BEU/4zDeSFZhs5iRpPr8Ex7DfuAKRtIt88o5BlJQcoLacVvvDXIrvjUUJme537rh\u002B/ukEhIuLrFjAf92pUH0EUEVxzOfDQWsl7C69hB6ZBQPRwpmvFBgrFKqfAtytQjzEBUmpAiHQv7l94pRcziQ\u002BK3bZ143jWTwpSrQ9IEKKeKnx9X7Q7AbeAQbgLTGHykqCYNdl026u5KwNg7ttl5t692XqbtSpaTtz\u002B9KLAygKpXxtusNrIKU/QwzSx2xLcGlrZTXPmV9x2Peb9duYJ\u002BWAAt4/A9zYD9LAryvL1qXPJIdlH5n2Pwgc\u002B93L0y7NoxsrTsCODHCMk1ljCu4zqgJRyM1QMwRPjcfWHgf/EDyn9wgMoIvhPRQW2Iw8kzAZ7VHfdgZdeWwW28D4u/JskX8cvxfiIwl6cIu1PVp4Dv6XuCy2H5o6Snmf\u002BcTG5IUlqkcNI9QcO8pEYQV6pDwRmszGZQPBunHg5nCaRiVEs4gGk5MXausmd4Bibb6Uv6I5il70AH\u002BBY/PRLD1jgfGlA7F5cBCo/jPln/GDY0i3SCbSXLvGTK8IgTOjRj6txvGOvWoJH0uNkIwvEmSOAgCnGeAakSU13rcCbO7hBbf1O9T/9KHiqizbQMwvmz5KfoMy/ChekzXMVOKzCq5crIg==",
+      "RequestBody": "lWQPhKAABaeXb04BHz4Wz4UKi\u002Bi9BHUuPDm6Oe5IC0aHwMjEHCPmhldyWDaOekdnjXA87fiNGJHv4EdnRsu4T2QHel92UbNiJASQSqw\u002Bn8HxUqx\u002BCx1O\u002Bac31DvbfkCLugjShwDo8Du82snz/M3ksUGFdvMfOkNHuYC3P314hqXEBZCjaxjBCWJwwjFTW/zZUiP5VQhMa4DFi81/MLG\u002BQ1MjLvc9QUUpxGyRrncS816D3u1ZfzGdd5kQ3uBKQdiwsn7dMCwFnBHez5Gbu70Ispdv/FLEZcQihbZeLWNk3oKU4Pz5NMIxfkHceq\u002BgAbzcBytI20WG7E26u6p1pm\u002BtevAOB9rADn3VPX0Q5\u002BoUgYT6giU3GwM9DfSvP3kXu9fSLgC\u002BkvriG/iuc53HdQRipjomeyRJdl7t0PnmEc8EvYGlPrnqVe\u002BJF2YsiahldZjvTJk/8ECzibeh0cEA/AopqbUcIjdLeFBKnGO9HO22iFth9sU2xcxB8rUCSIMtiRtcA9/zSFNgpNNI9FTc9WzK60lmnwVE8uTo2y\u002BCSC/MHBNIYRkNwz8HAFLx7dF4ZPxIOF06x\u002BkWFxD7Cm0j3luke9dAlJRSvCgKXp\u002ByUwUTb3YzORDRkVUqMkkJErjR5CH3TXH5ONBo9Xs1MGlJY8QL6Jr38KVK0umCFWFLSapvOHl9uwaTGTelykOUnGHr4M6E/ikd2fN8rHqIdyJvHazRxffvzKe\u002Bd89jUiVhtTWIljWSxkuAUV\u002BFAQ\u002BLC6IUNq2Xw9Zp\u002BxQmxoZauobOG/ZE/\u002BDt3FZgUHSYasuYMmwsThx4yfJfHpsha//FJpfYt\u002BUYRwvCJ1lWN3Ji0ZFJjpQZLmxqVlEE5eBEy3BXmircv7LlgOthaibCIZJ//E0J2N1qrPcrbmGUFGEqfVzp/5xHhhHfYw2pt8RFpzS\u002BhOmTO/OS7O4ysVFRUWyJNuzK2SH2OHY7KnTQwfQz5cYs1ZB4l0FoVhOtFNS/jhKhIIDXe84TyEtzVxF/wir5/8uLJHvbEZ\u002BqYYINSCOhfJxiLqFzXGr3GAxEBD8w6ZTotBUJNGmWxQ7hLBlMBoAo0dt1HJOJhaNgkwtvlwxfeXjtJJQOmEcyy2iSki9RqxKMHDNku8wBXy5yqKBdJy4CgbKhXuHrGjmTQlEq9/NzD\u002Bj54nvZ\u002B76r7MVlm\u002B\u002Bn1aQ6kBB8sE0xoAL50Hl71mc7/pi4ZESyKYX09XIbhn5J7Gys8Gbi91\u002Bax0F53ytFLxVeKp1W7nFfh2eLh7rbFhqDr\u002BMMz\u002BYBWQc5HZwCOUlar8VcvVvh8v37TGj/V2\u002Bkv7En9S9HOWAvXNCVHdHVXE4dMNj0flm\u002BorzmEIJ9AgKXlF3q20MZEw==",
       "StatusCode": 201,
       "ResponseHeaders": {
         "Content-Length": "0",
-        "Content-MD5": "CKr\u002BHacvO/afrSVWRWRXuw==",
-<<<<<<< HEAD
-        "Date": "Thu, 02 Apr 2020 23:48:53 GMT",
-        "ETag": "\u00220x8D7D76066BA6F0C\u0022",
-        "Last-Modified": "Thu, 02 Apr 2020 23:48:53 GMT",
-=======
-        "Date": "Thu, 26 Mar 2020 20:43:17 GMT",
-        "ETag": "\u00220x8D7D1C65050E343\u0022",
-        "Last-Modified": "Thu, 26 Mar 2020 20:43:17 GMT",
->>>>>>> bb257be6
+        "Content-MD5": "EdNXnm21WgEzw28g/ENxTQ==",
+        "Date": "Sat, 04 Apr 2020 01:40:03 GMT",
+        "ETag": "\u00220x8D7D8391945FB29\u0022",
+        "Last-Modified": "Sat, 04 Apr 2020 01:40:04 GMT",
         "Server": [
           "Windows-Azure-Blob/1.0",
           "Microsoft-HTTPAPI/2.0"
         ],
-        "x-ms-client-request-id": "ec9bfc2e-6282-a9e5-28cb-e7efcbe8e09f",
-        "x-ms-content-crc64": "Gd3ZBvoKbHQ=",
-<<<<<<< HEAD
-        "x-ms-request-id": "9645290a-601e-0086-1a49-098119000000",
-=======
-        "x-ms-request-id": "41253e20-701e-0026-03af-0391be000000",
->>>>>>> bb257be6
+        "x-ms-client-request-id": "72526858-2861-b2de-5ace-fe8873ea810a",
+        "x-ms-content-crc64": "a4LjtdodXiQ=",
+        "x-ms-request-id": "49d140b5-801e-0045-0321-0a9843000000",
         "x-ms-request-server-encrypted": "true",
         "x-ms-version": "2019-12-12"
       },
       "ResponseBody": []
     },
     {
-<<<<<<< HEAD
-      "RequestUri": "https://seanmcccanary.blob.core.windows.net/test-container-12e6d47c-0883-b613-337f-160176c0f3bf?restype=container\u0026comp=list",
-=======
-      "RequestUri": "https://seandevtest.blob.core.windows.net/test-container-12e6d47c-0883-b613-337f-160176c0f3bf?restype=container\u0026comp=list",
->>>>>>> bb257be6
+      "RequestUri": "https://seanmcccanary.blob.core.windows.net/test-container-3be1421d-8aef-bb97-ae8a-7f1a3d4160e1?restype=container\u0026comp=list",
       "RequestMethod": "GET",
       "RequestHeaders": {
         "Authorization": "Sanitized",
         "User-Agent": [
-<<<<<<< HEAD
-          "azsdk-net-Storage.Blobs/12.5.0-dev.20200402.1",
+          "azsdk-net-Storage.Blobs/12.5.0-dev.20200403.1",
           "(.NET Core 4.6.28325.01; Microsoft Windows 10.0.18362 )"
         ],
-        "x-ms-client-request-id": "af93cfa7-3efb-529f-28cc-7b199b68e532",
-        "x-ms-date": "Thu, 02 Apr 2020 23:48:54 GMT",
-=======
-          "azsdk-net-Storage.Blobs/12.5.0-dev.20200326.1",
-          "(.NET Core 4.6.28325.01; Microsoft Windows 10.0.18362 )"
-        ],
-        "x-ms-client-request-id": "af93cfa7-3efb-529f-28cc-7b199b68e532",
-        "x-ms-date": "Thu, 26 Mar 2020 20:43:17 GMT",
->>>>>>> bb257be6
+        "x-ms-client-request-id": "73921ce5-a6f1-4db1-8679-05bc4c4db83b",
+        "x-ms-date": "Sat, 04 Apr 2020 01:40:04 GMT",
         "x-ms-return-client-request-id": "true",
         "x-ms-version": "2019-12-12"
       },
@@ -150,55 +89,30 @@
       "StatusCode": 200,
       "ResponseHeaders": {
         "Content-Type": "application/xml",
-<<<<<<< HEAD
-        "Date": "Thu, 02 Apr 2020 23:48:53 GMT",
-=======
-        "Date": "Thu, 26 Mar 2020 20:43:17 GMT",
->>>>>>> bb257be6
+        "Date": "Sat, 04 Apr 2020 01:40:03 GMT",
         "Server": [
           "Windows-Azure-Blob/1.0",
           "Microsoft-HTTPAPI/2.0"
         ],
         "Transfer-Encoding": "chunked",
-        "x-ms-client-request-id": "af93cfa7-3efb-529f-28cc-7b199b68e532",
-<<<<<<< HEAD
-        "x-ms-request-id": "9645290f-601e-0086-1f49-098119000000",
+        "x-ms-client-request-id": "73921ce5-a6f1-4db1-8679-05bc4c4db83b",
+        "x-ms-request-id": "49d140bd-801e-0045-0b21-0a9843000000",
         "x-ms-version": "2019-12-12"
       },
-      "ResponseBody": "\uFEFF\u003C?xml version=\u00221.0\u0022 encoding=\u0022utf-8\u0022?\u003E\u003CEnumerationResults ServiceEndpoint=\u0022https://seanmcccanary.blob.core.windows.net/\u0022 ContainerName=\u0022test-container-12e6d47c-0883-b613-337f-160176c0f3bf\u0022\u003E\u003CBlobs\u003E\u003CBlob\u003E\u003CName\u003Etest-blob-5d596543-d7cd-34d7-20a0-6996cb048864\u003C/Name\u003E\u003CProperties\u003E\u003CCreation-Time\u003EThu, 02 Apr 2020 23:48:53 GMT\u003C/Creation-Time\u003E\u003CLast-Modified\u003EThu, 02 Apr 2020 23:48:53 GMT\u003C/Last-Modified\u003E\u003CEtag\u003E0x8D7D76066BA6F0C\u003C/Etag\u003E\u003CContent-Length\u003E1024\u003C/Content-Length\u003E\u003CContent-Type\u003Eapplication/octet-stream\u003C/Content-Type\u003E\u003CContent-Encoding /\u003E\u003CContent-Language /\u003E\u003CContent-CRC64 /\u003E\u003CContent-MD5\u003ECKr\u002BHacvO/afrSVWRWRXuw==\u003C/Content-MD5\u003E\u003CCache-Control /\u003E\u003CContent-Disposition /\u003E\u003CBlobType\u003EBlockBlob\u003C/BlobType\u003E\u003CAccessTier\u003EHot\u003C/AccessTier\u003E\u003CAccessTierInferred\u003Etrue\u003C/AccessTierInferred\u003E\u003CLeaseStatus\u003Eunlocked\u003C/LeaseStatus\u003E\u003CLeaseState\u003Eavailable\u003C/LeaseState\u003E\u003CServerEncrypted\u003Etrue\u003C/ServerEncrypted\u003E\u003C/Properties\u003E\u003C/Blob\u003E\u003C/Blobs\u003E\u003CNextMarker /\u003E\u003C/EnumerationResults\u003E"
+      "ResponseBody": "\uFEFF\u003C?xml version=\u00221.0\u0022 encoding=\u0022utf-8\u0022?\u003E\u003CEnumerationResults ServiceEndpoint=\u0022https://seanmcccanary.blob.core.windows.net/\u0022 ContainerName=\u0022test-container-3be1421d-8aef-bb97-ae8a-7f1a3d4160e1\u0022\u003E\u003CBlobs\u003E\u003CBlob\u003E\u003CName\u003Etest-blob-f01a5c87-dda6-677c-a6a3-40c2f88376d6\u003C/Name\u003E\u003CProperties\u003E\u003CCreation-Time\u003ESat, 04 Apr 2020 01:40:04 GMT\u003C/Creation-Time\u003E\u003CLast-Modified\u003ESat, 04 Apr 2020 01:40:04 GMT\u003C/Last-Modified\u003E\u003CEtag\u003E0x8D7D8391945FB29\u003C/Etag\u003E\u003CContent-Length\u003E1024\u003C/Content-Length\u003E\u003CContent-Type\u003Eapplication/octet-stream\u003C/Content-Type\u003E\u003CContent-Encoding /\u003E\u003CContent-Language /\u003E\u003CContent-CRC64 /\u003E\u003CContent-MD5\u003EEdNXnm21WgEzw28g/ENxTQ==\u003C/Content-MD5\u003E\u003CCache-Control /\u003E\u003CContent-Disposition /\u003E\u003CBlobType\u003EBlockBlob\u003C/BlobType\u003E\u003CAccessTier\u003EHot\u003C/AccessTier\u003E\u003CAccessTierInferred\u003Etrue\u003C/AccessTierInferred\u003E\u003CLeaseStatus\u003Eunlocked\u003C/LeaseStatus\u003E\u003CLeaseState\u003Eavailable\u003C/LeaseState\u003E\u003CServerEncrypted\u003Etrue\u003C/ServerEncrypted\u003E\u003C/Properties\u003E\u003C/Blob\u003E\u003C/Blobs\u003E\u003CNextMarker /\u003E\u003C/EnumerationResults\u003E"
     },
     {
-      "RequestUri": "https://seanmcccanary.blob.core.windows.net/test-container-12e6d47c-0883-b613-337f-160176c0f3bf/test-blob-5d596543-d7cd-34d7-20a0-6996cb048864",
+      "RequestUri": "https://seanmcccanary.blob.core.windows.net/test-container-3be1421d-8aef-bb97-ae8a-7f1a3d4160e1/test-blob-f01a5c87-dda6-677c-a6a3-40c2f88376d6",
       "RequestMethod": "GET",
       "RequestHeaders": {
         "Authorization": "Sanitized",
-        "traceparent": "00-b92b475c2d07df47ae08d930fd121f07-a543ae174ae09b4a-00",
+        "traceparent": "00-00c1f2e9d8c7074384e1816dcaab6169-fd91b4eac5372843-00",
         "User-Agent": [
-          "azsdk-net-Storage.Blobs/12.5.0-dev.20200402.1",
+          "azsdk-net-Storage.Blobs/12.5.0-dev.20200403.1",
           "(.NET Core 4.6.28325.01; Microsoft Windows 10.0.18362 )"
         ],
-        "x-ms-client-request-id": "fc48146c-3154-66a4-7103-af8c73a1810b",
-        "x-ms-date": "Thu, 02 Apr 2020 23:48:54 GMT",
-        "x-ms-range": "bytes=0-",
-=======
-        "x-ms-request-id": "41253e48-701e-0026-27af-0391be000000",
-        "x-ms-version": "2019-07-07"
-      },
-      "ResponseBody": "\uFEFF\u003C?xml version=\u00221.0\u0022 encoding=\u0022utf-8\u0022?\u003E\u003CEnumerationResults ServiceEndpoint=\u0022https://seandevtest.blob.core.windows.net/\u0022 ContainerName=\u0022test-container-12e6d47c-0883-b613-337f-160176c0f3bf\u0022\u003E\u003CBlobs\u003E\u003CBlob\u003E\u003CName\u003Etest-blob-5d596543-d7cd-34d7-20a0-6996cb048864\u003C/Name\u003E\u003CProperties\u003E\u003CCreation-Time\u003EThu, 26 Mar 2020 20:43:17 GMT\u003C/Creation-Time\u003E\u003CLast-Modified\u003EThu, 26 Mar 2020 20:43:17 GMT\u003C/Last-Modified\u003E\u003CEtag\u003E0x8D7D1C65050E343\u003C/Etag\u003E\u003CContent-Length\u003E1024\u003C/Content-Length\u003E\u003CContent-Type\u003Eapplication/octet-stream\u003C/Content-Type\u003E\u003CContent-Encoding /\u003E\u003CContent-Language /\u003E\u003CContent-CRC64 /\u003E\u003CContent-MD5\u003ECKr\u002BHacvO/afrSVWRWRXuw==\u003C/Content-MD5\u003E\u003CCache-Control /\u003E\u003CContent-Disposition /\u003E\u003CBlobType\u003EBlockBlob\u003C/BlobType\u003E\u003CAccessTier\u003EHot\u003C/AccessTier\u003E\u003CAccessTierInferred\u003Etrue\u003C/AccessTierInferred\u003E\u003CLeaseStatus\u003Eunlocked\u003C/LeaseStatus\u003E\u003CLeaseState\u003Eavailable\u003C/LeaseState\u003E\u003CServerEncrypted\u003Etrue\u003C/ServerEncrypted\u003E\u003C/Properties\u003E\u003C/Blob\u003E\u003C/Blobs\u003E\u003CNextMarker /\u003E\u003C/EnumerationResults\u003E"
-    },
-    {
-      "RequestUri": "https://seandevtest.blob.core.windows.net/test-container-12e6d47c-0883-b613-337f-160176c0f3bf/test-blob-5d596543-d7cd-34d7-20a0-6996cb048864",
-      "RequestMethod": "GET",
-      "RequestHeaders": {
-        "Authorization": "Sanitized",
-        "traceparent": "00-6276a4affb5bbc4b9ca983602ed42965-7fb9d315d0348346-00",
-        "User-Agent": [
-          "azsdk-net-Storage.Blobs/12.5.0-dev.20200326.1",
-          "(.NET Core 4.6.28325.01; Microsoft Windows 10.0.18362 )"
-        ],
-        "x-ms-client-request-id": "fc48146c-3154-66a4-7103-af8c73a1810b",
-        "x-ms-date": "Thu, 26 Mar 2020 20:43:17 GMT",
->>>>>>> bb257be6
+        "x-ms-client-request-id": "56a3fdf3-0e58-5d19-6b15-08d8f2770a99",
+        "x-ms-date": "Sat, 04 Apr 2020 01:40:04 GMT",
         "x-ms-return-client-request-id": "true",
         "x-ms-version": "2019-12-12"
       },
@@ -207,68 +121,38 @@
       "ResponseHeaders": {
         "Accept-Ranges": "bytes",
         "Content-Length": "1024",
-        "Content-MD5": "CKr\u002BHacvO/afrSVWRWRXuw==",
+        "Content-MD5": "EdNXnm21WgEzw28g/ENxTQ==",
         "Content-Type": "application/octet-stream",
-<<<<<<< HEAD
-        "Date": "Thu, 02 Apr 2020 23:48:53 GMT",
-        "ETag": "\u00220x8D7D76066BA6F0C\u0022",
-        "Last-Modified": "Thu, 02 Apr 2020 23:48:53 GMT",
-=======
-        "Date": "Thu, 26 Mar 2020 20:43:17 GMT",
-        "ETag": "\u00220x8D7D1C65050E343\u0022",
-        "Last-Modified": "Thu, 26 Mar 2020 20:43:17 GMT",
->>>>>>> bb257be6
+        "Date": "Sat, 04 Apr 2020 01:40:03 GMT",
+        "ETag": "\u00220x8D7D8391945FB29\u0022",
+        "Last-Modified": "Sat, 04 Apr 2020 01:40:04 GMT",
         "Server": [
           "Windows-Azure-Blob/1.0",
           "Microsoft-HTTPAPI/2.0"
         ],
-<<<<<<< HEAD
-        "x-ms-blob-content-md5": "CKr\u002BHacvO/afrSVWRWRXuw==",
         "x-ms-blob-type": "BlockBlob",
-        "x-ms-client-request-id": "fc48146c-3154-66a4-7103-af8c73a1810b",
-        "x-ms-creation-time": "Thu, 02 Apr 2020 23:48:53 GMT",
+        "x-ms-client-request-id": "56a3fdf3-0e58-5d19-6b15-08d8f2770a99",
+        "x-ms-creation-time": "Sat, 04 Apr 2020 01:40:04 GMT",
         "x-ms-lease-state": "available",
         "x-ms-lease-status": "unlocked",
-        "x-ms-request-id": "96452911-601e-0086-2149-098119000000",
-=======
-        "x-ms-blob-type": "BlockBlob",
-        "x-ms-client-request-id": "fc48146c-3154-66a4-7103-af8c73a1810b",
-        "x-ms-creation-time": "Thu, 26 Mar 2020 20:43:17 GMT",
-        "x-ms-lease-state": "available",
-        "x-ms-lease-status": "unlocked",
-        "x-ms-request-id": "41253e70-701e-0026-4aaf-0391be000000",
->>>>>>> bb257be6
+        "x-ms-request-id": "49d140c9-801e-0045-1421-0a9843000000",
         "x-ms-server-encrypted": "true",
         "x-ms-version": "2019-12-12"
       },
-      "ResponseBody": "a1SBDp5DIdsOTEBA2ERgobx6y8h1tvSpkO2P/drgfWPvCgKRhiIk/0N9ToCWl1vbP8jZUDjA77Vf132wtCMBLc/dUM5CzxuaVcyE92dzEvmSs74RBywqLxpMMa6kdEogfCGxuUaNmW\u002BtPvprPPdO68WEHQFl7yWisiGz9Z5s9eGBZHtFwlmyBRlPZMgxv/Mj/kXoIFZJu437DgYl2aPRQEgZ6th8CClr0hjnFYtccfMukPdYhNWKN6jtSrNTjCt1fSOAGNQbpvUcfE4\u002BYaUBnp0S90isebxzjrIvjr51GEXscZho3FgfE\u002BoBOweHTNYD7KsWQJXjyQRmDIki7Bc3p2QIUu8MmcFE8\u002BReqj217ELcK6ISXtewCaiUAdDP/SfSypOjfvrm9lLq0U2whB7GsR9HRcB1JUiMV0hHeJfxdfW9jOCqEm1H9TRPJ42J/4SJzVCwiLdmXaVLFiaxn367\u002BVxY8/g\u002BHJ6x/1CMJf27AljDvapHQOw\u002BVi47XvtGlla2lC4xMQuMS7Gx/olm2jenkBTO7eHTc7hvGZ3JA72jamn61ZHOidFMN3L4lUFj13z2k87neKh04iB2wRhuwkf0DpMgbASm2QZCgrZv2t12C0Eh0m/uu/LAhfNwWMe43XQqBIeuQ2t3ULrIpPXxBQdC/7bWTfDXBVOgX\u002BYRNYA\u002BiqVCRNZWyMfWqYK1Jhb9zoDrLlgR4o\u002BEU/4zDeSFZhs5iRpPr8Ex7DfuAKRtIt88o5BlJQcoLacVvvDXIrvjUUJme537rh\u002B/ukEhIuLrFjAf92pUH0EUEVxzOfDQWsl7C69hB6ZBQPRwpmvFBgrFKqfAtytQjzEBUmpAiHQv7l94pRcziQ\u002BK3bZ143jWTwpSrQ9IEKKeKnx9X7Q7AbeAQbgLTGHykqCYNdl026u5KwNg7ttl5t692XqbtSpaTtz\u002B9KLAygKpXxtusNrIKU/QwzSx2xLcGlrZTXPmV9x2Peb9duYJ\u002BWAAt4/A9zYD9LAryvL1qXPJIdlH5n2Pwgc\u002B93L0y7NoxsrTsCODHCMk1ljCu4zqgJRyM1QMwRPjcfWHgf/EDyn9wgMoIvhPRQW2Iw8kzAZ7VHfdgZdeWwW28D4u/JskX8cvxfiIwl6cIu1PVp4Dv6XuCy2H5o6Snmf\u002BcTG5IUlqkcNI9QcO8pEYQV6pDwRmszGZQPBunHg5nCaRiVEs4gGk5MXausmd4Bibb6Uv6I5il70AH\u002BBY/PRLD1jgfGlA7F5cBCo/jPln/GDY0i3SCbSXLvGTK8IgTOjRj6txvGOvWoJH0uNkIwvEmSOAgCnGeAakSU13rcCbO7hBbf1O9T/9KHiqizbQMwvmz5KfoMy/ChekzXMVOKzCq5crIg=="
+      "ResponseBody": "lWQPhKAABaeXb04BHz4Wz4UKi\u002Bi9BHUuPDm6Oe5IC0aHwMjEHCPmhldyWDaOekdnjXA87fiNGJHv4EdnRsu4T2QHel92UbNiJASQSqw\u002Bn8HxUqx\u002BCx1O\u002Bac31DvbfkCLugjShwDo8Du82snz/M3ksUGFdvMfOkNHuYC3P314hqXEBZCjaxjBCWJwwjFTW/zZUiP5VQhMa4DFi81/MLG\u002BQ1MjLvc9QUUpxGyRrncS816D3u1ZfzGdd5kQ3uBKQdiwsn7dMCwFnBHez5Gbu70Ispdv/FLEZcQihbZeLWNk3oKU4Pz5NMIxfkHceq\u002BgAbzcBytI20WG7E26u6p1pm\u002BtevAOB9rADn3VPX0Q5\u002BoUgYT6giU3GwM9DfSvP3kXu9fSLgC\u002BkvriG/iuc53HdQRipjomeyRJdl7t0PnmEc8EvYGlPrnqVe\u002BJF2YsiahldZjvTJk/8ECzibeh0cEA/AopqbUcIjdLeFBKnGO9HO22iFth9sU2xcxB8rUCSIMtiRtcA9/zSFNgpNNI9FTc9WzK60lmnwVE8uTo2y\u002BCSC/MHBNIYRkNwz8HAFLx7dF4ZPxIOF06x\u002BkWFxD7Cm0j3luke9dAlJRSvCgKXp\u002ByUwUTb3YzORDRkVUqMkkJErjR5CH3TXH5ONBo9Xs1MGlJY8QL6Jr38KVK0umCFWFLSapvOHl9uwaTGTelykOUnGHr4M6E/ikd2fN8rHqIdyJvHazRxffvzKe\u002Bd89jUiVhtTWIljWSxkuAUV\u002BFAQ\u002BLC6IUNq2Xw9Zp\u002BxQmxoZauobOG/ZE/\u002BDt3FZgUHSYasuYMmwsThx4yfJfHpsha//FJpfYt\u002BUYRwvCJ1lWN3Ji0ZFJjpQZLmxqVlEE5eBEy3BXmircv7LlgOthaibCIZJ//E0J2N1qrPcrbmGUFGEqfVzp/5xHhhHfYw2pt8RFpzS\u002BhOmTO/OS7O4ysVFRUWyJNuzK2SH2OHY7KnTQwfQz5cYs1ZB4l0FoVhOtFNS/jhKhIIDXe84TyEtzVxF/wir5/8uLJHvbEZ\u002BqYYINSCOhfJxiLqFzXGr3GAxEBD8w6ZTotBUJNGmWxQ7hLBlMBoAo0dt1HJOJhaNgkwtvlwxfeXjtJJQOmEcyy2iSki9RqxKMHDNku8wBXy5yqKBdJy4CgbKhXuHrGjmTQlEq9/NzD\u002Bj54nvZ\u002B76r7MVlm\u002B\u002Bn1aQ6kBB8sE0xoAL50Hl71mc7/pi4ZESyKYX09XIbhn5J7Gys8Gbi91\u002Bax0F53ytFLxVeKp1W7nFfh2eLh7rbFhqDr\u002BMMz\u002BYBWQc5HZwCOUlar8VcvVvh8v37TGj/V2\u002Bkv7En9S9HOWAvXNCVHdHVXE4dMNj0flm\u002BorzmEIJ9AgKXlF3q20MZEw=="
     },
     {
-<<<<<<< HEAD
-      "RequestUri": "https://seanmcccanary.blob.core.windows.net/test-container-12e6d47c-0883-b613-337f-160176c0f3bf?restype=container",
+      "RequestUri": "https://seanmcccanary.blob.core.windows.net/test-container-3be1421d-8aef-bb97-ae8a-7f1a3d4160e1?restype=container",
       "RequestMethod": "DELETE",
       "RequestHeaders": {
         "Authorization": "Sanitized",
-        "traceparent": "00-ffc7125b2a371f4a9d46e31460f48f44-d2491a8a33830144-00",
+        "traceparent": "00-d2a110668f62c54780d77c5943959220-6a99cc515bb59145-00",
         "User-Agent": [
-          "azsdk-net-Storage.Blobs/12.5.0-dev.20200402.1",
+          "azsdk-net-Storage.Blobs/12.5.0-dev.20200403.1",
           "(.NET Core 4.6.28325.01; Microsoft Windows 10.0.18362 )"
         ],
-        "x-ms-client-request-id": "87ac4bf9-e820-dade-8cc8-92e909f8cc9f",
-        "x-ms-date": "Thu, 02 Apr 2020 23:48:54 GMT",
-=======
-      "RequestUri": "https://seandevtest.blob.core.windows.net/test-container-12e6d47c-0883-b613-337f-160176c0f3bf?restype=container",
-      "RequestMethod": "DELETE",
-      "RequestHeaders": {
-        "Authorization": "Sanitized",
-        "traceparent": "00-120387911532a34dbc50ed7dac81c4c0-60410fa357bde744-00",
-        "User-Agent": [
-          "azsdk-net-Storage.Blobs/12.5.0-dev.20200326.1",
-          "(.NET Core 4.6.28325.01; Microsoft Windows 10.0.18362 )"
-        ],
-        "x-ms-client-request-id": "87ac4bf9-e820-dade-8cc8-92e909f8cc9f",
-        "x-ms-date": "Thu, 26 Mar 2020 20:43:17 GMT",
->>>>>>> bb257be6
+        "x-ms-client-request-id": "4fc9cb2a-62aa-60e3-f780-9d1f16156cbd",
+        "x-ms-date": "Sat, 04 Apr 2020 01:40:04 GMT",
         "x-ms-return-client-request-id": "true",
         "x-ms-version": "2019-12-12"
       },
@@ -276,33 +160,20 @@
       "StatusCode": 202,
       "ResponseHeaders": {
         "Content-Length": "0",
-<<<<<<< HEAD
-        "Date": "Thu, 02 Apr 2020 23:48:53 GMT",
-=======
-        "Date": "Thu, 26 Mar 2020 20:43:17 GMT",
->>>>>>> bb257be6
+        "Date": "Sat, 04 Apr 2020 01:40:04 GMT",
         "Server": [
           "Windows-Azure-Blob/1.0",
           "Microsoft-HTTPAPI/2.0"
         ],
-        "x-ms-client-request-id": "87ac4bf9-e820-dade-8cc8-92e909f8cc9f",
-<<<<<<< HEAD
-        "x-ms-request-id": "96452912-601e-0086-2249-098119000000",
+        "x-ms-client-request-id": "4fc9cb2a-62aa-60e3-f780-9d1f16156cbd",
+        "x-ms-request-id": "49d140cf-801e-0045-1a21-0a9843000000",
         "x-ms-version": "2019-12-12"
-=======
-        "x-ms-request-id": "41253ea3-701e-0026-79af-0391be000000",
-        "x-ms-version": "2019-07-07"
->>>>>>> bb257be6
       },
       "ResponseBody": []
     }
   ],
   "Variables": {
-    "RandomSeed": "788571115",
-<<<<<<< HEAD
+    "RandomSeed": "252497264",
     "Storage_TestConfigDefault": "ProductionTenant\nseanmcccanary\nU2FuaXRpemVk\nhttps://seanmcccanary.blob.core.windows.net\nhttps://seanmcccanary.file.core.windows.net\nhttps://seanmcccanary.queue.core.windows.net\nhttps://seanmcccanary.table.core.windows.net\n\n\n\n\nhttps://seanmcccanary-secondary.blob.core.windows.net\nhttps://seanmcccanary-secondary.file.core.windows.net\nhttps://seanmcccanary-secondary.queue.core.windows.net\nhttps://seanmcccanary-secondary.table.core.windows.net\n\nSanitized\n\n\nCloud\nBlobEndpoint=https://seanmcccanary.blob.core.windows.net/;QueueEndpoint=https://seanmcccanary.queue.core.windows.net/;FileEndpoint=https://seanmcccanary.file.core.windows.net/;BlobSecondaryEndpoint=https://seanmcccanary-secondary.blob.core.windows.net/;QueueSecondaryEndpoint=https://seanmcccanary-secondary.queue.core.windows.net/;FileSecondaryEndpoint=https://seanmcccanary-secondary.file.core.windows.net/;AccountName=seanmcccanary;AccountKey=Sanitized\nseanscope1"
-=======
-    "Storage_TestConfigDefault": "ProductionTenant\nseandevtest\nU2FuaXRpemVk\nhttps://seandevtest.blob.core.windows.net\nhttps://seandevtest.file.core.windows.net\nhttps://seandevtest.queue.core.windows.net\nhttps://seandevtest.table.core.windows.net\n\n\n\n\nhttps://seandevtest-secondary.blob.core.windows.net\nhttps://seandevtest-secondary.file.core.windows.net\nhttps://seandevtest-secondary.queue.core.windows.net\nhttps://seandevtest-secondary.table.core.windows.net\n\nSanitized\n\n\nCloud\nBlobEndpoint=https://seandevtest.blob.core.windows.net/;QueueEndpoint=https://seandevtest.queue.core.windows.net/;FileEndpoint=https://seandevtest.file.core.windows.net/;BlobSecondaryEndpoint=https://seandevtest-secondary.blob.core.windows.net/;QueueSecondaryEndpoint=https://seandevtest-secondary.queue.core.windows.net/;FileSecondaryEndpoint=https://seandevtest-secondary.file.core.windows.net/;AccountName=seandevtest;AccountKey=Sanitized\nseanscope1"
->>>>>>> bb257be6
   }
 }