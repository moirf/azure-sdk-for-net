{
  "Entries": [
    {
      "RequestUri": "https://seanmcccanary.blob.core.windows.net/test-container-64a7831e-2b7c-2062-1cbf-c4f845d353fc?restype=container",
      "RequestMethod": "PUT",
      "RequestHeaders": {
        "Authorization": "Sanitized",
        "traceparent": "00-7631e80ea5a18b438b649f18fb214a60-36022af2d5d1084a-00",
        "User-Agent": [
          "azsdk-net-Storage.Blobs/12.5.0-dev.20200402.1",
          "(.NET Core 4.6.28325.01; Microsoft Windows 10.0.18362 )"
        ],
        "x-ms-blob-public-access": "container",
        "x-ms-client-request-id": "37f50e5d-4cb3-498b-4ece-a5d529de1c96",
        "x-ms-date": "Thu, 02 Apr 2020 23:48:53 GMT",
        "x-ms-return-client-request-id": "true",
        "x-ms-version": "2019-12-12"
      },
      "RequestBody": null,
      "StatusCode": 201,
      "ResponseHeaders": {
        "Content-Length": "0",
        "Date": "Thu, 02 Apr 2020 23:48:52 GMT",
        "ETag": "\u00220x8D7D7606652EB2B\u0022",
        "Last-Modified": "Thu, 02 Apr 2020 23:48:52 GMT",
        "Server": [
          "Windows-Azure-Blob/1.0",
          "Microsoft-HTTPAPI/2.0"
        ],
        "x-ms-client-request-id": "37f50e5d-4cb3-498b-4ece-a5d529de1c96",
<<<<<<< HEAD
        "x-ms-request-id": "ee92a458-101e-0047-0632-f3f960000000",
=======
        "x-ms-request-id": "954219fb-301e-0050-6549-098ff0000000",
>>>>>>> 8d420312
        "x-ms-version": "2019-12-12"
      },
      "ResponseBody": []
    },
    {
      "RequestUri": "https://seanmcccanary.blob.core.windows.net/test-container-64a7831e-2b7c-2062-1cbf-c4f845d353fc/test-blob-9746e3ee-2a50-f7af-1cbc-1eef78a912b6",
      "RequestMethod": "PUT",
      "RequestHeaders": {
        "Authorization": "Sanitized",
        "Content-Length": "1024",
        "If-None-Match": "*",
        "traceparent": "00-9735cd779c2c064e9dadb475f091e790-0bfbcb55e474bf4b-00",
        "User-Agent": [
          "azsdk-net-Storage.Blobs/12.5.0-dev.20200402.1",
          "(.NET Core 4.6.28325.01; Microsoft Windows 10.0.18362 )"
        ],
        "x-ms-blob-type": "BlockBlob",
        "x-ms-client-request-id": "808d6294-7d77-5e1b-3e3c-401ec66f2a3a",
        "x-ms-date": "Thu, 02 Apr 2020 23:48:53 GMT",
        "x-ms-return-client-request-id": "true",
        "x-ms-version": "2019-12-12"
      },
      "RequestBody": "s/\u002BbNt0cSC/h8YIKgZHCZ3AcySofdHMzX/4a9y2c0aS77yEpQ\u002BW40ZoXtl\u002BnpHWL\u002Bbd\u002BXN/olz\u002BLaNffAlECRSDdT5JvmCOLY/iPB70Ui7uJj/11HXTE01fhntoO2c9JFHE\u002BylTiG2GT8/jnWY\u002BCdt0cVnJTjSerGXw7jvpJfIooRfNM1sFmpnSc4Sp83HrIXyf98YNd9odJkrDYp4xmSnZuvxOcNZ8ctq/9tqv8LzwCcy7SS4oHy05rA0MQjf7nNZa0Dh1mKyqH4TvTXz/cTGN01jRdlP/rZvPEMDJcCyixFoEUSCAem0cESmlPNGwPj7bgm7bKiaGXyKcqofr3K9USIUi\u002BxwRCVTvtWUmVnDKHtaF8fG9x54zffH949PlMDR6UPBIjUMexnUZ73TBXAit1ouxZe69loTq83kqFymBBoEsrAWAfY2TZyt4p9gpbiHpTA1EN85FvLpvXZ3J8LNPlOjzkLADLVT\u002BHf7DQPKowYVXQMccONK26u9PFSPzxXJ4LQ7zNdlx5iK0ShXPgnvHwpwUcrPoM1gWPKnAtBQ1ClSISxfjuY\u002Br5VqgZ/K862R3h1aH21bCj/2y2PkzsTIKfz\u002B9Qztj5AUMbI1ZS8tpWVFBSTDBsTMBybsWMOCSeDQoleiy/6QtF6NNd27FaUQ2RYOn7mf9SMoMu3l8SbckefRZMLHeulmtFDWRcD3EPGB24\u002Btc7onMK00eokQurMnsKPl6bDSSV48l\u002BtYub9iMSH8VBWnLx49qiQVkwBQVfmdvoUtATcwr4IxYOvO3nbt0jlnFGadcIGFqD\u002BcvLZN3EHhuwsqNS/6u7STdb4ybsutN8DG\u002BTGTAD4Dl1j3o\u002BLb45SZ3RN7s50ZbGiiCgrDU0lz74T1huMQXrrNJq3HAxfBt4IpmIG4IXQjvYzY4PYzMDQfg7Rt1lyxeY5orozvQmlA4EJ4mcq3u74AwdlWR33EmeZpt49jU\u002BE1eB8DX4L3NGsTh/CjuqZ5V8f2XQSDWzIQlASmdZrp3YxhQyGrtGw7GZ1uMr99EO9P8F/HfQbcohzs4rt\u002BQL7QOap0Qnd03ZNbu0N3JRhyo4MlVoU7ImCFhKEEztGwvMjengkFCN5nyyK8a7GzZX0Eak84WPo5lQdJ7r3GcB7Bmv56qJcffaqkvYtijra\u002Bwi8kAFSCiGPelPjxyxogoVsT6tCzSLzl5Pykg5tuxxZQixyOon\u002B6TwKarAOeHaKAhBwwXpPl\u002B4liPhtn7gTYb83ioT/9kf7bWavOKJypV9dKJA9/LniCap\u002BTLHRUQmENsjw1u2xyguItVPToF9L8uOZELcn1WUFVUDaganV6hxdKsHZQY5xq15EdUclzmlLMpmOeECSnGFjw==",
      "StatusCode": 201,
      "ResponseHeaders": {
        "Content-Length": "0",
        "Content-MD5": "XPAKj5HzWfbMhYuf5AV2Mg==",
        "Date": "Thu, 02 Apr 2020 23:48:52 GMT",
        "ETag": "\u00220x8D7D760665F6D31\u0022",
        "Last-Modified": "Thu, 02 Apr 2020 23:48:53 GMT",
        "Server": [
          "Windows-Azure-Blob/1.0",
          "Microsoft-HTTPAPI/2.0"
        ],
        "x-ms-client-request-id": "808d6294-7d77-5e1b-3e3c-401ec66f2a3a",
        "x-ms-content-crc64": "kyqk9fqWTwE=",
        "x-ms-request-id": "95421a0e-301e-0050-7649-098ff0000000",
        "x-ms-request-server-encrypted": "true",
        "x-ms-version": "2019-12-12"
      },
      "ResponseBody": []
    },
    {
      "RequestUri": "https://seanmcccanary.blob.core.windows.net/test-container-64a7831e-2b7c-2062-1cbf-c4f845d353fc/test-blob-9746e3ee-2a50-f7af-1cbc-1eef78a912b6",
      "RequestMethod": "PUT",
      "RequestHeaders": {
        "Authorization": "Sanitized",
        "Content-Length": "1024",
        "If-None-Match": "*",
        "traceparent": "00-f5744dd3a7d403409bc219a0af96c97a-e100783c8349a442-00",
        "User-Agent": [
          "azsdk-net-Storage.Blobs/12.5.0-dev.20200402.1",
          "(.NET Core 4.6.28325.01; Microsoft Windows 10.0.18362 )"
        ],
        "x-ms-blob-type": "BlockBlob",
        "x-ms-client-request-id": "514bd273-09ab-af7a-adb4-af836fb3db5d",
        "x-ms-date": "Thu, 02 Apr 2020 23:48:53 GMT",
        "x-ms-return-client-request-id": "true",
        "x-ms-version": "2019-12-12"
      },
      "RequestBody": "gdZYMxNQVooK7rpfz7UAoeVDbefjBBcx6VQe5kasZ26wmvTybCCKRAwDdojDvI\u002BIO585ggFCV3y/J0m/MXBDXYdLrjTBDjTEuSnb346ObS3Elqqnc\u002BRtbUN4M0XWyhKbwBgBeA1bxyxrdMjYZ3juMLkc\u002B5vFm\u002Bqi3kHwSdvu7u4XPx51jfUfac99PP4clAbLiQKMuc921SUtX5nMan5RfIbawCdZeKPD/ZHMSF/rhkk6Jb/YYjQfoWr5SC5bUv5RK8B4QdTecRFfyLw9qY3GQthQkUS\u002BeRlRux\u002B9YDB0aKqTexyeckR1XLSteJp44ffdMwVVC8C5krKmJ4a0IRHh6mARqi5wJ8\u002BU2jWQEQB/2dko4C0qH1zq2elp\u002BEu9wTqizI05ZzbIbAw2wTCKKYGyJk2ti0HktssDJtFFBy6D1hn77URyRnKiX3Qg9F0sX7Bot9L9EDX5vhXCNkBlg2TdsuoWjzs8P\u002BDbCizNw8Ju18ch3E9chcbkAi8vsA8yPdwPQ0FyFdB0K3jxIgUJK/pTU154RKYVgSwkMo0LDY7Qqc1PvoCA\u002B8H3rLDXamPA29Y021ywufg1\u002BsEUTuNDaB7pIXg4uW160licgZf1PRfJZFe21zExH/DUGsO\u002BbK3etEOS7UnqhyFpuQkEFDhhP7yqS\u002BqMjJHttwGIZJ6pvGarvc1UY0/N3tw1TR0nLQu3c9sHFCDDUieypDVHYiKDv/2jWVZrDdts3G0NVj9zxYr10PHDoqdF6Gulob8ahXu5so0fhNO1TGb/mjeztfznPt6rUpEwvx1VXXHrxWscUlfxU6SxU0G2QISLxAdwkjJvvWLgbzPqifJwyidiyof64kjgwWJXNuqd9BINpfsW5cs/ewcIPOMjB8qyQYkaVHX8keG\u002BkNDPF4d3Qnoh3OP3WuRbI05/8aVlvLqXpPVhg6CcEBQZV1T6b2SAkPpoAirmuuakvjAnfZ88WdMVOHKSFr7ahMzP3gKQYbTq/2Gr/LqQsekOvMVvdZN03f6A5Dbx7Xo8jX1dFtzkFFx7PH4\u002BkFwZhYaIhFr4ag85WwEED319\u002BRHmb289MpsNKahp9DgVNkyiZ1\u002BwaGkgQyNtJLvb3wTf/kNsVyHt21Lre1qyj3bWJCS0YqcdzZCnxitLzw3fMUqjifX1qN8rtIsMxewPbrSslgCWJ31dwTGyxZD1oQxEC0oQDgWA4XtFia0cEAejmFh3njkMSQrMRsjEQuJONRN/yLmi/l\u002BuLLWEUZ7PQLApDiw4fQLSN8I/Q8g9u56Y9lOZnEhOAZr5yHKDh/ds/AUXmzO2FrgQrJD3YrqWcXAW61pKNqRn2g2SPrSQTq/K00bDJh9r4uCaiO\u002B4V57fY1cBbQ==",
      "StatusCode": 409,
      "ResponseHeaders": {
        "Content-Length": "220",
        "Content-Type": "application/xml",
        "Date": "Thu, 02 Apr 2020 23:48:52 GMT",
        "Server": [
          "Windows-Azure-Blob/1.0",
          "Microsoft-HTTPAPI/2.0"
        ],
        "x-ms-client-request-id": "514bd273-09ab-af7a-adb4-af836fb3db5d",
        "x-ms-error-code": "BlobAlreadyExists",
<<<<<<< HEAD
        "x-ms-request-id": "ee92a45f-101e-0047-0b32-f3f960000000",
=======
        "x-ms-request-id": "95421a1c-301e-0050-0249-098ff0000000",
>>>>>>> 8d420312
        "x-ms-version": "2019-12-12"
      },
      "ResponseBody": [
        "\uFEFF\u003C?xml version=\u00221.0\u0022 encoding=\u0022utf-8\u0022?\u003E\u003CError\u003E\u003CCode\u003EBlobAlreadyExists\u003C/Code\u003E\u003CMessage\u003EThe specified blob already exists.\n",
        "RequestId:95421a1c-301e-0050-0249-098ff0000000\n",
        "Time:2020-04-02T23:48:53.1408130Z\u003C/Message\u003E\u003C/Error\u003E"
      ]
    },
    {
      "RequestUri": "https://seanmcccanary.blob.core.windows.net/test-container-64a7831e-2b7c-2062-1cbf-c4f845d353fc?restype=container",
      "RequestMethod": "DELETE",
      "RequestHeaders": {
        "Authorization": "Sanitized",
        "traceparent": "00-7f9e4b4e04670b40a0ed418df7fc8ec1-c8ce0eae48d8a048-00",
        "User-Agent": [
          "azsdk-net-Storage.Blobs/12.5.0-dev.20200402.1",
          "(.NET Core 4.6.28325.01; Microsoft Windows 10.0.18362 )"
        ],
        "x-ms-client-request-id": "906b0f2b-b00c-92c2-2271-19ac003db770",
        "x-ms-date": "Thu, 02 Apr 2020 23:48:54 GMT",
        "x-ms-return-client-request-id": "true",
        "x-ms-version": "2019-12-12"
      },
      "RequestBody": null,
      "StatusCode": 202,
      "ResponseHeaders": {
        "Content-Length": "0",
        "Date": "Thu, 02 Apr 2020 23:48:52 GMT",
        "Server": [
          "Windows-Azure-Blob/1.0",
          "Microsoft-HTTPAPI/2.0"
        ],
        "x-ms-client-request-id": "906b0f2b-b00c-92c2-2271-19ac003db770",
<<<<<<< HEAD
        "x-ms-request-id": "ee92a464-101e-0047-0f32-f3f960000000",
=======
        "x-ms-request-id": "95421a28-301e-0050-0c49-098ff0000000",
>>>>>>> 8d420312
        "x-ms-version": "2019-12-12"
      },
      "ResponseBody": []
    }
  ],
  "Variables": {
    "RandomSeed": "1523003278",
    "Storage_TestConfigDefault": "ProductionTenant\nseanmcccanary\nU2FuaXRpemVk\nhttps://seanmcccanary.blob.core.windows.net\nhttps://seanmcccanary.file.core.windows.net\nhttps://seanmcccanary.queue.core.windows.net\nhttps://seanmcccanary.table.core.windows.net\n\n\n\n\nhttps://seanmcccanary-secondary.blob.core.windows.net\nhttps://seanmcccanary-secondary.file.core.windows.net\nhttps://seanmcccanary-secondary.queue.core.windows.net\nhttps://seanmcccanary-secondary.table.core.windows.net\n\nSanitized\n\n\nCloud\nBlobEndpoint=https://seanmcccanary.blob.core.windows.net/;QueueEndpoint=https://seanmcccanary.queue.core.windows.net/;FileEndpoint=https://seanmcccanary.file.core.windows.net/;BlobSecondaryEndpoint=https://seanmcccanary-secondary.blob.core.windows.net/;QueueSecondaryEndpoint=https://seanmcccanary-secondary.queue.core.windows.net/;FileSecondaryEndpoint=https://seanmcccanary-secondary.file.core.windows.net/;AccountName=seanmcccanary;AccountKey=Sanitized\nseanscope1"
  }
}<|MERGE_RESOLUTION|>--- conflicted
+++ resolved
@@ -28,11 +28,7 @@
           "Microsoft-HTTPAPI/2.0"
         ],
         "x-ms-client-request-id": "37f50e5d-4cb3-498b-4ece-a5d529de1c96",
-<<<<<<< HEAD
-        "x-ms-request-id": "ee92a458-101e-0047-0632-f3f960000000",
-=======
         "x-ms-request-id": "954219fb-301e-0050-6549-098ff0000000",
->>>>>>> 8d420312
         "x-ms-version": "2019-12-12"
       },
       "ResponseBody": []
@@ -105,11 +101,7 @@
         ],
         "x-ms-client-request-id": "514bd273-09ab-af7a-adb4-af836fb3db5d",
         "x-ms-error-code": "BlobAlreadyExists",
-<<<<<<< HEAD
-        "x-ms-request-id": "ee92a45f-101e-0047-0b32-f3f960000000",
-=======
         "x-ms-request-id": "95421a1c-301e-0050-0249-098ff0000000",
->>>>>>> 8d420312
         "x-ms-version": "2019-12-12"
       },
       "ResponseBody": [
@@ -143,11 +135,7 @@
           "Microsoft-HTTPAPI/2.0"
         ],
         "x-ms-client-request-id": "906b0f2b-b00c-92c2-2271-19ac003db770",
-<<<<<<< HEAD
-        "x-ms-request-id": "ee92a464-101e-0047-0f32-f3f960000000",
-=======
         "x-ms-request-id": "95421a28-301e-0050-0c49-098ff0000000",
->>>>>>> 8d420312
         "x-ms-version": "2019-12-12"
       },
       "ResponseBody": []
