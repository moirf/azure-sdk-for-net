--- conflicted
+++ resolved
@@ -28,11 +28,7 @@
           "Microsoft-HTTPAPI/2.0"
         ],
         "x-ms-client-request-id": "055549ce-0837-7ed9-4f15-7fe40d514a5a",
-<<<<<<< HEAD
-        "x-ms-request-id": "4b663e0e-301e-007f-4a4b-09823b000000",
-=======
         "x-ms-request-id": "e5ee0f19-e01e-0093-1746-987cdc000000",
->>>>>>> 365f255a
         "x-ms-version": "2020-02-10"
       },
       "ResponseBody": []
@@ -67,11 +63,7 @@
           "Microsoft-HTTPAPI/2.0"
         ],
         "x-ms-client-request-id": "3b5b3dce-d494-3645-1b61-0bb4f3667e60",
-<<<<<<< HEAD
-        "x-ms-request-id": "4b663e35-301e-007f-694b-09823b000000",
-=======
         "x-ms-request-id": "e5ee0f2e-e01e-0093-2746-987cdc000000",
->>>>>>> 365f255a
         "x-ms-version": "2020-02-10"
       },
       "ResponseBody": []
@@ -254,11 +246,7 @@
           "Microsoft-HTTPAPI/2.0"
         ],
         "x-ms-client-request-id": "72d36482-9664-5468-8df0-b79759bd7fbd",
-<<<<<<< HEAD
-        "x-ms-request-id": "4b663eea-301e-007f-0a4b-09823b000000",
-=======
         "x-ms-request-id": "e5ee0f83-e01e-0093-7446-987cdc000000",
->>>>>>> 365f255a
         "x-ms-version": "2020-02-10"
       },
       "ResponseBody": []
