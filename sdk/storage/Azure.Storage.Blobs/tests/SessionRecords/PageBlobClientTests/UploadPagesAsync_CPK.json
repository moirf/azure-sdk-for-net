--- conflicted
+++ resolved
@@ -23,13 +23,8 @@
         "Last-Modified": "Fri, 15 Oct 2021 19:23:21 GMT",
         "Server": "Windows-Azure-Blob/1.0 Microsoft-HTTPAPI/2.0",
         "x-ms-client-request-id": "960c1668-2fd2-4c30-4e3a-7611de205040",
-<<<<<<< HEAD
-        "x-ms-request-id": "c5a77f55-901e-0019-5e5f-055a79000000",
+        "x-ms-request-id": "9e703b30-001e-0028-19fa-c14a77000000",
         "x-ms-version": "2021-04-10"
-=======
-        "x-ms-request-id": "9e703b30-001e-0028-19fa-c14a77000000",
-        "x-ms-version": "2021-02-12"
->>>>>>> 49dd1a0e
       },
       "ResponseBody": []
     },
@@ -64,13 +59,8 @@
         "x-ms-encryption-key-sha256": "AYvoAe/DBsdG/f09bNMDtM\u002BdEUSa6k7kCq4OE9Mbu54=",
         "x-ms-request-id": "9e703b97-001e-0028-75fa-c14a77000000",
         "x-ms-request-server-encrypted": "true",
-<<<<<<< HEAD
         "x-ms-version": "2021-04-10",
-        "x-ms-version-id": "2021-02-17T19:01:55.0357312Z"
-=======
-        "x-ms-version": "2021-02-12",
         "x-ms-version-id": "2021-10-15T19:23:21.4552699Z"
->>>>>>> 49dd1a0e
       },
       "ResponseBody": []
     },
@@ -132,13 +122,8 @@
         "Date": "Fri, 15 Oct 2021 19:23:21 GMT",
         "Server": "Windows-Azure-Blob/1.0 Microsoft-HTTPAPI/2.0",
         "x-ms-client-request-id": "d472b73b-d92a-5c32-726e-52bbb2f842a0",
-<<<<<<< HEAD
-        "x-ms-request-id": "c5a77f8e-901e-0019-0d5f-055a79000000",
+        "x-ms-request-id": "9e703c92-001e-0028-67fa-c14a77000000",
         "x-ms-version": "2021-04-10"
-=======
-        "x-ms-request-id": "9e703c92-001e-0028-67fa-c14a77000000",
-        "x-ms-version": "2021-02-12"
->>>>>>> 49dd1a0e
       },
       "ResponseBody": []
     }
