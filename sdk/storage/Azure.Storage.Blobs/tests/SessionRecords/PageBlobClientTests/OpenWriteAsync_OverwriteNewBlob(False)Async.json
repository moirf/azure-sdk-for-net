--- conflicted
+++ resolved
@@ -29,13 +29,8 @@
           "Microsoft-HTTPAPI/2.0"
         ],
         "x-ms-client-request-id": "85be4146-78d7-4c00-087c-cacddd98b467",
-<<<<<<< HEAD
-        "x-ms-request-id": "57b103cb-801e-0093-0d5f-0501c8000000",
+        "x-ms-request-id": "d3a3d816-d01e-007f-19d8-c5ea32000000",
         "x-ms-version": "2021-04-10"
-=======
-        "x-ms-request-id": "d3a3d816-d01e-007f-19d8-c5ea32000000",
-        "x-ms-version": "2021-02-12"
->>>>>>> 49dd1a0e
       },
       "ResponseBody": []
     },
@@ -71,13 +66,8 @@
         "x-ms-client-request-id": "fb698b2e-932f-6e35-3a07-1513f482be98",
         "x-ms-request-id": "d3a3d823-d01e-007f-24d8-c5ea32000000",
         "x-ms-request-server-encrypted": "true",
-<<<<<<< HEAD
         "x-ms-version": "2021-04-10",
-        "x-ms-version-id": "2021-02-17T19:02:45.0385315Z"
-=======
-        "x-ms-version": "2021-02-12",
         "x-ms-version-id": "2021-10-20T17:31:52.1028089Z"
->>>>>>> 49dd1a0e
       },
       "ResponseBody": []
     },
@@ -159,13 +149,8 @@
         "x-ms-lease-status": "unlocked",
         "x-ms-request-id": "d3a3d844-d01e-007f-43d8-c5ea32000000",
         "x-ms-server-encrypted": "true",
-<<<<<<< HEAD
         "x-ms-version": "2021-04-10",
-        "x-ms-version-id": "2021-02-17T19:02:45.0385315Z"
-=======
-        "x-ms-version": "2021-02-12",
         "x-ms-version-id": "2021-10-20T17:31:52.1028089Z"
->>>>>>> 49dd1a0e
       },
       "ResponseBody": "skcWPdEiWjqDgbtQnnV3wetBRAhk9BdPNc5GkDx4d6EgSBuVgnaV0u7kg/o7u1HJz3mckyNTHL4wxgcC28n9CgkaL1Va4T90rHIZgHEdE3p9fMDD3OR9zStcZbtuk/Yl5njwIYv8b\u002B46J\u002BexOZtNE7ONhV4IOi0lnGEp/XyDBRh79Jr4LPLugQzSibT8zJSPD1II4Q2XHKtLyoQq0nJytiLONUQBVObBngRRNrF4KNDNmu0peyML49jurWFuxK6aX9KSLpdPjrtrR0IJRuX60qK0XDeFSDv\u002BwlFsEqeFU9lVt9be5fo4fgwyvjTgAp3y9Nq/uWh3FBeWlGtF4nsT5fRps44OG\u002Byne94rU4kHHcC0eR7Nxplx3qO/R1GO85uQHtlAd04P5NjtFz6KS8GNj3arkWlcRR9a99XqTtObGYhCmzSwx6VxpJVG365b55PiMrja4mIyM9m65YB5JJUEUv62R7CM3MjROezTFmZw/w9CCBwbwDYmEGdb9uEk94AAQY2wpKDiVVXvCal1Xh1ySeVwNxt46ZHIjzdIMebnrEJs09XZv1pvX7PGLLeNsLFK6Kz8s79kh1j76BVpmSNvCFxmCYtImYmKAdhnsr3aOt\u002BF/kg66viCB0t83tdFBsWPVyNaJqYlAk8icbLn/NWbIK0145vbNR1j5AJAy7uyRPsT2FqZfxQ4YPz5F3hGmwp24b0pECMqtCIG9kKk5DaTby230yR6AqCZ/YKe4R2kHUj4yun9iDTX6SM4kojSlHvFZqdLjsfl\u002B98ckBOgi9MEYdn5qxpNlef43\u002BoAQW8Xx2gH2Xt1WI\u002BBE84K4fchN15QMzGv2OhheNDAU67c5LlwBMmqmbFYjwhJd5hLQrTv16iMsA0\u002BZ\u002B6ApmCqtQXgpC4Umtwudp6s\u002BKQoZmFPFTUc0HsGUDSsMZ3bKfJRrdkDadJqN6jYwWAJ4LdpFgGNMZErjuSK2VT5aGg/U02rW0rLJPyO5N2MRA8a/G98QhubTfhhJR/0eY99cM4/mG4TXoVsnvEF/kyznknVb93lfCVNowVUSTUr1qttEHMPTauhBp7qEKQplk6rrofVHgmymPSo8vRovxVQQcdFl\u002B7YpFGeNGg/\u002BmyAIw22qJqtVbeiu3d/Zlq2OEeJms7d5P5g0wo2N\u002Bqgc52HKM/nshZ6ouwPo9x2WD326PwhtmCeoz8PVdWQdx3NAUja\u002BD6Lz4YxD/jhzUAi6nrMP0/tf7w86YSQ2FxA6SrPQqKUm2D/axh276dovNb\u002B7GtbwzjO34GLnQ\u002B5\u002Bvcp8CXNEoqejU4ZzNM2d48V1Cyukevx5SXxAGIgCf5RRnAhTP\u002BBmqpLYF8cQfdll2fxdcniC2kMOAv/3BEofQ=="
     },
@@ -195,13 +180,8 @@
           "Microsoft-HTTPAPI/2.0"
         ],
         "x-ms-client-request-id": "698bba4c-0f68-0c60-f849-b9c7570a99df",
-<<<<<<< HEAD
-        "x-ms-request-id": "57b10407-801e-0093-3a5f-0501c8000000",
+        "x-ms-request-id": "d3a3d852-d01e-007f-4dd8-c5ea32000000",
         "x-ms-version": "2021-04-10"
-=======
-        "x-ms-request-id": "d3a3d852-d01e-007f-4dd8-c5ea32000000",
-        "x-ms-version": "2021-02-12"
->>>>>>> 49dd1a0e
       },
       "ResponseBody": []
     }
