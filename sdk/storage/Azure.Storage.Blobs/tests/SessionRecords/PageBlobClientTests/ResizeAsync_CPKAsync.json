--- conflicted
+++ resolved
@@ -23,13 +23,8 @@
         "Last-Modified": "Fri, 15 Oct 2021 19:22:15 GMT",
         "Server": "Windows-Azure-Blob/1.0 Microsoft-HTTPAPI/2.0",
         "x-ms-client-request-id": "e8ab42ef-f6e2-860f-4aa4-ed1efef59650",
-<<<<<<< HEAD
-        "x-ms-request-id": "f93594bc-a01e-004f-5d5f-05ab96000000",
+        "x-ms-request-id": "f1cddb25-301e-0051-69f9-c1b653000000",
         "x-ms-version": "2021-02-12"
-=======
-        "x-ms-request-id": "f1cddb25-301e-0051-69f9-c1b653000000",
-        "x-ms-version": "2020-12-06"
->>>>>>> 6b7c7623
       },
       "ResponseBody": []
     },
@@ -64,13 +59,8 @@
         "x-ms-encryption-key-sha256": "eeA3cLOdX9JLa62I2eeMgOKlArKWKHTarm1tjAPl9GI=",
         "x-ms-request-id": "f1cddb8b-301e-0051-44f9-c1b653000000",
         "x-ms-request-server-encrypted": "true",
-<<<<<<< HEAD
         "x-ms-version": "2021-02-12",
-        "x-ms-version-id": "2021-02-17T19:03:42.0433494Z"
-=======
-        "x-ms-version": "2020-12-06",
         "x-ms-version-id": "2021-10-15T19:22:15.4349275Z"
->>>>>>> 6b7c7623
       },
       "ResponseBody": []
     },
@@ -101,13 +91,8 @@
         "Server": "Windows-Azure-Blob/1.0 Microsoft-HTTPAPI/2.0",
         "x-ms-blob-sequence-number": "0",
         "x-ms-client-request-id": "b9a9705d-7c37-0955-7f82-5423fc337172",
-<<<<<<< HEAD
-        "x-ms-request-id": "f9359513-a01e-004f-285f-05ab96000000",
+        "x-ms-request-id": "f1cddbc9-301e-0051-7df9-c1b653000000",
         "x-ms-version": "2021-02-12"
-=======
-        "x-ms-request-id": "f1cddbc9-301e-0051-7df9-c1b653000000",
-        "x-ms-version": "2020-12-06"
->>>>>>> 6b7c7623
       },
       "ResponseBody": []
     },
@@ -131,13 +116,8 @@
         "Date": "Fri, 15 Oct 2021 19:22:14 GMT",
         "Server": "Windows-Azure-Blob/1.0 Microsoft-HTTPAPI/2.0",
         "x-ms-client-request-id": "3014fac6-7c92-174f-eb74-1a70f430b52f",
-<<<<<<< HEAD
-        "x-ms-request-id": "f9359532-a01e-004f-445f-05ab96000000",
+        "x-ms-request-id": "f1cddc19-301e-0051-48f9-c1b653000000",
         "x-ms-version": "2021-02-12"
-=======
-        "x-ms-request-id": "f1cddc19-301e-0051-48f9-c1b653000000",
-        "x-ms-version": "2020-12-06"
->>>>>>> 6b7c7623
       },
       "ResponseBody": []
     }
