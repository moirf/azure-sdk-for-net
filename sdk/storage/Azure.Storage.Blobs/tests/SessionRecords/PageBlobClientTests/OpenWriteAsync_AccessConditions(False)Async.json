{
  "Entries": [
    {
      "RequestUri": "https://amandacanary.blob.core.windows.net/test-container-1a93e4b5-81eb-969b-376d-6b879afd4de6?restype=container",
      "RequestMethod": "PUT",
      "RequestHeaders": {
        "Accept": "application/xml",
        "Authorization": "Sanitized",
        "traceparent": "00-4287b4d76eda1442abeb0aa68ac0b4b4-dd3968d805916646-00",
        "User-Agent": [
          "azsdk-net-Storage.Blobs/12.11.0-alpha.20211020.1",
          "(.NET 5.0.10; Microsoft Windows 10.0.19043)"
        ],
        "x-ms-blob-public-access": "container",
        "x-ms-client-request-id": "b507e52c-a14b-b922-3cc0-47a207b2a05c",
        "x-ms-date": "Wed, 20 Oct 2021 17:31:42 GMT",
        "x-ms-return-client-request-id": "true",
        "x-ms-version": "2021-04-10"
      },
      "RequestBody": null,
      "StatusCode": 201,
      "ResponseHeaders": {
        "Content-Length": "0",
        "Date": "Wed, 20 Oct 2021 17:31:41 GMT",
        "ETag": "\u00220x8D993EF7B27F4DC\u0022",
        "Last-Modified": "Wed, 20 Oct 2021 17:31:42 GMT",
        "Server": [
          "Windows-Azure-Blob/1.0",
          "Microsoft-HTTPAPI/2.0"
        ],
        "x-ms-client-request-id": "b507e52c-a14b-b922-3cc0-47a207b2a05c",
<<<<<<< HEAD
        "x-ms-request-id": "d3d84ca3-b01e-0088-3c5f-053fcb000000",
        "x-ms-version": "2021-04-10"
=======
        "x-ms-request-id": "d3a3d20c-d01e-007f-6ad8-c5ea32000000",
        "x-ms-version": "2021-02-12"
>>>>>>> 49dd1a0e
      },
      "ResponseBody": []
    },
    {
      "RequestUri": "https://amandacanary.blob.core.windows.net/test-container-1a93e4b5-81eb-969b-376d-6b879afd4de6/test-blob-ce88e05a-bab4-68bc-bb51-a853776cae6a",
      "RequestMethod": "PUT",
      "RequestHeaders": {
        "Accept": "application/xml",
        "Authorization": "Sanitized",
        "If-None-Match": "*",
        "traceparent": "00-1b13a7f766e5444fb5a0717e0c61153e-a4e5f54101a96a4b-00",
        "User-Agent": [
          "azsdk-net-Storage.Blobs/12.11.0-alpha.20211020.1",
          "(.NET 5.0.10; Microsoft Windows 10.0.19043)"
        ],
        "x-ms-blob-content-length": "1024",
        "x-ms-blob-sequence-number": "0",
        "x-ms-blob-type": "PageBlob",
        "x-ms-client-request-id": "07d3aef7-ac44-7246-289f-f9f9f9cf41d0",
        "x-ms-date": "Wed, 20 Oct 2021 17:31:42 GMT",
        "x-ms-return-client-request-id": "true",
        "x-ms-version": "2021-04-10"
      },
      "RequestBody": null,
      "StatusCode": 201,
      "ResponseHeaders": {
        "Content-Length": "0",
        "Date": "Wed, 20 Oct 2021 17:31:41 GMT",
        "ETag": "\u00220x8D993EF7B34F6F3\u0022",
        "Last-Modified": "Wed, 20 Oct 2021 17:31:42 GMT",
        "Server": [
          "Windows-Azure-Blob/1.0",
          "Microsoft-HTTPAPI/2.0"
        ],
        "x-ms-client-request-id": "07d3aef7-ac44-7246-289f-f9f9f9cf41d0",
        "x-ms-request-id": "d3a3d21a-d01e-007f-74d8-c5ea32000000",
        "x-ms-request-server-encrypted": "true",
<<<<<<< HEAD
        "x-ms-version": "2021-04-10",
        "x-ms-version-id": "2021-02-17T19:02:29.2572337Z"
=======
        "x-ms-version": "2021-02-12",
        "x-ms-version-id": "2021-10-20T17:31:42.3171315Z"
>>>>>>> 49dd1a0e
      },
      "ResponseBody": []
    },
    {
      "RequestUri": "https://amandacanary.blob.core.windows.net/test-container-1a93e4b5-81eb-969b-376d-6b879afd4de6/test-blob-ce88e05a-bab4-68bc-bb51-a853776cae6a",
      "RequestMethod": "HEAD",
      "RequestHeaders": {
        "Accept": "application/xml",
        "Authorization": "Sanitized",
        "traceparent": "00-c2f9d8457cc0ef44bdb2f57a69a49e6b-cfeb1624b24cb849-00",
        "User-Agent": [
          "azsdk-net-Storage.Blobs/12.11.0-alpha.20211020.1",
          "(.NET 5.0.10; Microsoft Windows 10.0.19043)"
        ],
        "x-ms-client-request-id": "a7367b55-d87b-a4e7-4e25-5620a3d42755",
        "x-ms-date": "Wed, 20 Oct 2021 17:31:42 GMT",
        "x-ms-return-client-request-id": "true",
        "x-ms-version": "2021-04-10"
      },
      "RequestBody": null,
      "StatusCode": 200,
      "ResponseHeaders": {
        "Accept-Ranges": "bytes",
        "Content-Length": "1024",
        "Content-Type": "application/octet-stream",
        "Date": "Wed, 20 Oct 2021 17:31:41 GMT",
        "ETag": "\u00220x8D993EF7B34F6F3\u0022",
        "Last-Modified": "Wed, 20 Oct 2021 17:31:42 GMT",
        "Server": [
          "Windows-Azure-Blob/1.0",
          "Microsoft-HTTPAPI/2.0"
        ],
        "x-ms-blob-sequence-number": "0",
        "x-ms-blob-type": "PageBlob",
        "x-ms-client-request-id": "a7367b55-d87b-a4e7-4e25-5620a3d42755",
        "x-ms-creation-time": "Wed, 20 Oct 2021 17:31:42 GMT",
        "x-ms-is-current-version": "true",
        "x-ms-lease-state": "available",
        "x-ms-lease-status": "unlocked",
        "x-ms-request-id": "d3a3d226-d01e-007f-7dd8-c5ea32000000",
        "x-ms-server-encrypted": "true",
<<<<<<< HEAD
        "x-ms-version": "2021-04-10",
        "x-ms-version-id": "2021-02-17T19:02:29.2572337Z"
=======
        "x-ms-version": "2021-02-12",
        "x-ms-version-id": "2021-10-20T17:31:42.3171315Z"
>>>>>>> 49dd1a0e
      },
      "ResponseBody": []
    },
    {
      "RequestUri": "https://amandacanary.blob.core.windows.net/test-container-1a93e4b5-81eb-969b-376d-6b879afd4de6/test-blob-ce88e05a-bab4-68bc-bb51-a853776cae6a?comp=page",
      "RequestMethod": "PUT",
      "RequestHeaders": {
        "Accept": "application/xml",
        "Authorization": "Sanitized",
        "Content-Length": "1024",
        "Content-Type": "application/octet-stream",
        "If-Match": "\u00220x8D993EF7B34F6F3\u0022",
        "User-Agent": [
          "azsdk-net-Storage.Blobs/12.11.0-alpha.20211020.1",
          "(.NET 5.0.10; Microsoft Windows 10.0.19043)"
        ],
        "x-ms-client-request-id": "acdf2c07-493d-e2fd-fc7c-438f42aa6e8a",
        "x-ms-date": "Wed, 20 Oct 2021 17:31:42 GMT",
        "x-ms-page-write": "update",
        "x-ms-range": "bytes=0-1023",
        "x-ms-return-client-request-id": "true",
        "x-ms-version": "2021-04-10"
      },
      "RequestBody": "Et2vmFfrZcJFbKZixJdiNhjpW8mYpiVGKOiLV56hIlgQJhEo1qFnC0gRwdgF5K2RPMPhEHN4N2u3aW9uXw4kpEpOUZ6GOV92gU\u002BBh\u002BVNQEM7\u002BhrbwBLkl\u002B\u002BmcWwx\u002Baw57ByOtpIPCwNjao4k96\u002BGaigrM2TzSeQ3armu38jzRYijR5rIvoqxK\u002B8Xd1WDv6A/HwZEBsVHRaM3VkzYYCs6cCQGgK8Uvaueegd13NGOtKoZbsDBrj/CXAH3kGg92MvE3AcxfD/wK2Jbpou90WnSqaKhv/FqecLlRCSuHSxDYKE8sADKXTdrKENdZgezBIqYJOfFnBjZWWNFSzgaQg01F0bpgSFoCEtqNZeuDRO6Mj\u002BaFfhFfcOIY1adhBL/UeU1J07ByYNoLxybW2eBK0xPihn5gC0V8JqCYB3Ky4M5a\u002BSxeOXE\u002BWi7MeXcqSJcBzgKTfn4BdC4IDe0PmhlnmSYYfCC0LJni5GwPU9HOEd4JlnlwH6JQWUT\u002BFeuELr/VZKBQ0cx2TaFo8JoR8iBcefwPBcPgN3lDyCKb9dauHrWsee8xfX/Rk0jYB28IfmckodwvdSj8NW1mzMnp2lfKupHkZbgxKvy8PXK7CC/Ke4n7t1Q6vumM8ARBinB2J/jwzUzdI9ju83cfs3e2QS19XJFALiMDkDvoV7Vzr2BMBhW5ijqjLVewzIQc2wtx1m8XBG3fNjmV7X1RNMxje0PWk20iPLcymi85jyGe5vTwdkEGHKsybNAcI9z9UjhLTZEARkeeT9n4JGo\u002BpabX9sZIYP6LHR6YpCacxdjadQg27gFQnqBtEeZnTjgA84dpBG0WdPF5wDByp6IhAYoA3e9iB/dlh1gmG07YI88ml/BfM4GrxABW/O3RHfc\u002BDBBcZnBI3uvQA7zU8BmiYZxhS8/xgg3IVRnuywsJVGlhJ89\u002Bu/2e3fjEjzAEltPmtJsRr9InDEnCU9FWmdPghq8Ts8hKY6Xegq4W7TMdw74FyFav96SXedtFfCfsSAPlI8hA8SMLnFD1cu1j0B9W5JBTEJG9cM7KvHnsxSd98npqMckqnRJa\u002BmwFuoT3c2m8LleXmTeyZ/M5djTpHtcpt0By\u002BZ5WbEe9\u002BFYld7YKE0kQcJaPpllCt8oV8SbdsZuU28MERHmLZcIQGaDhjPA9L2Lr2O4AmdEnMEHUAHsgoAa6UJvyxc7PRQrUv4y4oOrZ2MHD8djtlEHyHRP39yVHL7maZzxUCimUHFOjK9pEbo9W\u002Bie5HK4tjPwZwOi6104ljY/THjnuhY6Yb9VFSqhnra6EYTz9jdLLbJpAOklBGQUFvV5KcVBVqHSZIOyYqEJT8lM59nZRKD\u002B8x7GfrktFV1bQf40J3TxeA==",
      "StatusCode": 201,
      "ResponseHeaders": {
        "Content-Length": "0",
        "Date": "Wed, 20 Oct 2021 17:31:41 GMT",
        "ETag": "\u00220x8D993EF7B4DAB9E\u0022",
        "Last-Modified": "Wed, 20 Oct 2021 17:31:42 GMT",
        "Server": [
          "Windows-Azure-Blob/1.0",
          "Microsoft-HTTPAPI/2.0"
        ],
        "x-ms-blob-sequence-number": "0",
        "x-ms-client-request-id": "acdf2c07-493d-e2fd-fc7c-438f42aa6e8a",
        "x-ms-content-crc64": "aglQjlrKPtc=",
        "x-ms-request-id": "d3a3d22e-d01e-007f-03d8-c5ea32000000",
        "x-ms-request-server-encrypted": "true",
        "x-ms-version": "2021-04-10"
      },
      "ResponseBody": []
    },
    {
      "RequestUri": "https://amandacanary.blob.core.windows.net/test-container-1a93e4b5-81eb-969b-376d-6b879afd4de6/test-blob-ce88e05a-bab4-68bc-bb51-a853776cae6a",
      "RequestMethod": "GET",
      "RequestHeaders": {
        "Accept": "application/xml",
        "Authorization": "Sanitized",
        "traceparent": "00-407d2d70862b924a825129b6779e5875-b2bed77a9429d74b-00",
        "User-Agent": [
          "azsdk-net-Storage.Blobs/12.11.0-alpha.20211020.1",
          "(.NET 5.0.10; Microsoft Windows 10.0.19043)"
        ],
        "x-ms-client-request-id": "761985e4-7bf5-1117-713b-faa6caba18a9",
        "x-ms-date": "Wed, 20 Oct 2021 17:31:42 GMT",
        "x-ms-return-client-request-id": "true",
        "x-ms-version": "2021-04-10"
      },
      "RequestBody": null,
      "StatusCode": 200,
      "ResponseHeaders": {
        "Accept-Ranges": "bytes",
        "Content-Length": "1024",
        "Content-Type": "application/octet-stream",
        "Date": "Wed, 20 Oct 2021 17:31:41 GMT",
        "ETag": "\u00220x8D993EF7B4DAB9E\u0022",
        "Last-Modified": "Wed, 20 Oct 2021 17:31:42 GMT",
        "Server": [
          "Windows-Azure-Blob/1.0",
          "Microsoft-HTTPAPI/2.0"
        ],
        "x-ms-blob-sequence-number": "0",
        "x-ms-blob-type": "PageBlob",
        "x-ms-client-request-id": "761985e4-7bf5-1117-713b-faa6caba18a9",
        "x-ms-creation-time": "Wed, 20 Oct 2021 17:31:42 GMT",
        "x-ms-is-current-version": "true",
        "x-ms-lease-state": "available",
        "x-ms-lease-status": "unlocked",
        "x-ms-request-id": "d3a3d238-d01e-007f-0cd8-c5ea32000000",
        "x-ms-server-encrypted": "true",
<<<<<<< HEAD
        "x-ms-version": "2021-04-10",
        "x-ms-version-id": "2021-02-17T19:02:29.2572337Z"
=======
        "x-ms-version": "2021-02-12",
        "x-ms-version-id": "2021-10-20T17:31:42.3171315Z"
>>>>>>> 49dd1a0e
      },
      "ResponseBody": "Et2vmFfrZcJFbKZixJdiNhjpW8mYpiVGKOiLV56hIlgQJhEo1qFnC0gRwdgF5K2RPMPhEHN4N2u3aW9uXw4kpEpOUZ6GOV92gU\u002BBh\u002BVNQEM7\u002BhrbwBLkl\u002B\u002BmcWwx\u002Baw57ByOtpIPCwNjao4k96\u002BGaigrM2TzSeQ3armu38jzRYijR5rIvoqxK\u002B8Xd1WDv6A/HwZEBsVHRaM3VkzYYCs6cCQGgK8Uvaueegd13NGOtKoZbsDBrj/CXAH3kGg92MvE3AcxfD/wK2Jbpou90WnSqaKhv/FqecLlRCSuHSxDYKE8sADKXTdrKENdZgezBIqYJOfFnBjZWWNFSzgaQg01F0bpgSFoCEtqNZeuDRO6Mj\u002BaFfhFfcOIY1adhBL/UeU1J07ByYNoLxybW2eBK0xPihn5gC0V8JqCYB3Ky4M5a\u002BSxeOXE\u002BWi7MeXcqSJcBzgKTfn4BdC4IDe0PmhlnmSYYfCC0LJni5GwPU9HOEd4JlnlwH6JQWUT\u002BFeuELr/VZKBQ0cx2TaFo8JoR8iBcefwPBcPgN3lDyCKb9dauHrWsee8xfX/Rk0jYB28IfmckodwvdSj8NW1mzMnp2lfKupHkZbgxKvy8PXK7CC/Ke4n7t1Q6vumM8ARBinB2J/jwzUzdI9ju83cfs3e2QS19XJFALiMDkDvoV7Vzr2BMBhW5ijqjLVewzIQc2wtx1m8XBG3fNjmV7X1RNMxje0PWk20iPLcymi85jyGe5vTwdkEGHKsybNAcI9z9UjhLTZEARkeeT9n4JGo\u002BpabX9sZIYP6LHR6YpCacxdjadQg27gFQnqBtEeZnTjgA84dpBG0WdPF5wDByp6IhAYoA3e9iB/dlh1gmG07YI88ml/BfM4GrxABW/O3RHfc\u002BDBBcZnBI3uvQA7zU8BmiYZxhS8/xgg3IVRnuywsJVGlhJ89\u002Bu/2e3fjEjzAEltPmtJsRr9InDEnCU9FWmdPghq8Ts8hKY6Xegq4W7TMdw74FyFav96SXedtFfCfsSAPlI8hA8SMLnFD1cu1j0B9W5JBTEJG9cM7KvHnsxSd98npqMckqnRJa\u002BmwFuoT3c2m8LleXmTeyZ/M5djTpHtcpt0By\u002BZ5WbEe9\u002BFYld7YKE0kQcJaPpllCt8oV8SbdsZuU28MERHmLZcIQGaDhjPA9L2Lr2O4AmdEnMEHUAHsgoAa6UJvyxc7PRQrUv4y4oOrZ2MHD8djtlEHyHRP39yVHL7maZzxUCimUHFOjK9pEbo9W\u002Bie5HK4tjPwZwOi6104ljY/THjnuhY6Yb9VFSqhnra6EYTz9jdLLbJpAOklBGQUFvV5KcVBVqHSZIOyYqEJT8lM59nZRKD\u002B8x7GfrktFV1bQf40J3TxeA=="
    },
    {
      "RequestUri": "https://amandacanary.blob.core.windows.net/test-container-1a93e4b5-81eb-969b-376d-6b879afd4de6?restype=container",
      "RequestMethod": "DELETE",
      "RequestHeaders": {
        "Accept": "application/xml",
        "Authorization": "Sanitized",
        "traceparent": "00-1f086761cc858042a4d71f41710261f7-e17de586d0131f45-00",
        "User-Agent": [
          "azsdk-net-Storage.Blobs/12.11.0-alpha.20211020.1",
          "(.NET 5.0.10; Microsoft Windows 10.0.19043)"
        ],
        "x-ms-client-request-id": "bcaa31e6-f790-0d95-b26c-3b3049087b76",
        "x-ms-date": "Wed, 20 Oct 2021 17:31:42 GMT",
        "x-ms-return-client-request-id": "true",
        "x-ms-version": "2021-04-10"
      },
      "RequestBody": null,
      "StatusCode": 202,
      "ResponseHeaders": {
        "Content-Length": "0",
        "Date": "Wed, 20 Oct 2021 17:31:41 GMT",
        "Server": [
          "Windows-Azure-Blob/1.0",
          "Microsoft-HTTPAPI/2.0"
        ],
        "x-ms-client-request-id": "bcaa31e6-f790-0d95-b26c-3b3049087b76",
<<<<<<< HEAD
        "x-ms-request-id": "d3d84cef-b01e-0088-785f-053fcb000000",
        "x-ms-version": "2021-04-10"
=======
        "x-ms-request-id": "d3a3d243-d01e-007f-17d8-c5ea32000000",
        "x-ms-version": "2021-02-12"
>>>>>>> 49dd1a0e
      },
      "ResponseBody": []
    },
    {
      "RequestUri": "https://amandacanary.blob.core.windows.net/test-container-2681abc3-525d-5052-1f56-f95cffb51b3b?restype=container",
      "RequestMethod": "PUT",
      "RequestHeaders": {
        "Accept": "application/xml",
        "Authorization": "Sanitized",
        "traceparent": "00-1108bb339d4a29439286f1bbc6a32b49-dd9c1de1a3c87541-00",
        "User-Agent": [
          "azsdk-net-Storage.Blobs/12.11.0-alpha.20211020.1",
          "(.NET 5.0.10; Microsoft Windows 10.0.19043)"
        ],
        "x-ms-blob-public-access": "container",
        "x-ms-client-request-id": "4a9e051c-02b4-93c0-df5a-9c39fe380dfc",
        "x-ms-date": "Wed, 20 Oct 2021 17:31:42 GMT",
        "x-ms-return-client-request-id": "true",
        "x-ms-version": "2021-04-10"
      },
      "RequestBody": null,
      "StatusCode": 201,
      "ResponseHeaders": {
        "Content-Length": "0",
        "Date": "Wed, 20 Oct 2021 17:31:41 GMT",
        "ETag": "\u00220x8D993EF7B72FD28\u0022",
        "Last-Modified": "Wed, 20 Oct 2021 17:31:42 GMT",
        "Server": [
          "Windows-Azure-Blob/1.0",
          "Microsoft-HTTPAPI/2.0"
        ],
        "x-ms-client-request-id": "4a9e051c-02b4-93c0-df5a-9c39fe380dfc",
<<<<<<< HEAD
        "x-ms-request-id": "8679c307-c01e-0076-015f-05508a000000",
        "x-ms-version": "2021-04-10"
=======
        "x-ms-request-id": "d3a3d248-d01e-007f-1bd8-c5ea32000000",
        "x-ms-version": "2021-02-12"
>>>>>>> 49dd1a0e
      },
      "ResponseBody": []
    },
    {
      "RequestUri": "https://amandacanary.blob.core.windows.net/test-container-2681abc3-525d-5052-1f56-f95cffb51b3b/test-blob-6d1d0051-e248-6865-9232-28ebc0fff8ea",
      "RequestMethod": "PUT",
      "RequestHeaders": {
        "Accept": "application/xml",
        "Authorization": "Sanitized",
        "If-None-Match": "*",
        "traceparent": "00-5cd2a99e17844e4381c9b2bc79a093b1-74eb49cf2bcc1f41-00",
        "User-Agent": [
          "azsdk-net-Storage.Blobs/12.11.0-alpha.20211020.1",
          "(.NET 5.0.10; Microsoft Windows 10.0.19043)"
        ],
        "x-ms-blob-content-length": "1024",
        "x-ms-blob-sequence-number": "0",
        "x-ms-blob-type": "PageBlob",
        "x-ms-client-request-id": "58019464-0b18-3a2d-9f36-b781dad5d2df",
        "x-ms-date": "Wed, 20 Oct 2021 17:31:42 GMT",
        "x-ms-return-client-request-id": "true",
        "x-ms-version": "2021-04-10"
      },
      "RequestBody": null,
      "StatusCode": 201,
      "ResponseHeaders": {
        "Content-Length": "0",
        "Date": "Wed, 20 Oct 2021 17:31:41 GMT",
        "ETag": "\u00220x8D993EF7B7FD832\u0022",
        "Last-Modified": "Wed, 20 Oct 2021 17:31:42 GMT",
        "Server": [
          "Windows-Azure-Blob/1.0",
          "Microsoft-HTTPAPI/2.0"
        ],
        "x-ms-client-request-id": "58019464-0b18-3a2d-9f36-b781dad5d2df",
        "x-ms-request-id": "d3a3d254-d01e-007f-25d8-c5ea32000000",
        "x-ms-request-server-encrypted": "true",
<<<<<<< HEAD
        "x-ms-version": "2021-04-10",
        "x-ms-version-id": "2021-02-17T19:02:29.8426543Z"
=======
        "x-ms-version": "2021-02-12",
        "x-ms-version-id": "2021-10-20T17:31:42.8088638Z"
>>>>>>> 49dd1a0e
      },
      "ResponseBody": []
    },
    {
      "RequestUri": "https://amandacanary.blob.core.windows.net/test-container-2681abc3-525d-5052-1f56-f95cffb51b3b/test-blob-6d1d0051-e248-6865-9232-28ebc0fff8ea",
      "RequestMethod": "HEAD",
      "RequestHeaders": {
        "Accept": "application/xml",
        "Authorization": "Sanitized",
        "If-Modified-Since": "Tue, 19 Oct 2021 17:31:42 GMT",
        "traceparent": "00-2e3b73d716ee7b4ab35ac6fffe949bd1-0f063d2471f66c45-00",
        "User-Agent": [
          "azsdk-net-Storage.Blobs/12.11.0-alpha.20211020.1",
          "(.NET 5.0.10; Microsoft Windows 10.0.19043)"
        ],
        "x-ms-client-request-id": "1a234058-975d-58ae-9991-fab09f21f138",
        "x-ms-date": "Wed, 20 Oct 2021 17:31:42 GMT",
        "x-ms-return-client-request-id": "true",
        "x-ms-version": "2021-04-10"
      },
      "RequestBody": null,
      "StatusCode": 200,
      "ResponseHeaders": {
        "Accept-Ranges": "bytes",
        "Content-Length": "1024",
        "Content-Type": "application/octet-stream",
        "Date": "Wed, 20 Oct 2021 17:31:42 GMT",
        "ETag": "\u00220x8D993EF7B7FD832\u0022",
        "Last-Modified": "Wed, 20 Oct 2021 17:31:42 GMT",
        "Server": [
          "Windows-Azure-Blob/1.0",
          "Microsoft-HTTPAPI/2.0"
        ],
        "x-ms-blob-sequence-number": "0",
        "x-ms-blob-type": "PageBlob",
        "x-ms-client-request-id": "1a234058-975d-58ae-9991-fab09f21f138",
        "x-ms-creation-time": "Wed, 20 Oct 2021 17:31:42 GMT",
        "x-ms-is-current-version": "true",
        "x-ms-lease-state": "available",
        "x-ms-lease-status": "unlocked",
        "x-ms-request-id": "d3a3d264-d01e-007f-2fd8-c5ea32000000",
        "x-ms-server-encrypted": "true",
<<<<<<< HEAD
        "x-ms-version": "2021-04-10",
        "x-ms-version-id": "2021-02-17T19:02:29.8426543Z"
=======
        "x-ms-version": "2021-02-12",
        "x-ms-version-id": "2021-10-20T17:31:42.8088638Z"
>>>>>>> 49dd1a0e
      },
      "ResponseBody": []
    },
    {
      "RequestUri": "https://amandacanary.blob.core.windows.net/test-container-2681abc3-525d-5052-1f56-f95cffb51b3b/test-blob-6d1d0051-e248-6865-9232-28ebc0fff8ea?comp=page",
      "RequestMethod": "PUT",
      "RequestHeaders": {
        "Accept": "application/xml",
        "Authorization": "Sanitized",
        "Content-Length": "1024",
        "Content-Type": "application/octet-stream",
        "If-Match": "\u00220x8D993EF7B7FD832\u0022",
        "User-Agent": [
          "azsdk-net-Storage.Blobs/12.11.0-alpha.20211020.1",
          "(.NET 5.0.10; Microsoft Windows 10.0.19043)"
        ],
        "x-ms-client-request-id": "1d014dd7-f4b4-086b-7bea-4412de99d077",
        "x-ms-date": "Wed, 20 Oct 2021 17:31:42 GMT",
        "x-ms-page-write": "update",
        "x-ms-range": "bytes=0-1023",
        "x-ms-return-client-request-id": "true",
        "x-ms-version": "2021-04-10"
      },
      "RequestBody": "YbJcevgT5YB5DVIbKa\u002Bqs\u002BJihiz\u002BoNLSVgVa4BkENUZZ2VQLgtXMUK\u002BB3gq4ERHwiwOed06m4cHgiSPzuARndNgLwk9bnjEMljV9fMHHGUX0alUVZb34sveSK/my2ZeqGWoxrE/BlOzSkuEYKWQAGG/d/k6vUg4bExBXyHM3Wrye0mNXlW32M9VoQtPb34iSkhKK1NtJ\u002BsdbFpk\u002Basx5mjckelYBqYIC58t4Rw87PzSHxDZhrYXhVNib\u002B3/Ut8gJ76ebt2UxkeiPh\u002B0Q0LO3INdkt6WWGO2yQiV\u002BZq0DLjACb1hon4fOVTNN0SWY0YMl49uob/8icta66XQ/syo7jFm8DWFaT4BPlWFySUbHGnGhWYLRW74w3/yBrbUTj6IIEUTM28MiypRbWNmdsCmQ888CnVmnaTGajC1k2aHKOwa/aTcB\u002Bj\u002Btf4/udgLlki/T8brmEPFIYagTMU6WvfDykB3S3kfxjviQVR7KuPIvtfn\u002Bkejn5CoVdgiP7snwF8Ke/ObkErTo4WPCVrvTfqi15HtVlywIC6vyvWc/Yp8uoD5cK7wMSqJFFq\u002BFJI5vQvdf2gpNmoCVlvE68lVMqX/Dk7Z9d1LsqZnZEIB8g\u002BYdgntw34iV4AW9xpXL0VdN\u002BG0vwZDX8sqkczBwdIr/GRMKHW/a3Mn3LrOxv7G9INhBixcSTMFVRY\u002Bwy2xXJWt6vayBwbPnchykOJPdJjMZ51JYLulz7cxRtNfgKhFdoAlHNwEEO18kWhn6bhQueB9cluQa//aCBtDfMAzcB0gLR5iJle8xFavyM9TPeH\u002B4Ijy3g5QsQqASxTAwJAtTSFLQ7yZ7pOIwKoA5J8siso1RJw3QJIS03gT3d9C\u002BAfGfnuuC/olYPH5ah1gT8xvU7xKi3/39gyPNHBEihC0RcSmPmYjgoLME\u002BeqPdZ0roOrpIoe\u002BGyLzoRvItOJ3NbhQSBUvhFqS9E9eneUSbg2GonwmOWGlUlUHm/dtGOzRjMMxPi2H\u002BxyQVy44YH484DMOQRFmUfxXq/bAKOhiJNxjjBEh4C/g/qZfleEzbPLXyrrEX9baazvH2pM2x9MzLjJR1dNsGv8ELkNrBrsaIz4E6F0unsUFiCDVWgacqTfTLGev4ZcearC6vzCTb2V/rbdUMt52BY9sTEyzlsD5Z4QLl9pUakKn5n2tc96Uchm7VqxOSHZYXSbYQpVLatPvwFish9eLK0J1rUxgyJKx19ky\u002BEATqx8OsjqzeyesW3upvbKG6OpCLytq2Zoq\u002BJSUJ2u8GHKT2xU4ndWc168ayFHRtgvfKu7u8MgUqdGE47qmH1S88EIIFuGcTUoVplh8TxFJWEGItPx8zSiqfjJEtLka9bhaXdgOyQ==",
      "StatusCode": 201,
      "ResponseHeaders": {
        "Content-Length": "0",
        "Date": "Wed, 20 Oct 2021 17:31:42 GMT",
        "ETag": "\u00220x8D993EF7B98DAFE\u0022",
        "Last-Modified": "Wed, 20 Oct 2021 17:31:42 GMT",
        "Server": [
          "Windows-Azure-Blob/1.0",
          "Microsoft-HTTPAPI/2.0"
        ],
        "x-ms-blob-sequence-number": "0",
        "x-ms-client-request-id": "1d014dd7-f4b4-086b-7bea-4412de99d077",
        "x-ms-content-crc64": "JAKW3zxhSUg=",
        "x-ms-request-id": "d3a3d278-d01e-007f-42d8-c5ea32000000",
        "x-ms-request-server-encrypted": "true",
        "x-ms-version": "2021-04-10"
      },
      "ResponseBody": []
    },
    {
      "RequestUri": "https://amandacanary.blob.core.windows.net/test-container-2681abc3-525d-5052-1f56-f95cffb51b3b/test-blob-6d1d0051-e248-6865-9232-28ebc0fff8ea",
      "RequestMethod": "GET",
      "RequestHeaders": {
        "Accept": "application/xml",
        "Authorization": "Sanitized",
        "traceparent": "00-43f9fbe1d0716b49bb3a70deae6cfaf0-10f180658ca6f04c-00",
        "User-Agent": [
          "azsdk-net-Storage.Blobs/12.11.0-alpha.20211020.1",
          "(.NET 5.0.10; Microsoft Windows 10.0.19043)"
        ],
        "x-ms-client-request-id": "52d95962-d41f-4584-2498-e387dac51644",
        "x-ms-date": "Wed, 20 Oct 2021 17:31:43 GMT",
        "x-ms-return-client-request-id": "true",
        "x-ms-version": "2021-04-10"
      },
      "RequestBody": null,
      "StatusCode": 200,
      "ResponseHeaders": {
        "Accept-Ranges": "bytes",
        "Content-Length": "1024",
        "Content-Type": "application/octet-stream",
        "Date": "Wed, 20 Oct 2021 17:31:42 GMT",
        "ETag": "\u00220x8D993EF7B98DAFE\u0022",
        "Last-Modified": "Wed, 20 Oct 2021 17:31:42 GMT",
        "Server": [
          "Windows-Azure-Blob/1.0",
          "Microsoft-HTTPAPI/2.0"
        ],
        "x-ms-blob-sequence-number": "0",
        "x-ms-blob-type": "PageBlob",
        "x-ms-client-request-id": "52d95962-d41f-4584-2498-e387dac51644",
        "x-ms-creation-time": "Wed, 20 Oct 2021 17:31:42 GMT",
        "x-ms-is-current-version": "true",
        "x-ms-lease-state": "available",
        "x-ms-lease-status": "unlocked",
        "x-ms-request-id": "d3a3d285-d01e-007f-4fd8-c5ea32000000",
        "x-ms-server-encrypted": "true",
<<<<<<< HEAD
        "x-ms-version": "2021-04-10",
        "x-ms-version-id": "2021-02-17T19:02:29.8426543Z"
=======
        "x-ms-version": "2021-02-12",
        "x-ms-version-id": "2021-10-20T17:31:42.8088638Z"
>>>>>>> 49dd1a0e
      },
      "ResponseBody": "YbJcevgT5YB5DVIbKa\u002Bqs\u002BJihiz\u002BoNLSVgVa4BkENUZZ2VQLgtXMUK\u002BB3gq4ERHwiwOed06m4cHgiSPzuARndNgLwk9bnjEMljV9fMHHGUX0alUVZb34sveSK/my2ZeqGWoxrE/BlOzSkuEYKWQAGG/d/k6vUg4bExBXyHM3Wrye0mNXlW32M9VoQtPb34iSkhKK1NtJ\u002BsdbFpk\u002Basx5mjckelYBqYIC58t4Rw87PzSHxDZhrYXhVNib\u002B3/Ut8gJ76ebt2UxkeiPh\u002B0Q0LO3INdkt6WWGO2yQiV\u002BZq0DLjACb1hon4fOVTNN0SWY0YMl49uob/8icta66XQ/syo7jFm8DWFaT4BPlWFySUbHGnGhWYLRW74w3/yBrbUTj6IIEUTM28MiypRbWNmdsCmQ888CnVmnaTGajC1k2aHKOwa/aTcB\u002Bj\u002Btf4/udgLlki/T8brmEPFIYagTMU6WvfDykB3S3kfxjviQVR7KuPIvtfn\u002Bkejn5CoVdgiP7snwF8Ke/ObkErTo4WPCVrvTfqi15HtVlywIC6vyvWc/Yp8uoD5cK7wMSqJFFq\u002BFJI5vQvdf2gpNmoCVlvE68lVMqX/Dk7Z9d1LsqZnZEIB8g\u002BYdgntw34iV4AW9xpXL0VdN\u002BG0vwZDX8sqkczBwdIr/GRMKHW/a3Mn3LrOxv7G9INhBixcSTMFVRY\u002Bwy2xXJWt6vayBwbPnchykOJPdJjMZ51JYLulz7cxRtNfgKhFdoAlHNwEEO18kWhn6bhQueB9cluQa//aCBtDfMAzcB0gLR5iJle8xFavyM9TPeH\u002B4Ijy3g5QsQqASxTAwJAtTSFLQ7yZ7pOIwKoA5J8siso1RJw3QJIS03gT3d9C\u002BAfGfnuuC/olYPH5ah1gT8xvU7xKi3/39gyPNHBEihC0RcSmPmYjgoLME\u002BeqPdZ0roOrpIoe\u002BGyLzoRvItOJ3NbhQSBUvhFqS9E9eneUSbg2GonwmOWGlUlUHm/dtGOzRjMMxPi2H\u002BxyQVy44YH484DMOQRFmUfxXq/bAKOhiJNxjjBEh4C/g/qZfleEzbPLXyrrEX9baazvH2pM2x9MzLjJR1dNsGv8ELkNrBrsaIz4E6F0unsUFiCDVWgacqTfTLGev4ZcearC6vzCTb2V/rbdUMt52BY9sTEyzlsD5Z4QLl9pUakKn5n2tc96Uchm7VqxOSHZYXSbYQpVLatPvwFish9eLK0J1rUxgyJKx19ky\u002BEATqx8OsjqzeyesW3upvbKG6OpCLytq2Zoq\u002BJSUJ2u8GHKT2xU4ndWc168ayFHRtgvfKu7u8MgUqdGE47qmH1S88EIIFuGcTUoVplh8TxFJWEGItPx8zSiqfjJEtLka9bhaXdgOyQ=="
    },
    {
      "RequestUri": "https://amandacanary.blob.core.windows.net/test-container-2681abc3-525d-5052-1f56-f95cffb51b3b?restype=container",
      "RequestMethod": "DELETE",
      "RequestHeaders": {
        "Accept": "application/xml",
        "Authorization": "Sanitized",
        "traceparent": "00-300fb320eaf4d64eb282cec3ee2e1535-8bae7c563403914f-00",
        "User-Agent": [
          "azsdk-net-Storage.Blobs/12.11.0-alpha.20211020.1",
          "(.NET 5.0.10; Microsoft Windows 10.0.19043)"
        ],
        "x-ms-client-request-id": "84b02315-7dc0-9357-03ba-d740db715fa2",
        "x-ms-date": "Wed, 20 Oct 2021 17:31:43 GMT",
        "x-ms-return-client-request-id": "true",
        "x-ms-version": "2021-04-10"
      },
      "RequestBody": null,
      "StatusCode": 202,
      "ResponseHeaders": {
        "Content-Length": "0",
        "Date": "Wed, 20 Oct 2021 17:31:42 GMT",
        "Server": [
          "Windows-Azure-Blob/1.0",
          "Microsoft-HTTPAPI/2.0"
        ],
        "x-ms-client-request-id": "84b02315-7dc0-9357-03ba-d740db715fa2",
<<<<<<< HEAD
        "x-ms-request-id": "8679c345-c01e-0076-385f-05508a000000",
        "x-ms-version": "2021-04-10"
=======
        "x-ms-request-id": "d3a3d29a-d01e-007f-61d8-c5ea32000000",
        "x-ms-version": "2021-02-12"
>>>>>>> 49dd1a0e
      },
      "ResponseBody": []
    },
    {
      "RequestUri": "https://amandacanary.blob.core.windows.net/test-container-43b8f618-d864-2fa8-90c1-ff581efd8cdb?restype=container",
      "RequestMethod": "PUT",
      "RequestHeaders": {
        "Accept": "application/xml",
        "Authorization": "Sanitized",
        "traceparent": "00-474e7ed9ea891e4796c004f6a62e987a-8ed53e6b1fdf584c-00",
        "User-Agent": [
          "azsdk-net-Storage.Blobs/12.11.0-alpha.20211020.1",
          "(.NET 5.0.10; Microsoft Windows 10.0.19043)"
        ],
        "x-ms-blob-public-access": "container",
        "x-ms-client-request-id": "c26d1368-1390-3d41-7b81-f3ff7dff7405",
        "x-ms-date": "Wed, 20 Oct 2021 17:31:43 GMT",
        "x-ms-return-client-request-id": "true",
        "x-ms-version": "2021-04-10"
      },
      "RequestBody": null,
      "StatusCode": 201,
      "ResponseHeaders": {
        "Content-Length": "0",
        "Date": "Wed, 20 Oct 2021 17:31:42 GMT",
        "ETag": "\u00220x8D993EF7BBE5386\u0022",
        "Last-Modified": "Wed, 20 Oct 2021 17:31:43 GMT",
        "Server": [
          "Windows-Azure-Blob/1.0",
          "Microsoft-HTTPAPI/2.0"
        ],
        "x-ms-client-request-id": "c26d1368-1390-3d41-7b81-f3ff7dff7405",
<<<<<<< HEAD
        "x-ms-request-id": "d08c63cc-a01e-0070-535f-056335000000",
        "x-ms-version": "2021-04-10"
=======
        "x-ms-request-id": "d3a3d2a9-d01e-007f-6fd8-c5ea32000000",
        "x-ms-version": "2021-02-12"
>>>>>>> 49dd1a0e
      },
      "ResponseBody": []
    },
    {
      "RequestUri": "https://amandacanary.blob.core.windows.net/test-container-43b8f618-d864-2fa8-90c1-ff581efd8cdb/test-blob-9dfffb2d-a8ff-868c-71ca-2b85dfead308",
      "RequestMethod": "PUT",
      "RequestHeaders": {
        "Accept": "application/xml",
        "Authorization": "Sanitized",
        "If-None-Match": "*",
        "traceparent": "00-e366d85316a2ef4bbe001b29077062b4-06c9564c5532ab47-00",
        "User-Agent": [
          "azsdk-net-Storage.Blobs/12.11.0-alpha.20211020.1",
          "(.NET 5.0.10; Microsoft Windows 10.0.19043)"
        ],
        "x-ms-blob-content-length": "1024",
        "x-ms-blob-sequence-number": "0",
        "x-ms-blob-type": "PageBlob",
        "x-ms-client-request-id": "608ff36a-9e88-bfe2-86e7-50c5e8bb5e91",
        "x-ms-date": "Wed, 20 Oct 2021 17:31:43 GMT",
        "x-ms-return-client-request-id": "true",
        "x-ms-version": "2021-04-10"
      },
      "RequestBody": null,
      "StatusCode": 201,
      "ResponseHeaders": {
        "Content-Length": "0",
        "Date": "Wed, 20 Oct 2021 17:31:42 GMT",
        "ETag": "\u00220x8D993EF7BCB2E98\u0022",
        "Last-Modified": "Wed, 20 Oct 2021 17:31:43 GMT",
        "Server": [
          "Windows-Azure-Blob/1.0",
          "Microsoft-HTTPAPI/2.0"
        ],
        "x-ms-client-request-id": "608ff36a-9e88-bfe2-86e7-50c5e8bb5e91",
        "x-ms-request-id": "d3a3d2b7-d01e-007f-7ad8-c5ea32000000",
        "x-ms-request-server-encrypted": "true",
<<<<<<< HEAD
        "x-ms-version": "2021-04-10",
        "x-ms-version-id": "2021-02-17T19:02:30.4360784Z"
=======
        "x-ms-version": "2021-02-12",
        "x-ms-version-id": "2021-10-20T17:31:43.3015960Z"
>>>>>>> 49dd1a0e
      },
      "ResponseBody": []
    },
    {
      "RequestUri": "https://amandacanary.blob.core.windows.net/test-container-43b8f618-d864-2fa8-90c1-ff581efd8cdb/test-blob-9dfffb2d-a8ff-868c-71ca-2b85dfead308",
      "RequestMethod": "HEAD",
      "RequestHeaders": {
        "Accept": "application/xml",
        "Authorization": "Sanitized",
        "If-Unmodified-Since": "Thu, 21 Oct 2021 17:31:42 GMT",
        "traceparent": "00-b8ee5a61e71fae47a4b5d3f3f2e0d1d9-1f09988e8eb4c541-00",
        "User-Agent": [
          "azsdk-net-Storage.Blobs/12.11.0-alpha.20211020.1",
          "(.NET 5.0.10; Microsoft Windows 10.0.19043)"
        ],
        "x-ms-client-request-id": "9ecccde0-6625-c78f-cebe-cb16bfc6d365",
        "x-ms-date": "Wed, 20 Oct 2021 17:31:43 GMT",
        "x-ms-return-client-request-id": "true",
        "x-ms-version": "2021-04-10"
      },
      "RequestBody": null,
      "StatusCode": 200,
      "ResponseHeaders": {
        "Accept-Ranges": "bytes",
        "Content-Length": "1024",
        "Content-Type": "application/octet-stream",
        "Date": "Wed, 20 Oct 2021 17:31:42 GMT",
        "ETag": "\u00220x8D993EF7BCB2E98\u0022",
        "Last-Modified": "Wed, 20 Oct 2021 17:31:43 GMT",
        "Server": [
          "Windows-Azure-Blob/1.0",
          "Microsoft-HTTPAPI/2.0"
        ],
        "x-ms-blob-sequence-number": "0",
        "x-ms-blob-type": "PageBlob",
        "x-ms-client-request-id": "9ecccde0-6625-c78f-cebe-cb16bfc6d365",
        "x-ms-creation-time": "Wed, 20 Oct 2021 17:31:43 GMT",
        "x-ms-is-current-version": "true",
        "x-ms-lease-state": "available",
        "x-ms-lease-status": "unlocked",
        "x-ms-request-id": "d3a3d2c3-d01e-007f-04d8-c5ea32000000",
        "x-ms-server-encrypted": "true",
<<<<<<< HEAD
        "x-ms-version": "2021-04-10",
        "x-ms-version-id": "2021-02-17T19:02:30.4360784Z"
=======
        "x-ms-version": "2021-02-12",
        "x-ms-version-id": "2021-10-20T17:31:43.3015960Z"
>>>>>>> 49dd1a0e
      },
      "ResponseBody": []
    },
    {
      "RequestUri": "https://amandacanary.blob.core.windows.net/test-container-43b8f618-d864-2fa8-90c1-ff581efd8cdb/test-blob-9dfffb2d-a8ff-868c-71ca-2b85dfead308?comp=page",
      "RequestMethod": "PUT",
      "RequestHeaders": {
        "Accept": "application/xml",
        "Authorization": "Sanitized",
        "Content-Length": "1024",
        "Content-Type": "application/octet-stream",
        "If-Match": "\u00220x8D993EF7BCB2E98\u0022",
        "User-Agent": [
          "azsdk-net-Storage.Blobs/12.11.0-alpha.20211020.1",
          "(.NET 5.0.10; Microsoft Windows 10.0.19043)"
        ],
        "x-ms-client-request-id": "0f8f0465-2c0f-2012-de4d-7475cf597d9f",
        "x-ms-date": "Wed, 20 Oct 2021 17:31:43 GMT",
        "x-ms-page-write": "update",
        "x-ms-range": "bytes=0-1023",
        "x-ms-return-client-request-id": "true",
        "x-ms-version": "2021-04-10"
      },
      "RequestBody": "ret5YA9odWOw0qDKbfjp7FsTGutac3/nOzCFqHmGRUHWqeayCw4JAn0sr7b9F1GN/WRp1KByNzprkiXe4szqKo1f9MMSN\u002BBMChhtLsPJ6STe96sUHHCgY3KsRnjpKh\u002BwQYUpniOOe8aDHcqIBQl2oqkB/\u002Bsh1Q0cvpBRZfBoYt/5vOw9n0oAUHzkkf6lGF5pNaTP6Cszjmt3DOCTPRXWG7rqjkgcOAJfAK5vPUQOd6Yx5zBMmHq0xS2BxZNqbRNmDnZEuokWTfyhb\u002Bd8xFEnaZU5YVXliYI/NskamnNv9ZKaCC/NyrwdGpozqimSNwDcWlz9MAu\u002BgYT0BIS//LKJMnpV4rwhWZ7YG0e7sd5Zrf7JPUAWccSG3Iar2cU3XR7nqniuPVVDugG9JBTEAtClmleF9r5xcsC2zgU1dn/Zob4p1AZmq2\u002BohYM/WEyvwtq2Bj5usmdfdTe4929QDkSB5INWmy7KP\u002B/n3HE7MhlzBwsrf3BAa\u002B5WyV7OrbMAWHY/vXTIWCer68dOhtX1JEMeRO9jJI7TQHmU/9HP\u002B5E85oT6/HSlq67jf5Op8eQZYaUbsGnDnTToa3z7M1hW2\u002B81EqBQ\u002ByjOeJlBf6T6Kk\u002BUe54stEsneElQEpD3qXdWjaSjc95DyGZ8TDfQgh2P7UAtZri6KSekDppXAOiX188h6vEAVrdwULI4r2gUV/UrwSRPyUO\u002Bm2N8/2RE7Mh95HVorpcrjpaJvRUGgXq\u002BkLekKz/DSA2MY06Ng1dSK2Tqu8rzrKhd/zKOxgwtuBrpvm\u002Btn8CIuZxn20tJngo/N5GxHMavy\u002BMORiwNNYEAX6o0pMXnpIujYQEui9BdFGEnT496e5xTOvKLn1mUe4MbZnygFPlEV5IGDrrFgEATsDLL5ebyhuMO4WnTXAUyDuV9EyRTvABn4vf8dGzhjrmxeO4myZadKOCYkjOQcfqN0wDVR20cv/MxYwLu9RJ3LVOvIuQWC0VP4OpDuirN1nH8b6BsC0ZMlbj69GWTrjPOIWTg4E8Wd8i6hWeD2AXJZIyQ8oVxCiEMY4wrGxbfuzG3dZjF7fYh5fjYsYbeyLyzMZDYArytXBZD033C61yx28o2y2JsA3eWbwyNmVmbLprQeOmGB7h1CRmCghl4X/qcJ9a7qPxZRi0YQZOwIMK9qKXi8nJyKtMRwMJJ6oFeHQ8R8HKD34WddjG7bsUkxOlXxNp0lm2IKvwCqec6EFysuiOEny9QOsgfRHtAtrwO7fzZ8SWm6YeiicZ1gDWdY2bVDrShoCW5BooRVVHyR3NA87zrYR42BdGc4hZo2rmSgeEVa6gIbE3WH\u002BqblZM1sEFTNYx5sgFHngniBb0PUCzQftNv3NzLOA==",
      "StatusCode": 201,
      "ResponseHeaders": {
        "Content-Length": "0",
        "Date": "Wed, 20 Oct 2021 17:31:42 GMT",
        "ETag": "\u00220x8D993EF7BE3E346\u0022",
        "Last-Modified": "Wed, 20 Oct 2021 17:31:43 GMT",
        "Server": [
          "Windows-Azure-Blob/1.0",
          "Microsoft-HTTPAPI/2.0"
        ],
        "x-ms-blob-sequence-number": "0",
        "x-ms-client-request-id": "0f8f0465-2c0f-2012-de4d-7475cf597d9f",
        "x-ms-content-crc64": "C\u002B1O4L66yuY=",
        "x-ms-request-id": "d3a3d2cf-d01e-007f-0ed8-c5ea32000000",
        "x-ms-request-server-encrypted": "true",
        "x-ms-version": "2021-04-10"
      },
      "ResponseBody": []
    },
    {
      "RequestUri": "https://amandacanary.blob.core.windows.net/test-container-43b8f618-d864-2fa8-90c1-ff581efd8cdb/test-blob-9dfffb2d-a8ff-868c-71ca-2b85dfead308",
      "RequestMethod": "GET",
      "RequestHeaders": {
        "Accept": "application/xml",
        "Authorization": "Sanitized",
        "traceparent": "00-5f5db24533f2c5479fd4cdd5f0c08bd9-6df2a4baddf15149-00",
        "User-Agent": [
          "azsdk-net-Storage.Blobs/12.11.0-alpha.20211020.1",
          "(.NET 5.0.10; Microsoft Windows 10.0.19043)"
        ],
        "x-ms-client-request-id": "bab02736-c336-5c55-eae4-2c504b9e333e",
        "x-ms-date": "Wed, 20 Oct 2021 17:31:43 GMT",
        "x-ms-return-client-request-id": "true",
        "x-ms-version": "2021-04-10"
      },
      "RequestBody": null,
      "StatusCode": 200,
      "ResponseHeaders": {
        "Accept-Ranges": "bytes",
        "Content-Length": "1024",
        "Content-Type": "application/octet-stream",
        "Date": "Wed, 20 Oct 2021 17:31:42 GMT",
        "ETag": "\u00220x8D993EF7BE3E346\u0022",
        "Last-Modified": "Wed, 20 Oct 2021 17:31:43 GMT",
        "Server": [
          "Windows-Azure-Blob/1.0",
          "Microsoft-HTTPAPI/2.0"
        ],
        "x-ms-blob-sequence-number": "0",
        "x-ms-blob-type": "PageBlob",
        "x-ms-client-request-id": "bab02736-c336-5c55-eae4-2c504b9e333e",
        "x-ms-creation-time": "Wed, 20 Oct 2021 17:31:43 GMT",
        "x-ms-is-current-version": "true",
        "x-ms-lease-state": "available",
        "x-ms-lease-status": "unlocked",
        "x-ms-request-id": "d3a3d2e2-d01e-007f-1fd8-c5ea32000000",
        "x-ms-server-encrypted": "true",
<<<<<<< HEAD
        "x-ms-version": "2021-04-10",
        "x-ms-version-id": "2021-02-17T19:02:30.4360784Z"
=======
        "x-ms-version": "2021-02-12",
        "x-ms-version-id": "2021-10-20T17:31:43.3015960Z"
>>>>>>> 49dd1a0e
      },
      "ResponseBody": "ret5YA9odWOw0qDKbfjp7FsTGutac3/nOzCFqHmGRUHWqeayCw4JAn0sr7b9F1GN/WRp1KByNzprkiXe4szqKo1f9MMSN\u002BBMChhtLsPJ6STe96sUHHCgY3KsRnjpKh\u002BwQYUpniOOe8aDHcqIBQl2oqkB/\u002Bsh1Q0cvpBRZfBoYt/5vOw9n0oAUHzkkf6lGF5pNaTP6Cszjmt3DOCTPRXWG7rqjkgcOAJfAK5vPUQOd6Yx5zBMmHq0xS2BxZNqbRNmDnZEuokWTfyhb\u002Bd8xFEnaZU5YVXliYI/NskamnNv9ZKaCC/NyrwdGpozqimSNwDcWlz9MAu\u002BgYT0BIS//LKJMnpV4rwhWZ7YG0e7sd5Zrf7JPUAWccSG3Iar2cU3XR7nqniuPVVDugG9JBTEAtClmleF9r5xcsC2zgU1dn/Zob4p1AZmq2\u002BohYM/WEyvwtq2Bj5usmdfdTe4929QDkSB5INWmy7KP\u002B/n3HE7MhlzBwsrf3BAa\u002B5WyV7OrbMAWHY/vXTIWCer68dOhtX1JEMeRO9jJI7TQHmU/9HP\u002B5E85oT6/HSlq67jf5Op8eQZYaUbsGnDnTToa3z7M1hW2\u002B81EqBQ\u002ByjOeJlBf6T6Kk\u002BUe54stEsneElQEpD3qXdWjaSjc95DyGZ8TDfQgh2P7UAtZri6KSekDppXAOiX188h6vEAVrdwULI4r2gUV/UrwSRPyUO\u002Bm2N8/2RE7Mh95HVorpcrjpaJvRUGgXq\u002BkLekKz/DSA2MY06Ng1dSK2Tqu8rzrKhd/zKOxgwtuBrpvm\u002Btn8CIuZxn20tJngo/N5GxHMavy\u002BMORiwNNYEAX6o0pMXnpIujYQEui9BdFGEnT496e5xTOvKLn1mUe4MbZnygFPlEV5IGDrrFgEATsDLL5ebyhuMO4WnTXAUyDuV9EyRTvABn4vf8dGzhjrmxeO4myZadKOCYkjOQcfqN0wDVR20cv/MxYwLu9RJ3LVOvIuQWC0VP4OpDuirN1nH8b6BsC0ZMlbj69GWTrjPOIWTg4E8Wd8i6hWeD2AXJZIyQ8oVxCiEMY4wrGxbfuzG3dZjF7fYh5fjYsYbeyLyzMZDYArytXBZD033C61yx28o2y2JsA3eWbwyNmVmbLprQeOmGB7h1CRmCghl4X/qcJ9a7qPxZRi0YQZOwIMK9qKXi8nJyKtMRwMJJ6oFeHQ8R8HKD34WddjG7bsUkxOlXxNp0lm2IKvwCqec6EFysuiOEny9QOsgfRHtAtrwO7fzZ8SWm6YeiicZ1gDWdY2bVDrShoCW5BooRVVHyR3NA87zrYR42BdGc4hZo2rmSgeEVa6gIbE3WH\u002BqblZM1sEFTNYx5sgFHngniBb0PUCzQftNv3NzLOA=="
    },
    {
      "RequestUri": "https://amandacanary.blob.core.windows.net/test-container-43b8f618-d864-2fa8-90c1-ff581efd8cdb?restype=container",
      "RequestMethod": "DELETE",
      "RequestHeaders": {
        "Accept": "application/xml",
        "Authorization": "Sanitized",
        "traceparent": "00-16513ecf121ba343b7873f18988550fd-52dc94ebfbaaa743-00",
        "User-Agent": [
          "azsdk-net-Storage.Blobs/12.11.0-alpha.20211020.1",
          "(.NET 5.0.10; Microsoft Windows 10.0.19043)"
        ],
        "x-ms-client-request-id": "a83ee1c0-c2a9-9b69-1930-bd43e2e0d51a",
        "x-ms-date": "Wed, 20 Oct 2021 17:31:43 GMT",
        "x-ms-return-client-request-id": "true",
        "x-ms-version": "2021-04-10"
      },
      "RequestBody": null,
      "StatusCode": 202,
      "ResponseHeaders": {
        "Content-Length": "0",
        "Date": "Wed, 20 Oct 2021 17:31:42 GMT",
        "Server": [
          "Windows-Azure-Blob/1.0",
          "Microsoft-HTTPAPI/2.0"
        ],
        "x-ms-client-request-id": "a83ee1c0-c2a9-9b69-1930-bd43e2e0d51a",
<<<<<<< HEAD
        "x-ms-request-id": "d08c6405-a01e-0070-795f-056335000000",
        "x-ms-version": "2021-04-10"
=======
        "x-ms-request-id": "d3a3d2eb-d01e-007f-27d8-c5ea32000000",
        "x-ms-version": "2021-02-12"
>>>>>>> 49dd1a0e
      },
      "ResponseBody": []
    },
    {
      "RequestUri": "https://amandacanary.blob.core.windows.net/test-container-c656c795-c1d6-56e3-ab58-e7c76d0f3657?restype=container",
      "RequestMethod": "PUT",
      "RequestHeaders": {
        "Accept": "application/xml",
        "Authorization": "Sanitized",
        "traceparent": "00-7c774644bdc0b94692d33e00cc6f616d-a5fd8b390373a84b-00",
        "User-Agent": [
          "azsdk-net-Storage.Blobs/12.11.0-alpha.20211020.1",
          "(.NET 5.0.10; Microsoft Windows 10.0.19043)"
        ],
        "x-ms-blob-public-access": "container",
        "x-ms-client-request-id": "5eb13b98-933c-ff04-fde7-fc50dba12d0a",
        "x-ms-date": "Wed, 20 Oct 2021 17:31:43 GMT",
        "x-ms-return-client-request-id": "true",
        "x-ms-version": "2021-04-10"
      },
      "RequestBody": null,
      "StatusCode": 201,
      "ResponseHeaders": {
        "Content-Length": "0",
        "Date": "Wed, 20 Oct 2021 17:31:42 GMT",
        "ETag": "\u00220x8D993EF7C0A1F0A\u0022",
        "Last-Modified": "Wed, 20 Oct 2021 17:31:43 GMT",
        "Server": [
          "Windows-Azure-Blob/1.0",
          "Microsoft-HTTPAPI/2.0"
        ],
        "x-ms-client-request-id": "5eb13b98-933c-ff04-fde7-fc50dba12d0a",
<<<<<<< HEAD
        "x-ms-request-id": "1945cd90-401e-0057-4d5f-0574f1000000",
        "x-ms-version": "2021-04-10"
=======
        "x-ms-request-id": "d3a3d2f8-d01e-007f-32d8-c5ea32000000",
        "x-ms-version": "2021-02-12"
>>>>>>> 49dd1a0e
      },
      "ResponseBody": []
    },
    {
      "RequestUri": "https://amandacanary.blob.core.windows.net/test-container-c656c795-c1d6-56e3-ab58-e7c76d0f3657/test-blob-91b865fa-6c51-0aba-32f0-30440f653372",
      "RequestMethod": "PUT",
      "RequestHeaders": {
        "Accept": "application/xml",
        "Authorization": "Sanitized",
        "If-None-Match": "*",
        "traceparent": "00-60f53dc0dcdb164b81fd4c64c3a9be27-c7384276a60b0644-00",
        "User-Agent": [
          "azsdk-net-Storage.Blobs/12.11.0-alpha.20211020.1",
          "(.NET 5.0.10; Microsoft Windows 10.0.19043)"
        ],
        "x-ms-blob-content-length": "1024",
        "x-ms-blob-sequence-number": "0",
        "x-ms-blob-type": "PageBlob",
        "x-ms-client-request-id": "bd83a664-e480-2ca2-80a7-2b4b62bff098",
        "x-ms-date": "Wed, 20 Oct 2021 17:31:43 GMT",
        "x-ms-return-client-request-id": "true",
        "x-ms-version": "2021-04-10"
      },
      "RequestBody": null,
      "StatusCode": 201,
      "ResponseHeaders": {
        "Content-Length": "0",
        "Date": "Wed, 20 Oct 2021 17:31:42 GMT",
        "ETag": "\u00220x8D993EF7C16D30C\u0022",
        "Last-Modified": "Wed, 20 Oct 2021 17:31:43 GMT",
        "Server": [
          "Windows-Azure-Blob/1.0",
          "Microsoft-HTTPAPI/2.0"
        ],
        "x-ms-client-request-id": "bd83a664-e480-2ca2-80a7-2b4b62bff098",
        "x-ms-request-id": "d3a3d30e-d01e-007f-43d8-c5ea32000000",
        "x-ms-request-server-encrypted": "true",
<<<<<<< HEAD
        "x-ms-version": "2021-04-10",
        "x-ms-version-id": "2021-02-17T19:02:31.0104878Z"
=======
        "x-ms-version": "2021-02-12",
        "x-ms-version-id": "2021-10-20T17:31:43.7983256Z"
>>>>>>> 49dd1a0e
      },
      "ResponseBody": []
    },
    {
      "RequestUri": "https://amandacanary.blob.core.windows.net/test-container-c656c795-c1d6-56e3-ab58-e7c76d0f3657/test-blob-91b865fa-6c51-0aba-32f0-30440f653372",
      "RequestMethod": "HEAD",
      "RequestHeaders": {
        "Accept": "application/xml",
        "Authorization": "Sanitized",
        "traceparent": "00-8ad360518c2b094692b5e2fb82369752-bca6fe10bdd4db44-00",
        "User-Agent": [
          "azsdk-net-Storage.Blobs/12.11.0-alpha.20211020.1",
          "(.NET 5.0.10; Microsoft Windows 10.0.19043)"
        ],
        "x-ms-client-request-id": "68e03c65-76e1-fef2-5102-b1b6abce958d",
        "x-ms-date": "Wed, 20 Oct 2021 17:31:43 GMT",
        "x-ms-return-client-request-id": "true",
        "x-ms-version": "2021-04-10"
      },
      "RequestBody": null,
      "StatusCode": 200,
      "ResponseHeaders": {
        "Accept-Ranges": "bytes",
        "Content-Length": "1024",
        "Content-Type": "application/octet-stream",
        "Date": "Wed, 20 Oct 2021 17:31:43 GMT",
        "ETag": "\u00220x8D993EF7C16D30C\u0022",
        "Last-Modified": "Wed, 20 Oct 2021 17:31:43 GMT",
        "Server": [
          "Windows-Azure-Blob/1.0",
          "Microsoft-HTTPAPI/2.0"
        ],
        "x-ms-blob-sequence-number": "0",
        "x-ms-blob-type": "PageBlob",
        "x-ms-client-request-id": "68e03c65-76e1-fef2-5102-b1b6abce958d",
        "x-ms-creation-time": "Wed, 20 Oct 2021 17:31:43 GMT",
        "x-ms-is-current-version": "true",
        "x-ms-lease-state": "available",
        "x-ms-lease-status": "unlocked",
        "x-ms-request-id": "d3a3d31d-d01e-007f-51d8-c5ea32000000",
        "x-ms-server-encrypted": "true",
<<<<<<< HEAD
        "x-ms-version": "2021-04-10",
        "x-ms-version-id": "2021-02-17T19:02:31.0104878Z"
=======
        "x-ms-version": "2021-02-12",
        "x-ms-version-id": "2021-10-20T17:31:43.7983256Z"
>>>>>>> 49dd1a0e
      },
      "ResponseBody": []
    },
    {
      "RequestUri": "https://amandacanary.blob.core.windows.net/test-container-c656c795-c1d6-56e3-ab58-e7c76d0f3657/test-blob-91b865fa-6c51-0aba-32f0-30440f653372",
      "RequestMethod": "HEAD",
      "RequestHeaders": {
        "Accept": "application/xml",
        "Authorization": "Sanitized",
        "If-Match": "0x8D993EF7C16D30C",
        "traceparent": "00-f437e8efe8ed0e46aa0cbedf558f8bc0-e8246230d5a3094c-00",
        "User-Agent": [
          "azsdk-net-Storage.Blobs/12.11.0-alpha.20211020.1",
          "(.NET 5.0.10; Microsoft Windows 10.0.19043)"
        ],
        "x-ms-client-request-id": "5d561ef3-6662-90b3-3a8e-3faefbc841c8",
        "x-ms-date": "Wed, 20 Oct 2021 17:31:43 GMT",
        "x-ms-return-client-request-id": "true",
        "x-ms-version": "2021-04-10"
      },
      "RequestBody": null,
      "StatusCode": 200,
      "ResponseHeaders": {
        "Accept-Ranges": "bytes",
        "Content-Length": "1024",
        "Content-Type": "application/octet-stream",
        "Date": "Wed, 20 Oct 2021 17:31:43 GMT",
        "ETag": "\u00220x8D993EF7C16D30C\u0022",
        "Last-Modified": "Wed, 20 Oct 2021 17:31:43 GMT",
        "Server": [
          "Windows-Azure-Blob/1.0",
          "Microsoft-HTTPAPI/2.0"
        ],
        "x-ms-blob-sequence-number": "0",
        "x-ms-blob-type": "PageBlob",
        "x-ms-client-request-id": "5d561ef3-6662-90b3-3a8e-3faefbc841c8",
        "x-ms-creation-time": "Wed, 20 Oct 2021 17:31:43 GMT",
        "x-ms-is-current-version": "true",
        "x-ms-lease-state": "available",
        "x-ms-lease-status": "unlocked",
        "x-ms-request-id": "d3a3d331-d01e-007f-63d8-c5ea32000000",
        "x-ms-server-encrypted": "true",
<<<<<<< HEAD
        "x-ms-version": "2021-04-10",
        "x-ms-version-id": "2021-02-17T19:02:31.0104878Z"
=======
        "x-ms-version": "2021-02-12",
        "x-ms-version-id": "2021-10-20T17:31:43.7983256Z"
>>>>>>> 49dd1a0e
      },
      "ResponseBody": []
    },
    {
      "RequestUri": "https://amandacanary.blob.core.windows.net/test-container-c656c795-c1d6-56e3-ab58-e7c76d0f3657/test-blob-91b865fa-6c51-0aba-32f0-30440f653372?comp=page",
      "RequestMethod": "PUT",
      "RequestHeaders": {
        "Accept": "application/xml",
        "Authorization": "Sanitized",
        "Content-Length": "1024",
        "Content-Type": "application/octet-stream",
        "If-Match": "\u00220x8D993EF7C16D30C\u0022",
        "User-Agent": [
          "azsdk-net-Storage.Blobs/12.11.0-alpha.20211020.1",
          "(.NET 5.0.10; Microsoft Windows 10.0.19043)"
        ],
        "x-ms-client-request-id": "75729346-9d4e-9fae-f19a-c9ad6e98391d",
        "x-ms-date": "Wed, 20 Oct 2021 17:31:44 GMT",
        "x-ms-page-write": "update",
        "x-ms-range": "bytes=0-1023",
        "x-ms-return-client-request-id": "true",
        "x-ms-version": "2021-04-10"
      },
      "RequestBody": "ntPEBNejgWn6YHG/oOAsPys\u002B5ibfiLY8l26WcEn2dnwrtyIsfHYVwbp2boEEM15w1nKKbehurRYdiG1oDREgBOr1k\u002Bi\u002B/8K1KCRraRo1N2MQJZnXawmTvQkLD/QIrLSpVmqXD6B1stew1UTEA0T851AKWOh3SZjgYtbfsu/NrHtwwhKwnijDm3LCJ5bEz7nFDyek/lTMMQzRtqzKlQDo4ijIVEAxTEknRr11tCICG5McGqLHKa4no5AG3ud7\u002BQVy2kRt\u002B3t4k8PefLeWV3zqzpoZrXtdILh6obCvK21hq024AtrdlSAYo4bf6K32kEwUGw9NYkuJFbmM81rKyGdVfNBq3lSiDTl6AQr0fjgLhBBkmxBdFEkCLu0hUaLFTdoeimzci7L3cQ7W0mFAlJaBgG5KZixX92iHZ69ngbuXtbMv1fPLLvhdbCoBh0HnwZlWn9Azeuetx5MEVSQCj/BSPh2tEb\u002BjtVF27PkCVW8mn6YVEeHrZDrMgg5gx9nUWt05r0gjOrDas\u002Bp\u002BvI7tqnEj3bV97X4PZ9rj4Y6wQu53opIcyaYmAmX1Ol73bKes3tedPOkkVm1eKUhuP1ghKnD7Bhn80OHK/NtPiLIgGPoyNwK3EgYFU0wkvZ9euMIM0xDu\u002B2WOsA320z8O1M27PhFNOwhWahhq9rPN1xJBbEQYQ7SiMhyVpIf0wT/G9n9\u002BaX\u002BOEHy6tmn4gwWywNj6tGb79pEZGAv0uJeAYajYo/80Tm2Ts1zHXYxKqq4X4\u002BOu\u002BQzYygDuZVBzmVjlOVTAH\u002BAFfnFqZwEKM5gEzm5d3NWz0Web/9j\u002BRekdHxkE4iQ4iYrOEmRxRJILzpdo6pfiFryCMWftJR8HBjiITUjnBlB0zETkj8pwQo3VkDFBlltROgldgbG8SmRqxgss6PZKJMhH9B1T/obxEu/ZF5XuxnDcNxI\u002BioWet4Hfeci/Q1mWi2to\u002BqE9/jyCa2/C4jPPewCaULHkC5lDqD2cc4S9Ms6WQowphczOnjjVux8W3NRND/3IJfOnsoDSJVFkoYq4xTmgLKCnpvY0y7F5Dk96LctoTmSH9Q3a7pAMVl96av2uHfbmdbA0pmgHk1lBLaQwV/iG\u002B1ImMc8sxT0Pm0\u002BWumG0y/FYlLcaNKj7f2KzmcDr2/9n826qh\u002Bwnuq9zJAsZcdj4jGKz2MNAa8eqKrFteCx8JL9QL8byCkMEMNoIpw\u002Bc4g6JugxeOAI8JoemAF07ukGC9wBLyEERBYIfrqfoOMS3DUii470gHeu8FAg/SwnmyXaYhq8PUBnMd7SJP4pbU\u002B3C7vIUmNaDYdkUj7Q50rl5OOQwT7IVqL0u1WwJlt5hYcEafFwW0TCgFSTW\u002BsFlk6T6EA==",
      "StatusCode": 201,
      "ResponseHeaders": {
        "Content-Length": "0",
        "Date": "Wed, 20 Oct 2021 17:31:43 GMT",
        "ETag": "\u00220x8D993EF7C3CA548\u0022",
        "Last-Modified": "Wed, 20 Oct 2021 17:31:44 GMT",
        "Server": [
          "Windows-Azure-Blob/1.0",
          "Microsoft-HTTPAPI/2.0"
        ],
        "x-ms-blob-sequence-number": "0",
        "x-ms-client-request-id": "75729346-9d4e-9fae-f19a-c9ad6e98391d",
        "x-ms-content-crc64": "KXU41hjJUrk=",
        "x-ms-request-id": "d3a3d348-d01e-007f-75d8-c5ea32000000",
        "x-ms-request-server-encrypted": "true",
        "x-ms-version": "2021-04-10"
      },
      "ResponseBody": []
    },
    {
      "RequestUri": "https://amandacanary.blob.core.windows.net/test-container-c656c795-c1d6-56e3-ab58-e7c76d0f3657/test-blob-91b865fa-6c51-0aba-32f0-30440f653372",
      "RequestMethod": "GET",
      "RequestHeaders": {
        "Accept": "application/xml",
        "Authorization": "Sanitized",
        "traceparent": "00-8bdcc0a32d357e4f8b0a7c977a4e39a7-061fbd079652f649-00",
        "User-Agent": [
          "azsdk-net-Storage.Blobs/12.11.0-alpha.20211020.1",
          "(.NET 5.0.10; Microsoft Windows 10.0.19043)"
        ],
        "x-ms-client-request-id": "68676435-cc56-7079-d738-ca9cf4325f7e",
        "x-ms-date": "Wed, 20 Oct 2021 17:31:44 GMT",
        "x-ms-return-client-request-id": "true",
        "x-ms-version": "2021-04-10"
      },
      "RequestBody": null,
      "StatusCode": 200,
      "ResponseHeaders": {
        "Accept-Ranges": "bytes",
        "Content-Length": "1024",
        "Content-Type": "application/octet-stream",
        "Date": "Wed, 20 Oct 2021 17:31:43 GMT",
        "ETag": "\u00220x8D993EF7C3CA548\u0022",
        "Last-Modified": "Wed, 20 Oct 2021 17:31:44 GMT",
        "Server": [
          "Windows-Azure-Blob/1.0",
          "Microsoft-HTTPAPI/2.0"
        ],
        "x-ms-blob-sequence-number": "0",
        "x-ms-blob-type": "PageBlob",
        "x-ms-client-request-id": "68676435-cc56-7079-d738-ca9cf4325f7e",
        "x-ms-creation-time": "Wed, 20 Oct 2021 17:31:43 GMT",
        "x-ms-is-current-version": "true",
        "x-ms-lease-state": "available",
        "x-ms-lease-status": "unlocked",
        "x-ms-request-id": "d3a3d35f-d01e-007f-09d8-c5ea32000000",
        "x-ms-server-encrypted": "true",
<<<<<<< HEAD
        "x-ms-version": "2021-04-10",
        "x-ms-version-id": "2021-02-17T19:02:31.0104878Z"
=======
        "x-ms-version": "2021-02-12",
        "x-ms-version-id": "2021-10-20T17:31:43.7983256Z"
>>>>>>> 49dd1a0e
      },
      "ResponseBody": "ntPEBNejgWn6YHG/oOAsPys\u002B5ibfiLY8l26WcEn2dnwrtyIsfHYVwbp2boEEM15w1nKKbehurRYdiG1oDREgBOr1k\u002Bi\u002B/8K1KCRraRo1N2MQJZnXawmTvQkLD/QIrLSpVmqXD6B1stew1UTEA0T851AKWOh3SZjgYtbfsu/NrHtwwhKwnijDm3LCJ5bEz7nFDyek/lTMMQzRtqzKlQDo4ijIVEAxTEknRr11tCICG5McGqLHKa4no5AG3ud7\u002BQVy2kRt\u002B3t4k8PefLeWV3zqzpoZrXtdILh6obCvK21hq024AtrdlSAYo4bf6K32kEwUGw9NYkuJFbmM81rKyGdVfNBq3lSiDTl6AQr0fjgLhBBkmxBdFEkCLu0hUaLFTdoeimzci7L3cQ7W0mFAlJaBgG5KZixX92iHZ69ngbuXtbMv1fPLLvhdbCoBh0HnwZlWn9Azeuetx5MEVSQCj/BSPh2tEb\u002BjtVF27PkCVW8mn6YVEeHrZDrMgg5gx9nUWt05r0gjOrDas\u002Bp\u002BvI7tqnEj3bV97X4PZ9rj4Y6wQu53opIcyaYmAmX1Ol73bKes3tedPOkkVm1eKUhuP1ghKnD7Bhn80OHK/NtPiLIgGPoyNwK3EgYFU0wkvZ9euMIM0xDu\u002B2WOsA320z8O1M27PhFNOwhWahhq9rPN1xJBbEQYQ7SiMhyVpIf0wT/G9n9\u002BaX\u002BOEHy6tmn4gwWywNj6tGb79pEZGAv0uJeAYajYo/80Tm2Ts1zHXYxKqq4X4\u002BOu\u002BQzYygDuZVBzmVjlOVTAH\u002BAFfnFqZwEKM5gEzm5d3NWz0Web/9j\u002BRekdHxkE4iQ4iYrOEmRxRJILzpdo6pfiFryCMWftJR8HBjiITUjnBlB0zETkj8pwQo3VkDFBlltROgldgbG8SmRqxgss6PZKJMhH9B1T/obxEu/ZF5XuxnDcNxI\u002BioWet4Hfeci/Q1mWi2to\u002BqE9/jyCa2/C4jPPewCaULHkC5lDqD2cc4S9Ms6WQowphczOnjjVux8W3NRND/3IJfOnsoDSJVFkoYq4xTmgLKCnpvY0y7F5Dk96LctoTmSH9Q3a7pAMVl96av2uHfbmdbA0pmgHk1lBLaQwV/iG\u002B1ImMc8sxT0Pm0\u002BWumG0y/FYlLcaNKj7f2KzmcDr2/9n826qh\u002Bwnuq9zJAsZcdj4jGKz2MNAa8eqKrFteCx8JL9QL8byCkMEMNoIpw\u002Bc4g6JugxeOAI8JoemAF07ukGC9wBLyEERBYIfrqfoOMS3DUii470gHeu8FAg/SwnmyXaYhq8PUBnMd7SJP4pbU\u002B3C7vIUmNaDYdkUj7Q50rl5OOQwT7IVqL0u1WwJlt5hYcEafFwW0TCgFSTW\u002BsFlk6T6EA=="
    },
    {
      "RequestUri": "https://amandacanary.blob.core.windows.net/test-container-c656c795-c1d6-56e3-ab58-e7c76d0f3657?restype=container",
      "RequestMethod": "DELETE",
      "RequestHeaders": {
        "Accept": "application/xml",
        "Authorization": "Sanitized",
        "traceparent": "00-971c60673c267f4d82fe845870888f1b-0df12325e9f74341-00",
        "User-Agent": [
          "azsdk-net-Storage.Blobs/12.11.0-alpha.20211020.1",
          "(.NET 5.0.10; Microsoft Windows 10.0.19043)"
        ],
        "x-ms-client-request-id": "0a772a3f-d130-b5c7-28fb-6eea2e5a410c",
        "x-ms-date": "Wed, 20 Oct 2021 17:31:44 GMT",
        "x-ms-return-client-request-id": "true",
        "x-ms-version": "2021-04-10"
      },
      "RequestBody": null,
      "StatusCode": 202,
      "ResponseHeaders": {
        "Content-Length": "0",
        "Date": "Wed, 20 Oct 2021 17:31:43 GMT",
        "Server": [
          "Windows-Azure-Blob/1.0",
          "Microsoft-HTTPAPI/2.0"
        ],
        "x-ms-client-request-id": "0a772a3f-d130-b5c7-28fb-6eea2e5a410c",
<<<<<<< HEAD
        "x-ms-request-id": "1945ce49-401e-0057-685f-0574f1000000",
        "x-ms-version": "2021-04-10"
=======
        "x-ms-request-id": "d3a3d36e-d01e-007f-14d8-c5ea32000000",
        "x-ms-version": "2021-02-12"
>>>>>>> 49dd1a0e
      },
      "ResponseBody": []
    },
    {
      "RequestUri": "https://amandacanary.blob.core.windows.net/test-container-acd8c827-c65b-226f-ab18-cc1995b319a9?restype=container",
      "RequestMethod": "PUT",
      "RequestHeaders": {
        "Accept": "application/xml",
        "Authorization": "Sanitized",
        "traceparent": "00-826d76505e5720419ea4b7ca9f900dd6-8c7d9037862ee149-00",
        "User-Agent": [
          "azsdk-net-Storage.Blobs/12.11.0-alpha.20211020.1",
          "(.NET 5.0.10; Microsoft Windows 10.0.19043)"
        ],
        "x-ms-blob-public-access": "container",
        "x-ms-client-request-id": "8e9e29fb-7755-784f-ba55-5e1804ae1f74",
        "x-ms-date": "Wed, 20 Oct 2021 17:31:44 GMT",
        "x-ms-return-client-request-id": "true",
        "x-ms-version": "2021-04-10"
      },
      "RequestBody": null,
      "StatusCode": 201,
      "ResponseHeaders": {
        "Content-Length": "0",
        "Date": "Wed, 20 Oct 2021 17:31:43 GMT",
        "ETag": "\u00220x8D993EF7C61F6CB\u0022",
        "Last-Modified": "Wed, 20 Oct 2021 17:31:44 GMT",
        "Server": [
          "Windows-Azure-Blob/1.0",
          "Microsoft-HTTPAPI/2.0"
        ],
        "x-ms-client-request-id": "8e9e29fb-7755-784f-ba55-5e1804ae1f74",
<<<<<<< HEAD
        "x-ms-request-id": "a08e585f-801e-002a-295f-0505d2000000",
        "x-ms-version": "2021-04-10"
=======
        "x-ms-request-id": "d3a3d37b-d01e-007f-1ed8-c5ea32000000",
        "x-ms-version": "2021-02-12"
>>>>>>> 49dd1a0e
      },
      "ResponseBody": []
    },
    {
      "RequestUri": "https://amandacanary.blob.core.windows.net/test-container-acd8c827-c65b-226f-ab18-cc1995b319a9/test-blob-0ed6c5e2-76fd-d252-7b01-a5265a3c7ddd",
      "RequestMethod": "PUT",
      "RequestHeaders": {
        "Accept": "application/xml",
        "Authorization": "Sanitized",
        "If-None-Match": "*",
        "traceparent": "00-5b42cb149452e04c89e40355a53fd257-2969d29819664e4f-00",
        "User-Agent": [
          "azsdk-net-Storage.Blobs/12.11.0-alpha.20211020.1",
          "(.NET 5.0.10; Microsoft Windows 10.0.19043)"
        ],
        "x-ms-blob-content-length": "1024",
        "x-ms-blob-sequence-number": "0",
        "x-ms-blob-type": "PageBlob",
        "x-ms-client-request-id": "df50f715-11f7-8443-d6cc-1353d2291e7d",
        "x-ms-date": "Wed, 20 Oct 2021 17:31:44 GMT",
        "x-ms-return-client-request-id": "true",
        "x-ms-version": "2021-04-10"
      },
      "RequestBody": null,
      "StatusCode": 201,
      "ResponseHeaders": {
        "Content-Length": "0",
        "Date": "Wed, 20 Oct 2021 17:31:43 GMT",
        "ETag": "\u00220x8D993EF7C6ED1DB\u0022",
        "Last-Modified": "Wed, 20 Oct 2021 17:31:44 GMT",
        "Server": [
          "Windows-Azure-Blob/1.0",
          "Microsoft-HTTPAPI/2.0"
        ],
        "x-ms-client-request-id": "df50f715-11f7-8443-d6cc-1353d2291e7d",
        "x-ms-request-id": "d3a3d392-d01e-007f-2fd8-c5ea32000000",
        "x-ms-request-server-encrypted": "true",
<<<<<<< HEAD
        "x-ms-version": "2021-04-10",
        "x-ms-version-id": "2021-02-17T19:02:31.6369351Z"
=======
        "x-ms-version": "2021-02-12",
        "x-ms-version-id": "2021-10-20T17:31:44.3740123Z"
>>>>>>> 49dd1a0e
      },
      "ResponseBody": []
    },
    {
      "RequestUri": "https://amandacanary.blob.core.windows.net/test-container-acd8c827-c65b-226f-ab18-cc1995b319a9/test-blob-0ed6c5e2-76fd-d252-7b01-a5265a3c7ddd",
      "RequestMethod": "HEAD",
      "RequestHeaders": {
        "Accept": "application/xml",
        "Authorization": "Sanitized",
        "If-None-Match": "\u0022garbage\u0022",
        "traceparent": "00-5f46a13b6b76fb40948431efe603e688-d0880a72df083141-00",
        "User-Agent": [
          "azsdk-net-Storage.Blobs/12.11.0-alpha.20211020.1",
          "(.NET 5.0.10; Microsoft Windows 10.0.19043)"
        ],
        "x-ms-client-request-id": "eff3c6f6-9f27-09d5-1e8f-5416a4537f7c",
        "x-ms-date": "Wed, 20 Oct 2021 17:31:44 GMT",
        "x-ms-return-client-request-id": "true",
        "x-ms-version": "2021-04-10"
      },
      "RequestBody": null,
      "StatusCode": 200,
      "ResponseHeaders": {
        "Accept-Ranges": "bytes",
        "Content-Length": "1024",
        "Content-Type": "application/octet-stream",
        "Date": "Wed, 20 Oct 2021 17:31:43 GMT",
        "ETag": "\u00220x8D993EF7C6ED1DB\u0022",
        "Last-Modified": "Wed, 20 Oct 2021 17:31:44 GMT",
        "Server": [
          "Windows-Azure-Blob/1.0",
          "Microsoft-HTTPAPI/2.0"
        ],
        "x-ms-blob-sequence-number": "0",
        "x-ms-blob-type": "PageBlob",
        "x-ms-client-request-id": "eff3c6f6-9f27-09d5-1e8f-5416a4537f7c",
        "x-ms-creation-time": "Wed, 20 Oct 2021 17:31:44 GMT",
        "x-ms-is-current-version": "true",
        "x-ms-lease-state": "available",
        "x-ms-lease-status": "unlocked",
        "x-ms-request-id": "d3a3d398-d01e-007f-35d8-c5ea32000000",
        "x-ms-server-encrypted": "true",
<<<<<<< HEAD
        "x-ms-version": "2021-04-10",
        "x-ms-version-id": "2021-02-17T19:02:31.6369351Z"
=======
        "x-ms-version": "2021-02-12",
        "x-ms-version-id": "2021-10-20T17:31:44.3740123Z"
>>>>>>> 49dd1a0e
      },
      "ResponseBody": []
    },
    {
      "RequestUri": "https://amandacanary.blob.core.windows.net/test-container-acd8c827-c65b-226f-ab18-cc1995b319a9/test-blob-0ed6c5e2-76fd-d252-7b01-a5265a3c7ddd?comp=page",
      "RequestMethod": "PUT",
      "RequestHeaders": {
        "Accept": "application/xml",
        "Authorization": "Sanitized",
        "Content-Length": "1024",
        "Content-Type": "application/octet-stream",
        "If-Match": "\u00220x8D993EF7C6ED1DB\u0022",
        "User-Agent": [
          "azsdk-net-Storage.Blobs/12.11.0-alpha.20211020.1",
          "(.NET 5.0.10; Microsoft Windows 10.0.19043)"
        ],
        "x-ms-client-request-id": "b2d4eae8-0123-501d-8525-e8a941adf7fa",
        "x-ms-date": "Wed, 20 Oct 2021 17:31:44 GMT",
        "x-ms-page-write": "update",
        "x-ms-range": "bytes=0-1023",
        "x-ms-return-client-request-id": "true",
        "x-ms-version": "2021-04-10"
      },
      "RequestBody": "2IAfeZCzX1hxOj8ZZ\u002B7bRi9MEGLrnebmR5iWSHcAyabFkot1FVjHYZf4brzSKR3n8MwkhRi7kjuaODL4HRfgcHGYVNRiZTDXhK7L8i4qFB56rliq3ESOCQBQ29wlz0SAGP1LOdRJhYqcTABp8J8McCQUfm\u002B\u002BNpQtCkvUEopUsbVqStow3ttJMSjODo9DJBhhRGu4EVHVweFpHi6JdHMAR5pL/6XE25FJy0xG8CcE6eYyc80em6BklYj4x8Csv7y1zcb0\u002BCVynGjab0YEjtG6ZDRIVwGl4av65modyxPQnAyQkCJhEPHAv9ZlRCxaYAa3PmKLZGe7EOwa\u002BhG7VdFUCdM5dP2uWFRDh5cqQJ1/oIZjZYywRDek1IA2RhXgBWoFEDtZIOwICeYOSN3PkdBPm1mKV/BEpMSblZ99eBI\u002BYoEtJC9hJX\u002BaW1ymovxa1EKv56u8Va55wGx2vopMipHUz\u002BZbomyg7XXZ8PuTngHIQMFczZBmggzSs2TD62f1TdDL0tIW/jLWD/k14mWy5iFqrn3J77wAbUzZiO4H3QIO5KIqyMwuskKPhr6XMaCmIM1CWTzqK14Uy2SFPHVEzjH3J/3DiB5VO/w7Omj\u002BaDysMmggxIPFJLhDFvxnqXXMS7iMnwmj4pev7R1ArvH1FmIo2QkMIwmuMgNEf3Eh7ZKGbu\u002BwcckyCU/RcddmhHXHTgCaPs9svyeu3m0FXmMmjgCLuUACRKSZ9dC5O7EyR62OfTFwh67CGq7HAZJbLavsquPX28o0xAlbAUn/soR1fJbAd\u002BAxtQdRyJ\u002BSOkMSPcgkzZDOWmziWbgnFIVlw2gqUYT7m7XKuvXchRMroorGScOA2uXzpyEq3R0nCqCB6wQ3Z\u002Bi\u002BFqESWRKb8tVZtrcuYMvC5eiCNqpi0b6Yo7BUW5oO9DqhCDIibYHTV7RM0CZl\u002BKnVvgYctDE9W0XjerZhR5c6S8J9jFiYoHdnr9/2FgCXMqoGf5yT8T8JY63tPvLKcRAdEoVj6GxRPB6OtQRRR0VES0gLW8j6plmDcyiqqmGEnD7P2AN7M0k\u002BtEJ9BDw7txxoqfOqvhZIImss4HVDppK9CRjFgm5ByRj/zaaFfKEcSLsMQgFu2t4oh7aYTlLT\u002Bw2vwPokdTWtJt/aqvFvwqXJD5i5NmSQTy86nfu4qHrFK9KY1bym\u002BNKGXxshkzDsucQQzz\u002B5GsSpH3DL6dc59H5kFH8e1\u002BzoIhfFMtdIb7v/TeQ2qNk7DBEO7rZL2w76TWqdvH6wzuHYJ6wo8\u002BftYa\u002B1zJzzA0ylKQhuEOg1nUcIyuVsqrI8Tn4CXYAsExgpII0Glg5yB0ke\u002BJN2Qr75o4plHygCgbf9eH4d8aXLeBbwRA==",
      "StatusCode": 201,
      "ResponseHeaders": {
        "Content-Length": "0",
        "Date": "Wed, 20 Oct 2021 17:31:43 GMT",
        "ETag": "\u00220x8D993EF7C87D4A3\u0022",
        "Last-Modified": "Wed, 20 Oct 2021 17:31:44 GMT",
        "Server": [
          "Windows-Azure-Blob/1.0",
          "Microsoft-HTTPAPI/2.0"
        ],
        "x-ms-blob-sequence-number": "0",
        "x-ms-client-request-id": "b2d4eae8-0123-501d-8525-e8a941adf7fa",
        "x-ms-content-crc64": "yh2O3IKWKDA=",
        "x-ms-request-id": "d3a3d3a0-d01e-007f-3dd8-c5ea32000000",
        "x-ms-request-server-encrypted": "true",
        "x-ms-version": "2021-04-10"
      },
      "ResponseBody": []
    },
    {
      "RequestUri": "https://amandacanary.blob.core.windows.net/test-container-acd8c827-c65b-226f-ab18-cc1995b319a9/test-blob-0ed6c5e2-76fd-d252-7b01-a5265a3c7ddd",
      "RequestMethod": "GET",
      "RequestHeaders": {
        "Accept": "application/xml",
        "Authorization": "Sanitized",
        "traceparent": "00-8bd537584c0b8448a01d7888df542119-7719952ae6417141-00",
        "User-Agent": [
          "azsdk-net-Storage.Blobs/12.11.0-alpha.20211020.1",
          "(.NET 5.0.10; Microsoft Windows 10.0.19043)"
        ],
        "x-ms-client-request-id": "b92df71d-cc7e-8459-e07e-184f9a8347b7",
        "x-ms-date": "Wed, 20 Oct 2021 17:31:44 GMT",
        "x-ms-return-client-request-id": "true",
        "x-ms-version": "2021-04-10"
      },
      "RequestBody": null,
      "StatusCode": 200,
      "ResponseHeaders": {
        "Accept-Ranges": "bytes",
        "Content-Length": "1024",
        "Content-Type": "application/octet-stream",
        "Date": "Wed, 20 Oct 2021 17:31:43 GMT",
        "ETag": "\u00220x8D993EF7C87D4A3\u0022",
        "Last-Modified": "Wed, 20 Oct 2021 17:31:44 GMT",
        "Server": [
          "Windows-Azure-Blob/1.0",
          "Microsoft-HTTPAPI/2.0"
        ],
        "x-ms-blob-sequence-number": "0",
        "x-ms-blob-type": "PageBlob",
        "x-ms-client-request-id": "b92df71d-cc7e-8459-e07e-184f9a8347b7",
        "x-ms-creation-time": "Wed, 20 Oct 2021 17:31:44 GMT",
        "x-ms-is-current-version": "true",
        "x-ms-lease-state": "available",
        "x-ms-lease-status": "unlocked",
        "x-ms-request-id": "d3a3d3a7-d01e-007f-43d8-c5ea32000000",
        "x-ms-server-encrypted": "true",
<<<<<<< HEAD
        "x-ms-version": "2021-04-10",
        "x-ms-version-id": "2021-02-17T19:02:31.6369351Z"
=======
        "x-ms-version": "2021-02-12",
        "x-ms-version-id": "2021-10-20T17:31:44.3740123Z"
>>>>>>> 49dd1a0e
      },
      "ResponseBody": "2IAfeZCzX1hxOj8ZZ\u002B7bRi9MEGLrnebmR5iWSHcAyabFkot1FVjHYZf4brzSKR3n8MwkhRi7kjuaODL4HRfgcHGYVNRiZTDXhK7L8i4qFB56rliq3ESOCQBQ29wlz0SAGP1LOdRJhYqcTABp8J8McCQUfm\u002B\u002BNpQtCkvUEopUsbVqStow3ttJMSjODo9DJBhhRGu4EVHVweFpHi6JdHMAR5pL/6XE25FJy0xG8CcE6eYyc80em6BklYj4x8Csv7y1zcb0\u002BCVynGjab0YEjtG6ZDRIVwGl4av65modyxPQnAyQkCJhEPHAv9ZlRCxaYAa3PmKLZGe7EOwa\u002BhG7VdFUCdM5dP2uWFRDh5cqQJ1/oIZjZYywRDek1IA2RhXgBWoFEDtZIOwICeYOSN3PkdBPm1mKV/BEpMSblZ99eBI\u002BYoEtJC9hJX\u002BaW1ymovxa1EKv56u8Va55wGx2vopMipHUz\u002BZbomyg7XXZ8PuTngHIQMFczZBmggzSs2TD62f1TdDL0tIW/jLWD/k14mWy5iFqrn3J77wAbUzZiO4H3QIO5KIqyMwuskKPhr6XMaCmIM1CWTzqK14Uy2SFPHVEzjH3J/3DiB5VO/w7Omj\u002BaDysMmggxIPFJLhDFvxnqXXMS7iMnwmj4pev7R1ArvH1FmIo2QkMIwmuMgNEf3Eh7ZKGbu\u002BwcckyCU/RcddmhHXHTgCaPs9svyeu3m0FXmMmjgCLuUACRKSZ9dC5O7EyR62OfTFwh67CGq7HAZJbLavsquPX28o0xAlbAUn/soR1fJbAd\u002BAxtQdRyJ\u002BSOkMSPcgkzZDOWmziWbgnFIVlw2gqUYT7m7XKuvXchRMroorGScOA2uXzpyEq3R0nCqCB6wQ3Z\u002Bi\u002BFqESWRKb8tVZtrcuYMvC5eiCNqpi0b6Yo7BUW5oO9DqhCDIibYHTV7RM0CZl\u002BKnVvgYctDE9W0XjerZhR5c6S8J9jFiYoHdnr9/2FgCXMqoGf5yT8T8JY63tPvLKcRAdEoVj6GxRPB6OtQRRR0VES0gLW8j6plmDcyiqqmGEnD7P2AN7M0k\u002BtEJ9BDw7txxoqfOqvhZIImss4HVDppK9CRjFgm5ByRj/zaaFfKEcSLsMQgFu2t4oh7aYTlLT\u002Bw2vwPokdTWtJt/aqvFvwqXJD5i5NmSQTy86nfu4qHrFK9KY1bym\u002BNKGXxshkzDsucQQzz\u002B5GsSpH3DL6dc59H5kFH8e1\u002BzoIhfFMtdIb7v/TeQ2qNk7DBEO7rZL2w76TWqdvH6wzuHYJ6wo8\u002BftYa\u002B1zJzzA0ylKQhuEOg1nUcIyuVsqrI8Tn4CXYAsExgpII0Glg5yB0ke\u002BJN2Qr75o4plHygCgbf9eH4d8aXLeBbwRA=="
    },
    {
      "RequestUri": "https://amandacanary.blob.core.windows.net/test-container-acd8c827-c65b-226f-ab18-cc1995b319a9?restype=container",
      "RequestMethod": "DELETE",
      "RequestHeaders": {
        "Accept": "application/xml",
        "Authorization": "Sanitized",
        "traceparent": "00-650a1676f8a3824a9800e0b18b7fb1da-9a352abefbb72c48-00",
        "User-Agent": [
          "azsdk-net-Storage.Blobs/12.11.0-alpha.20211020.1",
          "(.NET 5.0.10; Microsoft Windows 10.0.19043)"
        ],
        "x-ms-client-request-id": "4a8c7cfa-3d7f-657b-48bb-2d7452f6d816",
        "x-ms-date": "Wed, 20 Oct 2021 17:31:44 GMT",
        "x-ms-return-client-request-id": "true",
        "x-ms-version": "2021-04-10"
      },
      "RequestBody": null,
      "StatusCode": 202,
      "ResponseHeaders": {
        "Content-Length": "0",
        "Date": "Wed, 20 Oct 2021 17:31:43 GMT",
        "Server": [
          "Windows-Azure-Blob/1.0",
          "Microsoft-HTTPAPI/2.0"
        ],
        "x-ms-client-request-id": "4a8c7cfa-3d7f-657b-48bb-2d7452f6d816",
<<<<<<< HEAD
        "x-ms-request-id": "a08e5889-801e-002a-475f-0505d2000000",
        "x-ms-version": "2021-04-10"
=======
        "x-ms-request-id": "d3a3d3b9-d01e-007f-52d8-c5ea32000000",
        "x-ms-version": "2021-02-12"
>>>>>>> 49dd1a0e
      },
      "ResponseBody": []
    },
    {
      "RequestUri": "https://amandacanary.blob.core.windows.net/test-container-3350d222-eefe-b7fa-8db0-151db4a00d82?restype=container",
      "RequestMethod": "PUT",
      "RequestHeaders": {
        "Accept": "application/xml",
        "Authorization": "Sanitized",
        "traceparent": "00-c0792cef7fcc6e46a9e797f0cbdc2aae-54ff956babf56e43-00",
        "User-Agent": [
          "azsdk-net-Storage.Blobs/12.11.0-alpha.20211020.1",
          "(.NET 5.0.10; Microsoft Windows 10.0.19043)"
        ],
        "x-ms-blob-public-access": "container",
        "x-ms-client-request-id": "a5960289-b00c-0bb5-81d4-bccf285eb1a7",
        "x-ms-date": "Wed, 20 Oct 2021 17:31:44 GMT",
        "x-ms-return-client-request-id": "true",
        "x-ms-version": "2021-04-10"
      },
      "RequestBody": null,
      "StatusCode": 201,
      "ResponseHeaders": {
        "Content-Length": "0",
        "Date": "Wed, 20 Oct 2021 17:31:43 GMT",
        "ETag": "\u00220x8D993EF7CAD9B42\u0022",
        "Last-Modified": "Wed, 20 Oct 2021 17:31:44 GMT",
        "Server": [
          "Windows-Azure-Blob/1.0",
          "Microsoft-HTTPAPI/2.0"
        ],
        "x-ms-client-request-id": "a5960289-b00c-0bb5-81d4-bccf285eb1a7",
<<<<<<< HEAD
        "x-ms-request-id": "37ca4e53-701e-005c-6d5f-058f9a000000",
        "x-ms-version": "2021-04-10"
=======
        "x-ms-request-id": "d3a3d3c3-d01e-007f-59d8-c5ea32000000",
        "x-ms-version": "2021-02-12"
>>>>>>> 49dd1a0e
      },
      "ResponseBody": []
    },
    {
      "RequestUri": "https://amandacanary.blob.core.windows.net/test-container-3350d222-eefe-b7fa-8db0-151db4a00d82/test-blob-eed9abae-b9a1-241e-9a1e-7692fa458097",
      "RequestMethod": "PUT",
      "RequestHeaders": {
        "Accept": "application/xml",
        "Authorization": "Sanitized",
        "If-None-Match": "*",
        "traceparent": "00-fd3fda8fdaa8db4091b0362ec35789c0-c00477d73ddeaf44-00",
        "User-Agent": [
          "azsdk-net-Storage.Blobs/12.11.0-alpha.20211020.1",
          "(.NET 5.0.10; Microsoft Windows 10.0.19043)"
        ],
        "x-ms-blob-content-length": "1024",
        "x-ms-blob-sequence-number": "0",
        "x-ms-blob-type": "PageBlob",
        "x-ms-client-request-id": "8c064cbb-3b1c-cf0c-e471-0bed3a23103c",
        "x-ms-date": "Wed, 20 Oct 2021 17:31:44 GMT",
        "x-ms-return-client-request-id": "true",
        "x-ms-version": "2021-04-10"
      },
      "RequestBody": null,
      "StatusCode": 201,
      "ResponseHeaders": {
        "Content-Length": "0",
        "Date": "Wed, 20 Oct 2021 17:31:44 GMT",
        "ETag": "\u00220x8D993EF7CBA9D61\u0022",
        "Last-Modified": "Wed, 20 Oct 2021 17:31:44 GMT",
        "Server": [
          "Windows-Azure-Blob/1.0",
          "Microsoft-HTTPAPI/2.0"
        ],
        "x-ms-client-request-id": "8c064cbb-3b1c-cf0c-e471-0bed3a23103c",
        "x-ms-request-id": "d3a3d3d1-d01e-007f-65d8-c5ea32000000",
        "x-ms-request-server-encrypted": "true",
<<<<<<< HEAD
        "x-ms-version": "2021-04-10",
        "x-ms-version-id": "2021-02-17T19:02:32.3014126Z"
=======
        "x-ms-version": "2021-02-12",
        "x-ms-version-id": "2021-10-20T17:31:44.8707425Z"
>>>>>>> 49dd1a0e
      },
      "ResponseBody": []
    },
    {
      "RequestUri": "https://amandacanary.blob.core.windows.net/test-container-3350d222-eefe-b7fa-8db0-151db4a00d82/test-blob-eed9abae-b9a1-241e-9a1e-7692fa458097?comp=lease",
      "RequestMethod": "PUT",
      "RequestHeaders": {
        "Accept": "application/xml",
        "Authorization": "Sanitized",
        "traceparent": "00-ebb64e29025a1043945d68a1be07fd2a-2f9c5a684bb3b445-00",
        "User-Agent": [
          "azsdk-net-Storage.Blobs/12.11.0-alpha.20211020.1",
          "(.NET 5.0.10; Microsoft Windows 10.0.19043)"
        ],
        "x-ms-client-request-id": "1acf5f39-471e-bb94-aebf-572dfbb5b1e9",
        "x-ms-date": "Wed, 20 Oct 2021 17:31:44 GMT",
        "x-ms-lease-action": "acquire",
        "x-ms-lease-duration": "-1",
        "x-ms-proposed-lease-id": "c1492553-ffca-469d-35ee-40571dfae432",
        "x-ms-return-client-request-id": "true",
        "x-ms-version": "2021-04-10"
      },
      "RequestBody": null,
      "StatusCode": 201,
      "ResponseHeaders": {
        "Content-Length": "0",
        "Date": "Wed, 20 Oct 2021 17:31:44 GMT",
        "ETag": "\u00220x8D993EF7CBA9D61\u0022",
        "Last-Modified": "Wed, 20 Oct 2021 17:31:44 GMT",
        "Server": [
          "Windows-Azure-Blob/1.0",
          "Microsoft-HTTPAPI/2.0"
        ],
        "x-ms-client-request-id": "1acf5f39-471e-bb94-aebf-572dfbb5b1e9",
        "x-ms-lease-id": "c1492553-ffca-469d-35ee-40571dfae432",
<<<<<<< HEAD
        "x-ms-request-id": "37ca4eba-701e-005c-455f-058f9a000000",
        "x-ms-version": "2021-04-10"
=======
        "x-ms-request-id": "d3a3d3dc-d01e-007f-70d8-c5ea32000000",
        "x-ms-version": "2021-02-12"
>>>>>>> 49dd1a0e
      },
      "ResponseBody": []
    },
    {
      "RequestUri": "https://amandacanary.blob.core.windows.net/test-container-3350d222-eefe-b7fa-8db0-151db4a00d82/test-blob-eed9abae-b9a1-241e-9a1e-7692fa458097",
      "RequestMethod": "HEAD",
      "RequestHeaders": {
        "Accept": "application/xml",
        "Authorization": "Sanitized",
        "traceparent": "00-4d1c3f2d1b8ca9469c8f2c12e981185b-6631d89ab64a5b47-00",
        "User-Agent": [
          "azsdk-net-Storage.Blobs/12.11.0-alpha.20211020.1",
          "(.NET 5.0.10; Microsoft Windows 10.0.19043)"
        ],
        "x-ms-client-request-id": "c2f30d15-4256-3edc-4457-9808e1af758f",
        "x-ms-date": "Wed, 20 Oct 2021 17:31:44 GMT",
        "x-ms-lease-id": "c1492553-ffca-469d-35ee-40571dfae432",
        "x-ms-return-client-request-id": "true",
        "x-ms-version": "2021-04-10"
      },
      "RequestBody": null,
      "StatusCode": 200,
      "ResponseHeaders": {
        "Accept-Ranges": "bytes",
        "Content-Length": "1024",
        "Content-Type": "application/octet-stream",
        "Date": "Wed, 20 Oct 2021 17:31:44 GMT",
        "ETag": "\u00220x8D993EF7CBA9D61\u0022",
        "Last-Modified": "Wed, 20 Oct 2021 17:31:44 GMT",
        "Server": [
          "Windows-Azure-Blob/1.0",
          "Microsoft-HTTPAPI/2.0"
        ],
        "x-ms-blob-sequence-number": "0",
        "x-ms-blob-type": "PageBlob",
        "x-ms-client-request-id": "c2f30d15-4256-3edc-4457-9808e1af758f",
        "x-ms-creation-time": "Wed, 20 Oct 2021 17:31:44 GMT",
        "x-ms-is-current-version": "true",
        "x-ms-lease-duration": "infinite",
        "x-ms-lease-state": "leased",
        "x-ms-lease-status": "locked",
        "x-ms-request-id": "d3a3d3e1-d01e-007f-75d8-c5ea32000000",
        "x-ms-server-encrypted": "true",
<<<<<<< HEAD
        "x-ms-version": "2021-04-10",
        "x-ms-version-id": "2021-02-17T19:02:32.3014126Z"
=======
        "x-ms-version": "2021-02-12",
        "x-ms-version-id": "2021-10-20T17:31:44.8707425Z"
>>>>>>> 49dd1a0e
      },
      "ResponseBody": []
    },
    {
      "RequestUri": "https://amandacanary.blob.core.windows.net/test-container-3350d222-eefe-b7fa-8db0-151db4a00d82/test-blob-eed9abae-b9a1-241e-9a1e-7692fa458097?comp=page",
      "RequestMethod": "PUT",
      "RequestHeaders": {
        "Accept": "application/xml",
        "Authorization": "Sanitized",
        "Content-Length": "1024",
        "Content-Type": "application/octet-stream",
        "If-Match": "\u00220x8D993EF7CBA9D61\u0022",
        "User-Agent": [
          "azsdk-net-Storage.Blobs/12.11.0-alpha.20211020.1",
          "(.NET 5.0.10; Microsoft Windows 10.0.19043)"
        ],
        "x-ms-client-request-id": "c7d0ce9b-cf2f-a230-bb2a-975c9ad53bd4",
        "x-ms-date": "Wed, 20 Oct 2021 17:31:45 GMT",
        "x-ms-lease-id": "c1492553-ffca-469d-35ee-40571dfae432",
        "x-ms-page-write": "update",
        "x-ms-range": "bytes=0-1023",
        "x-ms-return-client-request-id": "true",
        "x-ms-version": "2021-04-10"
      },
      "RequestBody": "jdjYI0xh/l\u002Br/2cFMgXqrT61Hr0qyRPNghwAfp1MTqQT4wqDr40\u002B12Bwbx7gj4io1arvRZfzvsPFC6EwYIDCXrHC8k/6Zv2xdkZculr07PKTV6jyXQgNHyRHvqTsDnbgrhBtHZ04rm\u002BsPc5RlgRp0B6unAnXzwGotdMrs6dZxWjPfAxJh85VW6k4Rh86vIgf3e2FPXJtCN4OxWjKDfrHUnhmghr4H0lPWUBfnojibvlKC9W51If1YXMtO8Fmi06ucfOn0zltJ72kNeQyDmlVLFdufwEkDX7wcSCnyuSH6M3ysC2UO5q/3eQXFZ6jw1MJ1w5q9wtMimN1tmEZxlzZHUwWP107wPG8r6IdDPjgTK7NnfPVHfDCpSbKH4Q5phaIPvdRjIP1zRYdrUhpL31qlGmzSyloAwBbVJo3cKFtgwiLlc4Bj78q18/cuG\u002BoWHaoYIsahVrtHzr39Tjpvlx1sClA3pqvaQWpiXRZjEuQs/wkjhAWUv6unnaTCZmHQRlyZghFaHrb\u002BfeFcPzmk5LvZ0E8xS9MX10rkUAkG19rIkda5yVDSkuCSJUYkOICxwrjpKJYS3vpJQerGtY5t92YGk20i6xtrBz1un2aNM56Kco1QHe9E9fMccEdmC91SJC4gHaUTTxddviFYpD\u002BTvE5MPEMBHZl2wd26BnrTxTsgHLs4rNY5tuO2Mp/N7BGzSPP5Gc\u002BaUMZUqVvHmUicSbkmOEeEWw94UoVfSus5qNWLxr2HGqsrhcu048O6Mh2a2ajm57OKLu2kQMdKesXbWwBGe5KK1W8N\u002BrK7z7cL/iCnxLFCEsEhwdeQItnjoQsFmUjDc/ZK0AQ52O0Azh92mILm4rZUmUh/JHn7OvKVahlntnZuSEpqHPRtCDnUIPO4WYoW/P6U8T/AhA\u002B8j9VRpK6TmVfpCBA4fIWB51FOawNGAqFofm1a0sU2bYQ6rY0fG6NLQEebj1F6HoA5EsnushkMdk0z6SZBOMZS8tqL/c84Youtwuq7qrNP7l/tIf/7B7tq7ncAKzJ9CgeBCNy27iCwwLB\u002BQO8ukIuZpDrGk9cGl6sfIQ9YOHdZMPjjOmHW2QA/PGEPvMbMPF2rZkc3tnYwurExV40RWMh45Q/2S1Ypwsr6h5e19tqkUuSxrJHwIbpCsr/wpYGzLaNY1pf21fDHgaO8fO7euoOWjMSon6w2iIOVs5jWeR0JR5n0HSAC7b0zqisuc\u002BSLZDf8Ghj8yo43Ik4UISIYMQhGczVVKl2jU98HtPWBCBTfCg\u002Bg2h8ETHzL/TrSLoxbG3jiqADvNnnaWIZ5tRWYdho5dRcSdxcpQea4SW0i0WVSrJl8nqAUL9OVhoFYipcnc0cgmPl1SKRhw==",
      "StatusCode": 201,
      "ResponseHeaders": {
        "Content-Length": "0",
        "Date": "Wed, 20 Oct 2021 17:31:44 GMT",
        "ETag": "\u00220x8D993EF7CDFAC67\u0022",
        "Last-Modified": "Wed, 20 Oct 2021 17:31:45 GMT",
        "Server": [
          "Windows-Azure-Blob/1.0",
          "Microsoft-HTTPAPI/2.0"
        ],
        "x-ms-blob-sequence-number": "0",
        "x-ms-client-request-id": "c7d0ce9b-cf2f-a230-bb2a-975c9ad53bd4",
        "x-ms-content-crc64": "fv4vbr9FR3c=",
        "x-ms-request-id": "d3a3d3ed-d01e-007f-80d8-c5ea32000000",
        "x-ms-request-server-encrypted": "true",
        "x-ms-version": "2021-04-10"
      },
      "ResponseBody": []
    },
    {
      "RequestUri": "https://amandacanary.blob.core.windows.net/test-container-3350d222-eefe-b7fa-8db0-151db4a00d82/test-blob-eed9abae-b9a1-241e-9a1e-7692fa458097",
      "RequestMethod": "GET",
      "RequestHeaders": {
        "Accept": "application/xml",
        "Authorization": "Sanitized",
        "traceparent": "00-9e0a82d8731d884eb0793c1eb1204b20-67f86a177e179b44-00",
        "User-Agent": [
          "azsdk-net-Storage.Blobs/12.11.0-alpha.20211020.1",
          "(.NET 5.0.10; Microsoft Windows 10.0.19043)"
        ],
        "x-ms-client-request-id": "136ddaf9-aedf-0560-3af2-2cbd4d3d8966",
        "x-ms-date": "Wed, 20 Oct 2021 17:31:45 GMT",
        "x-ms-return-client-request-id": "true",
        "x-ms-version": "2021-04-10"
      },
      "RequestBody": null,
      "StatusCode": 200,
      "ResponseHeaders": {
        "Accept-Ranges": "bytes",
        "Content-Length": "1024",
        "Content-Type": "application/octet-stream",
        "Date": "Wed, 20 Oct 2021 17:31:44 GMT",
        "ETag": "\u00220x8D993EF7CDFAC67\u0022",
        "Last-Modified": "Wed, 20 Oct 2021 17:31:45 GMT",
        "Server": [
          "Windows-Azure-Blob/1.0",
          "Microsoft-HTTPAPI/2.0"
        ],
        "x-ms-blob-sequence-number": "0",
        "x-ms-blob-type": "PageBlob",
        "x-ms-client-request-id": "136ddaf9-aedf-0560-3af2-2cbd4d3d8966",
        "x-ms-creation-time": "Wed, 20 Oct 2021 17:31:44 GMT",
        "x-ms-is-current-version": "true",
        "x-ms-lease-duration": "infinite",
        "x-ms-lease-state": "leased",
        "x-ms-lease-status": "locked",
        "x-ms-request-id": "d3a3d3f5-d01e-007f-06d8-c5ea32000000",
        "x-ms-server-encrypted": "true",
<<<<<<< HEAD
        "x-ms-version": "2021-04-10",
        "x-ms-version-id": "2021-02-17T19:02:32.3014126Z"
=======
        "x-ms-version": "2021-02-12",
        "x-ms-version-id": "2021-10-20T17:31:44.8707425Z"
>>>>>>> 49dd1a0e
      },
      "ResponseBody": "jdjYI0xh/l\u002Br/2cFMgXqrT61Hr0qyRPNghwAfp1MTqQT4wqDr40\u002B12Bwbx7gj4io1arvRZfzvsPFC6EwYIDCXrHC8k/6Zv2xdkZculr07PKTV6jyXQgNHyRHvqTsDnbgrhBtHZ04rm\u002BsPc5RlgRp0B6unAnXzwGotdMrs6dZxWjPfAxJh85VW6k4Rh86vIgf3e2FPXJtCN4OxWjKDfrHUnhmghr4H0lPWUBfnojibvlKC9W51If1YXMtO8Fmi06ucfOn0zltJ72kNeQyDmlVLFdufwEkDX7wcSCnyuSH6M3ysC2UO5q/3eQXFZ6jw1MJ1w5q9wtMimN1tmEZxlzZHUwWP107wPG8r6IdDPjgTK7NnfPVHfDCpSbKH4Q5phaIPvdRjIP1zRYdrUhpL31qlGmzSyloAwBbVJo3cKFtgwiLlc4Bj78q18/cuG\u002BoWHaoYIsahVrtHzr39Tjpvlx1sClA3pqvaQWpiXRZjEuQs/wkjhAWUv6unnaTCZmHQRlyZghFaHrb\u002BfeFcPzmk5LvZ0E8xS9MX10rkUAkG19rIkda5yVDSkuCSJUYkOICxwrjpKJYS3vpJQerGtY5t92YGk20i6xtrBz1un2aNM56Kco1QHe9E9fMccEdmC91SJC4gHaUTTxddviFYpD\u002BTvE5MPEMBHZl2wd26BnrTxTsgHLs4rNY5tuO2Mp/N7BGzSPP5Gc\u002BaUMZUqVvHmUicSbkmOEeEWw94UoVfSus5qNWLxr2HGqsrhcu048O6Mh2a2ajm57OKLu2kQMdKesXbWwBGe5KK1W8N\u002BrK7z7cL/iCnxLFCEsEhwdeQItnjoQsFmUjDc/ZK0AQ52O0Azh92mILm4rZUmUh/JHn7OvKVahlntnZuSEpqHPRtCDnUIPO4WYoW/P6U8T/AhA\u002B8j9VRpK6TmVfpCBA4fIWB51FOawNGAqFofm1a0sU2bYQ6rY0fG6NLQEebj1F6HoA5EsnushkMdk0z6SZBOMZS8tqL/c84Youtwuq7qrNP7l/tIf/7B7tq7ncAKzJ9CgeBCNy27iCwwLB\u002BQO8ukIuZpDrGk9cGl6sfIQ9YOHdZMPjjOmHW2QA/PGEPvMbMPF2rZkc3tnYwurExV40RWMh45Q/2S1Ypwsr6h5e19tqkUuSxrJHwIbpCsr/wpYGzLaNY1pf21fDHgaO8fO7euoOWjMSon6w2iIOVs5jWeR0JR5n0HSAC7b0zqisuc\u002BSLZDf8Ghj8yo43Ik4UISIYMQhGczVVKl2jU98HtPWBCBTfCg\u002Bg2h8ETHzL/TrSLoxbG3jiqADvNnnaWIZ5tRWYdho5dRcSdxcpQea4SW0i0WVSrJl8nqAUL9OVhoFYipcnc0cgmPl1SKRhw=="
    },
    {
      "RequestUri": "https://amandacanary.blob.core.windows.net/test-container-3350d222-eefe-b7fa-8db0-151db4a00d82?restype=container",
      "RequestMethod": "DELETE",
      "RequestHeaders": {
        "Accept": "application/xml",
        "Authorization": "Sanitized",
        "traceparent": "00-a72dbdc2c0491f43b8d11c60b953ea88-7a1a323a431f1b44-00",
        "User-Agent": [
          "azsdk-net-Storage.Blobs/12.11.0-alpha.20211020.1",
          "(.NET 5.0.10; Microsoft Windows 10.0.19043)"
        ],
        "x-ms-client-request-id": "bf62ff26-2868-78f5-3217-c9d6d3f0e436",
        "x-ms-date": "Wed, 20 Oct 2021 17:31:45 GMT",
        "x-ms-return-client-request-id": "true",
        "x-ms-version": "2021-04-10"
      },
      "RequestBody": null,
      "StatusCode": 202,
      "ResponseHeaders": {
        "Content-Length": "0",
        "Date": "Wed, 20 Oct 2021 17:31:44 GMT",
        "Server": [
          "Windows-Azure-Blob/1.0",
          "Microsoft-HTTPAPI/2.0"
        ],
        "x-ms-client-request-id": "bf62ff26-2868-78f5-3217-c9d6d3f0e436",
<<<<<<< HEAD
        "x-ms-request-id": "37ca4ef8-701e-005c-775f-058f9a000000",
        "x-ms-version": "2021-04-10"
=======
        "x-ms-request-id": "d3a3d3ff-d01e-007f-0fd8-c5ea32000000",
        "x-ms-version": "2021-02-12"
>>>>>>> 49dd1a0e
      },
      "ResponseBody": []
    },
    {
      "RequestUri": "https://amandacanary.blob.core.windows.net/test-container-5bc11f45-5de6-a008-e5d1-f2405a00bc78?restype=container",
      "RequestMethod": "PUT",
      "RequestHeaders": {
        "Accept": "application/xml",
        "Authorization": "Sanitized",
        "traceparent": "00-3d210fe48ed711469670774f9f938708-096b47a8879c2044-00",
        "User-Agent": [
          "azsdk-net-Storage.Blobs/12.11.0-alpha.20211020.1",
          "(.NET 5.0.10; Microsoft Windows 10.0.19043)"
        ],
        "x-ms-blob-public-access": "container",
        "x-ms-client-request-id": "291a1dbb-e100-c987-f6c2-d99635b51e32",
        "x-ms-date": "Wed, 20 Oct 2021 17:31:45 GMT",
        "x-ms-return-client-request-id": "true",
        "x-ms-version": "2021-04-10"
      },
      "RequestBody": null,
      "StatusCode": 201,
      "ResponseHeaders": {
        "Content-Length": "0",
        "Date": "Wed, 20 Oct 2021 17:31:44 GMT",
        "ETag": "\u00220x8D993EF7D054BFC\u0022",
        "Last-Modified": "Wed, 20 Oct 2021 17:31:45 GMT",
        "Server": [
          "Windows-Azure-Blob/1.0",
          "Microsoft-HTTPAPI/2.0"
        ],
        "x-ms-client-request-id": "291a1dbb-e100-c987-f6c2-d99635b51e32",
<<<<<<< HEAD
        "x-ms-request-id": "a5732cdc-f01e-0052-4a5f-05a62a000000",
        "x-ms-version": "2021-04-10"
=======
        "x-ms-request-id": "d3a3d40d-d01e-007f-1cd8-c5ea32000000",
        "x-ms-version": "2021-02-12"
>>>>>>> 49dd1a0e
      },
      "ResponseBody": []
    },
    {
      "RequestUri": "https://amandacanary.blob.core.windows.net/test-container-5bc11f45-5de6-a008-e5d1-f2405a00bc78/test-blob-1521515b-9659-7a5b-213c-47f7e98f10c7",
      "RequestMethod": "PUT",
      "RequestHeaders": {
        "Accept": "application/xml",
        "Authorization": "Sanitized",
        "If-None-Match": "*",
        "traceparent": "00-8c33cdac79d03247ae725e74e97b3a58-f3b9d1c5ad296743-00",
        "User-Agent": [
          "azsdk-net-Storage.Blobs/12.11.0-alpha.20211020.1",
          "(.NET 5.0.10; Microsoft Windows 10.0.19043)"
        ],
        "x-ms-blob-content-length": "1024",
        "x-ms-blob-sequence-number": "0",
        "x-ms-blob-type": "PageBlob",
        "x-ms-client-request-id": "3e1c41d0-b2fc-25d7-c1a0-08c39a90e066",
        "x-ms-date": "Wed, 20 Oct 2021 17:31:45 GMT",
        "x-ms-return-client-request-id": "true",
        "x-ms-version": "2021-04-10"
      },
      "RequestBody": null,
      "StatusCode": 201,
      "ResponseHeaders": {
        "Content-Length": "0",
        "Date": "Wed, 20 Oct 2021 17:31:44 GMT",
        "ETag": "\u00220x8D993EF7D12000B\u0022",
        "Last-Modified": "Wed, 20 Oct 2021 17:31:45 GMT",
        "Server": [
          "Windows-Azure-Blob/1.0",
          "Microsoft-HTTPAPI/2.0"
        ],
        "x-ms-client-request-id": "3e1c41d0-b2fc-25d7-c1a0-08c39a90e066",
        "x-ms-request-id": "d3a3d420-d01e-007f-2ad8-c5ea32000000",
        "x-ms-request-server-encrypted": "true",
<<<<<<< HEAD
        "x-ms-version": "2021-04-10",
        "x-ms-version-id": "2021-02-17T19:02:32.9278624Z"
=======
        "x-ms-version": "2021-02-12",
        "x-ms-version-id": "2021-10-20T17:31:45.4434315Z"
>>>>>>> 49dd1a0e
      },
      "ResponseBody": []
    },
    {
      "RequestUri": "https://amandacanary.blob.core.windows.net/test-container-5bc11f45-5de6-a008-e5d1-f2405a00bc78/test-blob-1521515b-9659-7a5b-213c-47f7e98f10c7",
      "RequestMethod": "HEAD",
      "RequestHeaders": {
        "Accept": "application/xml",
        "Authorization": "Sanitized",
        "traceparent": "00-b393833f5d60b743a54d3cd8f8872b82-eaebfc79ddb94d45-00",
        "User-Agent": [
          "azsdk-net-Storage.Blobs/12.11.0-alpha.20211020.1",
          "(.NET 5.0.10; Microsoft Windows 10.0.19043)"
        ],
        "x-ms-client-request-id": "e723530f-b24c-b738-a234-48b047a525f5",
        "x-ms-date": "Wed, 20 Oct 2021 17:31:45 GMT",
        "x-ms-return-client-request-id": "true",
        "x-ms-version": "2021-04-10"
      },
      "RequestBody": null,
      "StatusCode": 200,
      "ResponseHeaders": {
        "Accept-Ranges": "bytes",
        "Content-Length": "1024",
        "Content-Type": "application/octet-stream",
        "Date": "Wed, 20 Oct 2021 17:31:44 GMT",
        "ETag": "\u00220x8D993EF7D12000B\u0022",
        "Last-Modified": "Wed, 20 Oct 2021 17:31:45 GMT",
        "Server": [
          "Windows-Azure-Blob/1.0",
          "Microsoft-HTTPAPI/2.0"
        ],
        "x-ms-blob-sequence-number": "0",
        "x-ms-blob-type": "PageBlob",
        "x-ms-client-request-id": "e723530f-b24c-b738-a234-48b047a525f5",
        "x-ms-creation-time": "Wed, 20 Oct 2021 17:31:45 GMT",
        "x-ms-is-current-version": "true",
        "x-ms-lease-state": "available",
        "x-ms-lease-status": "unlocked",
        "x-ms-request-id": "d3a3d42a-d01e-007f-32d8-c5ea32000000",
        "x-ms-server-encrypted": "true",
<<<<<<< HEAD
        "x-ms-version": "2021-04-10",
        "x-ms-version-id": "2021-02-17T19:02:32.9278624Z"
=======
        "x-ms-version": "2021-02-12",
        "x-ms-version-id": "2021-10-20T17:31:45.4434315Z"
>>>>>>> 49dd1a0e
      },
      "ResponseBody": []
    },
    {
      "RequestUri": "https://amandacanary.blob.core.windows.net/test-container-5bc11f45-5de6-a008-e5d1-f2405a00bc78/test-blob-1521515b-9659-7a5b-213c-47f7e98f10c7?comp=page",
      "RequestMethod": "PUT",
      "RequestHeaders": {
        "Accept": "application/xml",
        "Authorization": "Sanitized",
        "Content-Length": "1024",
        "Content-Type": "application/octet-stream",
        "If-Match": "\u00220x8D993EF7D12000B\u0022",
        "User-Agent": [
          "azsdk-net-Storage.Blobs/12.11.0-alpha.20211020.1",
          "(.NET 5.0.10; Microsoft Windows 10.0.19043)"
        ],
        "x-ms-client-request-id": "c09f4c2e-a7e0-c1c2-4ff6-b7883d698af7",
        "x-ms-date": "Wed, 20 Oct 2021 17:31:45 GMT",
        "x-ms-page-write": "update",
        "x-ms-range": "bytes=0-1023",
        "x-ms-return-client-request-id": "true",
        "x-ms-version": "2021-04-10"
      },
      "RequestBody": "shKMdDDhTcnZTt6LP0OKue7pJqdz0cpX6WB7RYmzOKXt8GXe2tku7/NTZK7UTOV\u002BFU/VsWo48\u002BBHNYvQZQg/JhU4nU7dq94UuzazH2wcg5x6/S863Yc7tfyEl6VOXorrEz6Ym6\u002BXoGpwwfU0hNR0KrLuVmjZBUiN/ehSWBQ5xl2syAsuhOft4l3EyhyRBjAoEGzyXwchEQ71Cp3GREdVNvqYiLzIRqbKAXMLFDsr\u002B/a3KkinR2ZVirb9OHlKJp4Vb5Mh\u002BH50X8nGJ12UFv3TyQ\u002BmDxr\u002Bru\u002BUQ/4Fyw4tgNvV9aWnCgJ4Q8t\u002B4R8JwHO4Km5qoxeDF8CkjbWAbpO7maeCvyFYK78MLstPgM3Qi4OLTKGfw9zEUd7kA3xN\u002BNU3wkd3hgBRYP6uXXVLM5bz0wIx9CHyHNXKvW1DcydDvjb2GL2FWASCOeyi8GVneR5H8TB6GwOzRaZyrMmTDezXa58/VBvZbXr9r7s1TytwY0RP/IL3yaIyQtIWE6w67yv/y4XFJyQCbYO1fGxIfvV7AUiEQxFq4KL9DBJIw1rOwsCPNYSmqjsgTY7\u002BQU026sTdmhFjtqsalOvjyBsSuakp57mruElx1VYMZPaCbJ5VxyJNayhIagwVdaCZwuIgDpPk1FqTijF7a8W6VlG0lyhNjQH5xE6B4XyslkOo1xJ07FZjnZdDwT3w0v9jjRS7YN53TDXgJ0pEY/Pe5/Pu0pSzRmr6UfmRCczECfFOHlNo8DZlMIvdk8UMHjqjZNlJAgBrr0epwQ/k5kJoHB5Y9kWgdva9iKII1bKl7jK\u002B7aXyegbx424Mvi8mgElIdHamsyj0A\u002B7ijHleYtqUBNLcJfmddaIXZxLXk7fHlgdYwGE7/joKyuq3D\u002B6Nk4GUd7pcSlpQq/7Uj0wVHG82G/VxBaJ4WQWY0VsP5mazitSRQxz9akytBxRiZm7t9a16gPT4G43eGx60w3j/QcWYIQV4g9lSObCpxP6NFvKWq9ytlGVxu25Gsij\u002BSKbTrcZOykVpdXHUJ0ZDTlaOUQUrHRibUaxgJmaWMdGwVPAK1hY4PkytLTVr2G0eLmwYuGEj0iuON1wZ7qPf00OfI9JWOXhAVhK5fvDiMHk/Qff5fXlwjYLFe566H1CozVnyzLSayPX012FPaVQ7qwfj2a2r5VXKL5ZQkb3ZhTfCELCW8GPEpXkCBaYXISMuitCW10ai/ecDJ5weSTc3GlIqjFmjpLqjHjM0qOCvsg5yIgfsQq7xHxPIk8nHpVxByupT7ZTKiuUV87gSblQHU3SOqyYwStejOG1F2hDx3HnX8t32W8R6qJch1k/23rC/wT9UOfk1EX8SsLUmhLDUJBY/O3x2EfivFAOPDg==",
      "StatusCode": 201,
      "ResponseHeaders": {
        "Content-Length": "0",
        "Date": "Wed, 20 Oct 2021 17:31:44 GMT",
        "ETag": "\u00220x8D993EF7D2B02CE\u0022",
        "Last-Modified": "Wed, 20 Oct 2021 17:31:45 GMT",
        "Server": [
          "Windows-Azure-Blob/1.0",
          "Microsoft-HTTPAPI/2.0"
        ],
        "x-ms-blob-sequence-number": "0",
        "x-ms-client-request-id": "c09f4c2e-a7e0-c1c2-4ff6-b7883d698af7",
        "x-ms-content-crc64": "Vubx1244vEc=",
        "x-ms-request-id": "d3a3d437-d01e-007f-3cd8-c5ea32000000",
        "x-ms-request-server-encrypted": "true",
        "x-ms-version": "2021-04-10"
      },
      "ResponseBody": []
    },
    {
      "RequestUri": "https://amandacanary.blob.core.windows.net/test-container-5bc11f45-5de6-a008-e5d1-f2405a00bc78/test-blob-1521515b-9659-7a5b-213c-47f7e98f10c7",
      "RequestMethod": "GET",
      "RequestHeaders": {
        "Accept": "application/xml",
        "Authorization": "Sanitized",
        "traceparent": "00-08fb4473bad0114b98bd140aae4a2d57-cb4da467d38b984d-00",
        "User-Agent": [
          "azsdk-net-Storage.Blobs/12.11.0-alpha.20211020.1",
          "(.NET 5.0.10; Microsoft Windows 10.0.19043)"
        ],
        "x-ms-client-request-id": "fa813099-6405-fe15-3f4a-3a0da3e1bf2d",
        "x-ms-date": "Wed, 20 Oct 2021 17:31:45 GMT",
        "x-ms-return-client-request-id": "true",
        "x-ms-version": "2021-04-10"
      },
      "RequestBody": null,
      "StatusCode": 200,
      "ResponseHeaders": {
        "Accept-Ranges": "bytes",
        "Content-Length": "1024",
        "Content-Type": "application/octet-stream",
        "Date": "Wed, 20 Oct 2021 17:31:44 GMT",
        "ETag": "\u00220x8D993EF7D2B02CE\u0022",
        "Last-Modified": "Wed, 20 Oct 2021 17:31:45 GMT",
        "Server": [
          "Windows-Azure-Blob/1.0",
          "Microsoft-HTTPAPI/2.0"
        ],
        "x-ms-blob-sequence-number": "0",
        "x-ms-blob-type": "PageBlob",
        "x-ms-client-request-id": "fa813099-6405-fe15-3f4a-3a0da3e1bf2d",
        "x-ms-creation-time": "Wed, 20 Oct 2021 17:31:45 GMT",
        "x-ms-is-current-version": "true",
        "x-ms-lease-state": "available",
        "x-ms-lease-status": "unlocked",
        "x-ms-request-id": "d3a3d442-d01e-007f-45d8-c5ea32000000",
        "x-ms-server-encrypted": "true",
<<<<<<< HEAD
        "x-ms-version": "2021-04-10",
        "x-ms-version-id": "2021-02-17T19:02:32.9278624Z"
=======
        "x-ms-version": "2021-02-12",
        "x-ms-version-id": "2021-10-20T17:31:45.4434315Z"
>>>>>>> 49dd1a0e
      },
      "ResponseBody": "shKMdDDhTcnZTt6LP0OKue7pJqdz0cpX6WB7RYmzOKXt8GXe2tku7/NTZK7UTOV\u002BFU/VsWo48\u002BBHNYvQZQg/JhU4nU7dq94UuzazH2wcg5x6/S863Yc7tfyEl6VOXorrEz6Ym6\u002BXoGpwwfU0hNR0KrLuVmjZBUiN/ehSWBQ5xl2syAsuhOft4l3EyhyRBjAoEGzyXwchEQ71Cp3GREdVNvqYiLzIRqbKAXMLFDsr\u002B/a3KkinR2ZVirb9OHlKJp4Vb5Mh\u002BH50X8nGJ12UFv3TyQ\u002BmDxr\u002Bru\u002BUQ/4Fyw4tgNvV9aWnCgJ4Q8t\u002B4R8JwHO4Km5qoxeDF8CkjbWAbpO7maeCvyFYK78MLstPgM3Qi4OLTKGfw9zEUd7kA3xN\u002BNU3wkd3hgBRYP6uXXVLM5bz0wIx9CHyHNXKvW1DcydDvjb2GL2FWASCOeyi8GVneR5H8TB6GwOzRaZyrMmTDezXa58/VBvZbXr9r7s1TytwY0RP/IL3yaIyQtIWE6w67yv/y4XFJyQCbYO1fGxIfvV7AUiEQxFq4KL9DBJIw1rOwsCPNYSmqjsgTY7\u002BQU026sTdmhFjtqsalOvjyBsSuakp57mruElx1VYMZPaCbJ5VxyJNayhIagwVdaCZwuIgDpPk1FqTijF7a8W6VlG0lyhNjQH5xE6B4XyslkOo1xJ07FZjnZdDwT3w0v9jjRS7YN53TDXgJ0pEY/Pe5/Pu0pSzRmr6UfmRCczECfFOHlNo8DZlMIvdk8UMHjqjZNlJAgBrr0epwQ/k5kJoHB5Y9kWgdva9iKII1bKl7jK\u002B7aXyegbx424Mvi8mgElIdHamsyj0A\u002B7ijHleYtqUBNLcJfmddaIXZxLXk7fHlgdYwGE7/joKyuq3D\u002B6Nk4GUd7pcSlpQq/7Uj0wVHG82G/VxBaJ4WQWY0VsP5mazitSRQxz9akytBxRiZm7t9a16gPT4G43eGx60w3j/QcWYIQV4g9lSObCpxP6NFvKWq9ytlGVxu25Gsij\u002BSKbTrcZOykVpdXHUJ0ZDTlaOUQUrHRibUaxgJmaWMdGwVPAK1hY4PkytLTVr2G0eLmwYuGEj0iuON1wZ7qPf00OfI9JWOXhAVhK5fvDiMHk/Qff5fXlwjYLFe566H1CozVnyzLSayPX012FPaVQ7qwfj2a2r5VXKL5ZQkb3ZhTfCELCW8GPEpXkCBaYXISMuitCW10ai/ecDJ5weSTc3GlIqjFmjpLqjHjM0qOCvsg5yIgfsQq7xHxPIk8nHpVxByupT7ZTKiuUV87gSblQHU3SOqyYwStejOG1F2hDx3HnX8t32W8R6qJch1k/23rC/wT9UOfk1EX8SsLUmhLDUJBY/O3x2EfivFAOPDg=="
    },
    {
      "RequestUri": "https://amandacanary.blob.core.windows.net/test-container-5bc11f45-5de6-a008-e5d1-f2405a00bc78?restype=container",
      "RequestMethod": "DELETE",
      "RequestHeaders": {
        "Accept": "application/xml",
        "Authorization": "Sanitized",
        "traceparent": "00-09ac17dc74409345ab0671301af743ce-559ecdb580b9de48-00",
        "User-Agent": [
          "azsdk-net-Storage.Blobs/12.11.0-alpha.20211020.1",
          "(.NET 5.0.10; Microsoft Windows 10.0.19043)"
        ],
        "x-ms-client-request-id": "0deeaefe-8fe7-18f1-73fd-9e071e9a1009",
        "x-ms-date": "Wed, 20 Oct 2021 17:31:45 GMT",
        "x-ms-return-client-request-id": "true",
        "x-ms-version": "2021-04-10"
      },
      "RequestBody": null,
      "StatusCode": 202,
      "ResponseHeaders": {
        "Content-Length": "0",
        "Date": "Wed, 20 Oct 2021 17:31:44 GMT",
        "Server": [
          "Windows-Azure-Blob/1.0",
          "Microsoft-HTTPAPI/2.0"
        ],
        "x-ms-client-request-id": "0deeaefe-8fe7-18f1-73fd-9e071e9a1009",
<<<<<<< HEAD
        "x-ms-request-id": "a5732d30-f01e-0052-095f-05a62a000000",
        "x-ms-version": "2021-04-10"
=======
        "x-ms-request-id": "d3a3d44f-d01e-007f-4fd8-c5ea32000000",
        "x-ms-version": "2021-02-12"
>>>>>>> 49dd1a0e
      },
      "ResponseBody": []
    },
    {
      "RequestUri": "https://amandacanary.blob.core.windows.net/test-container-98cf2265-c0ce-dc6a-69ac-551a8e5aa7c5?restype=container",
      "RequestMethod": "PUT",
      "RequestHeaders": {
        "Accept": "application/xml",
        "Authorization": "Sanitized",
        "traceparent": "00-9a9489187ea2ea42b403dac4e56852eb-2ebc841300a40242-00",
        "User-Agent": [
          "azsdk-net-Storage.Blobs/12.11.0-alpha.20211020.1",
          "(.NET 5.0.10; Microsoft Windows 10.0.19043)"
        ],
        "x-ms-blob-public-access": "container",
        "x-ms-client-request-id": "3454ccda-ffaa-3ebb-4312-a33a3ad78918",
        "x-ms-date": "Wed, 20 Oct 2021 17:31:45 GMT",
        "x-ms-return-client-request-id": "true",
        "x-ms-version": "2021-04-10"
      },
      "RequestBody": null,
      "StatusCode": 201,
      "ResponseHeaders": {
        "Content-Length": "0",
        "Date": "Wed, 20 Oct 2021 17:31:44 GMT",
        "ETag": "\u00220x8D993EF7D507B53\u0022",
        "Last-Modified": "Wed, 20 Oct 2021 17:31:45 GMT",
        "Server": [
          "Windows-Azure-Blob/1.0",
          "Microsoft-HTTPAPI/2.0"
        ],
        "x-ms-client-request-id": "3454ccda-ffaa-3ebb-4312-a33a3ad78918",
<<<<<<< HEAD
        "x-ms-request-id": "2fd3b9d4-d01e-0055-405f-05ca49000000",
        "x-ms-version": "2021-04-10"
=======
        "x-ms-request-id": "d3a3d453-d01e-007f-53d8-c5ea32000000",
        "x-ms-version": "2021-02-12"
>>>>>>> 49dd1a0e
      },
      "ResponseBody": []
    },
    {
      "RequestUri": "https://amandacanary.blob.core.windows.net/test-container-98cf2265-c0ce-dc6a-69ac-551a8e5aa7c5/test-blob-6e55d855-1b8b-b316-dce5-f8f2fdc9bdab",
      "RequestMethod": "PUT",
      "RequestHeaders": {
        "Accept": "application/xml",
        "Authorization": "Sanitized",
        "If-None-Match": "*",
        "traceparent": "00-1b130a29a93b684d84002d6fcc6fd3c8-2c01920e0b989249-00",
        "User-Agent": [
          "azsdk-net-Storage.Blobs/12.11.0-alpha.20211020.1",
          "(.NET 5.0.10; Microsoft Windows 10.0.19043)"
        ],
        "x-ms-blob-content-length": "1024",
        "x-ms-blob-sequence-number": "0",
        "x-ms-blob-type": "PageBlob",
        "x-ms-client-request-id": "464baa52-4768-bf7f-b5a1-57c406c9407a",
        "x-ms-date": "Wed, 20 Oct 2021 17:31:45 GMT",
        "x-ms-return-client-request-id": "true",
        "x-ms-version": "2021-04-10"
      },
      "RequestBody": null,
      "StatusCode": 201,
      "ResponseHeaders": {
        "Content-Length": "0",
        "Date": "Wed, 20 Oct 2021 17:31:45 GMT",
        "ETag": "\u00220x8D993EF7D5D5669\u0022",
        "Last-Modified": "Wed, 20 Oct 2021 17:31:45 GMT",
        "Server": [
          "Windows-Azure-Blob/1.0",
          "Microsoft-HTTPAPI/2.0"
        ],
        "x-ms-client-request-id": "464baa52-4768-bf7f-b5a1-57c406c9407a",
        "x-ms-request-id": "d3a3d45f-d01e-007f-5cd8-c5ea32000000",
        "x-ms-request-server-encrypted": "true",
<<<<<<< HEAD
        "x-ms-version": "2021-04-10",
        "x-ms-version-id": "2021-02-17T19:02:33.4632451Z"
=======
        "x-ms-version": "2021-02-12",
        "x-ms-version-id": "2021-10-20T17:31:45.9371625Z"
>>>>>>> 49dd1a0e
      },
      "ResponseBody": []
    },
    {
      "RequestUri": "https://amandacanary.blob.core.windows.net/test-container-98cf2265-c0ce-dc6a-69ac-551a8e5aa7c5/test-blob-6e55d855-1b8b-b316-dce5-f8f2fdc9bdab",
      "RequestMethod": "HEAD",
      "RequestHeaders": {
        "Accept": "application/xml",
        "Authorization": "Sanitized",
        "traceparent": "00-d79c1cc05291974483bcb7c2eee814d6-3dc30d878caa5340-00",
        "User-Agent": [
          "azsdk-net-Storage.Blobs/12.11.0-alpha.20211020.1",
          "(.NET 5.0.10; Microsoft Windows 10.0.19043)"
        ],
        "x-ms-client-request-id": "1be6381b-b263-7648-a7ba-ed5170f964b2",
        "x-ms-date": "Wed, 20 Oct 2021 17:31:45 GMT",
        "x-ms-return-client-request-id": "true",
        "x-ms-version": "2021-04-10"
      },
      "RequestBody": null,
      "StatusCode": 200,
      "ResponseHeaders": {
        "Accept-Ranges": "bytes",
        "Content-Length": "1024",
        "Content-Type": "application/octet-stream",
        "Date": "Wed, 20 Oct 2021 17:31:45 GMT",
        "ETag": "\u00220x8D993EF7D5D5669\u0022",
        "Last-Modified": "Wed, 20 Oct 2021 17:31:45 GMT",
        "Server": [
          "Windows-Azure-Blob/1.0",
          "Microsoft-HTTPAPI/2.0"
        ],
        "x-ms-blob-sequence-number": "0",
        "x-ms-blob-type": "PageBlob",
        "x-ms-client-request-id": "1be6381b-b263-7648-a7ba-ed5170f964b2",
        "x-ms-creation-time": "Wed, 20 Oct 2021 17:31:45 GMT",
        "x-ms-is-current-version": "true",
        "x-ms-lease-state": "available",
        "x-ms-lease-status": "unlocked",
        "x-ms-request-id": "d3a3d466-d01e-007f-63d8-c5ea32000000",
        "x-ms-server-encrypted": "true",
<<<<<<< HEAD
        "x-ms-version": "2021-04-10",
        "x-ms-version-id": "2021-02-17T19:02:33.4632451Z"
=======
        "x-ms-version": "2021-02-12",
        "x-ms-version-id": "2021-10-20T17:31:45.9371625Z"
>>>>>>> 49dd1a0e
      },
      "ResponseBody": []
    },
    {
      "RequestUri": "https://amandacanary.blob.core.windows.net/test-container-98cf2265-c0ce-dc6a-69ac-551a8e5aa7c5/test-blob-6e55d855-1b8b-b316-dce5-f8f2fdc9bdab?comp=page",
      "RequestMethod": "PUT",
      "RequestHeaders": {
        "Accept": "application/xml",
        "Authorization": "Sanitized",
        "Content-Length": "1024",
        "Content-Type": "application/octet-stream",
        "If-Match": "\u00220x8D993EF7D5D5669\u0022",
        "User-Agent": [
          "azsdk-net-Storage.Blobs/12.11.0-alpha.20211020.1",
          "(.NET 5.0.10; Microsoft Windows 10.0.19043)"
        ],
        "x-ms-client-request-id": "7c717e5f-afa8-389d-9a14-fb1d9818146d",
        "x-ms-date": "Wed, 20 Oct 2021 17:31:46 GMT",
        "x-ms-page-write": "update",
        "x-ms-range": "bytes=0-1023",
        "x-ms-return-client-request-id": "true",
        "x-ms-version": "2021-04-10"
      },
      "RequestBody": "VPhE8JfHEuK9o3u7aTek0DYwn1N\u002Bd0KuyoAMZBtWrCmPN4sWx74xi5doicXMw1Z\u002B/IaN1irs\u002B9y1lSUWu63HZvdRKzGrjQh4/hS8Fe594QYqjWeUyNX/ojuuYTKZG8/poSLOe5gk025\u002BFdcWMObuN7Qe6y1GMp0hUYn1/CzW3\u002BNE0nTLr2VuBrr4FrL\u002B6HJVwCl9ei\u002Bio26ErCkPLtZCpzb00l1xIohOr\u002BVyTRvrImkWoDwDWGSzoS8FRwI7X9fktm58ChYU5J6hL8pKL1ZTmYnA\u002BI6aP07SQDAua9qFEk8NjpasbxhSArudYSmZaHLZsq14e2dISncgqcnl5nnDGxx6PaC/pipxbvXT/N0lONe\u002BVLgtDJfoxUQfjMVPbBxC2kUNHivRGgyDBw1ydU2Z\u002BnDxJ5HAlg\u002BEknhcnxlkIgHZkCKXFxqs7DqsqQSKdU/2hZFUXUSKgUM2iIuzdHryHuULmeQrAeJWRTpXFOwK\u002BRwoZRmHEMS8Tg/eYY6O\u002BXi/uYsfftxry4Su/RcKM21XK45uig9gag0gT0rVTKBUyEzCl1ph63tAvZmV2BKtshqhhzb/H25oX099/i\u002BRln7kWjXLR5wT9kATLs11ypH7c50wM8VpVKjeWTcK4\u002BxLriYbsX3c4mp9jZH17PGg85S9gouSYWK5egaN7O1lCBJTx4CmWhkTH5Ays6U0dGe3PmajTGFhuU3EYTd3TvV9GIV\u002BoiRw\u002BZh7qmL6X668hQWe1q6Gwbyx8Q4z4vjhnNCbtZogtdFDRkTNJ6L\u002BZ1qeB9wx2HhG9lbIzbAWPRegmQ2SXqoTnM80W49quZoZsoqzlNobsMRXVL5EV\u002BchLQgtLY6Uawivi2sN/Xzo3D28rxsmYqk8hOhJOwrrz0TnEi2HPIsLhUaBBAhvDrNHb3eBh6jM\u002B8tf8ailSzD\u002BxLwnJepPYaCxsCnUpF2gzXU1AcuSaUebGxdiJ0vjZToVgz9MR\u002BnI\u002BA3X0Nd/91ZtviMyb0lka1p1iwrS7DlVzUvvviAeVIWMbQm\u002Bu5hwHCPB9GknsPbwsRjk17vf9gvUgQKMjzk1T2qepgJApq/BBG/mEfjPLR1U/g0IOX3JrXb96TmW5Izqi6X/iQrzsAppI9JM\u002BOQTBFTlN5ArLRXt1PiLQrx1KyDi/IVS0KQTYU0DnxaqfbSS6uXlsaz7vl6PErQRaG5N8/exavtfwDSv0dVDKI7/QldE\u002BVfXj3p05j4nw73vAvnftase\u002BRK5MyqxNt/WuJXQj9BdzW4WdmR8PYS9N/12v8/cY3Pi4ElEisYtJVmbnS2oVzPtkjWKyD5GobuO\u002B/stO3YQ\u002BlUi7a6GGUKo6VEL4aBWFODJiC2ZUpo1mz6NtY/KAA==",
      "StatusCode": 201,
      "ResponseHeaders": {
        "Content-Length": "0",
        "Date": "Wed, 20 Oct 2021 17:31:45 GMT",
        "ETag": "\u00220x8D993EF7D75E415\u0022",
        "Last-Modified": "Wed, 20 Oct 2021 17:31:46 GMT",
        "Server": [
          "Windows-Azure-Blob/1.0",
          "Microsoft-HTTPAPI/2.0"
        ],
        "x-ms-blob-sequence-number": "0",
        "x-ms-client-request-id": "7c717e5f-afa8-389d-9a14-fb1d9818146d",
        "x-ms-content-crc64": "MDBGQ43rTY4=",
        "x-ms-request-id": "d3a3d47b-d01e-007f-76d8-c5ea32000000",
        "x-ms-request-server-encrypted": "true",
        "x-ms-version": "2021-04-10"
      },
      "ResponseBody": []
    },
    {
      "RequestUri": "https://amandacanary.blob.core.windows.net/test-container-98cf2265-c0ce-dc6a-69ac-551a8e5aa7c5/test-blob-6e55d855-1b8b-b316-dce5-f8f2fdc9bdab",
      "RequestMethod": "GET",
      "RequestHeaders": {
        "Accept": "application/xml",
        "Authorization": "Sanitized",
        "traceparent": "00-10ce56c689dc3b4f8e7e742575964907-1d721fb53fc4a64c-00",
        "User-Agent": [
          "azsdk-net-Storage.Blobs/12.11.0-alpha.20211020.1",
          "(.NET 5.0.10; Microsoft Windows 10.0.19043)"
        ],
        "x-ms-client-request-id": "f1f1a5ff-e787-2d0a-4b2e-8d430261f65e",
        "x-ms-date": "Wed, 20 Oct 2021 17:31:46 GMT",
        "x-ms-return-client-request-id": "true",
        "x-ms-version": "2021-04-10"
      },
      "RequestBody": null,
      "StatusCode": 200,
      "ResponseHeaders": {
        "Accept-Ranges": "bytes",
        "Content-Length": "1024",
        "Content-Type": "application/octet-stream",
        "Date": "Wed, 20 Oct 2021 17:31:45 GMT",
        "ETag": "\u00220x8D993EF7D75E415\u0022",
        "Last-Modified": "Wed, 20 Oct 2021 17:31:46 GMT",
        "Server": [
          "Windows-Azure-Blob/1.0",
          "Microsoft-HTTPAPI/2.0"
        ],
        "x-ms-blob-sequence-number": "0",
        "x-ms-blob-type": "PageBlob",
        "x-ms-client-request-id": "f1f1a5ff-e787-2d0a-4b2e-8d430261f65e",
        "x-ms-creation-time": "Wed, 20 Oct 2021 17:31:45 GMT",
        "x-ms-is-current-version": "true",
        "x-ms-lease-state": "available",
        "x-ms-lease-status": "unlocked",
        "x-ms-request-id": "d3a3d48f-d01e-007f-08d8-c5ea32000000",
        "x-ms-server-encrypted": "true",
<<<<<<< HEAD
        "x-ms-version": "2021-04-10",
        "x-ms-version-id": "2021-02-17T19:02:33.4632451Z"
=======
        "x-ms-version": "2021-02-12",
        "x-ms-version-id": "2021-10-20T17:31:45.9371625Z"
>>>>>>> 49dd1a0e
      },
      "ResponseBody": "VPhE8JfHEuK9o3u7aTek0DYwn1N\u002Bd0KuyoAMZBtWrCmPN4sWx74xi5doicXMw1Z\u002B/IaN1irs\u002B9y1lSUWu63HZvdRKzGrjQh4/hS8Fe594QYqjWeUyNX/ojuuYTKZG8/poSLOe5gk025\u002BFdcWMObuN7Qe6y1GMp0hUYn1/CzW3\u002BNE0nTLr2VuBrr4FrL\u002B6HJVwCl9ei\u002Bio26ErCkPLtZCpzb00l1xIohOr\u002BVyTRvrImkWoDwDWGSzoS8FRwI7X9fktm58ChYU5J6hL8pKL1ZTmYnA\u002BI6aP07SQDAua9qFEk8NjpasbxhSArudYSmZaHLZsq14e2dISncgqcnl5nnDGxx6PaC/pipxbvXT/N0lONe\u002BVLgtDJfoxUQfjMVPbBxC2kUNHivRGgyDBw1ydU2Z\u002BnDxJ5HAlg\u002BEknhcnxlkIgHZkCKXFxqs7DqsqQSKdU/2hZFUXUSKgUM2iIuzdHryHuULmeQrAeJWRTpXFOwK\u002BRwoZRmHEMS8Tg/eYY6O\u002BXi/uYsfftxry4Su/RcKM21XK45uig9gag0gT0rVTKBUyEzCl1ph63tAvZmV2BKtshqhhzb/H25oX099/i\u002BRln7kWjXLR5wT9kATLs11ypH7c50wM8VpVKjeWTcK4\u002BxLriYbsX3c4mp9jZH17PGg85S9gouSYWK5egaN7O1lCBJTx4CmWhkTH5Ays6U0dGe3PmajTGFhuU3EYTd3TvV9GIV\u002BoiRw\u002BZh7qmL6X668hQWe1q6Gwbyx8Q4z4vjhnNCbtZogtdFDRkTNJ6L\u002BZ1qeB9wx2HhG9lbIzbAWPRegmQ2SXqoTnM80W49quZoZsoqzlNobsMRXVL5EV\u002BchLQgtLY6Uawivi2sN/Xzo3D28rxsmYqk8hOhJOwrrz0TnEi2HPIsLhUaBBAhvDrNHb3eBh6jM\u002B8tf8ailSzD\u002BxLwnJepPYaCxsCnUpF2gzXU1AcuSaUebGxdiJ0vjZToVgz9MR\u002BnI\u002BA3X0Nd/91ZtviMyb0lka1p1iwrS7DlVzUvvviAeVIWMbQm\u002Bu5hwHCPB9GknsPbwsRjk17vf9gvUgQKMjzk1T2qepgJApq/BBG/mEfjPLR1U/g0IOX3JrXb96TmW5Izqi6X/iQrzsAppI9JM\u002BOQTBFTlN5ArLRXt1PiLQrx1KyDi/IVS0KQTYU0DnxaqfbSS6uXlsaz7vl6PErQRaG5N8/exavtfwDSv0dVDKI7/QldE\u002BVfXj3p05j4nw73vAvnftase\u002BRK5MyqxNt/WuJXQj9BdzW4WdmR8PYS9N/12v8/cY3Pi4ElEisYtJVmbnS2oVzPtkjWKyD5GobuO\u002B/stO3YQ\u002BlUi7a6GGUKo6VEL4aBWFODJiC2ZUpo1mz6NtY/KAA=="
    },
    {
      "RequestUri": "https://amandacanary.blob.core.windows.net/test-container-98cf2265-c0ce-dc6a-69ac-551a8e5aa7c5?restype=container",
      "RequestMethod": "DELETE",
      "RequestHeaders": {
        "Accept": "application/xml",
        "Authorization": "Sanitized",
        "traceparent": "00-05a5b6f14276d94c910803fe15599fd3-81a83b6f6ddde84b-00",
        "User-Agent": [
          "azsdk-net-Storage.Blobs/12.11.0-alpha.20211020.1",
          "(.NET 5.0.10; Microsoft Windows 10.0.19043)"
        ],
        "x-ms-client-request-id": "f31dc244-2326-2ce6-35d7-ab5885251c58",
        "x-ms-date": "Wed, 20 Oct 2021 17:31:46 GMT",
        "x-ms-return-client-request-id": "true",
        "x-ms-version": "2021-04-10"
      },
      "RequestBody": null,
      "StatusCode": 202,
      "ResponseHeaders": {
        "Content-Length": "0",
        "Date": "Wed, 20 Oct 2021 17:31:45 GMT",
        "Server": [
          "Windows-Azure-Blob/1.0",
          "Microsoft-HTTPAPI/2.0"
        ],
        "x-ms-client-request-id": "f31dc244-2326-2ce6-35d7-ab5885251c58",
<<<<<<< HEAD
        "x-ms-request-id": "2fd3ba2d-d01e-0055-035f-05ca49000000",
        "x-ms-version": "2021-04-10"
=======
        "x-ms-request-id": "d3a3d4a9-d01e-007f-20d8-c5ea32000000",
        "x-ms-version": "2021-02-12"
>>>>>>> 49dd1a0e
      },
      "ResponseBody": []
    },
    {
      "RequestUri": "https://amandacanary.blob.core.windows.net/test-container-dded4661-69f1-3ccd-e4a5-db3324ba23cc?restype=container",
      "RequestMethod": "PUT",
      "RequestHeaders": {
        "Accept": "application/xml",
        "Authorization": "Sanitized",
        "traceparent": "00-6e8b32bf80926f42a8f0d5aaa80d2dfd-5a8ad0c503308748-00",
        "User-Agent": [
          "azsdk-net-Storage.Blobs/12.11.0-alpha.20211020.1",
          "(.NET 5.0.10; Microsoft Windows 10.0.19043)"
        ],
        "x-ms-blob-public-access": "container",
        "x-ms-client-request-id": "c3ee6a37-c991-da16-f5e1-0f8148b2077b",
        "x-ms-date": "Wed, 20 Oct 2021 17:31:46 GMT",
        "x-ms-return-client-request-id": "true",
        "x-ms-version": "2021-04-10"
      },
      "RequestBody": null,
      "StatusCode": 201,
      "ResponseHeaders": {
        "Content-Length": "0",
        "Date": "Wed, 20 Oct 2021 17:31:45 GMT",
        "ETag": "\u00220x8D993EF7D9B0E7D\u0022",
        "Last-Modified": "Wed, 20 Oct 2021 17:31:46 GMT",
        "Server": [
          "Windows-Azure-Blob/1.0",
          "Microsoft-HTTPAPI/2.0"
        ],
        "x-ms-client-request-id": "c3ee6a37-c991-da16-f5e1-0f8148b2077b",
<<<<<<< HEAD
        "x-ms-request-id": "82f35e6f-a01e-0012-3a5f-05a112000000",
        "x-ms-version": "2021-04-10"
=======
        "x-ms-request-id": "d3a3d4c3-d01e-007f-39d8-c5ea32000000",
        "x-ms-version": "2021-02-12"
>>>>>>> 49dd1a0e
      },
      "ResponseBody": []
    },
    {
      "RequestUri": "https://amandacanary.blob.core.windows.net/test-container-dded4661-69f1-3ccd-e4a5-db3324ba23cc/test-blob-ffd0dfb3-dc27-5f14-0edf-0f7b3839247b",
      "RequestMethod": "PUT",
      "RequestHeaders": {
        "Accept": "application/xml",
        "Authorization": "Sanitized",
        "If-None-Match": "*",
        "traceparent": "00-95bbe7759698f949941356b575ea4576-4cc4c9fb68f2cd4c-00",
        "User-Agent": [
          "azsdk-net-Storage.Blobs/12.11.0-alpha.20211020.1",
          "(.NET 5.0.10; Microsoft Windows 10.0.19043)"
        ],
        "x-ms-blob-content-length": "1024",
        "x-ms-blob-sequence-number": "0",
        "x-ms-blob-type": "PageBlob",
        "x-ms-client-request-id": "38dfb56d-c797-5ac9-558f-b4b1b99aa1bb",
        "x-ms-date": "Wed, 20 Oct 2021 17:31:46 GMT",
        "x-ms-return-client-request-id": "true",
        "x-ms-version": "2021-04-10"
      },
      "RequestBody": null,
      "StatusCode": 201,
      "ResponseHeaders": {
        "Content-Length": "0",
        "Date": "Wed, 20 Oct 2021 17:31:45 GMT",
        "ETag": "\u00220x8D993EF7DA837AC\u0022",
        "Last-Modified": "Wed, 20 Oct 2021 17:31:46 GMT",
        "Server": [
          "Windows-Azure-Blob/1.0",
          "Microsoft-HTTPAPI/2.0"
        ],
        "x-ms-client-request-id": "38dfb56d-c797-5ac9-558f-b4b1b99aa1bb",
        "x-ms-request-id": "d3a3d4db-d01e-007f-4fd8-c5ea32000000",
        "x-ms-request-server-encrypted": "true",
<<<<<<< HEAD
        "x-ms-version": "2021-04-10",
        "x-ms-version-id": "2021-02-17T19:02:34.0426579Z"
=======
        "x-ms-version": "2021-02-12",
        "x-ms-version-id": "2021-10-20T17:31:46.4278956Z"
>>>>>>> 49dd1a0e
      },
      "ResponseBody": []
    },
    {
      "RequestUri": "https://amandacanary.blob.core.windows.net/test-container-dded4661-69f1-3ccd-e4a5-db3324ba23cc/test-blob-ffd0dfb3-dc27-5f14-0edf-0f7b3839247b",
      "RequestMethod": "HEAD",
      "RequestHeaders": {
        "Accept": "application/xml",
        "Authorization": "Sanitized",
        "traceparent": "00-81f979d5147c0e49aff964d6b88e8cef-d70eec94c62c9d42-00",
        "User-Agent": [
          "azsdk-net-Storage.Blobs/12.11.0-alpha.20211020.1",
          "(.NET 5.0.10; Microsoft Windows 10.0.19043)"
        ],
        "x-ms-client-request-id": "7b3473b2-0da8-4e3c-21cf-2422b69cfff3",
        "x-ms-date": "Wed, 20 Oct 2021 17:31:46 GMT",
        "x-ms-return-client-request-id": "true",
        "x-ms-version": "2021-04-10"
      },
      "RequestBody": null,
      "StatusCode": 200,
      "ResponseHeaders": {
        "Accept-Ranges": "bytes",
        "Content-Length": "1024",
        "Content-Type": "application/octet-stream",
        "Date": "Wed, 20 Oct 2021 17:31:45 GMT",
        "ETag": "\u00220x8D993EF7DA837AC\u0022",
        "Last-Modified": "Wed, 20 Oct 2021 17:31:46 GMT",
        "Server": [
          "Windows-Azure-Blob/1.0",
          "Microsoft-HTTPAPI/2.0"
        ],
        "x-ms-blob-sequence-number": "0",
        "x-ms-blob-type": "PageBlob",
        "x-ms-client-request-id": "7b3473b2-0da8-4e3c-21cf-2422b69cfff3",
        "x-ms-creation-time": "Wed, 20 Oct 2021 17:31:46 GMT",
        "x-ms-is-current-version": "true",
        "x-ms-lease-state": "available",
        "x-ms-lease-status": "unlocked",
        "x-ms-request-id": "d3a3d4ed-d01e-007f-60d8-c5ea32000000",
        "x-ms-server-encrypted": "true",
<<<<<<< HEAD
        "x-ms-version": "2021-04-10",
        "x-ms-version-id": "2021-02-17T19:02:34.0426579Z"
=======
        "x-ms-version": "2021-02-12",
        "x-ms-version-id": "2021-10-20T17:31:46.4278956Z"
>>>>>>> 49dd1a0e
      },
      "ResponseBody": []
    },
    {
      "RequestUri": "https://amandacanary.blob.core.windows.net/test-container-dded4661-69f1-3ccd-e4a5-db3324ba23cc/test-blob-ffd0dfb3-dc27-5f14-0edf-0f7b3839247b?comp=page",
      "RequestMethod": "PUT",
      "RequestHeaders": {
        "Accept": "application/xml",
        "Authorization": "Sanitized",
        "Content-Length": "1024",
        "Content-Type": "application/octet-stream",
        "If-Match": "\u00220x8D993EF7DA837AC\u0022",
        "User-Agent": [
          "azsdk-net-Storage.Blobs/12.11.0-alpha.20211020.1",
          "(.NET 5.0.10; Microsoft Windows 10.0.19043)"
        ],
        "x-ms-client-request-id": "173c97b6-5863-d9f3-bdde-8a6aeb151a97",
        "x-ms-date": "Wed, 20 Oct 2021 17:31:46 GMT",
        "x-ms-page-write": "update",
        "x-ms-range": "bytes=0-1023",
        "x-ms-return-client-request-id": "true",
        "x-ms-version": "2021-04-10"
      },
      "RequestBody": "vZOiXbZNrlSkE48CkrJrWBr0DoNZ7OMXIaFkPaqJA9aCjqVfFGhkIAaLk4Q3xsejI1yXxYseYdGwijsU6XGpGw\u002B5gAQNC0Oyj\u002B58zlhe4FvawBlN8j5KZCzUr4osUDaV4Xh1fkXClRcZ5DWdoZN4UarfOShXWynQbxvYOVy5hT\u002B35\u002Bzg6GEVFyoCNA0JrMKYW13fTBcNPYVOpQ8q6Vy6X1715rqmmGlIyiH9VCccxsJZQN3\u002B2TgoqqlmkUNS6y3OR9SuE8YH8cL0loL1D\u002BheMt9M0Kl\u002BvIUmzTsRPwcl9t70Lw1SbbL8UU4aCkK1M5rACF5kBhuDT4tOiEaK9rG7zqCkAeDbDMQsT35bZLJCcJqgUDeowfDDcOCBA\u002BVsclucXjuiETK65fyaN7acKOvZCxer6aZ6Ewyv4ZD/WQjewN0jvwV2oF9o5ms7DYo5Jkf0qPfOwIi1Iksu8jChuovzu3fZeGnlYmu4QwM6PwWCdbpJCrAREP9Ubpy6SK0uxyvfR1ITYK7eD0aLFX2FeuNFrHx2WLDb4qp3hArMKxq\u002BiXvYW/ezbhQLavtqhfqCz/S5dJswuG97BGWonNyjEeMszYwBrB7rkj1nau20cF2v9LQWErd\u002BjdAMXFeSCtI4aFkYPrdugCLVzeJdyE6Cx5MH\u002BKcojf4srUC79VDGWYdqLwGTmzKlQHSRQUXUIMSCiZXEihIrD9pa7JB2s4rSDnRa85lM7itgYbcyl0y5V4x8OWu6As91PyAnOa\u002BiL43pvjLRei0rNZtqYyha\u002BHeOoJUD\u002BnoeGAuk5bN4JbR8vjIqSdgZ6N1fUAPQT5\u002BnGkeomJganjQSyqYmLJR6sg/m7qX1MK\u002Bedbe4pKl3Tshs/ctsz40bYiD\u002BF34y8rxI5Z7z6WH6seqXCSPgYfqKm3zdui/JDeKCyoyE9xgwbIL7b74Lg2Rnckvg1MZqOgAlc3wBVTiNf9e7cB7UdbrRZp2g5fI7fxgXdUfj6DgcGI\u002BMX4ScLhZKbvDnUBJFkv2RD20oyVUN6fRj6t/wqZeenliPSBU1NTeHVnYCVC4F0uJJUtnL9E86fnWQOEQ2WcVZSLK6tkrnW9k1oXLfC5XFXhj9pla906oJVMqgpf3zUP2xqQx8ShuYYff/lVLcW3LfytksObJum3QHsWGAR7XcQlB1LWKJSRP8ZERfvj1XLflXwNsjxhdKQg2XdJm5GBpBIlMCZi0QVoHFL9VtDtw2sIRoKIfauXs4KutU8dR6Q0sqHpvqVMbMRmlZXZZC3TQwYMQVUe\u002BTZ2nXyjtBu2WsS\u002ByJQvBBS1u9m\u002BIdgFvl9k23I5AQZPJcl7YxE4qKiosErRGpuZpD7xRoV7UNdecN8dPuipfUmw==",
      "StatusCode": 201,
      "ResponseHeaders": {
        "Content-Length": "0",
        "Date": "Wed, 20 Oct 2021 17:31:45 GMT",
        "ETag": "\u00220x8D993EF7DC11366\u0022",
        "Last-Modified": "Wed, 20 Oct 2021 17:31:46 GMT",
        "Server": [
          "Windows-Azure-Blob/1.0",
          "Microsoft-HTTPAPI/2.0"
        ],
        "x-ms-blob-sequence-number": "0",
        "x-ms-client-request-id": "173c97b6-5863-d9f3-bdde-8a6aeb151a97",
        "x-ms-content-crc64": "FDGT0bewrjw=",
        "x-ms-request-id": "d3a3d4f6-d01e-007f-68d8-c5ea32000000",
        "x-ms-request-server-encrypted": "true",
        "x-ms-version": "2021-04-10"
      },
      "ResponseBody": []
    },
    {
      "RequestUri": "https://amandacanary.blob.core.windows.net/test-container-dded4661-69f1-3ccd-e4a5-db3324ba23cc/test-blob-ffd0dfb3-dc27-5f14-0edf-0f7b3839247b",
      "RequestMethod": "GET",
      "RequestHeaders": {
        "Accept": "application/xml",
        "Authorization": "Sanitized",
        "traceparent": "00-3925576c22dbbd4390edcab909f44a03-68f2e0f326ffa545-00",
        "User-Agent": [
          "azsdk-net-Storage.Blobs/12.11.0-alpha.20211020.1",
          "(.NET 5.0.10; Microsoft Windows 10.0.19043)"
        ],
        "x-ms-client-request-id": "1f6c60ba-e85f-d68f-1e50-f1ad649ff4c7",
        "x-ms-date": "Wed, 20 Oct 2021 17:31:46 GMT",
        "x-ms-return-client-request-id": "true",
        "x-ms-version": "2021-04-10"
      },
      "RequestBody": null,
      "StatusCode": 200,
      "ResponseHeaders": {
        "Accept-Ranges": "bytes",
        "Content-Length": "1024",
        "Content-Type": "application/octet-stream",
        "Date": "Wed, 20 Oct 2021 17:31:45 GMT",
        "ETag": "\u00220x8D993EF7DC11366\u0022",
        "Last-Modified": "Wed, 20 Oct 2021 17:31:46 GMT",
        "Server": [
          "Windows-Azure-Blob/1.0",
          "Microsoft-HTTPAPI/2.0"
        ],
        "x-ms-blob-sequence-number": "0",
        "x-ms-blob-type": "PageBlob",
        "x-ms-client-request-id": "1f6c60ba-e85f-d68f-1e50-f1ad649ff4c7",
        "x-ms-creation-time": "Wed, 20 Oct 2021 17:31:46 GMT",
        "x-ms-is-current-version": "true",
        "x-ms-lease-state": "available",
        "x-ms-lease-status": "unlocked",
        "x-ms-request-id": "d3a3d4fe-d01e-007f-70d8-c5ea32000000",
        "x-ms-server-encrypted": "true",
<<<<<<< HEAD
        "x-ms-version": "2021-04-10",
        "x-ms-version-id": "2021-02-17T19:02:34.0426579Z"
=======
        "x-ms-version": "2021-02-12",
        "x-ms-version-id": "2021-10-20T17:31:46.4278956Z"
>>>>>>> 49dd1a0e
      },
      "ResponseBody": "vZOiXbZNrlSkE48CkrJrWBr0DoNZ7OMXIaFkPaqJA9aCjqVfFGhkIAaLk4Q3xsejI1yXxYseYdGwijsU6XGpGw\u002B5gAQNC0Oyj\u002B58zlhe4FvawBlN8j5KZCzUr4osUDaV4Xh1fkXClRcZ5DWdoZN4UarfOShXWynQbxvYOVy5hT\u002B35\u002Bzg6GEVFyoCNA0JrMKYW13fTBcNPYVOpQ8q6Vy6X1715rqmmGlIyiH9VCccxsJZQN3\u002B2TgoqqlmkUNS6y3OR9SuE8YH8cL0loL1D\u002BheMt9M0Kl\u002BvIUmzTsRPwcl9t70Lw1SbbL8UU4aCkK1M5rACF5kBhuDT4tOiEaK9rG7zqCkAeDbDMQsT35bZLJCcJqgUDeowfDDcOCBA\u002BVsclucXjuiETK65fyaN7acKOvZCxer6aZ6Ewyv4ZD/WQjewN0jvwV2oF9o5ms7DYo5Jkf0qPfOwIi1Iksu8jChuovzu3fZeGnlYmu4QwM6PwWCdbpJCrAREP9Ubpy6SK0uxyvfR1ITYK7eD0aLFX2FeuNFrHx2WLDb4qp3hArMKxq\u002BiXvYW/ezbhQLavtqhfqCz/S5dJswuG97BGWonNyjEeMszYwBrB7rkj1nau20cF2v9LQWErd\u002BjdAMXFeSCtI4aFkYPrdugCLVzeJdyE6Cx5MH\u002BKcojf4srUC79VDGWYdqLwGTmzKlQHSRQUXUIMSCiZXEihIrD9pa7JB2s4rSDnRa85lM7itgYbcyl0y5V4x8OWu6As91PyAnOa\u002BiL43pvjLRei0rNZtqYyha\u002BHeOoJUD\u002BnoeGAuk5bN4JbR8vjIqSdgZ6N1fUAPQT5\u002BnGkeomJganjQSyqYmLJR6sg/m7qX1MK\u002Bedbe4pKl3Tshs/ctsz40bYiD\u002BF34y8rxI5Z7z6WH6seqXCSPgYfqKm3zdui/JDeKCyoyE9xgwbIL7b74Lg2Rnckvg1MZqOgAlc3wBVTiNf9e7cB7UdbrRZp2g5fI7fxgXdUfj6DgcGI\u002BMX4ScLhZKbvDnUBJFkv2RD20oyVUN6fRj6t/wqZeenliPSBU1NTeHVnYCVC4F0uJJUtnL9E86fnWQOEQ2WcVZSLK6tkrnW9k1oXLfC5XFXhj9pla906oJVMqgpf3zUP2xqQx8ShuYYff/lVLcW3LfytksObJum3QHsWGAR7XcQlB1LWKJSRP8ZERfvj1XLflXwNsjxhdKQg2XdJm5GBpBIlMCZi0QVoHFL9VtDtw2sIRoKIfauXs4KutU8dR6Q0sqHpvqVMbMRmlZXZZC3TQwYMQVUe\u002BTZ2nXyjtBu2WsS\u002ByJQvBBS1u9m\u002BIdgFvl9k23I5AQZPJcl7YxE4qKiosErRGpuZpD7xRoV7UNdecN8dPuipfUmw=="
    },
    {
      "RequestUri": "https://amandacanary.blob.core.windows.net/test-container-dded4661-69f1-3ccd-e4a5-db3324ba23cc?restype=container",
      "RequestMethod": "DELETE",
      "RequestHeaders": {
        "Accept": "application/xml",
        "Authorization": "Sanitized",
        "traceparent": "00-9ef47729df90264cb816f42a8258c4e5-df0342bcd6865949-00",
        "User-Agent": [
          "azsdk-net-Storage.Blobs/12.11.0-alpha.20211020.1",
          "(.NET 5.0.10; Microsoft Windows 10.0.19043)"
        ],
        "x-ms-client-request-id": "8aafc446-faa9-2837-d313-a1ce9a025eca",
        "x-ms-date": "Wed, 20 Oct 2021 17:31:46 GMT",
        "x-ms-return-client-request-id": "true",
        "x-ms-version": "2021-04-10"
      },
      "RequestBody": null,
      "StatusCode": 202,
      "ResponseHeaders": {
        "Content-Length": "0",
        "Date": "Wed, 20 Oct 2021 17:31:45 GMT",
        "Server": [
          "Windows-Azure-Blob/1.0",
          "Microsoft-HTTPAPI/2.0"
        ],
        "x-ms-client-request-id": "8aafc446-faa9-2837-d313-a1ce9a025eca",
<<<<<<< HEAD
        "x-ms-request-id": "82f35ebb-a01e-0012-785f-05a112000000",
        "x-ms-version": "2021-04-10"
=======
        "x-ms-request-id": "d3a3d504-d01e-007f-76d8-c5ea32000000",
        "x-ms-version": "2021-02-12"
>>>>>>> 49dd1a0e
      },
      "ResponseBody": []
    }
  ],
  "Variables": {
    "DateTimeOffsetNow": "2021-10-20T10:31:42.1966136-07:00",
    "RandomSeed": "647360483",
    "Storage_TestConfigDefault": "ProductionTenant\namandacanary\nU2FuaXRpemVk\nhttps://amandacanary.blob.core.windows.net\nhttps://amandacanary.file.core.windows.net\nhttps://amandacanary.queue.core.windows.net\nhttps://amandacanary.table.core.windows.net\n\n\n\n\nhttps://amandacanary-secondary.blob.core.windows.net\nhttps://amandacanary-secondary.file.core.windows.net\nhttps://amandacanary-secondary.queue.core.windows.net\nhttps://amandacanary-secondary.table.core.windows.net\n\nSanitized\n\n\nCloud\nBlobEndpoint=https://amandacanary.blob.core.windows.net/;QueueEndpoint=https://amandacanary.queue.core.windows.net/;FileEndpoint=https://amandacanary.file.core.windows.net/;BlobSecondaryEndpoint=https://amandacanary-secondary.blob.core.windows.net/;QueueSecondaryEndpoint=https://amandacanary-secondary.queue.core.windows.net/;FileSecondaryEndpoint=https://amandacanary-secondary.file.core.windows.net/;AccountName=amandacanary;AccountKey=Kg==;\ntestscope2\n\n"
  }
}<|MERGE_RESOLUTION|>--- conflicted
+++ resolved
@@ -29,13 +29,8 @@
           "Microsoft-HTTPAPI/2.0"
         ],
         "x-ms-client-request-id": "b507e52c-a14b-b922-3cc0-47a207b2a05c",
-<<<<<<< HEAD
-        "x-ms-request-id": "d3d84ca3-b01e-0088-3c5f-053fcb000000",
-        "x-ms-version": "2021-04-10"
-=======
         "x-ms-request-id": "d3a3d20c-d01e-007f-6ad8-c5ea32000000",
-        "x-ms-version": "2021-02-12"
->>>>>>> 49dd1a0e
+        "x-ms-version": "2021-04-10"
       },
       "ResponseBody": []
     },
@@ -73,13 +68,8 @@
         "x-ms-client-request-id": "07d3aef7-ac44-7246-289f-f9f9f9cf41d0",
         "x-ms-request-id": "d3a3d21a-d01e-007f-74d8-c5ea32000000",
         "x-ms-request-server-encrypted": "true",
-<<<<<<< HEAD
-        "x-ms-version": "2021-04-10",
-        "x-ms-version-id": "2021-02-17T19:02:29.2572337Z"
-=======
-        "x-ms-version": "2021-02-12",
+        "x-ms-version": "2021-04-10",
         "x-ms-version-id": "2021-10-20T17:31:42.3171315Z"
->>>>>>> 49dd1a0e
       },
       "ResponseBody": []
     },
@@ -121,13 +111,8 @@
         "x-ms-lease-status": "unlocked",
         "x-ms-request-id": "d3a3d226-d01e-007f-7dd8-c5ea32000000",
         "x-ms-server-encrypted": "true",
-<<<<<<< HEAD
-        "x-ms-version": "2021-04-10",
-        "x-ms-version-id": "2021-02-17T19:02:29.2572337Z"
-=======
-        "x-ms-version": "2021-02-12",
+        "x-ms-version": "2021-04-10",
         "x-ms-version-id": "2021-10-20T17:31:42.3171315Z"
->>>>>>> 49dd1a0e
       },
       "ResponseBody": []
     },
@@ -209,13 +194,8 @@
         "x-ms-lease-status": "unlocked",
         "x-ms-request-id": "d3a3d238-d01e-007f-0cd8-c5ea32000000",
         "x-ms-server-encrypted": "true",
-<<<<<<< HEAD
-        "x-ms-version": "2021-04-10",
-        "x-ms-version-id": "2021-02-17T19:02:29.2572337Z"
-=======
-        "x-ms-version": "2021-02-12",
+        "x-ms-version": "2021-04-10",
         "x-ms-version-id": "2021-10-20T17:31:42.3171315Z"
->>>>>>> 49dd1a0e
       },
       "ResponseBody": "Et2vmFfrZcJFbKZixJdiNhjpW8mYpiVGKOiLV56hIlgQJhEo1qFnC0gRwdgF5K2RPMPhEHN4N2u3aW9uXw4kpEpOUZ6GOV92gU\u002BBh\u002BVNQEM7\u002BhrbwBLkl\u002B\u002BmcWwx\u002Baw57ByOtpIPCwNjao4k96\u002BGaigrM2TzSeQ3armu38jzRYijR5rIvoqxK\u002B8Xd1WDv6A/HwZEBsVHRaM3VkzYYCs6cCQGgK8Uvaueegd13NGOtKoZbsDBrj/CXAH3kGg92MvE3AcxfD/wK2Jbpou90WnSqaKhv/FqecLlRCSuHSxDYKE8sADKXTdrKENdZgezBIqYJOfFnBjZWWNFSzgaQg01F0bpgSFoCEtqNZeuDRO6Mj\u002BaFfhFfcOIY1adhBL/UeU1J07ByYNoLxybW2eBK0xPihn5gC0V8JqCYB3Ky4M5a\u002BSxeOXE\u002BWi7MeXcqSJcBzgKTfn4BdC4IDe0PmhlnmSYYfCC0LJni5GwPU9HOEd4JlnlwH6JQWUT\u002BFeuELr/VZKBQ0cx2TaFo8JoR8iBcefwPBcPgN3lDyCKb9dauHrWsee8xfX/Rk0jYB28IfmckodwvdSj8NW1mzMnp2lfKupHkZbgxKvy8PXK7CC/Ke4n7t1Q6vumM8ARBinB2J/jwzUzdI9ju83cfs3e2QS19XJFALiMDkDvoV7Vzr2BMBhW5ijqjLVewzIQc2wtx1m8XBG3fNjmV7X1RNMxje0PWk20iPLcymi85jyGe5vTwdkEGHKsybNAcI9z9UjhLTZEARkeeT9n4JGo\u002BpabX9sZIYP6LHR6YpCacxdjadQg27gFQnqBtEeZnTjgA84dpBG0WdPF5wDByp6IhAYoA3e9iB/dlh1gmG07YI88ml/BfM4GrxABW/O3RHfc\u002BDBBcZnBI3uvQA7zU8BmiYZxhS8/xgg3IVRnuywsJVGlhJ89\u002Bu/2e3fjEjzAEltPmtJsRr9InDEnCU9FWmdPghq8Ts8hKY6Xegq4W7TMdw74FyFav96SXedtFfCfsSAPlI8hA8SMLnFD1cu1j0B9W5JBTEJG9cM7KvHnsxSd98npqMckqnRJa\u002BmwFuoT3c2m8LleXmTeyZ/M5djTpHtcpt0By\u002BZ5WbEe9\u002BFYld7YKE0kQcJaPpllCt8oV8SbdsZuU28MERHmLZcIQGaDhjPA9L2Lr2O4AmdEnMEHUAHsgoAa6UJvyxc7PRQrUv4y4oOrZ2MHD8djtlEHyHRP39yVHL7maZzxUCimUHFOjK9pEbo9W\u002Bie5HK4tjPwZwOi6104ljY/THjnuhY6Yb9VFSqhnra6EYTz9jdLLbJpAOklBGQUFvV5KcVBVqHSZIOyYqEJT8lM59nZRKD\u002B8x7GfrktFV1bQf40J3TxeA=="
     },
@@ -245,13 +225,8 @@
           "Microsoft-HTTPAPI/2.0"
         ],
         "x-ms-client-request-id": "bcaa31e6-f790-0d95-b26c-3b3049087b76",
-<<<<<<< HEAD
-        "x-ms-request-id": "d3d84cef-b01e-0088-785f-053fcb000000",
-        "x-ms-version": "2021-04-10"
-=======
         "x-ms-request-id": "d3a3d243-d01e-007f-17d8-c5ea32000000",
-        "x-ms-version": "2021-02-12"
->>>>>>> 49dd1a0e
+        "x-ms-version": "2021-04-10"
       },
       "ResponseBody": []
     },
@@ -284,13 +259,8 @@
           "Microsoft-HTTPAPI/2.0"
         ],
         "x-ms-client-request-id": "4a9e051c-02b4-93c0-df5a-9c39fe380dfc",
-<<<<<<< HEAD
-        "x-ms-request-id": "8679c307-c01e-0076-015f-05508a000000",
-        "x-ms-version": "2021-04-10"
-=======
         "x-ms-request-id": "d3a3d248-d01e-007f-1bd8-c5ea32000000",
-        "x-ms-version": "2021-02-12"
->>>>>>> 49dd1a0e
+        "x-ms-version": "2021-04-10"
       },
       "ResponseBody": []
     },
@@ -328,13 +298,8 @@
         "x-ms-client-request-id": "58019464-0b18-3a2d-9f36-b781dad5d2df",
         "x-ms-request-id": "d3a3d254-d01e-007f-25d8-c5ea32000000",
         "x-ms-request-server-encrypted": "true",
-<<<<<<< HEAD
-        "x-ms-version": "2021-04-10",
-        "x-ms-version-id": "2021-02-17T19:02:29.8426543Z"
-=======
-        "x-ms-version": "2021-02-12",
+        "x-ms-version": "2021-04-10",
         "x-ms-version-id": "2021-10-20T17:31:42.8088638Z"
->>>>>>> 49dd1a0e
       },
       "ResponseBody": []
     },
@@ -377,13 +342,8 @@
         "x-ms-lease-status": "unlocked",
         "x-ms-request-id": "d3a3d264-d01e-007f-2fd8-c5ea32000000",
         "x-ms-server-encrypted": "true",
-<<<<<<< HEAD
-        "x-ms-version": "2021-04-10",
-        "x-ms-version-id": "2021-02-17T19:02:29.8426543Z"
-=======
-        "x-ms-version": "2021-02-12",
+        "x-ms-version": "2021-04-10",
         "x-ms-version-id": "2021-10-20T17:31:42.8088638Z"
->>>>>>> 49dd1a0e
       },
       "ResponseBody": []
     },
@@ -465,13 +425,8 @@
         "x-ms-lease-status": "unlocked",
         "x-ms-request-id": "d3a3d285-d01e-007f-4fd8-c5ea32000000",
         "x-ms-server-encrypted": "true",
-<<<<<<< HEAD
-        "x-ms-version": "2021-04-10",
-        "x-ms-version-id": "2021-02-17T19:02:29.8426543Z"
-=======
-        "x-ms-version": "2021-02-12",
+        "x-ms-version": "2021-04-10",
         "x-ms-version-id": "2021-10-20T17:31:42.8088638Z"
->>>>>>> 49dd1a0e
       },
       "ResponseBody": "YbJcevgT5YB5DVIbKa\u002Bqs\u002BJihiz\u002BoNLSVgVa4BkENUZZ2VQLgtXMUK\u002BB3gq4ERHwiwOed06m4cHgiSPzuARndNgLwk9bnjEMljV9fMHHGUX0alUVZb34sveSK/my2ZeqGWoxrE/BlOzSkuEYKWQAGG/d/k6vUg4bExBXyHM3Wrye0mNXlW32M9VoQtPb34iSkhKK1NtJ\u002BsdbFpk\u002Basx5mjckelYBqYIC58t4Rw87PzSHxDZhrYXhVNib\u002B3/Ut8gJ76ebt2UxkeiPh\u002B0Q0LO3INdkt6WWGO2yQiV\u002BZq0DLjACb1hon4fOVTNN0SWY0YMl49uob/8icta66XQ/syo7jFm8DWFaT4BPlWFySUbHGnGhWYLRW74w3/yBrbUTj6IIEUTM28MiypRbWNmdsCmQ888CnVmnaTGajC1k2aHKOwa/aTcB\u002Bj\u002Btf4/udgLlki/T8brmEPFIYagTMU6WvfDykB3S3kfxjviQVR7KuPIvtfn\u002Bkejn5CoVdgiP7snwF8Ke/ObkErTo4WPCVrvTfqi15HtVlywIC6vyvWc/Yp8uoD5cK7wMSqJFFq\u002BFJI5vQvdf2gpNmoCVlvE68lVMqX/Dk7Z9d1LsqZnZEIB8g\u002BYdgntw34iV4AW9xpXL0VdN\u002BG0vwZDX8sqkczBwdIr/GRMKHW/a3Mn3LrOxv7G9INhBixcSTMFVRY\u002Bwy2xXJWt6vayBwbPnchykOJPdJjMZ51JYLulz7cxRtNfgKhFdoAlHNwEEO18kWhn6bhQueB9cluQa//aCBtDfMAzcB0gLR5iJle8xFavyM9TPeH\u002B4Ijy3g5QsQqASxTAwJAtTSFLQ7yZ7pOIwKoA5J8siso1RJw3QJIS03gT3d9C\u002BAfGfnuuC/olYPH5ah1gT8xvU7xKi3/39gyPNHBEihC0RcSmPmYjgoLME\u002BeqPdZ0roOrpIoe\u002BGyLzoRvItOJ3NbhQSBUvhFqS9E9eneUSbg2GonwmOWGlUlUHm/dtGOzRjMMxPi2H\u002BxyQVy44YH484DMOQRFmUfxXq/bAKOhiJNxjjBEh4C/g/qZfleEzbPLXyrrEX9baazvH2pM2x9MzLjJR1dNsGv8ELkNrBrsaIz4E6F0unsUFiCDVWgacqTfTLGev4ZcearC6vzCTb2V/rbdUMt52BY9sTEyzlsD5Z4QLl9pUakKn5n2tc96Uchm7VqxOSHZYXSbYQpVLatPvwFish9eLK0J1rUxgyJKx19ky\u002BEATqx8OsjqzeyesW3upvbKG6OpCLytq2Zoq\u002BJSUJ2u8GHKT2xU4ndWc168ayFHRtgvfKu7u8MgUqdGE47qmH1S88EIIFuGcTUoVplh8TxFJWEGItPx8zSiqfjJEtLka9bhaXdgOyQ=="
     },
@@ -501,13 +456,8 @@
           "Microsoft-HTTPAPI/2.0"
         ],
         "x-ms-client-request-id": "84b02315-7dc0-9357-03ba-d740db715fa2",
-<<<<<<< HEAD
-        "x-ms-request-id": "8679c345-c01e-0076-385f-05508a000000",
-        "x-ms-version": "2021-04-10"
-=======
         "x-ms-request-id": "d3a3d29a-d01e-007f-61d8-c5ea32000000",
-        "x-ms-version": "2021-02-12"
->>>>>>> 49dd1a0e
+        "x-ms-version": "2021-04-10"
       },
       "ResponseBody": []
     },
@@ -540,13 +490,8 @@
           "Microsoft-HTTPAPI/2.0"
         ],
         "x-ms-client-request-id": "c26d1368-1390-3d41-7b81-f3ff7dff7405",
-<<<<<<< HEAD
-        "x-ms-request-id": "d08c63cc-a01e-0070-535f-056335000000",
-        "x-ms-version": "2021-04-10"
-=======
         "x-ms-request-id": "d3a3d2a9-d01e-007f-6fd8-c5ea32000000",
-        "x-ms-version": "2021-02-12"
->>>>>>> 49dd1a0e
+        "x-ms-version": "2021-04-10"
       },
       "ResponseBody": []
     },
@@ -584,13 +529,8 @@
         "x-ms-client-request-id": "608ff36a-9e88-bfe2-86e7-50c5e8bb5e91",
         "x-ms-request-id": "d3a3d2b7-d01e-007f-7ad8-c5ea32000000",
         "x-ms-request-server-encrypted": "true",
-<<<<<<< HEAD
-        "x-ms-version": "2021-04-10",
-        "x-ms-version-id": "2021-02-17T19:02:30.4360784Z"
-=======
-        "x-ms-version": "2021-02-12",
+        "x-ms-version": "2021-04-10",
         "x-ms-version-id": "2021-10-20T17:31:43.3015960Z"
->>>>>>> 49dd1a0e
       },
       "ResponseBody": []
     },
@@ -633,13 +573,8 @@
         "x-ms-lease-status": "unlocked",
         "x-ms-request-id": "d3a3d2c3-d01e-007f-04d8-c5ea32000000",
         "x-ms-server-encrypted": "true",
-<<<<<<< HEAD
-        "x-ms-version": "2021-04-10",
-        "x-ms-version-id": "2021-02-17T19:02:30.4360784Z"
-=======
-        "x-ms-version": "2021-02-12",
+        "x-ms-version": "2021-04-10",
         "x-ms-version-id": "2021-10-20T17:31:43.3015960Z"
->>>>>>> 49dd1a0e
       },
       "ResponseBody": []
     },
@@ -721,13 +656,8 @@
         "x-ms-lease-status": "unlocked",
         "x-ms-request-id": "d3a3d2e2-d01e-007f-1fd8-c5ea32000000",
         "x-ms-server-encrypted": "true",
-<<<<<<< HEAD
-        "x-ms-version": "2021-04-10",
-        "x-ms-version-id": "2021-02-17T19:02:30.4360784Z"
-=======
-        "x-ms-version": "2021-02-12",
+        "x-ms-version": "2021-04-10",
         "x-ms-version-id": "2021-10-20T17:31:43.3015960Z"
->>>>>>> 49dd1a0e
       },
       "ResponseBody": "ret5YA9odWOw0qDKbfjp7FsTGutac3/nOzCFqHmGRUHWqeayCw4JAn0sr7b9F1GN/WRp1KByNzprkiXe4szqKo1f9MMSN\u002BBMChhtLsPJ6STe96sUHHCgY3KsRnjpKh\u002BwQYUpniOOe8aDHcqIBQl2oqkB/\u002Bsh1Q0cvpBRZfBoYt/5vOw9n0oAUHzkkf6lGF5pNaTP6Cszjmt3DOCTPRXWG7rqjkgcOAJfAK5vPUQOd6Yx5zBMmHq0xS2BxZNqbRNmDnZEuokWTfyhb\u002Bd8xFEnaZU5YVXliYI/NskamnNv9ZKaCC/NyrwdGpozqimSNwDcWlz9MAu\u002BgYT0BIS//LKJMnpV4rwhWZ7YG0e7sd5Zrf7JPUAWccSG3Iar2cU3XR7nqniuPVVDugG9JBTEAtClmleF9r5xcsC2zgU1dn/Zob4p1AZmq2\u002BohYM/WEyvwtq2Bj5usmdfdTe4929QDkSB5INWmy7KP\u002B/n3HE7MhlzBwsrf3BAa\u002B5WyV7OrbMAWHY/vXTIWCer68dOhtX1JEMeRO9jJI7TQHmU/9HP\u002B5E85oT6/HSlq67jf5Op8eQZYaUbsGnDnTToa3z7M1hW2\u002B81EqBQ\u002ByjOeJlBf6T6Kk\u002BUe54stEsneElQEpD3qXdWjaSjc95DyGZ8TDfQgh2P7UAtZri6KSekDppXAOiX188h6vEAVrdwULI4r2gUV/UrwSRPyUO\u002Bm2N8/2RE7Mh95HVorpcrjpaJvRUGgXq\u002BkLekKz/DSA2MY06Ng1dSK2Tqu8rzrKhd/zKOxgwtuBrpvm\u002Btn8CIuZxn20tJngo/N5GxHMavy\u002BMORiwNNYEAX6o0pMXnpIujYQEui9BdFGEnT496e5xTOvKLn1mUe4MbZnygFPlEV5IGDrrFgEATsDLL5ebyhuMO4WnTXAUyDuV9EyRTvABn4vf8dGzhjrmxeO4myZadKOCYkjOQcfqN0wDVR20cv/MxYwLu9RJ3LVOvIuQWC0VP4OpDuirN1nH8b6BsC0ZMlbj69GWTrjPOIWTg4E8Wd8i6hWeD2AXJZIyQ8oVxCiEMY4wrGxbfuzG3dZjF7fYh5fjYsYbeyLyzMZDYArytXBZD033C61yx28o2y2JsA3eWbwyNmVmbLprQeOmGB7h1CRmCghl4X/qcJ9a7qPxZRi0YQZOwIMK9qKXi8nJyKtMRwMJJ6oFeHQ8R8HKD34WddjG7bsUkxOlXxNp0lm2IKvwCqec6EFysuiOEny9QOsgfRHtAtrwO7fzZ8SWm6YeiicZ1gDWdY2bVDrShoCW5BooRVVHyR3NA87zrYR42BdGc4hZo2rmSgeEVa6gIbE3WH\u002BqblZM1sEFTNYx5sgFHngniBb0PUCzQftNv3NzLOA=="
     },
@@ -757,13 +687,8 @@
           "Microsoft-HTTPAPI/2.0"
         ],
         "x-ms-client-request-id": "a83ee1c0-c2a9-9b69-1930-bd43e2e0d51a",
-<<<<<<< HEAD
-        "x-ms-request-id": "d08c6405-a01e-0070-795f-056335000000",
-        "x-ms-version": "2021-04-10"
-=======
         "x-ms-request-id": "d3a3d2eb-d01e-007f-27d8-c5ea32000000",
-        "x-ms-version": "2021-02-12"
->>>>>>> 49dd1a0e
+        "x-ms-version": "2021-04-10"
       },
       "ResponseBody": []
     },
@@ -796,13 +721,8 @@
           "Microsoft-HTTPAPI/2.0"
         ],
         "x-ms-client-request-id": "5eb13b98-933c-ff04-fde7-fc50dba12d0a",
-<<<<<<< HEAD
-        "x-ms-request-id": "1945cd90-401e-0057-4d5f-0574f1000000",
-        "x-ms-version": "2021-04-10"
-=======
         "x-ms-request-id": "d3a3d2f8-d01e-007f-32d8-c5ea32000000",
-        "x-ms-version": "2021-02-12"
->>>>>>> 49dd1a0e
+        "x-ms-version": "2021-04-10"
       },
       "ResponseBody": []
     },
@@ -840,13 +760,8 @@
         "x-ms-client-request-id": "bd83a664-e480-2ca2-80a7-2b4b62bff098",
         "x-ms-request-id": "d3a3d30e-d01e-007f-43d8-c5ea32000000",
         "x-ms-request-server-encrypted": "true",
-<<<<<<< HEAD
-        "x-ms-version": "2021-04-10",
-        "x-ms-version-id": "2021-02-17T19:02:31.0104878Z"
-=======
-        "x-ms-version": "2021-02-12",
+        "x-ms-version": "2021-04-10",
         "x-ms-version-id": "2021-10-20T17:31:43.7983256Z"
->>>>>>> 49dd1a0e
       },
       "ResponseBody": []
     },
@@ -888,13 +803,8 @@
         "x-ms-lease-status": "unlocked",
         "x-ms-request-id": "d3a3d31d-d01e-007f-51d8-c5ea32000000",
         "x-ms-server-encrypted": "true",
-<<<<<<< HEAD
-        "x-ms-version": "2021-04-10",
-        "x-ms-version-id": "2021-02-17T19:02:31.0104878Z"
-=======
-        "x-ms-version": "2021-02-12",
+        "x-ms-version": "2021-04-10",
         "x-ms-version-id": "2021-10-20T17:31:43.7983256Z"
->>>>>>> 49dd1a0e
       },
       "ResponseBody": []
     },
@@ -937,13 +847,8 @@
         "x-ms-lease-status": "unlocked",
         "x-ms-request-id": "d3a3d331-d01e-007f-63d8-c5ea32000000",
         "x-ms-server-encrypted": "true",
-<<<<<<< HEAD
-        "x-ms-version": "2021-04-10",
-        "x-ms-version-id": "2021-02-17T19:02:31.0104878Z"
-=======
-        "x-ms-version": "2021-02-12",
+        "x-ms-version": "2021-04-10",
         "x-ms-version-id": "2021-10-20T17:31:43.7983256Z"
->>>>>>> 49dd1a0e
       },
       "ResponseBody": []
     },
@@ -1025,13 +930,8 @@
         "x-ms-lease-status": "unlocked",
         "x-ms-request-id": "d3a3d35f-d01e-007f-09d8-c5ea32000000",
         "x-ms-server-encrypted": "true",
-<<<<<<< HEAD
-        "x-ms-version": "2021-04-10",
-        "x-ms-version-id": "2021-02-17T19:02:31.0104878Z"
-=======
-        "x-ms-version": "2021-02-12",
+        "x-ms-version": "2021-04-10",
         "x-ms-version-id": "2021-10-20T17:31:43.7983256Z"
->>>>>>> 49dd1a0e
       },
       "ResponseBody": "ntPEBNejgWn6YHG/oOAsPys\u002B5ibfiLY8l26WcEn2dnwrtyIsfHYVwbp2boEEM15w1nKKbehurRYdiG1oDREgBOr1k\u002Bi\u002B/8K1KCRraRo1N2MQJZnXawmTvQkLD/QIrLSpVmqXD6B1stew1UTEA0T851AKWOh3SZjgYtbfsu/NrHtwwhKwnijDm3LCJ5bEz7nFDyek/lTMMQzRtqzKlQDo4ijIVEAxTEknRr11tCICG5McGqLHKa4no5AG3ud7\u002BQVy2kRt\u002B3t4k8PefLeWV3zqzpoZrXtdILh6obCvK21hq024AtrdlSAYo4bf6K32kEwUGw9NYkuJFbmM81rKyGdVfNBq3lSiDTl6AQr0fjgLhBBkmxBdFEkCLu0hUaLFTdoeimzci7L3cQ7W0mFAlJaBgG5KZixX92iHZ69ngbuXtbMv1fPLLvhdbCoBh0HnwZlWn9Azeuetx5MEVSQCj/BSPh2tEb\u002BjtVF27PkCVW8mn6YVEeHrZDrMgg5gx9nUWt05r0gjOrDas\u002Bp\u002BvI7tqnEj3bV97X4PZ9rj4Y6wQu53opIcyaYmAmX1Ol73bKes3tedPOkkVm1eKUhuP1ghKnD7Bhn80OHK/NtPiLIgGPoyNwK3EgYFU0wkvZ9euMIM0xDu\u002B2WOsA320z8O1M27PhFNOwhWahhq9rPN1xJBbEQYQ7SiMhyVpIf0wT/G9n9\u002BaX\u002BOEHy6tmn4gwWywNj6tGb79pEZGAv0uJeAYajYo/80Tm2Ts1zHXYxKqq4X4\u002BOu\u002BQzYygDuZVBzmVjlOVTAH\u002BAFfnFqZwEKM5gEzm5d3NWz0Web/9j\u002BRekdHxkE4iQ4iYrOEmRxRJILzpdo6pfiFryCMWftJR8HBjiITUjnBlB0zETkj8pwQo3VkDFBlltROgldgbG8SmRqxgss6PZKJMhH9B1T/obxEu/ZF5XuxnDcNxI\u002BioWet4Hfeci/Q1mWi2to\u002BqE9/jyCa2/C4jPPewCaULHkC5lDqD2cc4S9Ms6WQowphczOnjjVux8W3NRND/3IJfOnsoDSJVFkoYq4xTmgLKCnpvY0y7F5Dk96LctoTmSH9Q3a7pAMVl96av2uHfbmdbA0pmgHk1lBLaQwV/iG\u002B1ImMc8sxT0Pm0\u002BWumG0y/FYlLcaNKj7f2KzmcDr2/9n826qh\u002Bwnuq9zJAsZcdj4jGKz2MNAa8eqKrFteCx8JL9QL8byCkMEMNoIpw\u002Bc4g6JugxeOAI8JoemAF07ukGC9wBLyEERBYIfrqfoOMS3DUii470gHeu8FAg/SwnmyXaYhq8PUBnMd7SJP4pbU\u002B3C7vIUmNaDYdkUj7Q50rl5OOQwT7IVqL0u1WwJlt5hYcEafFwW0TCgFSTW\u002BsFlk6T6EA=="
     },
@@ -1061,13 +961,8 @@
           "Microsoft-HTTPAPI/2.0"
         ],
         "x-ms-client-request-id": "0a772a3f-d130-b5c7-28fb-6eea2e5a410c",
-<<<<<<< HEAD
-        "x-ms-request-id": "1945ce49-401e-0057-685f-0574f1000000",
-        "x-ms-version": "2021-04-10"
-=======
         "x-ms-request-id": "d3a3d36e-d01e-007f-14d8-c5ea32000000",
-        "x-ms-version": "2021-02-12"
->>>>>>> 49dd1a0e
+        "x-ms-version": "2021-04-10"
       },
       "ResponseBody": []
     },
@@ -1100,13 +995,8 @@
           "Microsoft-HTTPAPI/2.0"
         ],
         "x-ms-client-request-id": "8e9e29fb-7755-784f-ba55-5e1804ae1f74",
-<<<<<<< HEAD
-        "x-ms-request-id": "a08e585f-801e-002a-295f-0505d2000000",
-        "x-ms-version": "2021-04-10"
-=======
         "x-ms-request-id": "d3a3d37b-d01e-007f-1ed8-c5ea32000000",
-        "x-ms-version": "2021-02-12"
->>>>>>> 49dd1a0e
+        "x-ms-version": "2021-04-10"
       },
       "ResponseBody": []
     },
@@ -1144,13 +1034,8 @@
         "x-ms-client-request-id": "df50f715-11f7-8443-d6cc-1353d2291e7d",
         "x-ms-request-id": "d3a3d392-d01e-007f-2fd8-c5ea32000000",
         "x-ms-request-server-encrypted": "true",
-<<<<<<< HEAD
-        "x-ms-version": "2021-04-10",
-        "x-ms-version-id": "2021-02-17T19:02:31.6369351Z"
-=======
-        "x-ms-version": "2021-02-12",
+        "x-ms-version": "2021-04-10",
         "x-ms-version-id": "2021-10-20T17:31:44.3740123Z"
->>>>>>> 49dd1a0e
       },
       "ResponseBody": []
     },
@@ -1193,13 +1078,8 @@
         "x-ms-lease-status": "unlocked",
         "x-ms-request-id": "d3a3d398-d01e-007f-35d8-c5ea32000000",
         "x-ms-server-encrypted": "true",
-<<<<<<< HEAD
-        "x-ms-version": "2021-04-10",
-        "x-ms-version-id": "2021-02-17T19:02:31.6369351Z"
-=======
-        "x-ms-version": "2021-02-12",
+        "x-ms-version": "2021-04-10",
         "x-ms-version-id": "2021-10-20T17:31:44.3740123Z"
->>>>>>> 49dd1a0e
       },
       "ResponseBody": []
     },
@@ -1281,13 +1161,8 @@
         "x-ms-lease-status": "unlocked",
         "x-ms-request-id": "d3a3d3a7-d01e-007f-43d8-c5ea32000000",
         "x-ms-server-encrypted": "true",
-<<<<<<< HEAD
-        "x-ms-version": "2021-04-10",
-        "x-ms-version-id": "2021-02-17T19:02:31.6369351Z"
-=======
-        "x-ms-version": "2021-02-12",
+        "x-ms-version": "2021-04-10",
         "x-ms-version-id": "2021-10-20T17:31:44.3740123Z"
->>>>>>> 49dd1a0e
       },
       "ResponseBody": "2IAfeZCzX1hxOj8ZZ\u002B7bRi9MEGLrnebmR5iWSHcAyabFkot1FVjHYZf4brzSKR3n8MwkhRi7kjuaODL4HRfgcHGYVNRiZTDXhK7L8i4qFB56rliq3ESOCQBQ29wlz0SAGP1LOdRJhYqcTABp8J8McCQUfm\u002B\u002BNpQtCkvUEopUsbVqStow3ttJMSjODo9DJBhhRGu4EVHVweFpHi6JdHMAR5pL/6XE25FJy0xG8CcE6eYyc80em6BklYj4x8Csv7y1zcb0\u002BCVynGjab0YEjtG6ZDRIVwGl4av65modyxPQnAyQkCJhEPHAv9ZlRCxaYAa3PmKLZGe7EOwa\u002BhG7VdFUCdM5dP2uWFRDh5cqQJ1/oIZjZYywRDek1IA2RhXgBWoFEDtZIOwICeYOSN3PkdBPm1mKV/BEpMSblZ99eBI\u002BYoEtJC9hJX\u002BaW1ymovxa1EKv56u8Va55wGx2vopMipHUz\u002BZbomyg7XXZ8PuTngHIQMFczZBmggzSs2TD62f1TdDL0tIW/jLWD/k14mWy5iFqrn3J77wAbUzZiO4H3QIO5KIqyMwuskKPhr6XMaCmIM1CWTzqK14Uy2SFPHVEzjH3J/3DiB5VO/w7Omj\u002BaDysMmggxIPFJLhDFvxnqXXMS7iMnwmj4pev7R1ArvH1FmIo2QkMIwmuMgNEf3Eh7ZKGbu\u002BwcckyCU/RcddmhHXHTgCaPs9svyeu3m0FXmMmjgCLuUACRKSZ9dC5O7EyR62OfTFwh67CGq7HAZJbLavsquPX28o0xAlbAUn/soR1fJbAd\u002BAxtQdRyJ\u002BSOkMSPcgkzZDOWmziWbgnFIVlw2gqUYT7m7XKuvXchRMroorGScOA2uXzpyEq3R0nCqCB6wQ3Z\u002Bi\u002BFqESWRKb8tVZtrcuYMvC5eiCNqpi0b6Yo7BUW5oO9DqhCDIibYHTV7RM0CZl\u002BKnVvgYctDE9W0XjerZhR5c6S8J9jFiYoHdnr9/2FgCXMqoGf5yT8T8JY63tPvLKcRAdEoVj6GxRPB6OtQRRR0VES0gLW8j6plmDcyiqqmGEnD7P2AN7M0k\u002BtEJ9BDw7txxoqfOqvhZIImss4HVDppK9CRjFgm5ByRj/zaaFfKEcSLsMQgFu2t4oh7aYTlLT\u002Bw2vwPokdTWtJt/aqvFvwqXJD5i5NmSQTy86nfu4qHrFK9KY1bym\u002BNKGXxshkzDsucQQzz\u002B5GsSpH3DL6dc59H5kFH8e1\u002BzoIhfFMtdIb7v/TeQ2qNk7DBEO7rZL2w76TWqdvH6wzuHYJ6wo8\u002BftYa\u002B1zJzzA0ylKQhuEOg1nUcIyuVsqrI8Tn4CXYAsExgpII0Glg5yB0ke\u002BJN2Qr75o4plHygCgbf9eH4d8aXLeBbwRA=="
     },
@@ -1317,13 +1192,8 @@
           "Microsoft-HTTPAPI/2.0"
         ],
         "x-ms-client-request-id": "4a8c7cfa-3d7f-657b-48bb-2d7452f6d816",
-<<<<<<< HEAD
-        "x-ms-request-id": "a08e5889-801e-002a-475f-0505d2000000",
-        "x-ms-version": "2021-04-10"
-=======
         "x-ms-request-id": "d3a3d3b9-d01e-007f-52d8-c5ea32000000",
-        "x-ms-version": "2021-02-12"
->>>>>>> 49dd1a0e
+        "x-ms-version": "2021-04-10"
       },
       "ResponseBody": []
     },
@@ -1356,13 +1226,8 @@
           "Microsoft-HTTPAPI/2.0"
         ],
         "x-ms-client-request-id": "a5960289-b00c-0bb5-81d4-bccf285eb1a7",
-<<<<<<< HEAD
-        "x-ms-request-id": "37ca4e53-701e-005c-6d5f-058f9a000000",
-        "x-ms-version": "2021-04-10"
-=======
         "x-ms-request-id": "d3a3d3c3-d01e-007f-59d8-c5ea32000000",
-        "x-ms-version": "2021-02-12"
->>>>>>> 49dd1a0e
+        "x-ms-version": "2021-04-10"
       },
       "ResponseBody": []
     },
@@ -1400,13 +1265,8 @@
         "x-ms-client-request-id": "8c064cbb-3b1c-cf0c-e471-0bed3a23103c",
         "x-ms-request-id": "d3a3d3d1-d01e-007f-65d8-c5ea32000000",
         "x-ms-request-server-encrypted": "true",
-<<<<<<< HEAD
-        "x-ms-version": "2021-04-10",
-        "x-ms-version-id": "2021-02-17T19:02:32.3014126Z"
-=======
-        "x-ms-version": "2021-02-12",
+        "x-ms-version": "2021-04-10",
         "x-ms-version-id": "2021-10-20T17:31:44.8707425Z"
->>>>>>> 49dd1a0e
       },
       "ResponseBody": []
     },
@@ -1442,13 +1302,8 @@
         ],
         "x-ms-client-request-id": "1acf5f39-471e-bb94-aebf-572dfbb5b1e9",
         "x-ms-lease-id": "c1492553-ffca-469d-35ee-40571dfae432",
-<<<<<<< HEAD
-        "x-ms-request-id": "37ca4eba-701e-005c-455f-058f9a000000",
-        "x-ms-version": "2021-04-10"
-=======
         "x-ms-request-id": "d3a3d3dc-d01e-007f-70d8-c5ea32000000",
-        "x-ms-version": "2021-02-12"
->>>>>>> 49dd1a0e
+        "x-ms-version": "2021-04-10"
       },
       "ResponseBody": []
     },
@@ -1492,13 +1347,8 @@
         "x-ms-lease-status": "locked",
         "x-ms-request-id": "d3a3d3e1-d01e-007f-75d8-c5ea32000000",
         "x-ms-server-encrypted": "true",
-<<<<<<< HEAD
-        "x-ms-version": "2021-04-10",
-        "x-ms-version-id": "2021-02-17T19:02:32.3014126Z"
-=======
-        "x-ms-version": "2021-02-12",
+        "x-ms-version": "2021-04-10",
         "x-ms-version-id": "2021-10-20T17:31:44.8707425Z"
->>>>>>> 49dd1a0e
       },
       "ResponseBody": []
     },
@@ -1582,13 +1432,8 @@
         "x-ms-lease-status": "locked",
         "x-ms-request-id": "d3a3d3f5-d01e-007f-06d8-c5ea32000000",
         "x-ms-server-encrypted": "true",
-<<<<<<< HEAD
-        "x-ms-version": "2021-04-10",
-        "x-ms-version-id": "2021-02-17T19:02:32.3014126Z"
-=======
-        "x-ms-version": "2021-02-12",
+        "x-ms-version": "2021-04-10",
         "x-ms-version-id": "2021-10-20T17:31:44.8707425Z"
->>>>>>> 49dd1a0e
       },
       "ResponseBody": "jdjYI0xh/l\u002Br/2cFMgXqrT61Hr0qyRPNghwAfp1MTqQT4wqDr40\u002B12Bwbx7gj4io1arvRZfzvsPFC6EwYIDCXrHC8k/6Zv2xdkZculr07PKTV6jyXQgNHyRHvqTsDnbgrhBtHZ04rm\u002BsPc5RlgRp0B6unAnXzwGotdMrs6dZxWjPfAxJh85VW6k4Rh86vIgf3e2FPXJtCN4OxWjKDfrHUnhmghr4H0lPWUBfnojibvlKC9W51If1YXMtO8Fmi06ucfOn0zltJ72kNeQyDmlVLFdufwEkDX7wcSCnyuSH6M3ysC2UO5q/3eQXFZ6jw1MJ1w5q9wtMimN1tmEZxlzZHUwWP107wPG8r6IdDPjgTK7NnfPVHfDCpSbKH4Q5phaIPvdRjIP1zRYdrUhpL31qlGmzSyloAwBbVJo3cKFtgwiLlc4Bj78q18/cuG\u002BoWHaoYIsahVrtHzr39Tjpvlx1sClA3pqvaQWpiXRZjEuQs/wkjhAWUv6unnaTCZmHQRlyZghFaHrb\u002BfeFcPzmk5LvZ0E8xS9MX10rkUAkG19rIkda5yVDSkuCSJUYkOICxwrjpKJYS3vpJQerGtY5t92YGk20i6xtrBz1un2aNM56Kco1QHe9E9fMccEdmC91SJC4gHaUTTxddviFYpD\u002BTvE5MPEMBHZl2wd26BnrTxTsgHLs4rNY5tuO2Mp/N7BGzSPP5Gc\u002BaUMZUqVvHmUicSbkmOEeEWw94UoVfSus5qNWLxr2HGqsrhcu048O6Mh2a2ajm57OKLu2kQMdKesXbWwBGe5KK1W8N\u002BrK7z7cL/iCnxLFCEsEhwdeQItnjoQsFmUjDc/ZK0AQ52O0Azh92mILm4rZUmUh/JHn7OvKVahlntnZuSEpqHPRtCDnUIPO4WYoW/P6U8T/AhA\u002B8j9VRpK6TmVfpCBA4fIWB51FOawNGAqFofm1a0sU2bYQ6rY0fG6NLQEebj1F6HoA5EsnushkMdk0z6SZBOMZS8tqL/c84Youtwuq7qrNP7l/tIf/7B7tq7ncAKzJ9CgeBCNy27iCwwLB\u002BQO8ukIuZpDrGk9cGl6sfIQ9YOHdZMPjjOmHW2QA/PGEPvMbMPF2rZkc3tnYwurExV40RWMh45Q/2S1Ypwsr6h5e19tqkUuSxrJHwIbpCsr/wpYGzLaNY1pf21fDHgaO8fO7euoOWjMSon6w2iIOVs5jWeR0JR5n0HSAC7b0zqisuc\u002BSLZDf8Ghj8yo43Ik4UISIYMQhGczVVKl2jU98HtPWBCBTfCg\u002Bg2h8ETHzL/TrSLoxbG3jiqADvNnnaWIZ5tRWYdho5dRcSdxcpQea4SW0i0WVSrJl8nqAUL9OVhoFYipcnc0cgmPl1SKRhw=="
     },
@@ -1618,13 +1463,8 @@
           "Microsoft-HTTPAPI/2.0"
         ],
         "x-ms-client-request-id": "bf62ff26-2868-78f5-3217-c9d6d3f0e436",
-<<<<<<< HEAD
-        "x-ms-request-id": "37ca4ef8-701e-005c-775f-058f9a000000",
-        "x-ms-version": "2021-04-10"
-=======
         "x-ms-request-id": "d3a3d3ff-d01e-007f-0fd8-c5ea32000000",
-        "x-ms-version": "2021-02-12"
->>>>>>> 49dd1a0e
+        "x-ms-version": "2021-04-10"
       },
       "ResponseBody": []
     },
@@ -1657,13 +1497,8 @@
           "Microsoft-HTTPAPI/2.0"
         ],
         "x-ms-client-request-id": "291a1dbb-e100-c987-f6c2-d99635b51e32",
-<<<<<<< HEAD
-        "x-ms-request-id": "a5732cdc-f01e-0052-4a5f-05a62a000000",
-        "x-ms-version": "2021-04-10"
-=======
         "x-ms-request-id": "d3a3d40d-d01e-007f-1cd8-c5ea32000000",
-        "x-ms-version": "2021-02-12"
->>>>>>> 49dd1a0e
+        "x-ms-version": "2021-04-10"
       },
       "ResponseBody": []
     },
@@ -1701,13 +1536,8 @@
         "x-ms-client-request-id": "3e1c41d0-b2fc-25d7-c1a0-08c39a90e066",
         "x-ms-request-id": "d3a3d420-d01e-007f-2ad8-c5ea32000000",
         "x-ms-request-server-encrypted": "true",
-<<<<<<< HEAD
-        "x-ms-version": "2021-04-10",
-        "x-ms-version-id": "2021-02-17T19:02:32.9278624Z"
-=======
-        "x-ms-version": "2021-02-12",
+        "x-ms-version": "2021-04-10",
         "x-ms-version-id": "2021-10-20T17:31:45.4434315Z"
->>>>>>> 49dd1a0e
       },
       "ResponseBody": []
     },
@@ -1749,13 +1579,8 @@
         "x-ms-lease-status": "unlocked",
         "x-ms-request-id": "d3a3d42a-d01e-007f-32d8-c5ea32000000",
         "x-ms-server-encrypted": "true",
-<<<<<<< HEAD
-        "x-ms-version": "2021-04-10",
-        "x-ms-version-id": "2021-02-17T19:02:32.9278624Z"
-=======
-        "x-ms-version": "2021-02-12",
+        "x-ms-version": "2021-04-10",
         "x-ms-version-id": "2021-10-20T17:31:45.4434315Z"
->>>>>>> 49dd1a0e
       },
       "ResponseBody": []
     },
@@ -1837,13 +1662,8 @@
         "x-ms-lease-status": "unlocked",
         "x-ms-request-id": "d3a3d442-d01e-007f-45d8-c5ea32000000",
         "x-ms-server-encrypted": "true",
-<<<<<<< HEAD
-        "x-ms-version": "2021-04-10",
-        "x-ms-version-id": "2021-02-17T19:02:32.9278624Z"
-=======
-        "x-ms-version": "2021-02-12",
+        "x-ms-version": "2021-04-10",
         "x-ms-version-id": "2021-10-20T17:31:45.4434315Z"
->>>>>>> 49dd1a0e
       },
       "ResponseBody": "shKMdDDhTcnZTt6LP0OKue7pJqdz0cpX6WB7RYmzOKXt8GXe2tku7/NTZK7UTOV\u002BFU/VsWo48\u002BBHNYvQZQg/JhU4nU7dq94UuzazH2wcg5x6/S863Yc7tfyEl6VOXorrEz6Ym6\u002BXoGpwwfU0hNR0KrLuVmjZBUiN/ehSWBQ5xl2syAsuhOft4l3EyhyRBjAoEGzyXwchEQ71Cp3GREdVNvqYiLzIRqbKAXMLFDsr\u002B/a3KkinR2ZVirb9OHlKJp4Vb5Mh\u002BH50X8nGJ12UFv3TyQ\u002BmDxr\u002Bru\u002BUQ/4Fyw4tgNvV9aWnCgJ4Q8t\u002B4R8JwHO4Km5qoxeDF8CkjbWAbpO7maeCvyFYK78MLstPgM3Qi4OLTKGfw9zEUd7kA3xN\u002BNU3wkd3hgBRYP6uXXVLM5bz0wIx9CHyHNXKvW1DcydDvjb2GL2FWASCOeyi8GVneR5H8TB6GwOzRaZyrMmTDezXa58/VBvZbXr9r7s1TytwY0RP/IL3yaIyQtIWE6w67yv/y4XFJyQCbYO1fGxIfvV7AUiEQxFq4KL9DBJIw1rOwsCPNYSmqjsgTY7\u002BQU026sTdmhFjtqsalOvjyBsSuakp57mruElx1VYMZPaCbJ5VxyJNayhIagwVdaCZwuIgDpPk1FqTijF7a8W6VlG0lyhNjQH5xE6B4XyslkOo1xJ07FZjnZdDwT3w0v9jjRS7YN53TDXgJ0pEY/Pe5/Pu0pSzRmr6UfmRCczECfFOHlNo8DZlMIvdk8UMHjqjZNlJAgBrr0epwQ/k5kJoHB5Y9kWgdva9iKII1bKl7jK\u002B7aXyegbx424Mvi8mgElIdHamsyj0A\u002B7ijHleYtqUBNLcJfmddaIXZxLXk7fHlgdYwGE7/joKyuq3D\u002B6Nk4GUd7pcSlpQq/7Uj0wVHG82G/VxBaJ4WQWY0VsP5mazitSRQxz9akytBxRiZm7t9a16gPT4G43eGx60w3j/QcWYIQV4g9lSObCpxP6NFvKWq9ytlGVxu25Gsij\u002BSKbTrcZOykVpdXHUJ0ZDTlaOUQUrHRibUaxgJmaWMdGwVPAK1hY4PkytLTVr2G0eLmwYuGEj0iuON1wZ7qPf00OfI9JWOXhAVhK5fvDiMHk/Qff5fXlwjYLFe566H1CozVnyzLSayPX012FPaVQ7qwfj2a2r5VXKL5ZQkb3ZhTfCELCW8GPEpXkCBaYXISMuitCW10ai/ecDJ5weSTc3GlIqjFmjpLqjHjM0qOCvsg5yIgfsQq7xHxPIk8nHpVxByupT7ZTKiuUV87gSblQHU3SOqyYwStejOG1F2hDx3HnX8t32W8R6qJch1k/23rC/wT9UOfk1EX8SsLUmhLDUJBY/O3x2EfivFAOPDg=="
     },
@@ -1873,13 +1693,8 @@
           "Microsoft-HTTPAPI/2.0"
         ],
         "x-ms-client-request-id": "0deeaefe-8fe7-18f1-73fd-9e071e9a1009",
-<<<<<<< HEAD
-        "x-ms-request-id": "a5732d30-f01e-0052-095f-05a62a000000",
-        "x-ms-version": "2021-04-10"
-=======
         "x-ms-request-id": "d3a3d44f-d01e-007f-4fd8-c5ea32000000",
-        "x-ms-version": "2021-02-12"
->>>>>>> 49dd1a0e
+        "x-ms-version": "2021-04-10"
       },
       "ResponseBody": []
     },
@@ -1912,13 +1727,8 @@
           "Microsoft-HTTPAPI/2.0"
         ],
         "x-ms-client-request-id": "3454ccda-ffaa-3ebb-4312-a33a3ad78918",
-<<<<<<< HEAD
-        "x-ms-request-id": "2fd3b9d4-d01e-0055-405f-05ca49000000",
-        "x-ms-version": "2021-04-10"
-=======
         "x-ms-request-id": "d3a3d453-d01e-007f-53d8-c5ea32000000",
-        "x-ms-version": "2021-02-12"
->>>>>>> 49dd1a0e
+        "x-ms-version": "2021-04-10"
       },
       "ResponseBody": []
     },
@@ -1956,13 +1766,8 @@
         "x-ms-client-request-id": "464baa52-4768-bf7f-b5a1-57c406c9407a",
         "x-ms-request-id": "d3a3d45f-d01e-007f-5cd8-c5ea32000000",
         "x-ms-request-server-encrypted": "true",
-<<<<<<< HEAD
-        "x-ms-version": "2021-04-10",
-        "x-ms-version-id": "2021-02-17T19:02:33.4632451Z"
-=======
-        "x-ms-version": "2021-02-12",
+        "x-ms-version": "2021-04-10",
         "x-ms-version-id": "2021-10-20T17:31:45.9371625Z"
->>>>>>> 49dd1a0e
       },
       "ResponseBody": []
     },
@@ -2004,13 +1809,8 @@
         "x-ms-lease-status": "unlocked",
         "x-ms-request-id": "d3a3d466-d01e-007f-63d8-c5ea32000000",
         "x-ms-server-encrypted": "true",
-<<<<<<< HEAD
-        "x-ms-version": "2021-04-10",
-        "x-ms-version-id": "2021-02-17T19:02:33.4632451Z"
-=======
-        "x-ms-version": "2021-02-12",
+        "x-ms-version": "2021-04-10",
         "x-ms-version-id": "2021-10-20T17:31:45.9371625Z"
->>>>>>> 49dd1a0e
       },
       "ResponseBody": []
     },
@@ -2092,13 +1892,8 @@
         "x-ms-lease-status": "unlocked",
         "x-ms-request-id": "d3a3d48f-d01e-007f-08d8-c5ea32000000",
         "x-ms-server-encrypted": "true",
-<<<<<<< HEAD
-        "x-ms-version": "2021-04-10",
-        "x-ms-version-id": "2021-02-17T19:02:33.4632451Z"
-=======
-        "x-ms-version": "2021-02-12",
+        "x-ms-version": "2021-04-10",
         "x-ms-version-id": "2021-10-20T17:31:45.9371625Z"
->>>>>>> 49dd1a0e
       },
       "ResponseBody": "VPhE8JfHEuK9o3u7aTek0DYwn1N\u002Bd0KuyoAMZBtWrCmPN4sWx74xi5doicXMw1Z\u002B/IaN1irs\u002B9y1lSUWu63HZvdRKzGrjQh4/hS8Fe594QYqjWeUyNX/ojuuYTKZG8/poSLOe5gk025\u002BFdcWMObuN7Qe6y1GMp0hUYn1/CzW3\u002BNE0nTLr2VuBrr4FrL\u002B6HJVwCl9ei\u002Bio26ErCkPLtZCpzb00l1xIohOr\u002BVyTRvrImkWoDwDWGSzoS8FRwI7X9fktm58ChYU5J6hL8pKL1ZTmYnA\u002BI6aP07SQDAua9qFEk8NjpasbxhSArudYSmZaHLZsq14e2dISncgqcnl5nnDGxx6PaC/pipxbvXT/N0lONe\u002BVLgtDJfoxUQfjMVPbBxC2kUNHivRGgyDBw1ydU2Z\u002BnDxJ5HAlg\u002BEknhcnxlkIgHZkCKXFxqs7DqsqQSKdU/2hZFUXUSKgUM2iIuzdHryHuULmeQrAeJWRTpXFOwK\u002BRwoZRmHEMS8Tg/eYY6O\u002BXi/uYsfftxry4Su/RcKM21XK45uig9gag0gT0rVTKBUyEzCl1ph63tAvZmV2BKtshqhhzb/H25oX099/i\u002BRln7kWjXLR5wT9kATLs11ypH7c50wM8VpVKjeWTcK4\u002BxLriYbsX3c4mp9jZH17PGg85S9gouSYWK5egaN7O1lCBJTx4CmWhkTH5Ays6U0dGe3PmajTGFhuU3EYTd3TvV9GIV\u002BoiRw\u002BZh7qmL6X668hQWe1q6Gwbyx8Q4z4vjhnNCbtZogtdFDRkTNJ6L\u002BZ1qeB9wx2HhG9lbIzbAWPRegmQ2SXqoTnM80W49quZoZsoqzlNobsMRXVL5EV\u002BchLQgtLY6Uawivi2sN/Xzo3D28rxsmYqk8hOhJOwrrz0TnEi2HPIsLhUaBBAhvDrNHb3eBh6jM\u002B8tf8ailSzD\u002BxLwnJepPYaCxsCnUpF2gzXU1AcuSaUebGxdiJ0vjZToVgz9MR\u002BnI\u002BA3X0Nd/91ZtviMyb0lka1p1iwrS7DlVzUvvviAeVIWMbQm\u002Bu5hwHCPB9GknsPbwsRjk17vf9gvUgQKMjzk1T2qepgJApq/BBG/mEfjPLR1U/g0IOX3JrXb96TmW5Izqi6X/iQrzsAppI9JM\u002BOQTBFTlN5ArLRXt1PiLQrx1KyDi/IVS0KQTYU0DnxaqfbSS6uXlsaz7vl6PErQRaG5N8/exavtfwDSv0dVDKI7/QldE\u002BVfXj3p05j4nw73vAvnftase\u002BRK5MyqxNt/WuJXQj9BdzW4WdmR8PYS9N/12v8/cY3Pi4ElEisYtJVmbnS2oVzPtkjWKyD5GobuO\u002B/stO3YQ\u002BlUi7a6GGUKo6VEL4aBWFODJiC2ZUpo1mz6NtY/KAA=="
     },
@@ -2128,13 +1923,8 @@
           "Microsoft-HTTPAPI/2.0"
         ],
         "x-ms-client-request-id": "f31dc244-2326-2ce6-35d7-ab5885251c58",
-<<<<<<< HEAD
-        "x-ms-request-id": "2fd3ba2d-d01e-0055-035f-05ca49000000",
-        "x-ms-version": "2021-04-10"
-=======
         "x-ms-request-id": "d3a3d4a9-d01e-007f-20d8-c5ea32000000",
-        "x-ms-version": "2021-02-12"
->>>>>>> 49dd1a0e
+        "x-ms-version": "2021-04-10"
       },
       "ResponseBody": []
     },
@@ -2167,13 +1957,8 @@
           "Microsoft-HTTPAPI/2.0"
         ],
         "x-ms-client-request-id": "c3ee6a37-c991-da16-f5e1-0f8148b2077b",
-<<<<<<< HEAD
-        "x-ms-request-id": "82f35e6f-a01e-0012-3a5f-05a112000000",
-        "x-ms-version": "2021-04-10"
-=======
         "x-ms-request-id": "d3a3d4c3-d01e-007f-39d8-c5ea32000000",
-        "x-ms-version": "2021-02-12"
->>>>>>> 49dd1a0e
+        "x-ms-version": "2021-04-10"
       },
       "ResponseBody": []
     },
@@ -2211,13 +1996,8 @@
         "x-ms-client-request-id": "38dfb56d-c797-5ac9-558f-b4b1b99aa1bb",
         "x-ms-request-id": "d3a3d4db-d01e-007f-4fd8-c5ea32000000",
         "x-ms-request-server-encrypted": "true",
-<<<<<<< HEAD
-        "x-ms-version": "2021-04-10",
-        "x-ms-version-id": "2021-02-17T19:02:34.0426579Z"
-=======
-        "x-ms-version": "2021-02-12",
+        "x-ms-version": "2021-04-10",
         "x-ms-version-id": "2021-10-20T17:31:46.4278956Z"
->>>>>>> 49dd1a0e
       },
       "ResponseBody": []
     },
@@ -2259,13 +2039,8 @@
         "x-ms-lease-status": "unlocked",
         "x-ms-request-id": "d3a3d4ed-d01e-007f-60d8-c5ea32000000",
         "x-ms-server-encrypted": "true",
-<<<<<<< HEAD
-        "x-ms-version": "2021-04-10",
-        "x-ms-version-id": "2021-02-17T19:02:34.0426579Z"
-=======
-        "x-ms-version": "2021-02-12",
+        "x-ms-version": "2021-04-10",
         "x-ms-version-id": "2021-10-20T17:31:46.4278956Z"
->>>>>>> 49dd1a0e
       },
       "ResponseBody": []
     },
@@ -2347,13 +2122,8 @@
         "x-ms-lease-status": "unlocked",
         "x-ms-request-id": "d3a3d4fe-d01e-007f-70d8-c5ea32000000",
         "x-ms-server-encrypted": "true",
-<<<<<<< HEAD
-        "x-ms-version": "2021-04-10",
-        "x-ms-version-id": "2021-02-17T19:02:34.0426579Z"
-=======
-        "x-ms-version": "2021-02-12",
+        "x-ms-version": "2021-04-10",
         "x-ms-version-id": "2021-10-20T17:31:46.4278956Z"
->>>>>>> 49dd1a0e
       },
       "ResponseBody": "vZOiXbZNrlSkE48CkrJrWBr0DoNZ7OMXIaFkPaqJA9aCjqVfFGhkIAaLk4Q3xsejI1yXxYseYdGwijsU6XGpGw\u002B5gAQNC0Oyj\u002B58zlhe4FvawBlN8j5KZCzUr4osUDaV4Xh1fkXClRcZ5DWdoZN4UarfOShXWynQbxvYOVy5hT\u002B35\u002Bzg6GEVFyoCNA0JrMKYW13fTBcNPYVOpQ8q6Vy6X1715rqmmGlIyiH9VCccxsJZQN3\u002B2TgoqqlmkUNS6y3OR9SuE8YH8cL0loL1D\u002BheMt9M0Kl\u002BvIUmzTsRPwcl9t70Lw1SbbL8UU4aCkK1M5rACF5kBhuDT4tOiEaK9rG7zqCkAeDbDMQsT35bZLJCcJqgUDeowfDDcOCBA\u002BVsclucXjuiETK65fyaN7acKOvZCxer6aZ6Ewyv4ZD/WQjewN0jvwV2oF9o5ms7DYo5Jkf0qPfOwIi1Iksu8jChuovzu3fZeGnlYmu4QwM6PwWCdbpJCrAREP9Ubpy6SK0uxyvfR1ITYK7eD0aLFX2FeuNFrHx2WLDb4qp3hArMKxq\u002BiXvYW/ezbhQLavtqhfqCz/S5dJswuG97BGWonNyjEeMszYwBrB7rkj1nau20cF2v9LQWErd\u002BjdAMXFeSCtI4aFkYPrdugCLVzeJdyE6Cx5MH\u002BKcojf4srUC79VDGWYdqLwGTmzKlQHSRQUXUIMSCiZXEihIrD9pa7JB2s4rSDnRa85lM7itgYbcyl0y5V4x8OWu6As91PyAnOa\u002BiL43pvjLRei0rNZtqYyha\u002BHeOoJUD\u002BnoeGAuk5bN4JbR8vjIqSdgZ6N1fUAPQT5\u002BnGkeomJganjQSyqYmLJR6sg/m7qX1MK\u002Bedbe4pKl3Tshs/ctsz40bYiD\u002BF34y8rxI5Z7z6WH6seqXCSPgYfqKm3zdui/JDeKCyoyE9xgwbIL7b74Lg2Rnckvg1MZqOgAlc3wBVTiNf9e7cB7UdbrRZp2g5fI7fxgXdUfj6DgcGI\u002BMX4ScLhZKbvDnUBJFkv2RD20oyVUN6fRj6t/wqZeenliPSBU1NTeHVnYCVC4F0uJJUtnL9E86fnWQOEQ2WcVZSLK6tkrnW9k1oXLfC5XFXhj9pla906oJVMqgpf3zUP2xqQx8ShuYYff/lVLcW3LfytksObJum3QHsWGAR7XcQlB1LWKJSRP8ZERfvj1XLflXwNsjxhdKQg2XdJm5GBpBIlMCZi0QVoHFL9VtDtw2sIRoKIfauXs4KutU8dR6Q0sqHpvqVMbMRmlZXZZC3TQwYMQVUe\u002BTZ2nXyjtBu2WsS\u002ByJQvBBS1u9m\u002BIdgFvl9k23I5AQZPJcl7YxE4qKiosErRGpuZpD7xRoV7UNdecN8dPuipfUmw=="
     },
@@ -2383,13 +2153,8 @@
           "Microsoft-HTTPAPI/2.0"
         ],
         "x-ms-client-request-id": "8aafc446-faa9-2837-d313-a1ce9a025eca",
-<<<<<<< HEAD
-        "x-ms-request-id": "82f35ebb-a01e-0012-785f-05a112000000",
-        "x-ms-version": "2021-04-10"
-=======
         "x-ms-request-id": "d3a3d504-d01e-007f-76d8-c5ea32000000",
-        "x-ms-version": "2021-02-12"
->>>>>>> 49dd1a0e
+        "x-ms-version": "2021-04-10"
       },
       "ResponseBody": []
     }
