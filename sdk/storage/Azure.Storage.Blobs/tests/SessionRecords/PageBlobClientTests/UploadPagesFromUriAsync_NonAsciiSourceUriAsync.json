--- conflicted
+++ resolved
@@ -1,86 +1,53 @@
 {
   "Entries": [
     {
-      "RequestUri": "https://seanmcccanary.blob.core.windows.net/test-container-fe303aab-7e01-0435-dff0-5e5b01eea4af?restype=container",
-      "RequestMethod": "PUT",
-      "RequestHeaders": {
-        "Authorization": "Sanitized",
-<<<<<<< HEAD
-        "traceparent": "00-a2a91adaed90ae45a4092284f64fefa6-1d78f4bb0e793940-00",
-        "User-Agent": [
-          "azsdk-net-Storage.Blobs/12.5.0-dev.20200526.1",
-          "(.NET Core 4.6.28619.01; Microsoft Windows 10.0.18362 )"
+      "RequestUri": "https://seanmcccanary.blob.core.windows.net/test-container-112d0281-2625-0ee3-f1bc-52722c6c6763?restype=container",
+      "RequestMethod": "PUT",
+      "RequestHeaders": {
+        "Authorization": "Sanitized",
+        "traceparent": "00-cd4239bd0c2dad4caa45e3837daf8c16-54e7326827d74141-00",
+        "User-Agent": [
+          "azsdk-net-Storage.Blobs/12.5.0-dev.20200610.1",
+          "(.NET Core 4.6.28801.04; Microsoft Windows 10.0.18362 )"
         ],
         "x-ms-blob-public-access": "container",
-        "x-ms-client-request-id": "19592718-1153-8d9b-ac50-f4aa94dca964",
-        "x-ms-date": "Tue, 26 May 2020 19:01:26 GMT",
-=======
-        "traceparent": "00-9927c2fd8d0b9447ada42346929e041c-b77c80539241e14a-00",
-        "User-Agent": [
-          "azsdk-net-Storage.Blobs/12.5.0-dev.20200529.1",
-          "(.NET Core 4.6.28801.04; Microsoft Windows 10.0.18363 )"
-        ],
-        "x-ms-blob-public-access": "container",
-        "x-ms-client-request-id": "19592718-1153-8d9b-ac50-f4aa94dca964",
-        "x-ms-date": "Fri, 29 May 2020 16:47:59 GMT",
->>>>>>> c938cddd
-        "x-ms-return-client-request-id": "true",
-        "x-ms-version": "2019-12-12"
-      },
-      "RequestBody": null,
-      "StatusCode": 201,
-      "ResponseHeaders": {
-        "Content-Length": "0",
-<<<<<<< HEAD
-        "Date": "Tue, 26 May 2020 19:01:26 GMT",
-        "ETag": "\u00220x8D801A731490B11\u0022",
-        "Last-Modified": "Tue, 26 May 2020 19:01:27 GMT",
-=======
-        "Date": "Fri, 29 May 2020 16:47:58 GMT",
-        "ETag": "\u00220x8D803F00BC515F4\u0022",
-        "Last-Modified": "Fri, 29 May 2020 16:47:59 GMT",
->>>>>>> c938cddd
-        "Server": [
-          "Windows-Azure-Blob/1.0",
-          "Microsoft-HTTPAPI/2.0"
-        ],
-        "x-ms-client-request-id": "19592718-1153-8d9b-ac50-f4aa94dca964",
-<<<<<<< HEAD
-        "x-ms-request-id": "492a96e8-b01e-0085-0e90-33607d000000",
-        "x-ms-version": "2019-12-12"
-=======
-        "x-ms-request-id": "ab64ee42-801e-002e-02d8-3512dc000000",
-        "x-ms-version": "2019-07-07"
->>>>>>> c938cddd
-      },
-      "ResponseBody": []
-    },
-    {
-      "RequestUri": "https://seanmcccanary.blob.core.windows.net/test-container-fe303aab-7e01-0435-dff0-5e5b01eea4af?restype=container\u0026comp=acl",
+        "x-ms-client-request-id": "56112303-29a0-69d2-84b6-11561187e3b9",
+        "x-ms-date": "Wed, 10 Jun 2020 19:56:32 GMT",
+        "x-ms-return-client-request-id": "true",
+        "x-ms-version": "2019-12-12"
+      },
+      "RequestBody": null,
+      "StatusCode": 201,
+      "ResponseHeaders": {
+        "Content-Length": "0",
+        "Date": "Wed, 10 Jun 2020 19:56:32 GMT",
+        "ETag": "\u00220x8D80D785FAAD5B0\u0022",
+        "Last-Modified": "Wed, 10 Jun 2020 19:56:32 GMT",
+        "Server": [
+          "Windows-Azure-Blob/1.0",
+          "Microsoft-HTTPAPI/2.0"
+        ],
+        "x-ms-client-request-id": "56112303-29a0-69d2-84b6-11561187e3b9",
+        "x-ms-request-id": "50ec9ff5-b01e-0085-0961-3f607d000000",
+        "x-ms-version": "2019-12-12"
+      },
+      "ResponseBody": []
+    },
+    {
+      "RequestUri": "https://seanmcccanary.blob.core.windows.net/test-container-112d0281-2625-0ee3-f1bc-52722c6c6763?restype=container\u0026comp=acl",
       "RequestMethod": "PUT",
       "RequestHeaders": {
         "Authorization": "Sanitized",
         "Content-Length": "21",
         "Content-Type": "application/xml",
-<<<<<<< HEAD
-        "traceparent": "00-e7bb872c22c07a418bb1e5a778ac4b44-e7352c832dc1fb48-00",
-        "User-Agent": [
-          "azsdk-net-Storage.Blobs/12.5.0-dev.20200526.1",
-          "(.NET Core 4.6.28619.01; Microsoft Windows 10.0.18362 )"
+        "traceparent": "00-ede9b287981e9f4daa891db188cb97b1-f5e6099b98961145-00",
+        "User-Agent": [
+          "azsdk-net-Storage.Blobs/12.5.0-dev.20200610.1",
+          "(.NET Core 4.6.28801.04; Microsoft Windows 10.0.18362 )"
         ],
         "x-ms-blob-public-access": "container",
-        "x-ms-client-request-id": "4b0d6802-41b2-2110-2104-3a24a3330f11",
-        "x-ms-date": "Tue, 26 May 2020 19:01:26 GMT",
-=======
-        "traceparent": "00-447a705f1de7944c89124a9eac5b6e14-4cf20aef803a5b45-00",
-        "User-Agent": [
-          "azsdk-net-Storage.Blobs/12.5.0-dev.20200529.1",
-          "(.NET Core 4.6.28801.04; Microsoft Windows 10.0.18363 )"
-        ],
-        "x-ms-blob-public-access": "container",
-        "x-ms-client-request-id": "4b0d6802-41b2-2110-2104-3a24a3330f11",
-        "x-ms-date": "Fri, 29 May 2020 16:47:59 GMT",
->>>>>>> c938cddd
+        "x-ms-client-request-id": "2c98ff0b-6ef3-550c-bdad-fd5dd7117c2c",
+        "x-ms-date": "Wed, 10 Jun 2020 19:56:32 GMT",
         "x-ms-return-client-request-id": "true",
         "x-ms-version": "2019-12-12"
       },
@@ -88,238 +55,145 @@
       "StatusCode": 200,
       "ResponseHeaders": {
         "Content-Length": "0",
-<<<<<<< HEAD
-        "Date": "Tue, 26 May 2020 19:01:26 GMT",
-        "ETag": "\u00220x8D801A731529CDC\u0022",
-        "Last-Modified": "Tue, 26 May 2020 19:01:27 GMT",
-=======
-        "Date": "Fri, 29 May 2020 16:47:58 GMT",
-        "ETag": "\u00220x8D803F00BCC6502\u0022",
-        "Last-Modified": "Fri, 29 May 2020 16:47:59 GMT",
->>>>>>> c938cddd
-        "Server": [
-          "Windows-Azure-Blob/1.0",
-          "Microsoft-HTTPAPI/2.0"
-        ],
-        "x-ms-client-request-id": "4b0d6802-41b2-2110-2104-3a24a3330f11",
-<<<<<<< HEAD
-        "x-ms-request-id": "492a96fa-b01e-0085-1990-33607d000000",
-        "x-ms-version": "2019-12-12"
-=======
-        "x-ms-request-id": "ab64ee6a-801e-002e-22d8-3512dc000000",
-        "x-ms-version": "2019-07-07"
->>>>>>> c938cddd
-      },
-      "ResponseBody": []
-    },
-    {
-<<<<<<< HEAD
-      "RequestUri": "https://seanmcccanary.blob.core.windows.net/test-container-fe303aab-7e01-0435-dff0-5e5b01eea4af/test-\u03B2\u00A3\u00A9\u00FE\u203D-6940b86a-e7a8-4049-b27e-bfc223d8b093",
-=======
-      "RequestUri": "http://amandadev2.blob.core.windows.net/test-container-fe303aab-7e01-0435-dff0-5e5b01eea4af/test-\u03B2\u00A3\u00A9\u00FE\u203D%253A-6940b86a-e7a8-4049-b27e-bfc223d8b093",
->>>>>>> c938cddd
-      "RequestMethod": "PUT",
-      "RequestHeaders": {
-        "Authorization": "Sanitized",
-        "Content-Length": "0",
-<<<<<<< HEAD
-        "traceparent": "00-d5b5c80de9bb294e9de5065b2a33df1f-519b05672a4a1543-00",
-        "User-Agent": [
-          "azsdk-net-Storage.Blobs/12.5.0-dev.20200526.1",
-          "(.NET Core 4.6.28619.01; Microsoft Windows 10.0.18362 )"
-=======
-        "traceparent": "00-181d5c1c63e7de46986fcdf0326ffb82-e06cbe67e755f74a-00",
-        "User-Agent": [
-          "azsdk-net-Storage.Blobs/12.5.0-dev.20200529.1",
-          "(.NET Core 4.6.28801.04; Microsoft Windows 10.0.18363 )"
->>>>>>> c938cddd
+        "Date": "Wed, 10 Jun 2020 19:56:32 GMT",
+        "ETag": "\u00220x8D80D785FB46D28\u0022",
+        "Last-Modified": "Wed, 10 Jun 2020 19:56:32 GMT",
+        "Server": [
+          "Windows-Azure-Blob/1.0",
+          "Microsoft-HTTPAPI/2.0"
+        ],
+        "x-ms-client-request-id": "2c98ff0b-6ef3-550c-bdad-fd5dd7117c2c",
+        "x-ms-request-id": "50ec9ffc-b01e-0085-0e61-3f607d000000",
+        "x-ms-version": "2019-12-12"
+      },
+      "ResponseBody": []
+    },
+    {
+      "RequestUri": "https://seanmcccanary.blob.core.windows.net/test-container-112d0281-2625-0ee3-f1bc-52722c6c6763/test-\u03B2\u00A3\u00A9\u00FE\u203D%253A-43ec2514-bec2-c892-c27f-109a163ab3fa",
+      "RequestMethod": "PUT",
+      "RequestHeaders": {
+        "Authorization": "Sanitized",
+        "Content-Length": "0",
+        "traceparent": "00-6bd78573c6cec347a814a84e789a3361-71275783f7f5ae4c-00",
+        "User-Agent": [
+          "azsdk-net-Storage.Blobs/12.5.0-dev.20200610.1",
+          "(.NET Core 4.6.28801.04; Microsoft Windows 10.0.18362 )"
         ],
         "x-ms-blob-content-length": "1024",
         "x-ms-blob-type": "PageBlob",
-        "x-ms-client-request-id": "bf190cf6-3ec2-1aed-1fcd-9833824dfd49",
-<<<<<<< HEAD
-        "x-ms-date": "Tue, 26 May 2020 19:01:26 GMT",
-=======
-        "x-ms-date": "Fri, 29 May 2020 16:47:59 GMT",
->>>>>>> c938cddd
-        "x-ms-return-client-request-id": "true",
-        "x-ms-version": "2019-12-12"
-      },
-      "RequestBody": null,
-      "StatusCode": 201,
-      "ResponseHeaders": {
-        "Content-Length": "0",
-<<<<<<< HEAD
-        "Date": "Tue, 26 May 2020 19:01:26 GMT",
-        "ETag": "\u00220x8D801A7315B1DC2\u0022",
-        "Last-Modified": "Tue, 26 May 2020 19:01:27 GMT",
-=======
-        "Date": "Fri, 29 May 2020 16:47:59 GMT",
-        "ETag": "\u00220x8D803F00BD43CE5\u0022",
-        "Last-Modified": "Fri, 29 May 2020 16:47:59 GMT",
->>>>>>> c938cddd
-        "Server": [
-          "Windows-Azure-Blob/1.0",
-          "Microsoft-HTTPAPI/2.0"
-        ],
-        "x-ms-client-request-id": "bf190cf6-3ec2-1aed-1fcd-9833824dfd49",
-<<<<<<< HEAD
-        "x-ms-request-id": "492a970b-b01e-0085-2490-33607d000000",
-=======
-        "x-ms-request-id": "ab64ee8f-801e-002e-42d8-3512dc000000",
->>>>>>> c938cddd
+        "x-ms-client-request-id": "3b7be1a2-3eee-4df9-6cd0-6a735e723e83",
+        "x-ms-date": "Wed, 10 Jun 2020 19:56:32 GMT",
+        "x-ms-return-client-request-id": "true",
+        "x-ms-version": "2019-12-12"
+      },
+      "RequestBody": null,
+      "StatusCode": 201,
+      "ResponseHeaders": {
+        "Content-Length": "0",
+        "Date": "Wed, 10 Jun 2020 19:56:32 GMT",
+        "ETag": "\u00220x8D80D785FBD3D56\u0022",
+        "Last-Modified": "Wed, 10 Jun 2020 19:56:32 GMT",
+        "Server": [
+          "Windows-Azure-Blob/1.0",
+          "Microsoft-HTTPAPI/2.0"
+        ],
+        "x-ms-client-request-id": "3b7be1a2-3eee-4df9-6cd0-6a735e723e83",
+        "x-ms-request-id": "50eca016-b01e-0085-2761-3f607d000000",
         "x-ms-request-server-encrypted": "true",
         "x-ms-version": "2019-12-12",
-        "x-ms-version-id": "2020-05-26T19:01:27.2156381Z"
-      },
-      "ResponseBody": []
-    },
-    {
-<<<<<<< HEAD
-      "RequestUri": "https://seanmcccanary.blob.core.windows.net/test-container-fe303aab-7e01-0435-dff0-5e5b01eea4af/test-\u03B2\u00A3\u00A9\u00FE\u203D-6940b86a-e7a8-4049-b27e-bfc223d8b093?comp=page",
-=======
-      "RequestUri": "http://amandadev2.blob.core.windows.net/test-container-fe303aab-7e01-0435-dff0-5e5b01eea4af/test-\u03B2\u00A3\u00A9\u00FE\u203D%253A-6940b86a-e7a8-4049-b27e-bfc223d8b093?comp=page",
->>>>>>> c938cddd
+        "x-ms-version-id": "2020-06-10T19:56:32.6399318Z"
+      },
+      "ResponseBody": []
+    },
+    {
+      "RequestUri": "https://seanmcccanary.blob.core.windows.net/test-container-112d0281-2625-0ee3-f1bc-52722c6c6763/test-\u03B2\u00A3\u00A9\u00FE\u203D%253A-43ec2514-bec2-c892-c27f-109a163ab3fa?comp=page",
       "RequestMethod": "PUT",
       "RequestHeaders": {
         "Authorization": "Sanitized",
         "Content-Length": "1024",
-<<<<<<< HEAD
-        "traceparent": "00-1f66ee1befcb08469a632105e87d00b0-baf5327a7569864d-00",
-        "User-Agent": [
-          "azsdk-net-Storage.Blobs/12.5.0-dev.20200526.1",
-          "(.NET Core 4.6.28619.01; Microsoft Windows 10.0.18362 )"
-        ],
-        "x-ms-client-request-id": "16cc08c3-f0bf-92d1-3654-189412f5a663",
-        "x-ms-date": "Tue, 26 May 2020 19:01:26 GMT",
-=======
-        "traceparent": "00-7aadaa5ec99d604a834ccec9ea9ae0d0-fd2bbb8dff267e4c-00",
-        "User-Agent": [
-          "azsdk-net-Storage.Blobs/12.5.0-dev.20200529.1",
-          "(.NET Core 4.6.28801.04; Microsoft Windows 10.0.18363 )"
-        ],
-        "x-ms-client-request-id": "16cc08c3-f0bf-92d1-3654-189412f5a663",
-        "x-ms-date": "Fri, 29 May 2020 16:47:59 GMT",
->>>>>>> c938cddd
+        "traceparent": "00-7e0f6fc628f84448bea33f0fe4434eb6-cc0c48eeb81bf145-00",
+        "User-Agent": [
+          "azsdk-net-Storage.Blobs/12.5.0-dev.20200610.1",
+          "(.NET Core 4.6.28801.04; Microsoft Windows 10.0.18362 )"
+        ],
+        "x-ms-client-request-id": "35f7e65a-77be-480c-0c21-24aebb1721ec",
+        "x-ms-date": "Wed, 10 Jun 2020 19:56:32 GMT",
         "x-ms-page-write": "update",
         "x-ms-range": "bytes=0-1023",
         "x-ms-return-client-request-id": "true",
         "x-ms-version": "2019-12-12"
       },
-      "RequestBody": "zS\u002B\u002B7tC6BH9ZBtGRFONVLvoKQtmVi1tGyekhRDY2lU/HBYR\u002B8giDXSLZwE1ACnjI\u002BsawipnPz0LUeCTnmcBJI3GByQ5f1zzyh\u002BS3u8oNBb5wWElwhQq19zZBqXrjm8RhkJ3cvkBqaCKJvgO1GBN4x3Jmd0B22J1my9HXHi3BD\u002BsgVSosMUd9BfAm5scGAN8jyeIHfCOD6rj/dfJvk0r1yK8XlMLpS5Ur6HJQUPHWYMvytFRKupLInWpxLbtUDnKlMR4X72wdOX5N3JSxMprHKRUnfN/1qg0dT/dXdx7Z1tn/qh7SvnBe1HrW/d39FmrQqgOmLZGTsIcQ\u002Bp91xsFgcwa6sYh89GqkyahkHqwwHzmMh80aM6hIbPqXwcPR6A64dorXQ2TiU7aYAWTpLpHa4Ntl6D70RT9dckWO5DKn0uCZq6ghWdzVqjMWgTFEXj1ovOHoawDPxDBLedAeU2\u002BD8S6ET4PpuIf/kD4L3cQNGRMHJSdQv2ffyud31t8LtlbEkpADwA\u002B6fwRa6NrBxOZsPV\u002B8Fy5HMjLHpIWcceKn89rnR0o0ClkETaYj9taMHgUAC5iATp8ofF9eOxuJHQ4is/QA2n2bNzMGuMmIIzxbO4Z/m2VJJ6U7v8rq1s49ei\u002BYAUPhi0OIZNRkeZXVoFgjAgCVCoGo2ItPxRuysGFlyD2a7yL4ea9C9zeR5K0PZh5xx9POqHCt7yi3ksYo1bRz/7BYO7A2K4hQUhJKF/PeP178QOmNlyDM7AD5QOfoGiGDHuT9tyttO5tKfVZdYtc02VJnK5XK5WiQi06wPOqhaDfxx/kP4IgzjgROQhrKb4koxWaUge\u002BMuDh7bSzcvf\u002BwqBQebJreJfnKM5yQfKNOxRzEh3aEDeZIZQ/Bk3NcV9EFnZkFqwLuSZ9tyU1T\u002BzyULacPFzWILJsu1geLHZKFbtzKi94JSRkZ1j7XFkSZ9GnSLGXLTD\u002BbfHH\u002B1tX7YiwN51twiHBdi\u002BON9kH3sRVWlOGdufAsuiKcLw5tC3JEHnMRyS/pKGz4dKGCPVb9pMpbp0L0Xak84C0401lh8H9xSdfO5ufmbWx1pEVPqnzMn4pEEmMwUMDK1OkCsFQSl4QhEfN\u002BL73jdTnWfrlk7TawbDTOHd4bQPkXBBH\u002B5L0XYg3ALZmITW/NYZwqWtEHZeeyUUMgRHmlBdD6Zyus5JF7vxuro7\u002BdKB/FAbxB8eYoD54pTJN69x6TGifIjuZEIXwLrpq1W8IoFCgkWkK9ZBTp0VeMgpj\u002BAcf9GIiX1Jk4gOA/NkNLc7PbATdqVpzb1rYT37yOt57kDK3Tt0M6kUCO69pifS3QnV6ksYFhlKorIUHRg/TcqclBWymVeLtwoXD22w==",
-      "StatusCode": 201,
-      "ResponseHeaders": {
-        "Content-Length": "0",
-<<<<<<< HEAD
-        "Content-MD5": "6rrcTL/ffUQuqK64/r/hlg==",
-        "Date": "Tue, 26 May 2020 19:01:26 GMT",
-        "ETag": "\u00220x8D801A73163D1E9\u0022",
-        "Last-Modified": "Tue, 26 May 2020 19:01:27 GMT",
-=======
-        "Date": "Fri, 29 May 2020 16:47:59 GMT",
-        "ETag": "\u00220x8D803F00BDC067C\u0022",
-        "Last-Modified": "Fri, 29 May 2020 16:47:59 GMT",
->>>>>>> c938cddd
+      "RequestBody": "wrTpwF5o0NuQjUURbqKdsr1pbglaEMIl5cITC5QcjkMw/368VD2Km1M1xhPjwfvhGF6YqBjaXrHyw9qcVcVHc/8B4G8j4V2A3tO1JUmuQiTHMfI2hOYrVqDMypFi7kWO7lMU4eCLvjcAGMlEJDhoQ4G21CPSEO4Y1orOVhfMHfCOJzf2mmBEO3O7NWwc5jFoZIYPrBkiu91k\u002BwtVvWcgNPrZtv0BcaghcZmvF9uC/O9ZZvKQvHHWbGtZkZ9U7n4MmgFyQi80ZvPe7jp/cqQB4v4b/Fd1kHeJAkqRp\u002BAJzIMbo3zaELnAJf/\u002Bsc02VvnHWK\u002BgOfImlwqJ6D/lor4S1CK3ZM4oJ9JEW9dXdt6pU6tQyU8xaJKR9AtxUSd524JA7N2rfvIqnzDcW94azyEs35WUlNlv4WuPJnDDttaqyoBUFokB/tW5JSofVA20diTqRXGR5Uap0QpxHFeBZ\u002BhaMpBdxriXK\u002BDA2m6uT4xe2rBL2XFkGOU5q0R\u002Bj\u002BJ9OL5CxCJ8VrBsUhmR0QvX\u002BoF9EkGmNY539RmrJBpzGJv\u002BQqKwbItq4YMA34ZX00fZYbDCAX2h1wIvys8I0TKV\u002BDl\u002Bko5pJ472EzG9pVUHICLR0cJpsRceXWufgaG8YRBQa\u002BdM2EC5cDoiy\u002B5M4zGtJ6qsN/9wLEYiXzUiyqbsOrEgbDptu0fhGGGHR\u002BUp0nk58Vn3DyoQ4D6gKngLlqWUNZE8K3b2P2xjyh6d6ORh\u002BI276dhM9SuGEIv7zZHO1oG88xFU7KcCQrLtlEULcvhaPzHrT63NR0Blthrq\u002B3LalPOd4fXTDQzmuKYlX2Dmep2ToY1g4ofU7qvQ7jaMF0dAEv9RbpAChjEkBZYGp\u002Bjffzt8V1nkerFryPJKAh7WWaFe5UxglAwNkRtcO93xzUfC8G76EMDuXJdO5aaduIMSTqv1qMKcfuovb8U\u002BiD/TevqrhxGw20ngb4m0Eq9lb9iXSewy\u002BySFJnKEyqD7sNNYemqr8jByYnJhFTk552s7ygDtpj9SoX7VJmGfKxGp5b61XJhEuX2nJeZ60ObrTD8GSACgDQmUBdnr1svP0jZhuDB6g4rT9hCDRYFY2NCY6doimeMQCNe0IFa/WOOx2FOvGBe2cci0MlHvHciIOy0IU\u002BzxrThTUK9YxWM0FJ4t0W0uqb\u002B44XgSbmeRIOsOLOQotgX2wCoaW8hnXatlgB6zwktbWpJuUHJ03z/Rwi/ESpl\u002BC12YNxFCFE33UIPMre1I3V6gs9JSumaSguDrSJmYoxMS5nTAGos5GUZEdv/upzJRieTRI5fHLFD2BbUwVsu0X6xwucZ5h8LTZpqLDUNnpNqumr\u002B0xn98S7kjyRXVCcJ6kBdSfg==",
+      "StatusCode": 201,
+      "ResponseHeaders": {
+        "Content-Length": "0",
+        "Content-MD5": "IGBIrZXbd86HszYjdDKkeg==",
+        "Date": "Wed, 10 Jun 2020 19:56:32 GMT",
+        "ETag": "\u00220x8D80D785FC6B4F3\u0022",
+        "Last-Modified": "Wed, 10 Jun 2020 19:56:32 GMT",
         "Server": [
           "Windows-Azure-Blob/1.0",
           "Microsoft-HTTPAPI/2.0"
         ],
         "x-ms-blob-sequence-number": "0",
-        "x-ms-client-request-id": "16cc08c3-f0bf-92d1-3654-189412f5a663",
-<<<<<<< HEAD
-        "x-ms-request-id": "492a9718-b01e-0085-2f90-33607d000000",
-=======
-        "x-ms-content-crc64": "n5hijHPKiEA=",
-        "x-ms-request-id": "ab64eeb2-801e-002e-5cd8-3512dc000000",
->>>>>>> c938cddd
-        "x-ms-request-server-encrypted": "true",
-        "x-ms-version": "2019-12-12"
-      },
-      "ResponseBody": []
-    },
-    {
-      "RequestUri": "https://seanmcccanary.blob.core.windows.net/test-container-fe303aab-7e01-0435-dff0-5e5b01eea4af/test-blob-6031ef5a-3cc9-1ff1-5d5a-30aa869d6a5b",
-      "RequestMethod": "PUT",
-      "RequestHeaders": {
-        "Authorization": "Sanitized",
-        "Content-Length": "0",
-<<<<<<< HEAD
-        "traceparent": "00-e93be0a34fcab34f849e138ce9a7bec2-93dfa827b96f6345-00",
-        "User-Agent": [
-          "azsdk-net-Storage.Blobs/12.5.0-dev.20200526.1",
-          "(.NET Core 4.6.28619.01; Microsoft Windows 10.0.18362 )"
-=======
-        "traceparent": "00-900fdf01e5f8d04bab191d5eb4f8992c-7fe9491e09714144-00",
-        "User-Agent": [
-          "azsdk-net-Storage.Blobs/12.5.0-dev.20200529.1",
-          "(.NET Core 4.6.28801.04; Microsoft Windows 10.0.18363 )"
->>>>>>> c938cddd
+        "x-ms-client-request-id": "35f7e65a-77be-480c-0c21-24aebb1721ec",
+        "x-ms-request-id": "50eca032-b01e-0085-4361-3f607d000000",
+        "x-ms-request-server-encrypted": "true",
+        "x-ms-version": "2019-12-12"
+      },
+      "ResponseBody": []
+    },
+    {
+      "RequestUri": "https://seanmcccanary.blob.core.windows.net/test-container-112d0281-2625-0ee3-f1bc-52722c6c6763/test-blob-fe7abf44-538a-b787-338c-a1805abad24e",
+      "RequestMethod": "PUT",
+      "RequestHeaders": {
+        "Authorization": "Sanitized",
+        "Content-Length": "0",
+        "traceparent": "00-23eea3cef69f8e46a417d0ddba7b3640-a174b6368f6bc34a-00",
+        "User-Agent": [
+          "azsdk-net-Storage.Blobs/12.5.0-dev.20200610.1",
+          "(.NET Core 4.6.28801.04; Microsoft Windows 10.0.18362 )"
         ],
         "x-ms-blob-content-length": "1024",
         "x-ms-blob-type": "PageBlob",
-        "x-ms-client-request-id": "c0f55470-d793-86cc-17ad-b965c0260c99",
-<<<<<<< HEAD
-        "x-ms-date": "Tue, 26 May 2020 19:01:26 GMT",
-=======
-        "x-ms-date": "Fri, 29 May 2020 16:47:59 GMT",
->>>>>>> c938cddd
-        "x-ms-return-client-request-id": "true",
-        "x-ms-version": "2019-12-12"
-      },
-      "RequestBody": null,
-      "StatusCode": 201,
-      "ResponseHeaders": {
-        "Content-Length": "0",
-<<<<<<< HEAD
-        "Date": "Tue, 26 May 2020 19:01:26 GMT",
-        "ETag": "\u00220x8D801A7316C5EF0\u0022",
-        "Last-Modified": "Tue, 26 May 2020 19:01:27 GMT",
-=======
-        "Date": "Fri, 29 May 2020 16:47:59 GMT",
-        "ETag": "\u00220x8D803F00BE41E4A\u0022",
-        "Last-Modified": "Fri, 29 May 2020 16:47:59 GMT",
->>>>>>> c938cddd
-        "Server": [
-          "Windows-Azure-Blob/1.0",
-          "Microsoft-HTTPAPI/2.0"
-        ],
-        "x-ms-client-request-id": "c0f55470-d793-86cc-17ad-b965c0260c99",
-<<<<<<< HEAD
-        "x-ms-request-id": "492a9724-b01e-0085-3b90-33607d000000",
-=======
-        "x-ms-request-id": "ab64eecc-801e-002e-75d8-3512dc000000",
->>>>>>> c938cddd
+        "x-ms-client-request-id": "bbfbf74c-c9a3-07d7-5e40-0132d68bed52",
+        "x-ms-date": "Wed, 10 Jun 2020 19:56:32 GMT",
+        "x-ms-return-client-request-id": "true",
+        "x-ms-version": "2019-12-12"
+      },
+      "RequestBody": null,
+      "StatusCode": 201,
+      "ResponseHeaders": {
+        "Content-Length": "0",
+        "Date": "Wed, 10 Jun 2020 19:56:32 GMT",
+        "ETag": "\u00220x8D80D785FCF691C\u0022",
+        "Last-Modified": "Wed, 10 Jun 2020 19:56:32 GMT",
+        "Server": [
+          "Windows-Azure-Blob/1.0",
+          "Microsoft-HTTPAPI/2.0"
+        ],
+        "x-ms-client-request-id": "bbfbf74c-c9a3-07d7-5e40-0132d68bed52",
+        "x-ms-request-id": "50eca045-b01e-0085-5461-3f607d000000",
         "x-ms-request-server-encrypted": "true",
         "x-ms-version": "2019-12-12",
-        "x-ms-version-id": "2020-05-26T19:01:27.3277168Z"
-      },
-      "ResponseBody": []
-    },
-    {
-      "RequestUri": "https://seanmcccanary.blob.core.windows.net/test-container-fe303aab-7e01-0435-dff0-5e5b01eea4af/test-blob-6031ef5a-3cc9-1ff1-5d5a-30aa869d6a5b?comp=page",
-      "RequestMethod": "PUT",
-      "RequestHeaders": {
-        "Authorization": "Sanitized",
-        "Content-Length": "0",
-<<<<<<< HEAD
-        "traceparent": "00-f93668ecb967454a94531b01485446f0-be1a5f151d54ba4b-00",
-        "User-Agent": [
-          "azsdk-net-Storage.Blobs/12.5.0-dev.20200526.1",
-          "(.NET Core 4.6.28619.01; Microsoft Windows 10.0.18362 )"
-        ],
-        "x-ms-client-request-id": "323a96ae-a9a7-bec7-36ea-63d42d24a1af",
-        "x-ms-copy-source": "https://seanmcccanary.blob.core.windows.net/test-container-fe303aab-7e01-0435-dff0-5e5b01eea4af/test-\u03B2\u00A3\u00A9\u00FE\u203D-6940b86a-e7a8-4049-b27e-bfc223d8b093",
-        "x-ms-date": "Tue, 26 May 2020 19:01:26 GMT",
-=======
-        "traceparent": "00-4fef76507b5ad340bef31e93916f8508-ca502b7decc8af45-00",
-        "User-Agent": [
-          "azsdk-net-Storage.Blobs/12.5.0-dev.20200529.1",
-          "(.NET Core 4.6.28801.04; Microsoft Windows 10.0.18363 )"
-        ],
-        "x-ms-client-request-id": "323a96ae-a9a7-bec7-36ea-63d42d24a1af",
-        "x-ms-copy-source": "http://amandadev2.blob.core.windows.net/test-container-fe303aab-7e01-0435-dff0-5e5b01eea4af/test-\u03B2\u00A3\u00A9\u00FE\u203D%253A-6940b86a-e7a8-4049-b27e-bfc223d8b093",
-        "x-ms-date": "Fri, 29 May 2020 16:48:00 GMT",
->>>>>>> c938cddd
+        "x-ms-version-id": "2020-06-10T19:56:32.7590172Z"
+      },
+      "ResponseBody": []
+    },
+    {
+      "RequestUri": "https://seanmcccanary.blob.core.windows.net/test-container-112d0281-2625-0ee3-f1bc-52722c6c6763/test-blob-fe7abf44-538a-b787-338c-a1805abad24e?comp=page",
+      "RequestMethod": "PUT",
+      "RequestHeaders": {
+        "Authorization": "Sanitized",
+        "Content-Length": "0",
+        "traceparent": "00-f999a8ff830e3646840814805f62184c-30742f1b3a2d3744-00",
+        "User-Agent": [
+          "azsdk-net-Storage.Blobs/12.5.0-dev.20200610.1",
+          "(.NET Core 4.6.28801.04; Microsoft Windows 10.0.18362 )"
+        ],
+        "x-ms-client-request-id": "62341d58-17bf-3eab-3012-193a0792ac69",
+        "x-ms-copy-source": "https://seanmcccanary.blob.core.windows.net/test-container-112d0281-2625-0ee3-f1bc-52722c6c6763/test-\u03B2\u00A3\u00A9\u00FE\u203D%253A-43ec2514-bec2-c892-c27f-109a163ab3fa",
+        "x-ms-date": "Wed, 10 Jun 2020 19:56:32 GMT",
         "x-ms-page-write": "update",
         "x-ms-range": "bytes=0-1023",
         "x-ms-return-client-request-id": "true",
@@ -330,54 +204,34 @@
       "StatusCode": 201,
       "ResponseHeaders": {
         "Content-Length": "0",
-        "Content-MD5": "6rrcTL/ffUQuqK64/r/hlg==",
-<<<<<<< HEAD
-        "Date": "Tue, 26 May 2020 19:01:26 GMT",
-        "ETag": "\u00220x8D801A73194125D\u0022",
-        "Last-Modified": "Tue, 26 May 2020 19:01:27 GMT",
-=======
-        "Date": "Fri, 29 May 2020 16:47:59 GMT",
-        "ETag": "\u00220x8D803F00BECAB55\u0022",
-        "Last-Modified": "Fri, 29 May 2020 16:48:00 GMT",
->>>>>>> c938cddd
+        "Content-MD5": "IGBIrZXbd86HszYjdDKkeg==",
+        "Date": "Wed, 10 Jun 2020 19:56:32 GMT",
+        "ETag": "\u00220x8D80D785FF60B09\u0022",
+        "Last-Modified": "Wed, 10 Jun 2020 19:56:33 GMT",
         "Server": [
           "Windows-Azure-Blob/1.0",
           "Microsoft-HTTPAPI/2.0"
         ],
         "x-ms-blob-sequence-number": "0",
-        "x-ms-client-request-id": "323a96ae-a9a7-bec7-36ea-63d42d24a1af",
-<<<<<<< HEAD
-        "x-ms-request-id": "492a9729-b01e-0085-4090-33607d000000",
-=======
-        "x-ms-request-id": "ab64eef0-801e-002e-14d8-3512dc000000",
->>>>>>> c938cddd
-        "x-ms-request-server-encrypted": "true",
-        "x-ms-version": "2019-12-12"
-      },
-      "ResponseBody": []
-    },
-    {
-      "RequestUri": "https://seanmcccanary.blob.core.windows.net/test-container-fe303aab-7e01-0435-dff0-5e5b01eea4af?restype=container",
+        "x-ms-client-request-id": "62341d58-17bf-3eab-3012-193a0792ac69",
+        "x-ms-request-id": "50eca056-b01e-0085-6261-3f607d000000",
+        "x-ms-request-server-encrypted": "true",
+        "x-ms-version": "2019-12-12"
+      },
+      "ResponseBody": []
+    },
+    {
+      "RequestUri": "https://seanmcccanary.blob.core.windows.net/test-container-112d0281-2625-0ee3-f1bc-52722c6c6763?restype=container",
       "RequestMethod": "DELETE",
       "RequestHeaders": {
         "Authorization": "Sanitized",
-<<<<<<< HEAD
-        "traceparent": "00-210b1b4b8a083346aef5521cc79ea7bb-229cc4fb655f3149-00",
-        "User-Agent": [
-          "azsdk-net-Storage.Blobs/12.5.0-dev.20200526.1",
-          "(.NET Core 4.6.28619.01; Microsoft Windows 10.0.18362 )"
-        ],
-        "x-ms-client-request-id": "29b6754c-d9ec-40f1-f641-d99bc90d4640",
-        "x-ms-date": "Tue, 26 May 2020 19:01:26 GMT",
-=======
-        "traceparent": "00-e530fd4089a43442bbc4f7857cb1ccff-7f8cc2e5947eac46-00",
-        "User-Agent": [
-          "azsdk-net-Storage.Blobs/12.5.0-dev.20200529.1",
-          "(.NET Core 4.6.28801.04; Microsoft Windows 10.0.18363 )"
-        ],
-        "x-ms-client-request-id": "29b6754c-d9ec-40f1-f641-d99bc90d4640",
-        "x-ms-date": "Fri, 29 May 2020 16:48:00 GMT",
->>>>>>> c938cddd
+        "traceparent": "00-2476029a30dcfd4eb1c608e8ee702587-be950b95dbc32c4e-00",
+        "User-Agent": [
+          "azsdk-net-Storage.Blobs/12.5.0-dev.20200610.1",
+          "(.NET Core 4.6.28801.04; Microsoft Windows 10.0.18362 )"
+        ],
+        "x-ms-client-request-id": "b8dacc4f-8a57-3693-2a67-81eb8f373468",
+        "x-ms-date": "Wed, 10 Jun 2020 19:56:32 GMT",
         "x-ms-return-client-request-id": "true",
         "x-ms-version": "2019-12-12"
       },
@@ -385,29 +239,20 @@
       "StatusCode": 202,
       "ResponseHeaders": {
         "Content-Length": "0",
-<<<<<<< HEAD
-        "Date": "Tue, 26 May 2020 19:01:26 GMT",
-=======
-        "Date": "Fri, 29 May 2020 16:47:59 GMT",
->>>>>>> c938cddd
-        "Server": [
-          "Windows-Azure-Blob/1.0",
-          "Microsoft-HTTPAPI/2.0"
-        ],
-        "x-ms-client-request-id": "29b6754c-d9ec-40f1-f641-d99bc90d4640",
-<<<<<<< HEAD
-        "x-ms-request-id": "492a9753-b01e-0085-6190-33607d000000",
-        "x-ms-version": "2019-12-12"
-=======
-        "x-ms-request-id": "ab64ef18-801e-002e-34d8-3512dc000000",
-        "x-ms-version": "2019-07-07"
->>>>>>> c938cddd
+        "Date": "Wed, 10 Jun 2020 19:56:33 GMT",
+        "Server": [
+          "Windows-Azure-Blob/1.0",
+          "Microsoft-HTTPAPI/2.0"
+        ],
+        "x-ms-client-request-id": "b8dacc4f-8a57-3693-2a67-81eb8f373468",
+        "x-ms-request-id": "50eca0a3-b01e-0085-2e61-3f607d000000",
+        "x-ms-version": "2019-12-12"
       },
       "ResponseBody": []
     }
   ],
   "Variables": {
-    "RandomSeed": "181380107",
+    "RandomSeed": "431716461",
     "Storage_TestConfigDefault": "ProductionTenant\nseanmcccanary\nU2FuaXRpemVk\nhttps://seanmcccanary.blob.core.windows.net\nhttps://seanmcccanary.file.core.windows.net\nhttps://seanmcccanary.queue.core.windows.net\nhttps://seanmcccanary.table.core.windows.net\n\n\n\n\nhttps://seanmcccanary-secondary.blob.core.windows.net\nhttps://seanmcccanary-secondary.file.core.windows.net\nhttps://seanmcccanary-secondary.queue.core.windows.net\nhttps://seanmcccanary-secondary.table.core.windows.net\n\nSanitized\n\n\nCloud\nBlobEndpoint=https://seanmcccanary.blob.core.windows.net/;QueueEndpoint=https://seanmcccanary.queue.core.windows.net/;FileEndpoint=https://seanmcccanary.file.core.windows.net/;BlobSecondaryEndpoint=https://seanmcccanary-secondary.blob.core.windows.net/;QueueSecondaryEndpoint=https://seanmcccanary-secondary.queue.core.windows.net/;FileSecondaryEndpoint=https://seanmcccanary-secondary.file.core.windows.net/;AccountName=seanmcccanary;AccountKey=Sanitized\nseanscope1"
   }
 }