--- conflicted
+++ resolved
@@ -28,11 +28,7 @@
           "Microsoft-HTTPAPI/2.0"
         ],
         "x-ms-client-request-id": "c0f484f2-5bad-71a2-6430-4dc2f52d4709",
-<<<<<<< HEAD
-        "x-ms-request-id": "97f20427-801e-006a-5522-0a9588000000",
-=======
         "x-ms-request-id": "872c432c-201e-009c-7d46-980ab0000000",
->>>>>>> 365f255a
         "x-ms-version": "2020-02-10"
       },
       "ResponseBody": []
@@ -144,11 +140,7 @@
         ],
         "x-ms-blob-sequence-number": "0",
         "x-ms-client-request-id": "a320b9f8-9790-17e1-05b8-68603a2281b6",
-<<<<<<< HEAD
-        "x-ms-request-id": "97f20449-801e-006a-7022-0a9588000000",
-=======
         "x-ms-request-id": "872c4365-201e-009c-2646-980ab0000000",
->>>>>>> 365f255a
         "x-ms-version": "2020-02-10"
       },
       "ResponseBody": []
@@ -219,11 +211,7 @@
           "Microsoft-HTTPAPI/2.0"
         ],
         "x-ms-client-request-id": "2e43913c-0bb1-8f38-bb4d-de6e90254750",
-<<<<<<< HEAD
-        "x-ms-request-id": "97f20478-801e-006a-1722-0a9588000000",
-=======
         "x-ms-request-id": "872c437f-201e-009c-3d46-980ab0000000",
->>>>>>> 365f255a
         "x-ms-version": "2020-02-10"
       },
       "ResponseBody": []
