{
  "Entries": [
    {
      "RequestUri": "https://amandacanary.blob.core.windows.net/test-container-b803c6ef-814b-4adf-fcdc-bdc98d5f90b9?restype=container",
      "RequestMethod": "PUT",
      "RequestHeaders": {
        "Accept": "application/xml",
        "Authorization": "Sanitized",
        "traceparent": "00-462dd44f015bc0418ceef9d00328ba64-dc24a51a1323a244-00",
        "User-Agent": [
          "azsdk-net-Storage.Blobs/12.11.0-alpha.20211020.1",
          "(.NET 5.0.10; Microsoft Windows 10.0.19043)"
        ],
        "x-ms-blob-public-access": "container",
        "x-ms-client-request-id": "0fb0d63f-3a1f-82d0-1d5b-19b89e272c8f",
        "x-ms-date": "Wed, 20 Oct 2021 17:31:40 GMT",
        "x-ms-return-client-request-id": "true",
        "x-ms-version": "2021-02-12"
      },
      "RequestBody": null,
      "StatusCode": 201,
      "ResponseHeaders": {
        "Content-Length": "0",
        "Date": "Wed, 20 Oct 2021 17:31:39 GMT",
        "ETag": "\u00220x8D993EF79E2A9DA\u0022",
        "Last-Modified": "Wed, 20 Oct 2021 17:31:40 GMT",
        "Server": [
          "Windows-Azure-Blob/1.0",
          "Microsoft-HTTPAPI/2.0"
        ],
        "x-ms-client-request-id": "0fb0d63f-3a1f-82d0-1d5b-19b89e272c8f",
<<<<<<< HEAD
        "x-ms-request-id": "63a14f65-101e-004a-605f-05794d000000",
        "x-ms-version": "2021-02-12"
=======
        "x-ms-request-id": "d3a3d0a9-d01e-007f-45d8-c5ea32000000",
        "x-ms-version": "2020-12-06"
>>>>>>> 6b7c7623
      },
      "ResponseBody": []
    },
    {
      "RequestUri": "https://amandacanary.blob.core.windows.net/test-container-b803c6ef-814b-4adf-fcdc-bdc98d5f90b9/test-blob-577c88f4-d2a7-133d-8542-fe2ffcfb206d",
      "RequestMethod": "PUT",
      "RequestHeaders": {
        "Accept": "application/xml",
        "Authorization": "Sanitized",
        "If-None-Match": "*",
        "traceparent": "00-5e18d34286c3734c973c61aebad3be3d-c252b8453667894e-00",
        "User-Agent": [
          "azsdk-net-Storage.Blobs/12.11.0-alpha.20211020.1",
          "(.NET 5.0.10; Microsoft Windows 10.0.19043)"
        ],
        "x-ms-blob-content-length": "1024",
        "x-ms-blob-sequence-number": "0",
        "x-ms-blob-type": "PageBlob",
        "x-ms-client-request-id": "a1eef6ef-7c12-6d1e-999c-8add3ba18621",
        "x-ms-date": "Wed, 20 Oct 2021 17:31:40 GMT",
        "x-ms-return-client-request-id": "true",
        "x-ms-version": "2021-02-12"
      },
      "RequestBody": null,
      "StatusCode": 201,
      "ResponseHeaders": {
        "Content-Length": "0",
        "Date": "Wed, 20 Oct 2021 17:31:39 GMT",
        "ETag": "\u00220x8D993EF79EF36C9\u0022",
        "Last-Modified": "Wed, 20 Oct 2021 17:31:40 GMT",
        "Server": [
          "Windows-Azure-Blob/1.0",
          "Microsoft-HTTPAPI/2.0"
        ],
        "x-ms-client-request-id": "a1eef6ef-7c12-6d1e-999c-8add3ba18621",
        "x-ms-request-id": "d3a3d0c1-d01e-007f-5bd8-c5ea32000000",
        "x-ms-request-server-encrypted": "true",
<<<<<<< HEAD
        "x-ms-version": "2021-02-12",
        "x-ms-version-id": "2021-02-17T19:01:11.5786156Z"
=======
        "x-ms-version": "2020-12-06",
        "x-ms-version-id": "2021-10-20T17:31:40.1822921Z"
>>>>>>> 6b7c7623
      },
      "ResponseBody": []
    },
    {
      "RequestUri": "https://amandacanary.blob.core.windows.net/test-container-b803c6ef-814b-4adf-fcdc-bdc98d5f90b9/test-blob-577c88f4-d2a7-133d-8542-fe2ffcfb206d",
      "RequestMethod": "HEAD",
      "RequestHeaders": {
        "Accept": "application/xml",
        "Authorization": "Sanitized",
        "traceparent": "00-ae763f9a9069a54aa21624504b0b3f87-4b94c9462dfe644c-00",
        "User-Agent": [
          "azsdk-net-Storage.Blobs/12.11.0-alpha.20211020.1",
          "(.NET 5.0.10; Microsoft Windows 10.0.19043)"
        ],
        "x-ms-client-request-id": "f8cd19b4-bd8f-68cf-c2bc-9e2277dacf74",
        "x-ms-date": "Wed, 20 Oct 2021 17:31:40 GMT",
        "x-ms-return-client-request-id": "true",
        "x-ms-version": "2021-02-12"
      },
      "RequestBody": null,
      "StatusCode": 200,
      "ResponseHeaders": {
        "Accept-Ranges": "bytes",
        "Content-Length": "1024",
        "Content-Type": "application/octet-stream",
        "Date": "Wed, 20 Oct 2021 17:31:39 GMT",
        "ETag": "\u00220x8D993EF79EF36C9\u0022",
        "Last-Modified": "Wed, 20 Oct 2021 17:31:40 GMT",
        "Server": [
          "Windows-Azure-Blob/1.0",
          "Microsoft-HTTPAPI/2.0"
        ],
        "x-ms-blob-sequence-number": "0",
        "x-ms-blob-type": "PageBlob",
        "x-ms-client-request-id": "f8cd19b4-bd8f-68cf-c2bc-9e2277dacf74",
        "x-ms-creation-time": "Wed, 20 Oct 2021 17:31:40 GMT",
        "x-ms-is-current-version": "true",
        "x-ms-lease-state": "available",
        "x-ms-lease-status": "unlocked",
        "x-ms-request-id": "d3a3d0cf-d01e-007f-66d8-c5ea32000000",
        "x-ms-server-encrypted": "true",
<<<<<<< HEAD
        "x-ms-version": "2021-02-12",
        "x-ms-version-id": "2021-02-17T19:01:11.5786156Z"
=======
        "x-ms-version": "2020-12-06",
        "x-ms-version-id": "2021-10-20T17:31:40.1822921Z"
>>>>>>> 6b7c7623
      },
      "ResponseBody": []
    },
    {
      "RequestUri": "https://amandacanary.blob.core.windows.net/test-container-b803c6ef-814b-4adf-fcdc-bdc98d5f90b9/test-blob-577c88f4-d2a7-133d-8542-fe2ffcfb206d?comp=page",
      "RequestMethod": "PUT",
      "RequestHeaders": {
        "Accept": "application/xml",
        "Authorization": "Sanitized",
        "Content-Length": "512",
        "Content-Type": "application/octet-stream",
        "If-Match": "\u00220x8D993EF79EF36C9\u0022",
        "User-Agent": [
          "azsdk-net-Storage.Blobs/12.11.0-alpha.20211020.1",
          "(.NET 5.0.10; Microsoft Windows 10.0.19043)"
        ],
        "x-ms-client-request-id": "ab9817b9-6060-929a-ba83-0d977b672189",
        "x-ms-date": "Wed, 20 Oct 2021 17:31:40 GMT",
        "x-ms-page-write": "update",
        "x-ms-range": "bytes=0-511",
        "x-ms-return-client-request-id": "true",
        "x-ms-version": "2021-02-12"
      },
      "RequestBody": "O6uvppx14HTvF2Qx8RZR\u002ByBrQAUNfluM2R0dEvW7KVLuvusW2nz1ehV6sfoX7HuDSo69z2CAFLxQIs1/V85\u002BM\u002B4SQzIqOyGkdsXwk8xgdeyhmcdm/lnxbaouxbevdiJG\u002B34MBalIWA9tGFmbkIHv763g3b4HFzSUIdWI/HZq9QCjqZdOU3BDWUG4\u002Beb/Vt0pPtUJzphkP\u002BNJd\u002BPTwFyZAiNZ9\u002BbpoZw9nYR8Tx5Olcv4X72gYCZnP2qzBdyMb5jkH/bCpl72P505zDAT5/DF\u002BuIY2mGf\u002BKL88bh8NZvAsS3slzAnjO5sAiAfZpP1VFd67gr5c5U3RSZUxbSlegkCeRsDJ0\u002B/nW7zq9hBf5EOB5xhAkeQxj2YtFIJ0sY6x4gWHe148i0IulCcBce89saURr4XRHfCcbLdanL9tsqnueRQKmKklRRvWEf288F13L2MdIwIIoIQVKw6moi6CgSF9Uzja8xk8LCqp\u002Bsvy33xaI61cUE\u002BnpZiQNW1afuLtU1DcP50knDxKITcXnuW4IkuSDL6BZnCR1e2gSv2roa1HvKe7Fp/fdYdxEm9YUAby2BMhyDIkbCzgSmnvhBF\u002Bnn9J0CI\u002BPQur8tc3EFQBeYWmrXLqiZl7IxC6mox2L7F2MnPvzr/ktJsHdhVbLVuY3tCkCNbek9TlzqzRQ6J/NYMlgQ=",
      "StatusCode": 201,
      "ResponseHeaders": {
        "Content-Length": "0",
        "Date": "Wed, 20 Oct 2021 17:31:39 GMT",
        "ETag": "\u00220x8D993EF7A07EB7D\u0022",
        "Last-Modified": "Wed, 20 Oct 2021 17:31:40 GMT",
        "Server": [
          "Windows-Azure-Blob/1.0",
          "Microsoft-HTTPAPI/2.0"
        ],
        "x-ms-blob-sequence-number": "0",
        "x-ms-client-request-id": "ab9817b9-6060-929a-ba83-0d977b672189",
        "x-ms-content-crc64": "7bzM8ChTEyc=",
        "x-ms-request-id": "d3a3d0de-d01e-007f-71d8-c5ea32000000",
        "x-ms-request-server-encrypted": "true",
        "x-ms-version": "2021-02-12"
      },
      "ResponseBody": []
    },
    {
      "RequestUri": "https://amandacanary.blob.core.windows.net/test-container-b803c6ef-814b-4adf-fcdc-bdc98d5f90b9/test-blob-577c88f4-d2a7-133d-8542-fe2ffcfb206d?comp=page",
      "RequestMethod": "PUT",
      "RequestHeaders": {
        "Accept": "application/xml",
        "Authorization": "Sanitized",
        "Content-Length": "512",
        "Content-Type": "application/octet-stream",
        "If-Match": "\u00220x8D993EF7A07EB7D\u0022",
        "User-Agent": [
          "azsdk-net-Storage.Blobs/12.11.0-alpha.20211020.1",
          "(.NET 5.0.10; Microsoft Windows 10.0.19043)"
        ],
        "x-ms-client-request-id": "5f69886e-2341-3a13-afb8-5c26638be86b",
        "x-ms-date": "Wed, 20 Oct 2021 17:31:40 GMT",
        "x-ms-page-write": "update",
        "x-ms-range": "bytes=512-1023",
        "x-ms-return-client-request-id": "true",
        "x-ms-version": "2021-02-12"
      },
      "RequestBody": "d4FGqxYI41\u002BNThB/19OH7\u002B5Im2peensn/0tNxOIgAUjWsPfhNZd5G3cbwgWHutxxh5oOjnEspf0FHqzLuh58bEzIqSbcpblXzn/yQ7d2oERv2zxIEnPWqQv62xfqrmBZnla4vhG2leHgtsDyOWJFjn1nW9/hM1nZ8f8b4cqibCAfmaRhvuIzuUVbaFyz5G\u002BotUyZg1KBd2r8380RmrQXPUmf06C95NCbM6KZhsv9Jg2Qcix9CenNnSI5ZN4UIh6RQysTExHP6tF7/k\u002Bw5/Cf/7m/gSiHmTNf0jV\u002Bg3/xhhGECEKg6hL8wIdbAguaHbUxmmQlVaH2Car3s0HbUGdRiXc9LN\u002Bt/hWmw8CgLJcoxbR/TegazDFwjv6YqTbRIHAgCXiTXPHWg5xPf5HgVdwSzu2MXAN\u002BN71GzZ7hFFTe1KNQfyMflWnDqclMy0yfjzghhttJRcRsotK6TI5S9G9HcKvukNa48zmEyLI6MWtxpz1lv455lY/e5N1RZEjacLRZBFuhsP9iaJKixHwRMXBmSaVR7TXgzdobD6z4Z47wqVf94CwQ0PY9A1b819ATzLJs6xuiiIN/eTeAhaBTaQEDsRokFFFDVXiuE\u002Bne5PYJCEP5jHxzTSHUfWf1kEpW6ZpU\u002BCa27rhgKJWi9HSaoJVAdn1dWtyFkGP5UJbpTcUuWCo=",
      "StatusCode": 201,
      "ResponseHeaders": {
        "Content-Length": "0",
        "Date": "Wed, 20 Oct 2021 17:31:39 GMT",
        "ETag": "\u00220x8D993EF7A141EC5\u0022",
        "Last-Modified": "Wed, 20 Oct 2021 17:31:40 GMT",
        "Server": [
          "Windows-Azure-Blob/1.0",
          "Microsoft-HTTPAPI/2.0"
        ],
        "x-ms-blob-sequence-number": "0",
        "x-ms-client-request-id": "5f69886e-2341-3a13-afb8-5c26638be86b",
        "x-ms-content-crc64": "9/DyedDvfpI=",
        "x-ms-request-id": "d3a3d0eb-d01e-007f-7bd8-c5ea32000000",
        "x-ms-request-server-encrypted": "true",
        "x-ms-version": "2021-02-12"
      },
      "ResponseBody": []
    },
    {
      "RequestUri": "https://amandacanary.blob.core.windows.net/test-container-b803c6ef-814b-4adf-fcdc-bdc98d5f90b9?restype=container",
      "RequestMethod": "DELETE",
      "RequestHeaders": {
        "Accept": "application/xml",
        "Authorization": "Sanitized",
        "traceparent": "00-22b7c0b02680db45ba69e966084046b6-dc17ad464635a54e-00",
        "User-Agent": [
          "azsdk-net-Storage.Blobs/12.11.0-alpha.20211020.1",
          "(.NET 5.0.10; Microsoft Windows 10.0.19043)"
        ],
        "x-ms-client-request-id": "f22855d9-c2fe-f347-4983-b1376902df6a",
        "x-ms-date": "Wed, 20 Oct 2021 17:31:40 GMT",
        "x-ms-return-client-request-id": "true",
        "x-ms-version": "2021-02-12"
      },
      "RequestBody": null,
      "StatusCode": 202,
      "ResponseHeaders": {
        "Content-Length": "0",
        "Date": "Wed, 20 Oct 2021 17:31:39 GMT",
        "Server": [
          "Windows-Azure-Blob/1.0",
          "Microsoft-HTTPAPI/2.0"
        ],
        "x-ms-client-request-id": "f22855d9-c2fe-f347-4983-b1376902df6a",
<<<<<<< HEAD
        "x-ms-request-id": "63a14f8a-101e-004a-775f-05794d000000",
        "x-ms-version": "2021-02-12"
=======
        "x-ms-request-id": "d3a3d0f6-d01e-007f-04d8-c5ea32000000",
        "x-ms-version": "2020-12-06"
>>>>>>> 6b7c7623
      },
      "ResponseBody": []
    }
  ],
  "Variables": {
    "RandomSeed": "1012542736",
    "Storage_TestConfigDefault": "ProductionTenant\namandacanary\nU2FuaXRpemVk\nhttps://amandacanary.blob.core.windows.net\nhttps://amandacanary.file.core.windows.net\nhttps://amandacanary.queue.core.windows.net\nhttps://amandacanary.table.core.windows.net\n\n\n\n\nhttps://amandacanary-secondary.blob.core.windows.net\nhttps://amandacanary-secondary.file.core.windows.net\nhttps://amandacanary-secondary.queue.core.windows.net\nhttps://amandacanary-secondary.table.core.windows.net\n\nSanitized\n\n\nCloud\nBlobEndpoint=https://amandacanary.blob.core.windows.net/;QueueEndpoint=https://amandacanary.queue.core.windows.net/;FileEndpoint=https://amandacanary.file.core.windows.net/;BlobSecondaryEndpoint=https://amandacanary-secondary.blob.core.windows.net/;QueueSecondaryEndpoint=https://amandacanary-secondary.queue.core.windows.net/;FileSecondaryEndpoint=https://amandacanary-secondary.file.core.windows.net/;AccountName=amandacanary;AccountKey=Kg==;\ntestscope2\n\n"
  }
}<|MERGE_RESOLUTION|>--- conflicted
+++ resolved
@@ -29,13 +29,8 @@
           "Microsoft-HTTPAPI/2.0"
         ],
         "x-ms-client-request-id": "0fb0d63f-3a1f-82d0-1d5b-19b89e272c8f",
-<<<<<<< HEAD
-        "x-ms-request-id": "63a14f65-101e-004a-605f-05794d000000",
-        "x-ms-version": "2021-02-12"
-=======
         "x-ms-request-id": "d3a3d0a9-d01e-007f-45d8-c5ea32000000",
-        "x-ms-version": "2020-12-06"
->>>>>>> 6b7c7623
+        "x-ms-version": "2021-02-12"
       },
       "ResponseBody": []
     },
@@ -73,13 +68,8 @@
         "x-ms-client-request-id": "a1eef6ef-7c12-6d1e-999c-8add3ba18621",
         "x-ms-request-id": "d3a3d0c1-d01e-007f-5bd8-c5ea32000000",
         "x-ms-request-server-encrypted": "true",
-<<<<<<< HEAD
         "x-ms-version": "2021-02-12",
-        "x-ms-version-id": "2021-02-17T19:01:11.5786156Z"
-=======
-        "x-ms-version": "2020-12-06",
         "x-ms-version-id": "2021-10-20T17:31:40.1822921Z"
->>>>>>> 6b7c7623
       },
       "ResponseBody": []
     },
@@ -121,13 +111,8 @@
         "x-ms-lease-status": "unlocked",
         "x-ms-request-id": "d3a3d0cf-d01e-007f-66d8-c5ea32000000",
         "x-ms-server-encrypted": "true",
-<<<<<<< HEAD
         "x-ms-version": "2021-02-12",
-        "x-ms-version-id": "2021-02-17T19:01:11.5786156Z"
-=======
-        "x-ms-version": "2020-12-06",
         "x-ms-version-id": "2021-10-20T17:31:40.1822921Z"
->>>>>>> 6b7c7623
       },
       "ResponseBody": []
     },
@@ -237,13 +222,8 @@
           "Microsoft-HTTPAPI/2.0"
         ],
         "x-ms-client-request-id": "f22855d9-c2fe-f347-4983-b1376902df6a",
-<<<<<<< HEAD
-        "x-ms-request-id": "63a14f8a-101e-004a-775f-05794d000000",
-        "x-ms-version": "2021-02-12"
-=======
         "x-ms-request-id": "d3a3d0f6-d01e-007f-04d8-c5ea32000000",
-        "x-ms-version": "2020-12-06"
->>>>>>> 6b7c7623
+        "x-ms-version": "2021-02-12"
       },
       "ResponseBody": []
     }
