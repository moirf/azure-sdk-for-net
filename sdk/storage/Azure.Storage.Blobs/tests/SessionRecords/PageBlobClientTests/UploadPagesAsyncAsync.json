--- conflicted
+++ resolved
@@ -28,11 +28,7 @@
           "Microsoft-HTTPAPI/2.0"
         ],
         "x-ms-client-request-id": "de0f2e55-6218-ead4-105b-ff82ef89c0b2",
-<<<<<<< HEAD
-        "x-ms-request-id": "45fd284e-a01e-0099-014c-09321d000000",
-=======
         "x-ms-request-id": "28692a59-101e-005c-2346-98f28e000000",
->>>>>>> 365f255a
         "x-ms-version": "2020-02-10"
       },
       "ResponseBody": []
@@ -181,11 +177,7 @@
           "Microsoft-HTTPAPI/2.0"
         ],
         "x-ms-client-request-id": "4819704b-16ee-ce4f-abb4-1c0bad9dbfcd",
-<<<<<<< HEAD
-        "x-ms-request-id": "45fd28f1-a01e-0099-0d4c-09321d000000",
-=======
         "x-ms-request-id": "28692a94-101e-005c-4f46-98f28e000000",
->>>>>>> 365f255a
         "x-ms-version": "2020-02-10"
       },
       "ResponseBody": []
