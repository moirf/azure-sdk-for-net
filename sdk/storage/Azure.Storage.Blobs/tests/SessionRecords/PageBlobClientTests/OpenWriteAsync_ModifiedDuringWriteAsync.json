--- conflicted
+++ resolved
@@ -28,11 +28,7 @@
           "Microsoft-HTTPAPI/2.0"
         ],
         "x-ms-client-request-id": "fba45b86-042b-9898-99ef-64a771cc9dc2",
-<<<<<<< HEAD
-        "x-ms-request-id": "24a5b895-801e-0042-7e3e-642802000000",
-=======
         "x-ms-request-id": "222d9335-101e-004c-0146-9837e6000000",
->>>>>>> 365f255a
         "x-ms-version": "2020-02-10"
       },
       "ResponseBody": []
@@ -71,12 +67,7 @@
         "x-ms-client-request-id": "734302b0-9295-8a52-38a7-66ab1b9f50c2",
         "x-ms-request-id": "222d9349-101e-004c-1346-9837e6000000",
         "x-ms-request-server-encrypted": "true",
-<<<<<<< HEAD
-        "x-ms-version": "2020-02-10",
-        "x-ms-version-id": "2020-07-27T17:50:33.5037931Z"
-=======
-        "x-ms-version": "2020-02-10"
->>>>>>> 365f255a
+        "x-ms-version": "2020-02-10"
       },
       "ResponseBody": []
     },
@@ -117,12 +108,7 @@
         "x-ms-lease-status": "unlocked",
         "x-ms-request-id": "222d935f-101e-004c-2646-9837e6000000",
         "x-ms-server-encrypted": "true",
-<<<<<<< HEAD
-        "x-ms-version": "2020-02-10",
-        "x-ms-version-id": "2020-07-27T17:50:33.5037931Z"
-=======
-        "x-ms-version": "2020-02-10"
->>>>>>> 365f255a
+        "x-ms-version": "2020-02-10"
       },
       "ResponseBody": []
     },
@@ -232,11 +218,7 @@
         ],
         "x-ms-client-request-id": "19cc4ead-f3a2-52f8-cb39-c767c361ec3f",
         "x-ms-error-code": "ConditionNotMet",
-<<<<<<< HEAD
-        "x-ms-request-id": "24a5b9b1-801e-0042-0e3e-642802000000",
-=======
         "x-ms-request-id": "222d939b-101e-004c-6246-9837e6000000",
->>>>>>> 365f255a
         "x-ms-version": "2020-02-10"
       },
       "ResponseBody": [
@@ -270,11 +252,7 @@
           "Microsoft-HTTPAPI/2.0"
         ],
         "x-ms-client-request-id": "5374a454-f6c1-25ba-8467-1e3a26cec6bd",
-<<<<<<< HEAD
-        "x-ms-request-id": "24a5b9e8-801e-0042-453e-642802000000",
-=======
         "x-ms-request-id": "222d93dd-101e-004c-2146-9837e6000000",
->>>>>>> 365f255a
         "x-ms-version": "2020-02-10"
       },
       "ResponseBody": []
