{
  "Entries": [
    {
      "RequestUri": "https://seanmcccanary.blob.core.windows.net/test-container-d2c396a8-d6c8-c82e-e958-7c587b56c05d?restype=container",
      "RequestMethod": "PUT",
      "RequestHeaders": {
        "Authorization": "Sanitized",
        "traceparent": "00-9899fa20aad48844aa48621d62b1af69-0b60f1857b942c44-00",
        "User-Agent": [
          "azsdk-net-Storage.Blobs/12.5.0-dev.20200402.1",
          "(.NET Core 4.6.28325.01; Microsoft Windows 10.0.18362 )"
        ],
        "x-ms-blob-public-access": "container",
        "x-ms-client-request-id": "ec94d45e-d3c1-9c0b-f219-3c30e13d9033",
        "x-ms-date": "Fri, 03 Apr 2020 00:05:42 GMT",
        "x-ms-return-client-request-id": "true",
        "x-ms-version": "2019-12-12"
      },
      "RequestBody": null,
      "StatusCode": 201,
      "ResponseHeaders": {
        "Content-Length": "0",
        "Date": "Fri, 03 Apr 2020 00:05:41 GMT",
        "ETag": "\u00220x8D7D762BFA821C2\u0022",
        "Last-Modified": "Fri, 03 Apr 2020 00:05:41 GMT",
        "Server": [
          "Windows-Azure-Blob/1.0",
          "Microsoft-HTTPAPI/2.0"
        ],
        "x-ms-client-request-id": "ec94d45e-d3c1-9c0b-f219-3c30e13d9033",
<<<<<<< HEAD
        "x-ms-request-id": "b2d44453-501e-0034-7e33-f3a1f3000000",
=======
        "x-ms-request-id": "123084cd-601e-0072-014b-094aef000000",
>>>>>>> 8d420312
        "x-ms-version": "2019-12-12"
      },
      "ResponseBody": []
    },
    {
      "RequestUri": "https://seanmcccanary.blob.core.windows.net/test-container-d2c396a8-d6c8-c82e-e958-7c587b56c05d?restype=container\u0026comp=acl",
      "RequestMethod": "PUT",
      "RequestHeaders": {
        "Authorization": "Sanitized",
        "Content-Length": "21",
        "Content-Type": "application/xml",
        "traceparent": "00-39064daf76abbc4b9fb410e8b5c488ef-bc5d7549d5ae2445-00",
        "User-Agent": [
          "azsdk-net-Storage.Blobs/12.5.0-dev.20200402.1",
          "(.NET Core 4.6.28325.01; Microsoft Windows 10.0.18362 )"
        ],
        "x-ms-blob-public-access": "container",
        "x-ms-client-request-id": "a6f9aa1f-d3c1-bf9b-2bda-78a9f8feb1c6",
        "x-ms-date": "Fri, 03 Apr 2020 00:05:42 GMT",
        "x-ms-return-client-request-id": "true",
        "x-ms-version": "2019-12-12"
      },
      "RequestBody": "\u003CSignedIdentifiers /\u003E",
      "StatusCode": 200,
      "ResponseHeaders": {
        "Content-Length": "0",
        "Date": "Fri, 03 Apr 2020 00:05:41 GMT",
        "ETag": "\u00220x8D7D762BFB54372\u0022",
        "Last-Modified": "Fri, 03 Apr 2020 00:05:41 GMT",
        "Server": [
          "Windows-Azure-Blob/1.0",
          "Microsoft-HTTPAPI/2.0"
        ],
        "x-ms-client-request-id": "a6f9aa1f-d3c1-bf9b-2bda-78a9f8feb1c6",
<<<<<<< HEAD
        "x-ms-request-id": "b2d4445a-501e-0034-0133-f3a1f3000000",
=======
        "x-ms-request-id": "123084e6-601e-0072-154b-094aef000000",
>>>>>>> 8d420312
        "x-ms-version": "2019-12-12"
      },
      "ResponseBody": []
    },
    {
      "RequestUri": "https://seanmcccanary.blob.core.windows.net/test-container-d2c396a8-d6c8-c82e-e958-7c587b56c05d/test-blob-4603b06b-d980-040e-f9ef-a8be37b94587",
      "RequestMethod": "PUT",
      "RequestHeaders": {
        "Authorization": "Sanitized",
        "Content-Length": "0",
        "traceparent": "00-9a41570f97518c4fb8b85d0a703d6938-c3902bb759010649-00",
        "User-Agent": [
          "azsdk-net-Storage.Blobs/12.5.0-dev.20200402.1",
          "(.NET Core 4.6.28325.01; Microsoft Windows 10.0.18362 )"
        ],
        "x-ms-blob-content-length": "1024",
        "x-ms-blob-type": "PageBlob",
        "x-ms-client-request-id": "3cadba50-3a0f-0528-14cc-561af6e49fda",
        "x-ms-date": "Fri, 03 Apr 2020 00:05:42 GMT",
        "x-ms-return-client-request-id": "true",
        "x-ms-version": "2019-12-12"
      },
      "RequestBody": null,
      "StatusCode": 201,
      "ResponseHeaders": {
        "Content-Length": "0",
        "Date": "Fri, 03 Apr 2020 00:05:41 GMT",
        "ETag": "\u00220x8D7D762BFC2D7C3\u0022",
        "Last-Modified": "Fri, 03 Apr 2020 00:05:42 GMT",
        "Server": [
          "Windows-Azure-Blob/1.0",
          "Microsoft-HTTPAPI/2.0"
        ],
        "x-ms-client-request-id": "3cadba50-3a0f-0528-14cc-561af6e49fda",
        "x-ms-request-id": "12308502-601e-0072-2c4b-094aef000000",
        "x-ms-request-server-encrypted": "true",
        "x-ms-version": "2019-12-12"
      },
      "ResponseBody": []
    },
    {
      "RequestUri": "https://seanmcccanary.blob.core.windows.net/test-container-d2c396a8-d6c8-c82e-e958-7c587b56c05d/test-blob-4603b06b-d980-040e-f9ef-a8be37b94587?comp=page",
      "RequestMethod": "PUT",
      "RequestHeaders": {
        "Authorization": "Sanitized",
        "Content-Length": "1024",
        "traceparent": "00-1d4b6edec6d8004a98d04be7815fe7ff-3a6f8c12663f1b4b-00",
        "User-Agent": [
          "azsdk-net-Storage.Blobs/12.5.0-dev.20200402.1",
          "(.NET Core 4.6.28325.01; Microsoft Windows 10.0.18362 )"
        ],
        "x-ms-client-request-id": "7c6e64f9-080c-1878-2e71-61e9ef08541b",
        "x-ms-date": "Fri, 03 Apr 2020 00:05:42 GMT",
        "x-ms-page-write": "update",
        "x-ms-range": "bytes=0-1023",
        "x-ms-return-client-request-id": "true",
        "x-ms-version": "2019-12-12"
      },
      "RequestBody": "IpKvqqV/OhZMIoSQBfaMaDVEETZD6nEhn4yOvc/deWl/B/J92jlSn3DiWZ9OCro1TRB0tO16gzggjgoY8H1Hb6gaEf0ED4778XHGYJDS0pTSWW\u002B\u002BacV8BIS6XEwuOq7ymur3NPm8MT6CeMJ8tCKnTrx2RZcNiAXinQx5SbJBzLfC08al256bFigxPPACAFBiEg2QuPQW5BLlFJbtQueLQKsLueBcAnMe2i9v3EwU4J28FzeksRPCq\u002B\u002B0wMcHrtNApfxE9kZvBhCact7EpwfF0DP5MCuw5o6XSQ7xp0GsFixcLzZPz\u002BlWTBEmCj81/QTn7vCTDn2nkL9trK04fl7O7luxaHjRdgBJouQZidxPYksKCrlRGAevtJ534iI8Hs6zWBzjhJWMFnjvSWuYjQfjHkphLXOkfdVTAbPZWZPeDYQVZjDAa922fvRBYs\u002BcFieXlMTX2vBaD9tGj4PisrzkETvngyfWIrJtq69/YhoGt\u002BqMQsXPBjOTu1dVedta1Ms3XVGTtJP/wHERai9B2qzAP9eYVXD3FQoIU8fPgKnWE9bjSAXJcwNWjIFTvZsDUuCqlTkDwX5bQEdGimHMLz/IO1dYXZKn9szUQsnuo1huBQDnJetv0lFYhwe9guiiilxCi4FEqvVOA55tL3\u002B0bZ3v14Vg5ApUWGkGANWK6XPjMrdtrBfWKloLmSFMAqPRoxpqzapjQaVR7TIYPqkfwxoqifzHR8GFGa0qVEvpB1bFNF27IBvJgPARHL7lveux7NYGIXmmCVtY5bT9Oe1aZ\u002BbcUgpMY6P\u002BYQgLtisDoFvBeGd14uXdHyoBYztmy0YDt7TYCWvhZYkzB8BwmlMwVURYO8CF5YQA/jPfSgBnl5XBCP92Kpbw4BPeQtolbITW0Q32DZCGfdEv2Ao4ARqIy28qrpFUuSquaFqtpqOp2pKuCXnycYoEO4otRlKMuN74VXZr\u002B77zgRfiSKU22Ncuhv14ifihllnlJXIGJ3LXIbB8tFAsPt/UuodhDynkzmOz/8BVFC7mVr8chdVL7FqlCyb1uSOGAUceo85wQIYwAVYPUiexggyBlV6QD7kJiM4tvAQC7hQ/Lf55NnBfdhY57IN/PJky84kZdCTF9fGOFRsAQoOBLRJBzyUpOEucIR9HVyM1iUw0\u002Bsl76XrweTgM6yFVXzOSuL9xPWx0CLo9fVIFfp7OWIvOy0i6BkSXUVbsHU0pRsLrtJ5kxEzgwPIOPWso6/uZPpKWh5Pr2LF62ewVh\u002BtsFDaPGcn/apM/7QtWq8jYb2VaU966k78uANzs6epfyjkGoSk1mNIymtT/VpmIlSzpomqGuzQMsoB2YRjsEoGo3yPRTwqeotaTKLgKuzwmpg==",
      "StatusCode": 201,
      "ResponseHeaders": {
        "Content-Length": "0",
        "Content-MD5": "T35WJQDTvQz4cNcLLcyKug==",
        "Date": "Fri, 03 Apr 2020 00:05:41 GMT",
        "ETag": "\u00220x8D7D762BFCFF98D\u0022",
        "Last-Modified": "Fri, 03 Apr 2020 00:05:42 GMT",
        "Server": [
          "Windows-Azure-Blob/1.0",
          "Microsoft-HTTPAPI/2.0"
        ],
        "x-ms-blob-sequence-number": "0",
        "x-ms-client-request-id": "7c6e64f9-080c-1878-2e71-61e9ef08541b",
        "x-ms-request-id": "12308533-601e-0072-534b-094aef000000",
        "x-ms-request-server-encrypted": "true",
        "x-ms-version": "2019-12-12"
      },
      "ResponseBody": []
    },
    {
      "RequestUri": "https://seanmcccanary.blob.core.windows.net/test-container-d2c396a8-d6c8-c82e-e958-7c587b56c05d/test-blob-49b018f4-914a-9f7f-cb87-af56f43b1f98",
      "RequestMethod": "PUT",
      "RequestHeaders": {
        "Authorization": "Sanitized",
        "Content-Length": "0",
        "traceparent": "00-e780893c79a5d247a961faf70d3ed4ab-9a4f59e73484704e-00",
        "User-Agent": [
          "azsdk-net-Storage.Blobs/12.5.0-dev.20200402.1",
          "(.NET Core 4.6.28325.01; Microsoft Windows 10.0.18362 )"
        ],
        "x-ms-blob-content-length": "1024",
        "x-ms-blob-type": "PageBlob",
        "x-ms-client-request-id": "cef72b64-3fca-67ac-e5ce-b184592224f2",
        "x-ms-date": "Fri, 03 Apr 2020 00:05:43 GMT",
        "x-ms-return-client-request-id": "true",
        "x-ms-version": "2019-12-12"
      },
      "RequestBody": null,
      "StatusCode": 201,
      "ResponseHeaders": {
        "Content-Length": "0",
        "Date": "Fri, 03 Apr 2020 00:05:41 GMT",
        "ETag": "\u00220x8D7D762BFDD4265\u0022",
        "Last-Modified": "Fri, 03 Apr 2020 00:05:42 GMT",
        "Server": [
          "Windows-Azure-Blob/1.0",
          "Microsoft-HTTPAPI/2.0"
        ],
        "x-ms-client-request-id": "cef72b64-3fca-67ac-e5ce-b184592224f2",
        "x-ms-request-id": "12308564-601e-0072-7e4b-094aef000000",
        "x-ms-request-server-encrypted": "true",
        "x-ms-version": "2019-12-12"
      },
      "ResponseBody": []
    },
    {
      "RequestUri": "https://seanmcccanary.blob.core.windows.net/test-container-d2c396a8-d6c8-c82e-e958-7c587b56c05d/test-blob-49b018f4-914a-9f7f-cb87-af56f43b1f98?comp=page",
      "RequestMethod": "PUT",
      "RequestHeaders": {
        "Authorization": "Sanitized",
        "Content-Length": "0",
        "traceparent": "00-63907dad54d4a142b0ec52e139e644f5-fefba8ff0c5e0440-00",
        "User-Agent": [
          "azsdk-net-Storage.Blobs/12.5.0-dev.20200402.1",
          "(.NET Core 4.6.28325.01; Microsoft Windows 10.0.18362 )"
        ],
        "x-ms-client-request-id": "c8f12950-5044-03ce-b3b8-aca770498196",
        "x-ms-copy-source": "https://seanmcccanary.blob.core.windows.net/test-container-d2c396a8-d6c8-c82e-e958-7c587b56c05d/test-blob-4603b06b-d980-040e-f9ef-a8be37b94587",
        "x-ms-date": "Fri, 03 Apr 2020 00:05:43 GMT",
        "x-ms-page-write": "update",
        "x-ms-range": "bytes=0-1023",
        "x-ms-return-client-request-id": "true",
        "x-ms-source-range": "bytes=0-1023",
        "x-ms-version": "2019-12-12"
      },
      "RequestBody": null,
      "StatusCode": 201,
      "ResponseHeaders": {
        "Content-Length": "0",
        "Content-MD5": "T35WJQDTvQz4cNcLLcyKug==",
        "Date": "Fri, 03 Apr 2020 00:05:41 GMT",
        "ETag": "\u00220x8D7D762BFF8707F\u0022",
        "Last-Modified": "Fri, 03 Apr 2020 00:05:42 GMT",
        "Server": [
          "Windows-Azure-Blob/1.0",
          "Microsoft-HTTPAPI/2.0"
        ],
        "x-ms-blob-sequence-number": "0",
        "x-ms-client-request-id": "c8f12950-5044-03ce-b3b8-aca770498196",
        "x-ms-request-id": "12308597-601e-0072-264b-094aef000000",
        "x-ms-request-server-encrypted": "true",
        "x-ms-version": "2019-12-12"
      },
      "ResponseBody": []
    },
    {
      "RequestUri": "https://seanmcccanary.blob.core.windows.net/test-container-d2c396a8-d6c8-c82e-e958-7c587b56c05d?restype=container",
      "RequestMethod": "DELETE",
      "RequestHeaders": {
        "Authorization": "Sanitized",
        "traceparent": "00-131aa5f6f2ec74418eba1b1570a4d7c4-05642604d540014a-00",
        "User-Agent": [
          "azsdk-net-Storage.Blobs/12.5.0-dev.20200402.1",
          "(.NET Core 4.6.28325.01; Microsoft Windows 10.0.18362 )"
        ],
        "x-ms-client-request-id": "2f33eb7e-5b30-02ae-faa3-dc2e15fd6100",
        "x-ms-date": "Fri, 03 Apr 2020 00:05:43 GMT",
        "x-ms-return-client-request-id": "true",
        "x-ms-version": "2019-12-12"
      },
      "RequestBody": null,
      "StatusCode": 202,
      "ResponseHeaders": {
        "Content-Length": "0",
        "Date": "Fri, 03 Apr 2020 00:05:41 GMT",
        "Server": [
          "Windows-Azure-Blob/1.0",
          "Microsoft-HTTPAPI/2.0"
        ],
        "x-ms-client-request-id": "2f33eb7e-5b30-02ae-faa3-dc2e15fd6100",
<<<<<<< HEAD
        "x-ms-request-id": "b2d44469-501e-0034-0e33-f3a1f3000000",
=======
        "x-ms-request-id": "123085c0-601e-0072-444b-094aef000000",
>>>>>>> 8d420312
        "x-ms-version": "2019-12-12"
      },
      "ResponseBody": []
    },
    {
      "RequestUri": "https://seanmcccanary.blob.core.windows.net/test-container-172ffa55-c92a-a966-8b4f-421fcbda54b1?restype=container",
      "RequestMethod": "PUT",
      "RequestHeaders": {
        "Authorization": "Sanitized",
        "traceparent": "00-362dd5fd8d0817429b2945d4b1febd44-88cbac3cd3390443-00",
        "User-Agent": [
          "azsdk-net-Storage.Blobs/12.5.0-dev.20200402.1",
          "(.NET Core 4.6.28325.01; Microsoft Windows 10.0.18362 )"
        ],
        "x-ms-blob-public-access": "container",
        "x-ms-client-request-id": "b39e84c3-f5d1-b58e-8589-a4e1198f3620",
        "x-ms-date": "Fri, 03 Apr 2020 00:05:43 GMT",
        "x-ms-return-client-request-id": "true",
        "x-ms-version": "2019-12-12"
      },
      "RequestBody": null,
      "StatusCode": 201,
      "ResponseHeaders": {
        "Content-Length": "0",
        "Date": "Fri, 03 Apr 2020 00:05:42 GMT",
        "ETag": "\u00220x8D7D762C03B62E0\u0022",
        "Last-Modified": "Fri, 03 Apr 2020 00:05:42 GMT",
        "Server": [
          "Windows-Azure-Blob/1.0",
          "Microsoft-HTTPAPI/2.0"
        ],
        "x-ms-client-request-id": "b39e84c3-f5d1-b58e-8589-a4e1198f3620",
<<<<<<< HEAD
        "x-ms-request-id": "4280c2bc-601e-003f-6833-f35a98000000",
=======
        "x-ms-request-id": "cddd1211-101e-009c-0d4b-09e0c6000000",
>>>>>>> 8d420312
        "x-ms-version": "2019-12-12"
      },
      "ResponseBody": []
    },
    {
      "RequestUri": "https://seanmcccanary.blob.core.windows.net/test-container-172ffa55-c92a-a966-8b4f-421fcbda54b1?restype=container\u0026comp=acl",
      "RequestMethod": "PUT",
      "RequestHeaders": {
        "Authorization": "Sanitized",
        "Content-Length": "21",
        "Content-Type": "application/xml",
        "traceparent": "00-bba2e38f0ceb164ea7ca1018fbca837f-ef983ec8baab0444-00",
        "User-Agent": [
          "azsdk-net-Storage.Blobs/12.5.0-dev.20200402.1",
          "(.NET Core 4.6.28325.01; Microsoft Windows 10.0.18362 )"
        ],
        "x-ms-blob-public-access": "container",
        "x-ms-client-request-id": "475cb9c2-a13b-b6e0-6472-ff8bac830605",
        "x-ms-date": "Fri, 03 Apr 2020 00:05:43 GMT",
        "x-ms-return-client-request-id": "true",
        "x-ms-version": "2019-12-12"
      },
      "RequestBody": "\u003CSignedIdentifiers /\u003E",
      "StatusCode": 200,
      "ResponseHeaders": {
        "Content-Length": "0",
        "Date": "Fri, 03 Apr 2020 00:05:42 GMT",
        "ETag": "\u00220x8D7D762C0487686\u0022",
        "Last-Modified": "Fri, 03 Apr 2020 00:05:42 GMT",
        "Server": [
          "Windows-Azure-Blob/1.0",
          "Microsoft-HTTPAPI/2.0"
        ],
        "x-ms-client-request-id": "475cb9c2-a13b-b6e0-6472-ff8bac830605",
<<<<<<< HEAD
        "x-ms-request-id": "4280c2c0-601e-003f-6a33-f35a98000000",
=======
        "x-ms-request-id": "cddd1233-101e-009c-2a4b-09e0c6000000",
>>>>>>> 8d420312
        "x-ms-version": "2019-12-12"
      },
      "ResponseBody": []
    },
    {
      "RequestUri": "https://seanmcccanary.blob.core.windows.net/test-container-172ffa55-c92a-a966-8b4f-421fcbda54b1/test-blob-d4bf428e-8834-5602-12a3-3260ff63add3",
      "RequestMethod": "PUT",
      "RequestHeaders": {
        "Authorization": "Sanitized",
        "Content-Length": "0",
        "traceparent": "00-25f1a02890ace14a8e42f35a9a3724e5-4f75e5ce751f8549-00",
        "User-Agent": [
          "azsdk-net-Storage.Blobs/12.5.0-dev.20200402.1",
          "(.NET Core 4.6.28325.01; Microsoft Windows 10.0.18362 )"
        ],
        "x-ms-blob-content-length": "1024",
        "x-ms-blob-type": "PageBlob",
        "x-ms-client-request-id": "e40150a9-2a70-e501-dc99-ebeb37d48ee3",
        "x-ms-date": "Fri, 03 Apr 2020 00:05:43 GMT",
        "x-ms-return-client-request-id": "true",
        "x-ms-version": "2019-12-12"
      },
      "RequestBody": null,
      "StatusCode": 201,
      "ResponseHeaders": {
        "Content-Length": "0",
        "Date": "Fri, 03 Apr 2020 00:05:42 GMT",
        "ETag": "\u00220x8D7D762C0559599\u0022",
        "Last-Modified": "Fri, 03 Apr 2020 00:05:42 GMT",
        "Server": [
          "Windows-Azure-Blob/1.0",
          "Microsoft-HTTPAPI/2.0"
        ],
        "x-ms-client-request-id": "e40150a9-2a70-e501-dc99-ebeb37d48ee3",
        "x-ms-request-id": "cddd1264-101e-009c-524b-09e0c6000000",
        "x-ms-request-server-encrypted": "true",
        "x-ms-version": "2019-12-12"
      },
      "ResponseBody": []
    },
    {
      "RequestUri": "https://seanmcccanary.blob.core.windows.net/test-container-172ffa55-c92a-a966-8b4f-421fcbda54b1/test-blob-d4bf428e-8834-5602-12a3-3260ff63add3?comp=page",
      "RequestMethod": "PUT",
      "RequestHeaders": {
        "Authorization": "Sanitized",
        "Content-Length": "1024",
        "traceparent": "00-4cbeedad7472b142ae5a9fc9815ba32c-88c5649ab909e548-00",
        "User-Agent": [
          "azsdk-net-Storage.Blobs/12.5.0-dev.20200402.1",
          "(.NET Core 4.6.28325.01; Microsoft Windows 10.0.18362 )"
        ],
        "x-ms-client-request-id": "afb6e1a1-c962-0663-ce52-45d58beca61e",
        "x-ms-date": "Fri, 03 Apr 2020 00:05:43 GMT",
        "x-ms-page-write": "update",
        "x-ms-range": "bytes=0-1023",
        "x-ms-return-client-request-id": "true",
        "x-ms-version": "2019-12-12"
      },
      "RequestBody": "yGxtn\u002B5qtOaZmh7BcmN52qqJH2Az7\u002BWsSsu\u002BYdxeVxEJfGLQPT8sWAR1raCDHkMA\u002BSThImSl0tmHwFUirFIJO0MMt/YBqZ1rXcdbvUFEKSyHvWi4fTStZKqJSHzqCauya3Fdd2ZN/1CHdcWdShSXQpcpm\u002B7pUb4OX1NLeGAhgVMbqFLQ57LFOb4YMAhuDxmV8QblwW69yRmzThcTAYfvZfNygqHCx1vlY2Ew0SC1oE85toZaPMDkXd84HJmasTc2KcoU\u002B4140iqr/10NjPj4/a3I2UsAlCkyjiTCiqrBSrIp\u002BadWoaTBweNcrzxj19HnPx/r0dfsNZSh4W1ptkh/6bWq45JQolwJBxhnpOXtz7dT2kuL1XnaPcQTtL82Vwub3caHuPM\u002Bl5zC4sq/hJGvsxK2Ftv98xM80KXOPe2c0q8NzMYeZhbDFEOuyPOuG7kyYwGtgEEvnemyS\u002BhNb1quJg8asbfLkE378wGYTiogjbTsnNns7lJt3S/dbBstdaXpAKLjk2kBZ9OzsY1Al06\u002Bkb40YdOAwTe9rdSI7SMyzn1crk6IPPlL6zUGOT3ELUbgHtpd\u002BRTSaD5qJuaVeXmvgeMP5Oj/NVTE6XWeeoj6\u002BH\u002BNqM9I1dVpiUYQHhYStXK7VrhatUld4OiGmBCeNO22cC1nB9GpZqsOplqh7xc9sjMD4iPPn0M2L8fnwjzEy1VYWq3pq66hEfAMTA7vvPHQSOXcmlHK5tDpMNcJwqNvSdsESZVqVAeFYtAzw1M1R3PWFnpX6DADjnPc/3rWl09MnQIz6nJbZvPeVzeBliJ8tOljM6spF2CqALohjVSMrsuB5iZRAVwAerCGeJH5gvdRYEuQcmSjI4WhiOm4OtifUahsALD7K7KNY7j7op/PsX7Czy0J\u002Bzxn3cKhr3lySEDY5ybojYJHVTSYAw\u002BrqIDl0tZr9WqqlVVrBCLtWnw5Ghp4I7t45iT7e3r5cfgtuzVCu9yiB1LVLVHRfYhgWfu3X\u002Bn0M4XFbeuyb3nwsSRdPknsq56flhLHovVpp2mcmyF/QREOOIiwfU7x8JjY5Xsscz4/dK5cGMjWLJCPW8WCFtRYcHASTgXAOy5QrqZ67r16PDMqXCdzIylIOAv4ISGIb9nEgHQKGiQ5fjiAC2kiXD7SFB6SV7ms5U1HyRb6xxkMyD7Mtm1JbyIO8d3u8he/JtvNJQwD9hcgF5smw1AOPrYfdEMrVqXQiaX7g2bbvvI2iKM6LKINCdInrJ/SIqvSALImz37TlNA2/JxnB3KxRFip8Dus0xEUEmtxA6kG/Wb5KIKzte9zYvPTBC8FpQFfdWdGKTFwJiygEb0TYpAmMP81bt7v/o9pNY5H2M/hD2xpEg==",
      "StatusCode": 201,
      "ResponseHeaders": {
        "Content-Length": "0",
        "Content-MD5": "gbV78flmTwhLQ8DKqRWo2Q==",
        "Date": "Fri, 03 Apr 2020 00:05:42 GMT",
        "ETag": "\u00220x8D7D762C062903E\u0022",
        "Last-Modified": "Fri, 03 Apr 2020 00:05:43 GMT",
        "Server": [
          "Windows-Azure-Blob/1.0",
          "Microsoft-HTTPAPI/2.0"
        ],
        "x-ms-blob-sequence-number": "0",
        "x-ms-client-request-id": "afb6e1a1-c962-0663-ce52-45d58beca61e",
        "x-ms-request-id": "cddd1294-101e-009c-7a4b-09e0c6000000",
        "x-ms-request-server-encrypted": "true",
        "x-ms-version": "2019-12-12"
      },
      "ResponseBody": []
    },
    {
      "RequestUri": "https://seanmcccanary.blob.core.windows.net/test-container-172ffa55-c92a-a966-8b4f-421fcbda54b1/test-blob-61214515-c10d-621c-aeea-7a8e496f8527",
      "RequestMethod": "PUT",
      "RequestHeaders": {
        "Authorization": "Sanitized",
        "Content-Length": "0",
        "traceparent": "00-9a1e2d5355c4e748a87ed47f7031c8e9-f5fba50695ea1942-00",
        "User-Agent": [
          "azsdk-net-Storage.Blobs/12.5.0-dev.20200402.1",
          "(.NET Core 4.6.28325.01; Microsoft Windows 10.0.18362 )"
        ],
        "x-ms-blob-content-length": "1024",
        "x-ms-blob-type": "PageBlob",
        "x-ms-client-request-id": "1a7cc13b-9793-df45-c554-01774ed4bd5e",
        "x-ms-date": "Fri, 03 Apr 2020 00:05:44 GMT",
        "x-ms-return-client-request-id": "true",
        "x-ms-version": "2019-12-12"
      },
      "RequestBody": null,
      "StatusCode": 201,
      "ResponseHeaders": {
        "Content-Length": "0",
        "Date": "Fri, 03 Apr 2020 00:05:43 GMT",
        "ETag": "\u00220x8D7D762C06FB1FF\u0022",
        "Last-Modified": "Fri, 03 Apr 2020 00:05:43 GMT",
        "Server": [
          "Windows-Azure-Blob/1.0",
          "Microsoft-HTTPAPI/2.0"
        ],
        "x-ms-client-request-id": "1a7cc13b-9793-df45-c554-01774ed4bd5e",
        "x-ms-request-id": "cddd12ce-101e-009c-2b4b-09e0c6000000",
        "x-ms-request-server-encrypted": "true",
        "x-ms-version": "2019-12-12"
      },
      "ResponseBody": []
    },
    {
      "RequestUri": "https://seanmcccanary.blob.core.windows.net/test-container-172ffa55-c92a-a966-8b4f-421fcbda54b1/test-blob-61214515-c10d-621c-aeea-7a8e496f8527?comp=page",
      "RequestMethod": "PUT",
      "RequestHeaders": {
        "Authorization": "Sanitized",
        "Content-Length": "0",
        "If-Modified-Since": "Thu, 02 Apr 2020 00:05:42 GMT",
        "traceparent": "00-444e927cf72c2043a4df3825318435e2-61ec7ae5fd2e974f-00",
        "User-Agent": [
          "azsdk-net-Storage.Blobs/12.5.0-dev.20200402.1",
          "(.NET Core 4.6.28325.01; Microsoft Windows 10.0.18362 )"
        ],
        "x-ms-client-request-id": "8752fd5f-6bf3-0993-526b-90c9de0914c3",
        "x-ms-copy-source": "https://seanmcccanary.blob.core.windows.net/test-container-172ffa55-c92a-a966-8b4f-421fcbda54b1/test-blob-d4bf428e-8834-5602-12a3-3260ff63add3",
        "x-ms-date": "Fri, 03 Apr 2020 00:05:44 GMT",
        "x-ms-page-write": "update",
        "x-ms-range": "bytes=0-1023",
        "x-ms-return-client-request-id": "true",
        "x-ms-source-range": "bytes=0-1023",
        "x-ms-version": "2019-12-12"
      },
      "RequestBody": null,
      "StatusCode": 201,
      "ResponseHeaders": {
        "Content-Length": "0",
        "Content-MD5": "gbV78flmTwhLQ8DKqRWo2Q==",
        "Date": "Fri, 03 Apr 2020 00:05:43 GMT",
        "ETag": "\u00220x8D7D762C0833D84\u0022",
        "Last-Modified": "Fri, 03 Apr 2020 00:05:43 GMT",
        "Server": [
          "Windows-Azure-Blob/1.0",
          "Microsoft-HTTPAPI/2.0"
        ],
        "x-ms-blob-sequence-number": "0",
        "x-ms-client-request-id": "8752fd5f-6bf3-0993-526b-90c9de0914c3",
        "x-ms-request-id": "cddd12fa-101e-009c-544b-09e0c6000000",
        "x-ms-request-server-encrypted": "true",
        "x-ms-version": "2019-12-12"
      },
      "ResponseBody": []
    },
    {
      "RequestUri": "https://seanmcccanary.blob.core.windows.net/test-container-172ffa55-c92a-a966-8b4f-421fcbda54b1?restype=container",
      "RequestMethod": "DELETE",
      "RequestHeaders": {
        "Authorization": "Sanitized",
        "traceparent": "00-23bd72b4c37e79428dfac713bb745054-da119eae21a23040-00",
        "User-Agent": [
          "azsdk-net-Storage.Blobs/12.5.0-dev.20200402.1",
          "(.NET Core 4.6.28325.01; Microsoft Windows 10.0.18362 )"
        ],
        "x-ms-client-request-id": "50181ff3-3581-616a-8b2b-a136bf3657ba",
        "x-ms-date": "Fri, 03 Apr 2020 00:05:44 GMT",
        "x-ms-return-client-request-id": "true",
        "x-ms-version": "2019-12-12"
      },
      "RequestBody": null,
      "StatusCode": 202,
      "ResponseHeaders": {
        "Content-Length": "0",
        "Date": "Fri, 03 Apr 2020 00:05:43 GMT",
        "Server": [
          "Windows-Azure-Blob/1.0",
          "Microsoft-HTTPAPI/2.0"
        ],
        "x-ms-client-request-id": "50181ff3-3581-616a-8b2b-a136bf3657ba",
<<<<<<< HEAD
        "x-ms-request-id": "4280c2d0-601e-003f-7a33-f35a98000000",
=======
        "x-ms-request-id": "cddd133b-101e-009c-094b-09e0c6000000",
>>>>>>> 8d420312
        "x-ms-version": "2019-12-12"
      },
      "ResponseBody": []
    },
    {
      "RequestUri": "https://seanmcccanary.blob.core.windows.net/test-container-3b7605aa-7d24-c74a-2267-c6ad15be3b6f?restype=container",
      "RequestMethod": "PUT",
      "RequestHeaders": {
        "Authorization": "Sanitized",
        "traceparent": "00-d7419ceb79668e4fa15b1ca36377b04d-1cb2fb0654ee534b-00",
        "User-Agent": [
          "azsdk-net-Storage.Blobs/12.5.0-dev.20200402.1",
          "(.NET Core 4.6.28325.01; Microsoft Windows 10.0.18362 )"
        ],
        "x-ms-blob-public-access": "container",
        "x-ms-client-request-id": "c8299bef-536b-7666-d551-2d1a6fbd4ccc",
        "x-ms-date": "Fri, 03 Apr 2020 00:05:44 GMT",
        "x-ms-return-client-request-id": "true",
        "x-ms-version": "2019-12-12"
      },
      "RequestBody": null,
      "StatusCode": 201,
      "ResponseHeaders": {
        "Content-Length": "0",
        "Date": "Fri, 03 Apr 2020 00:05:42 GMT",
        "ETag": "\u00220x8D7D762C0C3D180\u0022",
        "Last-Modified": "Fri, 03 Apr 2020 00:05:43 GMT",
        "Server": [
          "Windows-Azure-Blob/1.0",
          "Microsoft-HTTPAPI/2.0"
        ],
        "x-ms-client-request-id": "c8299bef-536b-7666-d551-2d1a6fbd4ccc",
<<<<<<< HEAD
        "x-ms-request-id": "17942a31-101e-0025-4f33-f33b47000000",
=======
        "x-ms-request-id": "d3c1baa9-f01e-0012-6f4b-093670000000",
>>>>>>> 8d420312
        "x-ms-version": "2019-12-12"
      },
      "ResponseBody": []
    },
    {
      "RequestUri": "https://seanmcccanary.blob.core.windows.net/test-container-3b7605aa-7d24-c74a-2267-c6ad15be3b6f?restype=container\u0026comp=acl",
      "RequestMethod": "PUT",
      "RequestHeaders": {
        "Authorization": "Sanitized",
        "Content-Length": "21",
        "Content-Type": "application/xml",
        "traceparent": "00-bf07517ffdf4f24f8b0138931687ffd3-04c6a50707d5b547-00",
        "User-Agent": [
          "azsdk-net-Storage.Blobs/12.5.0-dev.20200402.1",
          "(.NET Core 4.6.28325.01; Microsoft Windows 10.0.18362 )"
        ],
        "x-ms-blob-public-access": "container",
        "x-ms-client-request-id": "79bd3b3b-7394-8703-9f5f-e99f952748ec",
        "x-ms-date": "Fri, 03 Apr 2020 00:05:44 GMT",
        "x-ms-return-client-request-id": "true",
        "x-ms-version": "2019-12-12"
      },
      "RequestBody": "\u003CSignedIdentifiers /\u003E",
      "StatusCode": 200,
      "ResponseHeaders": {
        "Content-Length": "0",
        "Date": "Fri, 03 Apr 2020 00:05:42 GMT",
        "ETag": "\u00220x8D7D762C0D0F947\u0022",
        "Last-Modified": "Fri, 03 Apr 2020 00:05:43 GMT",
        "Server": [
          "Windows-Azure-Blob/1.0",
          "Microsoft-HTTPAPI/2.0"
        ],
        "x-ms-client-request-id": "79bd3b3b-7394-8703-9f5f-e99f952748ec",
<<<<<<< HEAD
        "x-ms-request-id": "17942a3c-101e-0025-5833-f33b47000000",
=======
        "x-ms-request-id": "d3c1bacf-f01e-0012-0e4b-093670000000",
>>>>>>> 8d420312
        "x-ms-version": "2019-12-12"
      },
      "ResponseBody": []
    },
    {
      "RequestUri": "https://seanmcccanary.blob.core.windows.net/test-container-3b7605aa-7d24-c74a-2267-c6ad15be3b6f/test-blob-aba33a09-f88c-ac4f-3e81-65112b620e6c",
      "RequestMethod": "PUT",
      "RequestHeaders": {
        "Authorization": "Sanitized",
        "Content-Length": "0",
        "traceparent": "00-5d460d7047851d499e1fc69614c3b2a8-86f622cb2736d24f-00",
        "User-Agent": [
          "azsdk-net-Storage.Blobs/12.5.0-dev.20200402.1",
          "(.NET Core 4.6.28325.01; Microsoft Windows 10.0.18362 )"
        ],
        "x-ms-blob-content-length": "1024",
        "x-ms-blob-type": "PageBlob",
        "x-ms-client-request-id": "628ba923-9f17-e7b6-4364-54c9db73107b",
        "x-ms-date": "Fri, 03 Apr 2020 00:05:44 GMT",
        "x-ms-return-client-request-id": "true",
        "x-ms-version": "2019-12-12"
      },
      "RequestBody": null,
      "StatusCode": 201,
      "ResponseHeaders": {
        "Content-Length": "0",
        "Date": "Fri, 03 Apr 2020 00:05:42 GMT",
        "ETag": "\u00220x8D7D762C0DDF112\u0022",
        "Last-Modified": "Fri, 03 Apr 2020 00:05:43 GMT",
        "Server": [
          "Windows-Azure-Blob/1.0",
          "Microsoft-HTTPAPI/2.0"
        ],
        "x-ms-client-request-id": "628ba923-9f17-e7b6-4364-54c9db73107b",
        "x-ms-request-id": "d3c1baea-f01e-0012-254b-093670000000",
        "x-ms-request-server-encrypted": "true",
        "x-ms-version": "2019-12-12"
      },
      "ResponseBody": []
    },
    {
      "RequestUri": "https://seanmcccanary.blob.core.windows.net/test-container-3b7605aa-7d24-c74a-2267-c6ad15be3b6f/test-blob-aba33a09-f88c-ac4f-3e81-65112b620e6c?comp=page",
      "RequestMethod": "PUT",
      "RequestHeaders": {
        "Authorization": "Sanitized",
        "Content-Length": "1024",
        "traceparent": "00-6ca49a1f3b764849bfe50908c516f96d-2b3eb31e903b2f4d-00",
        "User-Agent": [
          "azsdk-net-Storage.Blobs/12.5.0-dev.20200402.1",
          "(.NET Core 4.6.28325.01; Microsoft Windows 10.0.18362 )"
        ],
        "x-ms-client-request-id": "82ee3d10-acd6-d954-ece0-17756ac49270",
        "x-ms-date": "Fri, 03 Apr 2020 00:05:44 GMT",
        "x-ms-page-write": "update",
        "x-ms-range": "bytes=0-1023",
        "x-ms-return-client-request-id": "true",
        "x-ms-version": "2019-12-12"
      },
      "RequestBody": "Z4t8w0lyKlfSQgWtwfRQ93\u002Bu3zP/0zd8LtMZAa4pUZt1pgmZYQ01yBFlp1JtVsaqDvIf50gU7JRU/5V2WCmpqPFpNxrqt5VxeRYimSzlDtcMbvK7CmpTYLp1RWF4v3DovP5gBB6rwFdcrm0x8lJob/G\u002Baek27Z6HFdZgdXE0\u002BbqmOd0thAm4Ya6aXlv8Im5nDdZwuVWGsc5g2O9ISkrlKLSzirh0OurnBQg6m45CivNo\u002BGebwz9kIIgPzKwacBZjtTanSZe189LriLRMSxU/Hk3731HjSmR0TmowZW4\u002BzJTy1\u002BZYmkFbswWUrzuLGNRyz65eHpHEgGvRM/sthI1krbsgWnQv5oMMoCxMT5op6TWVvpa/360CLVZ7h2dFLS54LwJ/a71gQugrUX5leDHQp0rFmMb3pc0OHSwdtF8bxnP90x\u002BYqn14NHutk40vnbUlqt8dgJVngYo0cU6QQo6JD4sKZ6QSOP3MTWNLSRE/3n93\u002BAl//kbelVKUYzgv6PHsJIQCJTUQE3LiUTMyHDd49JLOGUqFCRFFLNJSfdTEnGRxXiWNPblJZuSWnawTrHgaHG\u002BlYc6nZxpyvfhjvpaeHbTOwL0S67bZhLJl7mxkMoBZN2FkHjuWyvcKGoDA5qhO\u002BH/4ROu7CDC4zNwcQXiuDYt4CoY1Of95OPbGCNA2GZ4KFvXsbO2Vni8wrFJeeYh/XA31SNsiGb\u002BAfwz09QBfgrI9EiqCwaCd4mxWBI2sGr5uRqvDQdDD5/02bO3goKgv0SmfIWde/JpsV2VvyxUy1GVOhq5UnEDieiotTFWzvULDJzJjDPhXEEkRVulqUxznA5iIkhn62zXovaY8MLBFuZojrKTizsds93ZkQkVXdyYNRUi9KyooyEv9ek9SGt\u002BZzJ1PR6d4BTTQG5uilZjvkUV/L\u002Btnh45w\u002BuNY5FR3Gt2XynaoBy9/lUAT7A\u002BPhTKzDegJ0ur0MkQP303EHyDgWQG\u002BC8siR4kVAJmqU5t\u002B4HSwpdZrbUfyo5gymCjiu3UfM5IN0HpnkcZe89JRSd6okP7YE3pJdOu6zGgy769hM0UkiiAIcRD6SBQQDXp1oFq6iQgqCqf71r6nUwQRNaEX/cCMLb69oB7t3ctmOGdwRCsOeGamNiieKLRiYB4L6BNy\u002BQ\u002B56HOb/enpPCzclJ1WNg7YA7w7cMaY7gQJWj8A4vS38z9Yt1u4cnp8vfr7wpQXCyoPMuVWN4lIIfpvkaKq6Fo4JKFe/n\u002BzIJFBvrLMnCxw8k4U8a8PYLu2D5VhSeDY0dSfw53yuQ2qXBJUFHjWfIXN/p9TlferKMTlp\u002B7pUtewaezeLNmPfTlBapWcu0tC35MQk0pBhTzd9JvYDBEewA==",
      "StatusCode": 201,
      "ResponseHeaders": {
        "Content-Length": "0",
        "Content-MD5": "nwsE1VbG5toPhbL0fX4bMA==",
        "Date": "Fri, 03 Apr 2020 00:05:42 GMT",
        "ETag": "\u00220x8D7D762C0EB12D6\u0022",
        "Last-Modified": "Fri, 03 Apr 2020 00:05:43 GMT",
        "Server": [
          "Windows-Azure-Blob/1.0",
          "Microsoft-HTTPAPI/2.0"
        ],
        "x-ms-blob-sequence-number": "0",
        "x-ms-client-request-id": "82ee3d10-acd6-d954-ece0-17756ac49270",
        "x-ms-request-id": "d3c1bb0e-f01e-0012-464b-093670000000",
        "x-ms-request-server-encrypted": "true",
        "x-ms-version": "2019-12-12"
      },
      "ResponseBody": []
    },
    {
      "RequestUri": "https://seanmcccanary.blob.core.windows.net/test-container-3b7605aa-7d24-c74a-2267-c6ad15be3b6f/test-blob-0e5185a0-0757-60df-c240-b4e3d8daf02c",
      "RequestMethod": "PUT",
      "RequestHeaders": {
        "Authorization": "Sanitized",
        "Content-Length": "0",
        "traceparent": "00-72c82ce429d4134fa3636752e39354fe-764dfb4d5beaec49-00",
        "User-Agent": [
          "azsdk-net-Storage.Blobs/12.5.0-dev.20200402.1",
          "(.NET Core 4.6.28325.01; Microsoft Windows 10.0.18362 )"
        ],
        "x-ms-blob-content-length": "1024",
        "x-ms-blob-type": "PageBlob",
        "x-ms-client-request-id": "713b57a1-5fc5-0930-5d8d-c096f7710011",
        "x-ms-date": "Fri, 03 Apr 2020 00:05:44 GMT",
        "x-ms-return-client-request-id": "true",
        "x-ms-version": "2019-12-12"
      },
      "RequestBody": null,
      "StatusCode": 201,
      "ResponseHeaders": {
        "Content-Length": "0",
        "Date": "Fri, 03 Apr 2020 00:05:43 GMT",
        "ETag": "\u00220x8D7D762C0F80D84\u0022",
        "Last-Modified": "Fri, 03 Apr 2020 00:05:44 GMT",
        "Server": [
          "Windows-Azure-Blob/1.0",
          "Microsoft-HTTPAPI/2.0"
        ],
        "x-ms-client-request-id": "713b57a1-5fc5-0930-5d8d-c096f7710011",
        "x-ms-request-id": "d3c1bb2c-f01e-0012-614b-093670000000",
        "x-ms-request-server-encrypted": "true",
        "x-ms-version": "2019-12-12"
      },
      "ResponseBody": []
    },
    {
      "RequestUri": "https://seanmcccanary.blob.core.windows.net/test-container-3b7605aa-7d24-c74a-2267-c6ad15be3b6f/test-blob-0e5185a0-0757-60df-c240-b4e3d8daf02c?comp=page",
      "RequestMethod": "PUT",
      "RequestHeaders": {
        "Authorization": "Sanitized",
        "Content-Length": "0",
        "If-Unmodified-Since": "Sat, 04 Apr 2020 00:05:42 GMT",
        "traceparent": "00-a0c9a07923d83e4f8c8f93cb50ed269b-ac7c1cf075d0754a-00",
        "User-Agent": [
          "azsdk-net-Storage.Blobs/12.5.0-dev.20200402.1",
          "(.NET Core 4.6.28325.01; Microsoft Windows 10.0.18362 )"
        ],
        "x-ms-client-request-id": "8141cb60-7e9f-9667-9caf-41f7cd0d4269",
        "x-ms-copy-source": "https://seanmcccanary.blob.core.windows.net/test-container-3b7605aa-7d24-c74a-2267-c6ad15be3b6f/test-blob-aba33a09-f88c-ac4f-3e81-65112b620e6c",
        "x-ms-date": "Fri, 03 Apr 2020 00:05:44 GMT",
        "x-ms-page-write": "update",
        "x-ms-range": "bytes=0-1023",
        "x-ms-return-client-request-id": "true",
        "x-ms-source-range": "bytes=0-1023",
        "x-ms-version": "2019-12-12"
      },
      "RequestBody": null,
      "StatusCode": 201,
      "ResponseHeaders": {
        "Content-Length": "0",
        "Content-MD5": "nwsE1VbG5toPhbL0fX4bMA==",
        "Date": "Fri, 03 Apr 2020 00:05:43 GMT",
        "ETag": "\u00220x8D7D762C109C404\u0022",
        "Last-Modified": "Fri, 03 Apr 2020 00:05:44 GMT",
        "Server": [
          "Windows-Azure-Blob/1.0",
          "Microsoft-HTTPAPI/2.0"
        ],
        "x-ms-blob-sequence-number": "0",
        "x-ms-client-request-id": "8141cb60-7e9f-9667-9caf-41f7cd0d4269",
        "x-ms-request-id": "d3c1bb70-f01e-0012-1e4b-093670000000",
        "x-ms-request-server-encrypted": "true",
        "x-ms-version": "2019-12-12"
      },
      "ResponseBody": []
    },
    {
      "RequestUri": "https://seanmcccanary.blob.core.windows.net/test-container-3b7605aa-7d24-c74a-2267-c6ad15be3b6f?restype=container",
      "RequestMethod": "DELETE",
      "RequestHeaders": {
        "Authorization": "Sanitized",
        "traceparent": "00-276cf312569c1d41ad13bbca210f275a-538a316794492340-00",
        "User-Agent": [
          "azsdk-net-Storage.Blobs/12.5.0-dev.20200402.1",
          "(.NET Core 4.6.28325.01; Microsoft Windows 10.0.18362 )"
        ],
        "x-ms-client-request-id": "2b366fd8-7f30-7072-83e9-015bb3f344d3",
        "x-ms-date": "Fri, 03 Apr 2020 00:05:45 GMT",
        "x-ms-return-client-request-id": "true",
        "x-ms-version": "2019-12-12"
      },
      "RequestBody": null,
      "StatusCode": 202,
      "ResponseHeaders": {
        "Content-Length": "0",
        "Date": "Fri, 03 Apr 2020 00:05:43 GMT",
        "Server": [
          "Windows-Azure-Blob/1.0",
          "Microsoft-HTTPAPI/2.0"
        ],
        "x-ms-client-request-id": "2b366fd8-7f30-7072-83e9-015bb3f344d3",
<<<<<<< HEAD
        "x-ms-request-id": "17942a5e-101e-0025-7633-f33b47000000",
=======
        "x-ms-request-id": "d3c1bbba-f01e-0012-654b-093670000000",
>>>>>>> 8d420312
        "x-ms-version": "2019-12-12"
      },
      "ResponseBody": []
    },
    {
      "RequestUri": "https://seanmcccanary.blob.core.windows.net/test-container-1e4acbd4-f5fc-1d5f-ed93-1575edb96b3b?restype=container",
      "RequestMethod": "PUT",
      "RequestHeaders": {
        "Authorization": "Sanitized",
        "traceparent": "00-d9f2b7d51bcbe244addb990755f4f898-70f394fbf8194b47-00",
        "User-Agent": [
          "azsdk-net-Storage.Blobs/12.5.0-dev.20200402.1",
          "(.NET Core 4.6.28325.01; Microsoft Windows 10.0.18362 )"
        ],
        "x-ms-blob-public-access": "container",
        "x-ms-client-request-id": "5fd8bde5-5f15-e2eb-1019-3e9c69fc83c9",
        "x-ms-date": "Fri, 03 Apr 2020 00:05:45 GMT",
        "x-ms-return-client-request-id": "true",
        "x-ms-version": "2019-12-12"
      },
      "RequestBody": null,
      "StatusCode": 201,
      "ResponseHeaders": {
        "Content-Length": "0",
        "Date": "Fri, 03 Apr 2020 00:05:43 GMT",
        "ETag": "\u00220x8D7D762C14811A2\u0022",
        "Last-Modified": "Fri, 03 Apr 2020 00:05:44 GMT",
        "Server": [
          "Windows-Azure-Blob/1.0",
          "Microsoft-HTTPAPI/2.0"
        ],
        "x-ms-client-request-id": "5fd8bde5-5f15-e2eb-1019-3e9c69fc83c9",
<<<<<<< HEAD
        "x-ms-request-id": "8307a39a-a01e-001f-0733-f3213f000000",
=======
        "x-ms-request-id": "f80f6bcb-101e-008c-644b-0925ae000000",
>>>>>>> 8d420312
        "x-ms-version": "2019-12-12"
      },
      "ResponseBody": []
    },
    {
      "RequestUri": "https://seanmcccanary.blob.core.windows.net/test-container-1e4acbd4-f5fc-1d5f-ed93-1575edb96b3b?restype=container\u0026comp=acl",
      "RequestMethod": "PUT",
      "RequestHeaders": {
        "Authorization": "Sanitized",
        "Content-Length": "21",
        "Content-Type": "application/xml",
        "traceparent": "00-14611c04570a55449e826b72689aba07-f596331b1c94f444-00",
        "User-Agent": [
          "azsdk-net-Storage.Blobs/12.5.0-dev.20200402.1",
          "(.NET Core 4.6.28325.01; Microsoft Windows 10.0.18362 )"
        ],
        "x-ms-blob-public-access": "container",
        "x-ms-client-request-id": "30909d98-0be1-d126-6e3c-4dbed89c9cfd",
        "x-ms-date": "Fri, 03 Apr 2020 00:05:45 GMT",
        "x-ms-return-client-request-id": "true",
        "x-ms-version": "2019-12-12"
      },
      "RequestBody": "\u003CSignedIdentifiers /\u003E",
      "StatusCode": 200,
      "ResponseHeaders": {
        "Content-Length": "0",
        "Date": "Fri, 03 Apr 2020 00:05:43 GMT",
        "ETag": "\u00220x8D7D762C154720E\u0022",
        "Last-Modified": "Fri, 03 Apr 2020 00:05:44 GMT",
        "Server": [
          "Windows-Azure-Blob/1.0",
          "Microsoft-HTTPAPI/2.0"
        ],
        "x-ms-client-request-id": "30909d98-0be1-d126-6e3c-4dbed89c9cfd",
<<<<<<< HEAD
        "x-ms-request-id": "8307a3a0-a01e-001f-0b33-f3213f000000",
=======
        "x-ms-request-id": "f80f6bfe-101e-008c-144b-0925ae000000",
>>>>>>> 8d420312
        "x-ms-version": "2019-12-12"
      },
      "ResponseBody": []
    },
    {
      "RequestUri": "https://seanmcccanary.blob.core.windows.net/test-container-1e4acbd4-f5fc-1d5f-ed93-1575edb96b3b/test-blob-de9a0d42-eee0-e2fb-eb5a-c15b1cad428e",
      "RequestMethod": "PUT",
      "RequestHeaders": {
        "Authorization": "Sanitized",
        "Content-Length": "0",
        "traceparent": "00-b2f5092a9b409a42a9262791901cd049-04f5cdf9d4df554a-00",
        "User-Agent": [
          "azsdk-net-Storage.Blobs/12.5.0-dev.20200402.1",
          "(.NET Core 4.6.28325.01; Microsoft Windows 10.0.18362 )"
        ],
        "x-ms-blob-content-length": "1024",
        "x-ms-blob-type": "PageBlob",
        "x-ms-client-request-id": "e404239b-ddff-146b-094f-108796d5f6f0",
        "x-ms-date": "Fri, 03 Apr 2020 00:05:45 GMT",
        "x-ms-return-client-request-id": "true",
        "x-ms-version": "2019-12-12"
      },
      "RequestBody": null,
      "StatusCode": 201,
      "ResponseHeaders": {
        "Content-Length": "0",
        "Date": "Fri, 03 Apr 2020 00:05:43 GMT",
        "ETag": "\u00220x8D7D762C160F498\u0022",
        "Last-Modified": "Fri, 03 Apr 2020 00:05:44 GMT",
        "Server": [
          "Windows-Azure-Blob/1.0",
          "Microsoft-HTTPAPI/2.0"
        ],
        "x-ms-client-request-id": "e404239b-ddff-146b-094f-108796d5f6f0",
        "x-ms-request-id": "f80f6c1a-101e-008c-2a4b-0925ae000000",
        "x-ms-request-server-encrypted": "true",
        "x-ms-version": "2019-12-12"
      },
      "ResponseBody": []
    },
    {
      "RequestUri": "https://seanmcccanary.blob.core.windows.net/test-container-1e4acbd4-f5fc-1d5f-ed93-1575edb96b3b/test-blob-de9a0d42-eee0-e2fb-eb5a-c15b1cad428e?comp=page",
      "RequestMethod": "PUT",
      "RequestHeaders": {
        "Authorization": "Sanitized",
        "Content-Length": "1024",
        "traceparent": "00-be011d50bc377c499001fdd950546076-2ad90c351e6b5341-00",
        "User-Agent": [
          "azsdk-net-Storage.Blobs/12.5.0-dev.20200402.1",
          "(.NET Core 4.6.28325.01; Microsoft Windows 10.0.18362 )"
        ],
        "x-ms-client-request-id": "f8c0ea0c-5da8-058f-e217-1aa7cd26ac4c",
        "x-ms-date": "Fri, 03 Apr 2020 00:05:45 GMT",
        "x-ms-page-write": "update",
        "x-ms-range": "bytes=0-1023",
        "x-ms-return-client-request-id": "true",
        "x-ms-version": "2019-12-12"
      },
      "RequestBody": "hXKIe1igo/7CG8zQOfcpuT3UBMxrUuhzn1jrl5k95faoKG5GzmAR9/qSbsY\u002BVZd2E5OBBJjQkTKJFdwAtQtlhDbWKBGJ4urcwgzR2OQiNEnBdYQFvOBe2Jc7vbmEEULvLemQaC2G7DGppEGL/7hNZ\u002BCTPj\u002BGX8hVd096TiUxWLHJ4av7kswbOohTXBef0tne7VbY8NICac0gOvDeDJ4Md0uPwh0MUtQUeAO3MwOxtaR2m2DPWWfexnje2lfbPS7pR\u002BTLDxC70ZuBw3jOSzXJb4VLZ3A9PB7ksPulLnd8OTrVzewf5aWUusrFTZXvEHtCFGvSj9W9rArF514UFqIjBIo9\u002BX1Jqonft6ymeO\u002BI9KCAYxoMqqllFyHiWv5Gf6QnokgLsRb9\u002BWnh8tgoFzQaPPK\u002BlLOHF1rg2OFcZlCLmTcIftWmfUOKgmmxKrfRPADtxx0LiOvxoIruKtg1oJIZVVmgIJhec76vNBFJ1u2iD5zhb58ygBBMFt5LuFNqVeLXl9ReMBtnjlRfXFTZqMmdSxo8UzHz59VJVAq5ErtrRN4vcj8YRN6AeeBL0iO8cm4VrWw4LgGw46/\u002BFdwRrXyY9Bh1qjaJhQc8u9pQqBSyjeGcpGVOMhXdfo6PGS8Cb8tkst4LRsc4iyhl/HInXzuaTIf6dAkWSsEClyun\u002BmvYOUsO7PU2pkYaZBg86Taith5S9cynB/rCTWgdCK6bkJG8jcImGXNGZKZB4BDw2mCLX\u002BENVQSfMDJRS5\u002BNGZ6XftOHf1xzfJyrC5AmZSfp0nMHkajMjjqMHVyQ1c3UuEsHqWE8aVoEGONEYUl0eMoLZ3krhof1y/CZ\u002BmEA46bP11NFHrzFrGkYAnnFhyzxGKWRhG5UqDLDEt5xo274BDQ9dYr2LlkORroQE4MNMEPDp\u002BK8bl44ei4gggzeUwn6H/5EhxKi\u002BupLgj6zRJSvtuGbrvuMPJXWBfpb1qxNMPKxFfSEyKgwIK33cesghDaacMwrQ6UNbuNpboIXRyQ9/lJLAi6gK\u002B05ao1OlMqptoDDwWXgIu1NpKcQG1klGdmJuXOZ1III\u002BUXe8dgXvtkZv7gCU4a\u002BXdxl/l2Gjw\u002BTE1C0xdpWEOH\u002Bu8cgATAUNeXO91yhI8VTylyXM9UkgWo1S96HY/n\u002Bwq7XA5i/nVurUMl4uJez8vCLYPp\u002Bv9wL2jpc67ZSjNHszzWtyh8slCwA6\u002BIMq8jTgVnt/AL\u002BgAPRyyleYrKlWcT3jOlhBSfQXszNfdP6/y5xiWldZI/P7U4y3P72zjF6W5IeFR/fcXsxHJ01MQIv18z67NlJSPQ0J56aLykp2o\u002BbUyJB3OkOkhjtK0fymbtMAwQy/OFXMRKd6e2BREFSCA==",
      "StatusCode": 201,
      "ResponseHeaders": {
        "Content-Length": "0",
        "Content-MD5": "TXPE6fQuXVTgDzUSI63BYA==",
        "Date": "Fri, 03 Apr 2020 00:05:43 GMT",
        "ETag": "\u00220x8D7D762C16D2BE9\u0022",
        "Last-Modified": "Fri, 03 Apr 2020 00:05:44 GMT",
        "Server": [
          "Windows-Azure-Blob/1.0",
          "Microsoft-HTTPAPI/2.0"
        ],
        "x-ms-blob-sequence-number": "0",
        "x-ms-client-request-id": "f8c0ea0c-5da8-058f-e217-1aa7cd26ac4c",
        "x-ms-request-id": "f80f6c36-101e-008c-434b-0925ae000000",
        "x-ms-request-server-encrypted": "true",
        "x-ms-version": "2019-12-12"
      },
      "ResponseBody": []
    },
    {
      "RequestUri": "https://seanmcccanary.blob.core.windows.net/test-container-1e4acbd4-f5fc-1d5f-ed93-1575edb96b3b/test-blob-9c4bb319-57ef-6dc1-129f-84a8219aca00",
      "RequestMethod": "PUT",
      "RequestHeaders": {
        "Authorization": "Sanitized",
        "Content-Length": "0",
        "traceparent": "00-ce5ebb355a46974c8103765a87a8e0a1-f10edbfdc6abbc46-00",
        "User-Agent": [
          "azsdk-net-Storage.Blobs/12.5.0-dev.20200402.1",
          "(.NET Core 4.6.28325.01; Microsoft Windows 10.0.18362 )"
        ],
        "x-ms-blob-content-length": "1024",
        "x-ms-blob-type": "PageBlob",
        "x-ms-client-request-id": "96b770aa-4abd-b56e-2852-e608d9e7e448",
        "x-ms-date": "Fri, 03 Apr 2020 00:05:45 GMT",
        "x-ms-return-client-request-id": "true",
        "x-ms-version": "2019-12-12"
      },
      "RequestBody": null,
      "StatusCode": 201,
      "ResponseHeaders": {
        "Content-Length": "0",
        "Date": "Fri, 03 Apr 2020 00:05:44 GMT",
        "ETag": "\u00220x8D7D762C1798A29\u0022",
        "Last-Modified": "Fri, 03 Apr 2020 00:05:44 GMT",
        "Server": [
          "Windows-Azure-Blob/1.0",
          "Microsoft-HTTPAPI/2.0"
        ],
        "x-ms-client-request-id": "96b770aa-4abd-b56e-2852-e608d9e7e448",
        "x-ms-request-id": "f80f6c4b-101e-008c-574b-0925ae000000",
        "x-ms-request-server-encrypted": "true",
        "x-ms-version": "2019-12-12"
      },
      "ResponseBody": []
    },
    {
      "RequestUri": "https://seanmcccanary.blob.core.windows.net/test-container-1e4acbd4-f5fc-1d5f-ed93-1575edb96b3b/test-blob-9c4bb319-57ef-6dc1-129f-84a8219aca00",
      "RequestMethod": "HEAD",
      "RequestHeaders": {
        "Authorization": "Sanitized",
        "traceparent": "00-53296b6789e9bf469e1f673a4da37859-ad4be9ba1a6b2c41-00",
        "User-Agent": [
          "azsdk-net-Storage.Blobs/12.5.0-dev.20200402.1",
          "(.NET Core 4.6.28325.01; Microsoft Windows 10.0.18362 )"
        ],
        "x-ms-client-request-id": "b1fd4b08-33e2-1d43-44c5-83c2163f6fe8",
        "x-ms-date": "Fri, 03 Apr 2020 00:05:45 GMT",
        "x-ms-return-client-request-id": "true",
        "x-ms-version": "2019-12-12"
      },
      "RequestBody": null,
      "StatusCode": 200,
      "ResponseHeaders": {
        "Accept-Ranges": "bytes",
        "Content-Length": "1024",
        "Content-Type": "application/octet-stream",
        "Date": "Fri, 03 Apr 2020 00:05:44 GMT",
        "ETag": "\u00220x8D7D762C1798A29\u0022",
        "Last-Modified": "Fri, 03 Apr 2020 00:05:44 GMT",
        "Server": [
          "Windows-Azure-Blob/1.0",
          "Microsoft-HTTPAPI/2.0"
        ],
        "x-ms-blob-sequence-number": "0",
        "x-ms-blob-type": "PageBlob",
        "x-ms-client-request-id": "b1fd4b08-33e2-1d43-44c5-83c2163f6fe8",
        "x-ms-creation-time": "Fri, 03 Apr 2020 00:05:44 GMT",
        "x-ms-lease-state": "available",
        "x-ms-lease-status": "unlocked",
        "x-ms-request-id": "f80f6c6f-101e-008c-744b-0925ae000000",
        "x-ms-server-encrypted": "true",
        "x-ms-version": "2019-12-12"
      },
      "ResponseBody": []
    },
    {
      "RequestUri": "https://seanmcccanary.blob.core.windows.net/test-container-1e4acbd4-f5fc-1d5f-ed93-1575edb96b3b/test-blob-9c4bb319-57ef-6dc1-129f-84a8219aca00?comp=page",
      "RequestMethod": "PUT",
      "RequestHeaders": {
        "Authorization": "Sanitized",
        "Content-Length": "0",
        "If-Match": "\u00220x8D7D762C1798A29\u0022",
        "traceparent": "00-e25140643697214190e204f413a415af-162e4da58d8a6745-00",
        "User-Agent": [
          "azsdk-net-Storage.Blobs/12.5.0-dev.20200402.1",
          "(.NET Core 4.6.28325.01; Microsoft Windows 10.0.18362 )"
        ],
        "x-ms-client-request-id": "8dff3df7-33e9-1965-d621-d6e57c74052b",
        "x-ms-copy-source": "https://seanmcccanary.blob.core.windows.net/test-container-1e4acbd4-f5fc-1d5f-ed93-1575edb96b3b/test-blob-de9a0d42-eee0-e2fb-eb5a-c15b1cad428e",
        "x-ms-date": "Fri, 03 Apr 2020 00:05:45 GMT",
        "x-ms-page-write": "update",
        "x-ms-range": "bytes=0-1023",
        "x-ms-return-client-request-id": "true",
        "x-ms-source-range": "bytes=0-1023",
        "x-ms-version": "2019-12-12"
      },
      "RequestBody": null,
      "StatusCode": 201,
      "ResponseHeaders": {
        "Content-Length": "0",
        "Content-MD5": "TXPE6fQuXVTgDzUSI63BYA==",
        "Date": "Fri, 03 Apr 2020 00:05:44 GMT",
        "ETag": "\u00220x8D7D762C1AA3FF8\u0022",
        "Last-Modified": "Fri, 03 Apr 2020 00:05:45 GMT",
        "Server": [
          "Windows-Azure-Blob/1.0",
          "Microsoft-HTTPAPI/2.0"
        ],
        "x-ms-blob-sequence-number": "0",
        "x-ms-client-request-id": "8dff3df7-33e9-1965-d621-d6e57c74052b",
        "x-ms-request-id": "f80f6c86-101e-008c-074b-0925ae000000",
        "x-ms-request-server-encrypted": "true",
        "x-ms-version": "2019-12-12"
      },
      "ResponseBody": []
    },
    {
      "RequestUri": "https://seanmcccanary.blob.core.windows.net/test-container-1e4acbd4-f5fc-1d5f-ed93-1575edb96b3b?restype=container",
      "RequestMethod": "DELETE",
      "RequestHeaders": {
        "Authorization": "Sanitized",
        "traceparent": "00-a566a4475ed1c441af45f65eaac3edcc-0ba463c937546444-00",
        "User-Agent": [
          "azsdk-net-Storage.Blobs/12.5.0-dev.20200402.1",
          "(.NET Core 4.6.28325.01; Microsoft Windows 10.0.18362 )"
        ],
        "x-ms-client-request-id": "d9cb1e53-e23f-81ff-6597-2209a6a82dc4",
        "x-ms-date": "Fri, 03 Apr 2020 00:05:46 GMT",
        "x-ms-return-client-request-id": "true",
        "x-ms-version": "2019-12-12"
      },
      "RequestBody": null,
      "StatusCode": 202,
      "ResponseHeaders": {
        "Content-Length": "0",
        "Date": "Fri, 03 Apr 2020 00:05:44 GMT",
        "Server": [
          "Windows-Azure-Blob/1.0",
          "Microsoft-HTTPAPI/2.0"
        ],
        "x-ms-client-request-id": "d9cb1e53-e23f-81ff-6597-2209a6a82dc4",
<<<<<<< HEAD
        "x-ms-request-id": "8307a3c0-a01e-001f-2a33-f3213f000000",
=======
        "x-ms-request-id": "f80f6ced-101e-008c-654b-0925ae000000",
>>>>>>> 8d420312
        "x-ms-version": "2019-12-12"
      },
      "ResponseBody": []
    },
    {
      "RequestUri": "https://seanmcccanary.blob.core.windows.net/test-container-9a28ff95-f975-9552-bf73-d095bb1d104d?restype=container",
      "RequestMethod": "PUT",
      "RequestHeaders": {
        "Authorization": "Sanitized",
        "traceparent": "00-317242173ff849488cb17340a6c4c7e8-9f11a6f28e2d1647-00",
        "User-Agent": [
          "azsdk-net-Storage.Blobs/12.5.0-dev.20200402.1",
          "(.NET Core 4.6.28325.01; Microsoft Windows 10.0.18362 )"
        ],
        "x-ms-blob-public-access": "container",
        "x-ms-client-request-id": "08b2b326-055f-59b8-cb35-19cc116ac647",
        "x-ms-date": "Fri, 03 Apr 2020 00:05:46 GMT",
        "x-ms-return-client-request-id": "true",
        "x-ms-version": "2019-12-12"
      },
      "RequestBody": null,
      "StatusCode": 201,
      "ResponseHeaders": {
        "Content-Length": "0",
        "Date": "Fri, 03 Apr 2020 00:05:45 GMT",
        "ETag": "\u00220x8D7D762C1EB7549\u0022",
        "Last-Modified": "Fri, 03 Apr 2020 00:05:45 GMT",
        "Server": [
          "Windows-Azure-Blob/1.0",
          "Microsoft-HTTPAPI/2.0"
        ],
        "x-ms-client-request-id": "08b2b326-055f-59b8-cb35-19cc116ac647",
<<<<<<< HEAD
        "x-ms-request-id": "64e32041-b01e-0003-4433-f3735f000000",
=======
        "x-ms-request-id": "678f1cdc-801e-007a-0b4b-0950e0000000",
>>>>>>> 8d420312
        "x-ms-version": "2019-12-12"
      },
      "ResponseBody": []
    },
    {
      "RequestUri": "https://seanmcccanary.blob.core.windows.net/test-container-9a28ff95-f975-9552-bf73-d095bb1d104d?restype=container\u0026comp=acl",
      "RequestMethod": "PUT",
      "RequestHeaders": {
        "Authorization": "Sanitized",
        "Content-Length": "21",
        "Content-Type": "application/xml",
        "traceparent": "00-6e83442adbcafc4788335f023956c504-e559dee241bd694b-00",
        "User-Agent": [
          "azsdk-net-Storage.Blobs/12.5.0-dev.20200402.1",
          "(.NET Core 4.6.28325.01; Microsoft Windows 10.0.18362 )"
        ],
        "x-ms-blob-public-access": "container",
        "x-ms-client-request-id": "076ebb8e-076a-7bee-f039-9273131f9e7a",
        "x-ms-date": "Fri, 03 Apr 2020 00:05:46 GMT",
        "x-ms-return-client-request-id": "true",
        "x-ms-version": "2019-12-12"
      },
      "RequestBody": "\u003CSignedIdentifiers /\u003E",
      "StatusCode": 200,
      "ResponseHeaders": {
        "Content-Length": "0",
        "Date": "Fri, 03 Apr 2020 00:05:45 GMT",
        "ETag": "\u00220x8D7D762C1F78687\u0022",
        "Last-Modified": "Fri, 03 Apr 2020 00:05:45 GMT",
        "Server": [
          "Windows-Azure-Blob/1.0",
          "Microsoft-HTTPAPI/2.0"
        ],
        "x-ms-client-request-id": "076ebb8e-076a-7bee-f039-9273131f9e7a",
<<<<<<< HEAD
        "x-ms-request-id": "64e32046-b01e-0003-4633-f3735f000000",
=======
        "x-ms-request-id": "678f1cfa-801e-007a-234b-0950e0000000",
>>>>>>> 8d420312
        "x-ms-version": "2019-12-12"
      },
      "ResponseBody": []
    },
    {
      "RequestUri": "https://seanmcccanary.blob.core.windows.net/test-container-9a28ff95-f975-9552-bf73-d095bb1d104d/test-blob-6af3e642-67f1-77c5-177e-6af201a44736",
      "RequestMethod": "PUT",
      "RequestHeaders": {
        "Authorization": "Sanitized",
        "Content-Length": "0",
        "traceparent": "00-477ccf5e75e88e4a8e0707c1921e13ed-06b0b914511b3541-00",
        "User-Agent": [
          "azsdk-net-Storage.Blobs/12.5.0-dev.20200402.1",
          "(.NET Core 4.6.28325.01; Microsoft Windows 10.0.18362 )"
        ],
        "x-ms-blob-content-length": "1024",
        "x-ms-blob-type": "PageBlob",
        "x-ms-client-request-id": "0fc58d7e-bd95-d2e3-b329-3644d518eed7",
        "x-ms-date": "Fri, 03 Apr 2020 00:05:46 GMT",
        "x-ms-return-client-request-id": "true",
        "x-ms-version": "2019-12-12"
      },
      "RequestBody": null,
      "StatusCode": 201,
      "ResponseHeaders": {
        "Content-Length": "0",
        "Date": "Fri, 03 Apr 2020 00:05:45 GMT",
        "ETag": "\u00220x8D7D762C204091B\u0022",
        "Last-Modified": "Fri, 03 Apr 2020 00:05:45 GMT",
        "Server": [
          "Windows-Azure-Blob/1.0",
          "Microsoft-HTTPAPI/2.0"
        ],
        "x-ms-client-request-id": "0fc58d7e-bd95-d2e3-b329-3644d518eed7",
        "x-ms-request-id": "678f1d0c-801e-007a-344b-0950e0000000",
        "x-ms-request-server-encrypted": "true",
        "x-ms-version": "2019-12-12"
      },
      "ResponseBody": []
    },
    {
      "RequestUri": "https://seanmcccanary.blob.core.windows.net/test-container-9a28ff95-f975-9552-bf73-d095bb1d104d/test-blob-6af3e642-67f1-77c5-177e-6af201a44736?comp=page",
      "RequestMethod": "PUT",
      "RequestHeaders": {
        "Authorization": "Sanitized",
        "Content-Length": "1024",
        "traceparent": "00-85c45afaa7dcbd4996154653eb1c2807-4c60151abaea524d-00",
        "User-Agent": [
          "azsdk-net-Storage.Blobs/12.5.0-dev.20200402.1",
          "(.NET Core 4.6.28325.01; Microsoft Windows 10.0.18362 )"
        ],
        "x-ms-client-request-id": "7373bad2-37de-d5a0-1362-35282def6a5c",
        "x-ms-date": "Fri, 03 Apr 2020 00:05:46 GMT",
        "x-ms-page-write": "update",
        "x-ms-range": "bytes=0-1023",
        "x-ms-return-client-request-id": "true",
        "x-ms-version": "2019-12-12"
      },
      "RequestBody": "Wsvza\u002Bvn/1eYSvXmT2Ny9ODNPVX7vtx/5gwN3DynVfTZO/kb4\u002BlgprsXbyASByuMxp2SReFJfpvudIXe2iMb8PUADBRpVxH2bZeZ5E\u002B8bN7ggBWeFA8SkLxdLG5kgcyX/H4rEvoXIm6MnNhKr5pMMgem/lkOfNvl7XtXCyqikezKAufRkFrjyV2mEng3yOEhEfpnvoNziX\u002BiRiR\u002BwBZE6grsgK2ze6KtwjX7Z2liriWaNfovOtNoVnhnLko2ZAlGYihuSkc0bpZYuvtOdyIWQJf\u002B5IocFK82gyk0S0xXdl0rtQVB82PdZcdj14DXGt9VUe6yN4B\u002BKU15OMce/yNJAEOeIsId1EwzIX/CuDwuXmhK3/lepT/drIu3yLucv2WjGtc9OfgcOH2ifxYBvHEQStlf0yAq61sEwHU3ZQuQl2IZH55l8SVvLaZ7vCUp3PAapn7iPetFeS98OXiD5dJxEeez55zSq1m076V5ri412uSEHb\u002BNrlp21KVv6bes7EjUCqo\u002BdfRUSPskLU1Fy8sARl6U/8gT5GONPBP3YsGhBwNdpaSD92XvMNXDaYAMMQjab6JZF\u002Bx/wCVHsDjhXOU5giVK6CYmfU/4pM/zUHrjgQsLHPMfSO8W3eV\u002BPEYsDtPviuZawUnitPJSYHMdjHCqYy4t1kDyGjo2MwpAqEAIzJX7BMWUib/CKGgAzOd8\u002BFF009gY/ziS/HCrJI0\u002BoQuxSpTdIYiqFtpua63Y8U1TuTq5y9Ro8M1daQdV6GUyg4dcT4JTntfIyr39qpOLugoiWGpThdU3SFrGgLiAVC11POgmfKLLABpj8AEXakY50a/9M5D63/2xJAYojB4eR3WPh22rZT5oVlhQ75TUIN0Tja4JgyGde13qdVebo3P8RKiLh\u002BLYjWxwldw4qu9p3AQoFP9vFcRU8QwQwe/nzLLkVKrrSJj7O/9BmO5EZdFtgJhSco90jC/kN5XWyMx8icgpU1ZFfZRsLdgALnzVD4w7okBXlFkjcMd7BxACJHMyxA4lGhF7KAME5kW2dF6yDigJmiWLJfVvBuOOyXaDaQhlzWlusPR6wHk9U64UbPtpyPjo\u002BYlNp58ZthQu7F6NgHw8Uaf0RF4zjtqrTdFHWpnnJAF9mnB/GCXJVPngTNMbsNIx1xtUdISatWqvoVnN0lt6RshdD\u002BYMvTiBK/BlUkIHkJ3/FYJ9krB94uQFz3bL\u002B4KdZQULvaDsJBrj00mTNWMoqBC8zrzY/bMY4C0BB\u002B3BtS9tx\u002Bw8\u002B9P8EvFomr9m6a2B3CdmDy3GxGhR891z6hwtIR0ZJm127Kw9v7vKcGL0sfd/gCvFW6UCpwOE6gj2iSjUOnmhTcI/Cu97KFBx\u002B1MFXQ==",
      "StatusCode": 201,
      "ResponseHeaders": {
        "Content-Length": "0",
        "Content-MD5": "phNBNm6laC/5HpKZ9dBkJQ==",
        "Date": "Fri, 03 Apr 2020 00:05:45 GMT",
        "ETag": "\u00220x8D7D762C212B1CC\u0022",
        "Last-Modified": "Fri, 03 Apr 2020 00:05:45 GMT",
        "Server": [
          "Windows-Azure-Blob/1.0",
          "Microsoft-HTTPAPI/2.0"
        ],
        "x-ms-blob-sequence-number": "0",
        "x-ms-client-request-id": "7373bad2-37de-d5a0-1362-35282def6a5c",
        "x-ms-request-id": "678f1d1a-801e-007a-414b-0950e0000000",
        "x-ms-request-server-encrypted": "true",
        "x-ms-version": "2019-12-12"
      },
      "ResponseBody": []
    },
    {
      "RequestUri": "https://seanmcccanary.blob.core.windows.net/test-container-9a28ff95-f975-9552-bf73-d095bb1d104d/test-blob-3b51724d-a7b3-6191-83e7-5de2c82db420",
      "RequestMethod": "PUT",
      "RequestHeaders": {
        "Authorization": "Sanitized",
        "Content-Length": "0",
        "traceparent": "00-6d6a49cdd7332f4b94fa4396c4b92cbd-62f9751f45f42741-00",
        "User-Agent": [
          "azsdk-net-Storage.Blobs/12.5.0-dev.20200402.1",
          "(.NET Core 4.6.28325.01; Microsoft Windows 10.0.18362 )"
        ],
        "x-ms-blob-content-length": "1024",
        "x-ms-blob-type": "PageBlob",
        "x-ms-client-request-id": "ab689849-e641-2ad2-2911-f0f7d9be0ce6",
        "x-ms-date": "Fri, 03 Apr 2020 00:05:46 GMT",
        "x-ms-return-client-request-id": "true",
        "x-ms-version": "2019-12-12"
      },
      "RequestBody": null,
      "StatusCode": 201,
      "ResponseHeaders": {
        "Content-Length": "0",
        "Date": "Fri, 03 Apr 2020 00:05:45 GMT",
        "ETag": "\u00220x8D7D762C21F5E43\u0022",
        "Last-Modified": "Fri, 03 Apr 2020 00:05:45 GMT",
        "Server": [
          "Windows-Azure-Blob/1.0",
          "Microsoft-HTTPAPI/2.0"
        ],
        "x-ms-client-request-id": "ab689849-e641-2ad2-2911-f0f7d9be0ce6",
        "x-ms-request-id": "678f1d3c-801e-007a-604b-0950e0000000",
        "x-ms-request-server-encrypted": "true",
        "x-ms-version": "2019-12-12"
      },
      "ResponseBody": []
    },
    {
      "RequestUri": "https://seanmcccanary.blob.core.windows.net/test-container-9a28ff95-f975-9552-bf73-d095bb1d104d/test-blob-3b51724d-a7b3-6191-83e7-5de2c82db420?comp=page",
      "RequestMethod": "PUT",
      "RequestHeaders": {
        "Authorization": "Sanitized",
        "Content-Length": "0",
        "If-None-Match": "\u0022garbage\u0022",
        "traceparent": "00-1c57cf5f4c88fc408986f2779ff05557-11ffe92bfa175043-00",
        "User-Agent": [
          "azsdk-net-Storage.Blobs/12.5.0-dev.20200402.1",
          "(.NET Core 4.6.28325.01; Microsoft Windows 10.0.18362 )"
        ],
        "x-ms-client-request-id": "30989b37-09c4-21de-dd47-f0948a01d0bb",
        "x-ms-copy-source": "https://seanmcccanary.blob.core.windows.net/test-container-9a28ff95-f975-9552-bf73-d095bb1d104d/test-blob-6af3e642-67f1-77c5-177e-6af201a44736",
        "x-ms-date": "Fri, 03 Apr 2020 00:05:46 GMT",
        "x-ms-page-write": "update",
        "x-ms-range": "bytes=0-1023",
        "x-ms-return-client-request-id": "true",
        "x-ms-source-range": "bytes=0-1023",
        "x-ms-version": "2019-12-12"
      },
      "RequestBody": null,
      "StatusCode": 201,
      "ResponseHeaders": {
        "Content-Length": "0",
        "Content-MD5": "phNBNm6laC/5HpKZ9dBkJQ==",
        "Date": "Fri, 03 Apr 2020 00:05:46 GMT",
        "ETag": "\u00220x8D7D762C2788B0E\u0022",
        "Last-Modified": "Fri, 03 Apr 2020 00:05:46 GMT",
        "Server": [
          "Windows-Azure-Blob/1.0",
          "Microsoft-HTTPAPI/2.0"
        ],
        "x-ms-blob-sequence-number": "0",
        "x-ms-client-request-id": "30989b37-09c4-21de-dd47-f0948a01d0bb",
        "x-ms-request-id": "678f1d54-801e-007a-744b-0950e0000000",
        "x-ms-request-server-encrypted": "true",
        "x-ms-version": "2019-12-12"
      },
      "ResponseBody": []
    },
    {
      "RequestUri": "https://seanmcccanary.blob.core.windows.net/test-container-9a28ff95-f975-9552-bf73-d095bb1d104d?restype=container",
      "RequestMethod": "DELETE",
      "RequestHeaders": {
        "Authorization": "Sanitized",
        "traceparent": "00-0af999fb13aff34c9c0fe9b05f4fbfe4-a605e53953abd744-00",
        "User-Agent": [
          "azsdk-net-Storage.Blobs/12.5.0-dev.20200402.1",
          "(.NET Core 4.6.28325.01; Microsoft Windows 10.0.18362 )"
        ],
        "x-ms-client-request-id": "3ebf4e96-dc25-a421-35ff-a0355e234878",
        "x-ms-date": "Fri, 03 Apr 2020 00:05:47 GMT",
        "x-ms-return-client-request-id": "true",
        "x-ms-version": "2019-12-12"
      },
      "RequestBody": null,
      "StatusCode": 202,
      "ResponseHeaders": {
        "Content-Length": "0",
        "Date": "Fri, 03 Apr 2020 00:05:46 GMT",
        "Server": [
          "Windows-Azure-Blob/1.0",
          "Microsoft-HTTPAPI/2.0"
        ],
        "x-ms-client-request-id": "3ebf4e96-dc25-a421-35ff-a0355e234878",
<<<<<<< HEAD
        "x-ms-request-id": "64e3204b-b01e-0003-4b33-f3735f000000",
=======
        "x-ms-request-id": "678f1ded-801e-007a-794b-0950e0000000",
>>>>>>> 8d420312
        "x-ms-version": "2019-12-12"
      },
      "ResponseBody": []
    },
    {
      "RequestUri": "https://seanmcccanary.blob.core.windows.net/test-container-abb005d6-a8c7-04e1-569e-4f2ed844fdb6?restype=container",
      "RequestMethod": "PUT",
      "RequestHeaders": {
        "Authorization": "Sanitized",
        "traceparent": "00-ca8fee4c229174418f91c44a156950f9-d9d2004d7db21d43-00",
        "User-Agent": [
          "azsdk-net-Storage.Blobs/12.5.0-dev.20200402.1",
          "(.NET Core 4.6.28325.01; Microsoft Windows 10.0.18362 )"
        ],
        "x-ms-blob-public-access": "container",
        "x-ms-client-request-id": "1ec3b84e-c776-ee8d-6cbb-e7868cf3cbf1",
        "x-ms-date": "Fri, 03 Apr 2020 00:05:47 GMT",
        "x-ms-return-client-request-id": "true",
        "x-ms-version": "2019-12-12"
      },
      "RequestBody": null,
      "StatusCode": 201,
      "ResponseHeaders": {
        "Content-Length": "0",
        "Date": "Fri, 03 Apr 2020 00:05:46 GMT",
        "ETag": "\u00220x8D7D762C2BBBE78\u0022",
        "Last-Modified": "Fri, 03 Apr 2020 00:05:47 GMT",
        "Server": [
          "Windows-Azure-Blob/1.0",
          "Microsoft-HTTPAPI/2.0"
        ],
        "x-ms-client-request-id": "1ec3b84e-c776-ee8d-6cbb-e7868cf3cbf1",
<<<<<<< HEAD
        "x-ms-request-id": "fa02b28d-101e-001a-3333-f3f3e4000000",
=======
        "x-ms-request-id": "77de5f4c-901e-0004-044b-09c0a7000000",
>>>>>>> 8d420312
        "x-ms-version": "2019-12-12"
      },
      "ResponseBody": []
    },
    {
      "RequestUri": "https://seanmcccanary.blob.core.windows.net/test-container-abb005d6-a8c7-04e1-569e-4f2ed844fdb6?restype=container\u0026comp=acl",
      "RequestMethod": "PUT",
      "RequestHeaders": {
        "Authorization": "Sanitized",
        "Content-Length": "21",
        "Content-Type": "application/xml",
        "traceparent": "00-094efea7b2cf1b4394e07658a7d67dca-a19dda49e0291446-00",
        "User-Agent": [
          "azsdk-net-Storage.Blobs/12.5.0-dev.20200402.1",
          "(.NET Core 4.6.28325.01; Microsoft Windows 10.0.18362 )"
        ],
        "x-ms-blob-public-access": "container",
        "x-ms-client-request-id": "20e09103-de80-0c3f-0e0e-cf86a90f92f5",
        "x-ms-date": "Fri, 03 Apr 2020 00:05:47 GMT",
        "x-ms-return-client-request-id": "true",
        "x-ms-version": "2019-12-12"
      },
      "RequestBody": "\u003CSignedIdentifiers /\u003E",
      "StatusCode": 200,
      "ResponseHeaders": {
        "Content-Length": "0",
        "Date": "Fri, 03 Apr 2020 00:05:46 GMT",
        "ETag": "\u00220x8D7D762C2C8B848\u0022",
        "Last-Modified": "Fri, 03 Apr 2020 00:05:47 GMT",
        "Server": [
          "Windows-Azure-Blob/1.0",
          "Microsoft-HTTPAPI/2.0"
        ],
        "x-ms-client-request-id": "20e09103-de80-0c3f-0e0e-cf86a90f92f5",
<<<<<<< HEAD
        "x-ms-request-id": "fa02b292-101e-001a-3533-f3f3e4000000",
=======
        "x-ms-request-id": "77de5f78-901e-0004-2d4b-09c0a7000000",
>>>>>>> 8d420312
        "x-ms-version": "2019-12-12"
      },
      "ResponseBody": []
    },
    {
      "RequestUri": "https://seanmcccanary.blob.core.windows.net/test-container-abb005d6-a8c7-04e1-569e-4f2ed844fdb6/test-blob-3488822a-59bc-2459-d1e6-6ebaf0425c96",
      "RequestMethod": "PUT",
      "RequestHeaders": {
        "Authorization": "Sanitized",
        "Content-Length": "0",
        "traceparent": "00-22188717a5f89d428d771f3bb3156929-0645a7ef4980f34a-00",
        "User-Agent": [
          "azsdk-net-Storage.Blobs/12.5.0-dev.20200402.1",
          "(.NET Core 4.6.28325.01; Microsoft Windows 10.0.18362 )"
        ],
        "x-ms-blob-content-length": "1024",
        "x-ms-blob-type": "PageBlob",
        "x-ms-client-request-id": "12dea4b6-08ea-84b9-e221-f05b709ec52d",
        "x-ms-date": "Fri, 03 Apr 2020 00:05:48 GMT",
        "x-ms-return-client-request-id": "true",
        "x-ms-version": "2019-12-12"
      },
      "RequestBody": null,
      "StatusCode": 201,
      "ResponseHeaders": {
        "Content-Length": "0",
        "Date": "Fri, 03 Apr 2020 00:05:46 GMT",
        "ETag": "\u00220x8D7D762C2D62577\u0022",
        "Last-Modified": "Fri, 03 Apr 2020 00:05:47 GMT",
        "Server": [
          "Windows-Azure-Blob/1.0",
          "Microsoft-HTTPAPI/2.0"
        ],
        "x-ms-client-request-id": "12dea4b6-08ea-84b9-e221-f05b709ec52d",
        "x-ms-request-id": "77de5f97-901e-0004-4a4b-09c0a7000000",
        "x-ms-request-server-encrypted": "true",
        "x-ms-version": "2019-12-12"
      },
      "ResponseBody": []
    },
    {
      "RequestUri": "https://seanmcccanary.blob.core.windows.net/test-container-abb005d6-a8c7-04e1-569e-4f2ed844fdb6/test-blob-3488822a-59bc-2459-d1e6-6ebaf0425c96?comp=page",
      "RequestMethod": "PUT",
      "RequestHeaders": {
        "Authorization": "Sanitized",
        "Content-Length": "1024",
        "traceparent": "00-2754f544132e7e4d9284df8f360edb5e-b64f736bd31e564b-00",
        "User-Agent": [
          "azsdk-net-Storage.Blobs/12.5.0-dev.20200402.1",
          "(.NET Core 4.6.28325.01; Microsoft Windows 10.0.18362 )"
        ],
        "x-ms-client-request-id": "4c030609-4963-30ab-099e-7fb481104364",
        "x-ms-date": "Fri, 03 Apr 2020 00:05:48 GMT",
        "x-ms-page-write": "update",
        "x-ms-range": "bytes=0-1023",
        "x-ms-return-client-request-id": "true",
        "x-ms-version": "2019-12-12"
      },
      "RequestBody": "nqu\u002BqK3YmEKBfq7lBTDjS0mfg/sTq3EjqlSzFjywm2D/zL5gYsmaK/ienwEvWgfeK4M8CYyW4vM5mv5YJIEG0OJO5Thxg\u002Bl/BVcCdQxv9E9N1eu4dJHUaerLJsfLQQd3mM4e4XXObaiavQQ0k23nyaauC0\u002BWTVxRenxOpVwhtMRQi909URLafmdDHbeNn9V85F0hHTa34UpyzWf5gMhLeQhA5AiQqXiT04znUzClw9qm0cH/AJaNmKqSyoOr4f2f96SuTbvM7DrkjUmp0I4ZzQmMUq8HTHhyskte/d706PKOSFuL9nYf2uSGGnJN5MgceP15Ho9OmKorPJpvbu9c8KVXGocyjtaTbXfKgDIGJM6DQYThesljQLCxYLrcsGv1KirN9slA6uom5rEXhBd4JRfM6yxqenXb9NrXgS4ct70M1FYIOS4EQleZu5QYS7uYOTqjD8Q\u002Biq\u002B08QLuaWm8Ci/0C6/Ab\u002BzoyKnV0L/hw6gePkfzeaf5zUqnU0csFdnu3bBkJEAM2MlOukcbabrw0y5Z0CohyJGI\u002Bz5lGRykvLLP5vMOfJ5oEmZ\u002Bpb5g3WOQt38Y00WuzRQf3CkBp7\u002Btqf6US4LG4VeP8L3EoiPSJx3a1WGci\u002BltIRne7591Zmum0fvAy5LhydUoieKH6SrxTbQMJ9FdER0UJypp6PK3GopSHtEoElyK\u002BQuMcwIH5Tfu7aHraT\u002BZSb/dq6Nod\u002BHjcG5XNctZyTtXgS3F0Z0aDULzevpQzLFLuNQRSma5IoEqqAKUr69rlSRmk\u002BcR03giw51gdP3mk6S9DH33R37Unl\u002Bsmyibhl6Th\u002BTW6TnJOeRc74fIWK2DRBVe1qIxdE6lkvSIZDhPhzw/zOwZEKlr89KZmlj3C0WxKFcTPa\u002B7YhOWMFZEQdWrDWhKiYzAajNr8uLQmNn2roav1zzhPEqMg2rYgt9SJrL97Y3vrIG58L0jp0rM68k6oILQlWqYytAevQYh5\u002BhTGcww0qpLBgEE9uZ\u002BvpX/wJegnuJdgpFIZCO80e97lwjV0I1\u002BnBge7pmBy5\u002BDGQs7Hv1ugUkF9ZY6522HjjQRiV7dqe4HgSN/gbBI3LfyxUoXgbPxDBa/z9r2Q7Wql19lb0FApXAdM5za7/\u002BZvRnfSCIjbw2AIHxIHtoTED5u1OpQ4mx1sR/a\u002BU0XFx0WJhLAF/uShydS5E7F\u002BIeWCSNeaxsVSNqsapcCSHa/aQlfMfjIU/lD20zC/v4dsLmYRO8quKsCAN03E6xjkD\u002BxknpFZcaOzrYqG5DOU0rcj7rdaQOGlbFeXTAbkEBM30oNEWuD2EryCXY5AJ0aM62SW4TyhiY7Kv3J5wiVcz113TtFwUHeWLZv61\u002BNTZUTQw==",
      "StatusCode": 201,
      "ResponseHeaders": {
        "Content-Length": "0",
        "Content-MD5": "s2HJrhNKVA5clFspTGFPRg==",
        "Date": "Fri, 03 Apr 2020 00:05:46 GMT",
        "ETag": "\u00220x8D7D762C2E32025\u0022",
        "Last-Modified": "Fri, 03 Apr 2020 00:05:47 GMT",
        "Server": [
          "Windows-Azure-Blob/1.0",
          "Microsoft-HTTPAPI/2.0"
        ],
        "x-ms-blob-sequence-number": "0",
        "x-ms-client-request-id": "4c030609-4963-30ab-099e-7fb481104364",
        "x-ms-request-id": "77de5fc6-901e-0004-774b-09c0a7000000",
        "x-ms-request-server-encrypted": "true",
        "x-ms-version": "2019-12-12"
      },
      "ResponseBody": []
    },
    {
      "RequestUri": "https://seanmcccanary.blob.core.windows.net/test-container-abb005d6-a8c7-04e1-569e-4f2ed844fdb6/test-blob-fd0c5508-5359-05f4-3625-fc15d7cbad24",
      "RequestMethod": "PUT",
      "RequestHeaders": {
        "Authorization": "Sanitized",
        "Content-Length": "0",
        "traceparent": "00-9beef99140cbb540b2fdbe2f0c5c9db3-24fd232b6c51da4b-00",
        "User-Agent": [
          "azsdk-net-Storage.Blobs/12.5.0-dev.20200402.1",
          "(.NET Core 4.6.28325.01; Microsoft Windows 10.0.18362 )"
        ],
        "x-ms-blob-content-length": "1024",
        "x-ms-blob-type": "PageBlob",
        "x-ms-client-request-id": "80e6cc91-5fb1-b6c9-11fe-153e4d96583e",
        "x-ms-date": "Fri, 03 Apr 2020 00:05:48 GMT",
        "x-ms-return-client-request-id": "true",
        "x-ms-version": "2019-12-12"
      },
      "RequestBody": null,
      "StatusCode": 201,
      "ResponseHeaders": {
        "Content-Length": "0",
        "Date": "Fri, 03 Apr 2020 00:05:46 GMT",
        "ETag": "\u00220x8D7D762C2F041E6\u0022",
        "Last-Modified": "Fri, 03 Apr 2020 00:05:47 GMT",
        "Server": [
          "Windows-Azure-Blob/1.0",
          "Microsoft-HTTPAPI/2.0"
        ],
        "x-ms-client-request-id": "80e6cc91-5fb1-b6c9-11fe-153e4d96583e",
        "x-ms-request-id": "77de5ffa-901e-0004-274b-09c0a7000000",
        "x-ms-request-server-encrypted": "true",
        "x-ms-version": "2019-12-12"
      },
      "ResponseBody": []
    },
    {
      "RequestUri": "https://seanmcccanary.blob.core.windows.net/test-container-abb005d6-a8c7-04e1-569e-4f2ed844fdb6/test-blob-fd0c5508-5359-05f4-3625-fc15d7cbad24?comp=lease",
      "RequestMethod": "PUT",
      "RequestHeaders": {
        "Authorization": "Sanitized",
        "traceparent": "00-8a2328749467ab4286a521bbbdd9ec61-7d53ad24f0acde4a-00",
        "User-Agent": [
          "azsdk-net-Storage.Blobs/12.5.0-dev.20200402.1",
          "(.NET Core 4.6.28325.01; Microsoft Windows 10.0.18362 )"
        ],
        "x-ms-client-request-id": "d7e341cb-82c9-b846-0257-f5e97f94e2f1",
        "x-ms-date": "Fri, 03 Apr 2020 00:05:48 GMT",
        "x-ms-lease-action": "acquire",
        "x-ms-lease-duration": "-1",
        "x-ms-proposed-lease-id": "b4ef5af0-d9bf-8fca-8bc7-df35d320d27d",
        "x-ms-return-client-request-id": "true",
        "x-ms-version": "2019-12-12"
      },
      "RequestBody": null,
      "StatusCode": 201,
      "ResponseHeaders": {
        "Content-Length": "0",
        "Date": "Fri, 03 Apr 2020 00:05:46 GMT",
        "ETag": "\u00220x8D7D762C2F041E6\u0022",
        "Last-Modified": "Fri, 03 Apr 2020 00:05:47 GMT",
        "Server": [
          "Windows-Azure-Blob/1.0",
          "Microsoft-HTTPAPI/2.0"
        ],
        "x-ms-client-request-id": "d7e341cb-82c9-b846-0257-f5e97f94e2f1",
        "x-ms-lease-id": "b4ef5af0-d9bf-8fca-8bc7-df35d320d27d",
<<<<<<< HEAD
        "x-ms-request-id": "fa02b296-101e-001a-3933-f3f3e4000000",
=======
        "x-ms-request-id": "77de601e-901e-0004-494b-09c0a7000000",
>>>>>>> 8d420312
        "x-ms-version": "2019-12-12"
      },
      "ResponseBody": []
    },
    {
      "RequestUri": "https://seanmcccanary.blob.core.windows.net/test-container-abb005d6-a8c7-04e1-569e-4f2ed844fdb6/test-blob-fd0c5508-5359-05f4-3625-fc15d7cbad24?comp=page",
      "RequestMethod": "PUT",
      "RequestHeaders": {
        "Authorization": "Sanitized",
        "Content-Length": "0",
        "traceparent": "00-56ef94e1de5cca49a5b21244b9a39e03-d4fa794f64de084e-00",
        "User-Agent": [
          "azsdk-net-Storage.Blobs/12.5.0-dev.20200402.1",
          "(.NET Core 4.6.28325.01; Microsoft Windows 10.0.18362 )"
        ],
        "x-ms-client-request-id": "916958d1-fb3c-6cb3-afcb-088d3788e46f",
        "x-ms-copy-source": "https://seanmcccanary.blob.core.windows.net/test-container-abb005d6-a8c7-04e1-569e-4f2ed844fdb6/test-blob-3488822a-59bc-2459-d1e6-6ebaf0425c96",
        "x-ms-date": "Fri, 03 Apr 2020 00:05:48 GMT",
        "x-ms-lease-id": "b4ef5af0-d9bf-8fca-8bc7-df35d320d27d",
        "x-ms-page-write": "update",
        "x-ms-range": "bytes=0-1023",
        "x-ms-return-client-request-id": "true",
        "x-ms-source-range": "bytes=0-1023",
        "x-ms-version": "2019-12-12"
      },
      "RequestBody": null,
      "StatusCode": 201,
      "ResponseHeaders": {
        "Content-Length": "0",
        "Content-MD5": "s2HJrhNKVA5clFspTGFPRg==",
        "Date": "Fri, 03 Apr 2020 00:05:46 GMT",
        "ETag": "\u00220x8D7D762C333E6F2\u0022",
        "Last-Modified": "Fri, 03 Apr 2020 00:05:47 GMT",
        "Server": [
          "Windows-Azure-Blob/1.0",
          "Microsoft-HTTPAPI/2.0"
        ],
        "x-ms-blob-sequence-number": "0",
        "x-ms-client-request-id": "916958d1-fb3c-6cb3-afcb-088d3788e46f",
        "x-ms-request-id": "77de6047-901e-0004-714b-09c0a7000000",
        "x-ms-request-server-encrypted": "true",
        "x-ms-version": "2019-12-12"
      },
      "ResponseBody": []
    },
    {
      "RequestUri": "https://seanmcccanary.blob.core.windows.net/test-container-abb005d6-a8c7-04e1-569e-4f2ed844fdb6?restype=container",
      "RequestMethod": "DELETE",
      "RequestHeaders": {
        "Authorization": "Sanitized",
        "traceparent": "00-f5bbc63c9b6c7145b0b1cb3654fe04be-f096c7fdcb9a7e41-00",
        "User-Agent": [
          "azsdk-net-Storage.Blobs/12.5.0-dev.20200402.1",
          "(.NET Core 4.6.28325.01; Microsoft Windows 10.0.18362 )"
        ],
        "x-ms-client-request-id": "2718f52b-512a-30b4-e5e2-a84646cb8c5f",
        "x-ms-date": "Fri, 03 Apr 2020 00:05:48 GMT",
        "x-ms-return-client-request-id": "true",
        "x-ms-version": "2019-12-12"
      },
      "RequestBody": null,
      "StatusCode": 202,
      "ResponseHeaders": {
        "Content-Length": "0",
        "Date": "Fri, 03 Apr 2020 00:05:47 GMT",
        "Server": [
          "Windows-Azure-Blob/1.0",
          "Microsoft-HTTPAPI/2.0"
        ],
        "x-ms-client-request-id": "2718f52b-512a-30b4-e5e2-a84646cb8c5f",
<<<<<<< HEAD
        "x-ms-request-id": "fa02b298-101e-001a-3b33-f3f3e4000000",
=======
        "x-ms-request-id": "77de60ed-901e-0004-0f4b-09c0a7000000",
>>>>>>> 8d420312
        "x-ms-version": "2019-12-12"
      },
      "ResponseBody": []
    },
    {
      "RequestUri": "https://seanmcccanary.blob.core.windows.net/test-container-1c6c41a6-61be-32c3-e3ec-a91c0c749b8d?restype=container",
      "RequestMethod": "PUT",
      "RequestHeaders": {
        "Authorization": "Sanitized",
        "traceparent": "00-a096b856940d41429d3d8bb9d240cb2d-0a1fc4caf8060b4f-00",
        "User-Agent": [
          "azsdk-net-Storage.Blobs/12.5.0-dev.20200402.1",
          "(.NET Core 4.6.28325.01; Microsoft Windows 10.0.18362 )"
        ],
        "x-ms-blob-public-access": "container",
        "x-ms-client-request-id": "8f988f93-19b5-ca15-31e5-443da7972370",
        "x-ms-date": "Fri, 03 Apr 2020 00:05:48 GMT",
        "x-ms-return-client-request-id": "true",
        "x-ms-version": "2019-12-12"
      },
      "RequestBody": null,
      "StatusCode": 201,
      "ResponseHeaders": {
        "Content-Length": "0",
        "Date": "Fri, 03 Apr 2020 00:05:48 GMT",
        "ETag": "\u00220x8D7D762C372468D\u0022",
        "Last-Modified": "Fri, 03 Apr 2020 00:05:48 GMT",
        "Server": [
          "Windows-Azure-Blob/1.0",
          "Microsoft-HTTPAPI/2.0"
        ],
        "x-ms-client-request-id": "8f988f93-19b5-ca15-31e5-443da7972370",
<<<<<<< HEAD
        "x-ms-request-id": "9d518419-c01e-0044-5833-f31804000000",
=======
        "x-ms-request-id": "ff88e9ab-801e-006a-054b-099588000000",
>>>>>>> 8d420312
        "x-ms-version": "2019-12-12"
      },
      "ResponseBody": []
    },
    {
      "RequestUri": "https://seanmcccanary.blob.core.windows.net/test-container-1c6c41a6-61be-32c3-e3ec-a91c0c749b8d?restype=container\u0026comp=acl",
      "RequestMethod": "PUT",
      "RequestHeaders": {
        "Authorization": "Sanitized",
        "Content-Length": "21",
        "Content-Type": "application/xml",
        "traceparent": "00-ec884315e5288242b4115fe37c052480-3b3d2b6f88e0654c-00",
        "User-Agent": [
          "azsdk-net-Storage.Blobs/12.5.0-dev.20200402.1",
          "(.NET Core 4.6.28325.01; Microsoft Windows 10.0.18362 )"
        ],
        "x-ms-blob-public-access": "container",
        "x-ms-client-request-id": "7c898cb5-0cdc-7cd8-1e98-108a7907bf19",
        "x-ms-date": "Fri, 03 Apr 2020 00:05:49 GMT",
        "x-ms-return-client-request-id": "true",
        "x-ms-version": "2019-12-12"
      },
      "RequestBody": "\u003CSignedIdentifiers /\u003E",
      "StatusCode": 200,
      "ResponseHeaders": {
        "Content-Length": "0",
        "Date": "Fri, 03 Apr 2020 00:05:48 GMT",
        "ETag": "\u00220x8D7D762C37E6DCB\u0022",
        "Last-Modified": "Fri, 03 Apr 2020 00:05:48 GMT",
        "Server": [
          "Windows-Azure-Blob/1.0",
          "Microsoft-HTTPAPI/2.0"
        ],
        "x-ms-client-request-id": "7c898cb5-0cdc-7cd8-1e98-108a7907bf19",
<<<<<<< HEAD
        "x-ms-request-id": "9d51841f-c01e-0044-5d33-f31804000000",
=======
        "x-ms-request-id": "ff88e9b6-801e-006a-0d4b-099588000000",
>>>>>>> 8d420312
        "x-ms-version": "2019-12-12"
      },
      "ResponseBody": []
    },
    {
      "RequestUri": "https://seanmcccanary.blob.core.windows.net/test-container-1c6c41a6-61be-32c3-e3ec-a91c0c749b8d/test-blob-a74f3095-aa1a-c4dd-9cbf-b241e1318d30",
      "RequestMethod": "PUT",
      "RequestHeaders": {
        "Authorization": "Sanitized",
        "Content-Length": "0",
        "traceparent": "00-7fee91a2cbc0314fa2f7bc358ca99f13-e4ccfe613b138a48-00",
        "User-Agent": [
          "azsdk-net-Storage.Blobs/12.5.0-dev.20200402.1",
          "(.NET Core 4.6.28325.01; Microsoft Windows 10.0.18362 )"
        ],
        "x-ms-blob-content-length": "1024",
        "x-ms-blob-type": "PageBlob",
        "x-ms-client-request-id": "e4a19e9d-25d7-d336-302e-ebf3a1d0e5fe",
        "x-ms-date": "Fri, 03 Apr 2020 00:05:49 GMT",
        "x-ms-return-client-request-id": "true",
        "x-ms-version": "2019-12-12"
      },
      "RequestBody": null,
      "StatusCode": 201,
      "ResponseHeaders": {
        "Content-Length": "0",
        "Date": "Fri, 03 Apr 2020 00:05:48 GMT",
        "ETag": "\u00220x8D7D762C38B3E9E\u0022",
        "Last-Modified": "Fri, 03 Apr 2020 00:05:48 GMT",
        "Server": [
          "Windows-Azure-Blob/1.0",
          "Microsoft-HTTPAPI/2.0"
        ],
        "x-ms-client-request-id": "e4a19e9d-25d7-d336-302e-ebf3a1d0e5fe",
        "x-ms-request-id": "ff88e9d7-801e-006a-2a4b-099588000000",
        "x-ms-request-server-encrypted": "true",
        "x-ms-version": "2019-12-12"
      },
      "ResponseBody": []
    },
    {
      "RequestUri": "https://seanmcccanary.blob.core.windows.net/test-container-1c6c41a6-61be-32c3-e3ec-a91c0c749b8d/test-blob-a74f3095-aa1a-c4dd-9cbf-b241e1318d30?comp=page",
      "RequestMethod": "PUT",
      "RequestHeaders": {
        "Authorization": "Sanitized",
        "Content-Length": "1024",
        "traceparent": "00-cef651a36d6bd44a890382ce6743816a-f118d5f7486f7843-00",
        "User-Agent": [
          "azsdk-net-Storage.Blobs/12.5.0-dev.20200402.1",
          "(.NET Core 4.6.28325.01; Microsoft Windows 10.0.18362 )"
        ],
        "x-ms-client-request-id": "43a4c00e-a990-ae59-5238-0173bf34a534",
        "x-ms-date": "Fri, 03 Apr 2020 00:05:49 GMT",
        "x-ms-page-write": "update",
        "x-ms-range": "bytes=0-1023",
        "x-ms-return-client-request-id": "true",
        "x-ms-version": "2019-12-12"
      },
      "RequestBody": "HHUS3H0ls0mhr5KwrpZOyKmPiBoOp5M6QTTy0Dljb/VFUWIGVl82kNg/2y16J82HSUfh6X\u002BkCnTh2JpJMuMPPT\u002Bca100SHFKWPdCz8xlwBpmaofxgoV2oUbtJH7E7V31MJ7u3bxwUwDWlpGHYjuofBeA4sdbHbq5JsoWRyTyhWuZTJ8ud\u002BJe9heHG\u002Bv07j4LRKdnRAqWmhLjNLfyWQzb5BEl7RWcegQ1Iuuv1ALOxTeLCwJ8i0FgA7KMSkMqa50LqzfazgAob8miMSIf5sYQFW\u002BAZk0JX1jQxepjDzDBCrZOpCjK8/Y2Ypw42VkeQRzrezXTqgRPAkzeCgkWxV\u002BZ4SZr0UKdRSF4SQSx0IX\u002BsYTNeJP77WCx/qLc7OntIJ08n/gysnDaTjYTW2AAnTHG31iESE3LnfPGutKgwFk3iylndTCNzP4U8yld55L/sWBwFgyRaNdQcAEFbPidOo3c2883mCgBORNZcFUjbrVgxwhxL6pNpiNRFwQuh2AGdricgQzDxxg4bt34N/eBLAJLpKTvKwrjjzSr5YEj0rGzU/mdhuypnP/wOcHNVG8s0OoC4uK7FkqtufLXF\u002BKXFZwrROP95KYVogik//JJFTrFfxWXIO/O\u002BDyu78360YUdWCQloRCLLutE7UDaFhZYZKO4EpfMAPSsXEymT/XYGtCCh6bOJHMqOVEqUjOv8\u002BElVoopQr/tUFgweUXD5N71a9JvV45wiUAvjdlGoq3A/GhqgPhqrtgRlTZOnqouZlRyNOdhP5tStc1K\u002BrTmpq6rb3zcWGPmi735XsJYIeqVASeE027FXrzMF8srILQjK\u002B6Ioi4tUg3wjKkqZ\u002BHZ\u002BpPitPmNYdNA5RHAD0GYumoI1jPTz3\u002B8Z64ZlEbEm/bb8xw3SWy7lskbSL0cbUPMV9E\u002BIZGtBisUJkxKc8yMe0kb5RskYXH9TT9puIfBn/pqTD11hXpkLe3xIiIgcCL9jsxzAYgnqPVgQdNRQ02jUodS3yePF/XPtrcuMj9P3d0dbCm6Tp1xQ6RHFUSmE\u002BqfTs\u002BbzpD7bnfWo0vR\u002BXa2EGP2NNck6ATp4JyDRwKxKaPNj\u002BRvsw9MIf6x5KpRoEktkATgr94SemXLse30eCZ1JXqoBGqRR11UqhPZcgRZmEBSVbf90HnEuhR\u002BowIhWKnXPL4wqZzfnEimjAXLOQdhcRmtoSNud1UB40lVEqNbMlFpATZGKe\u002BjcrluVkRz\u002BYEMHTHpdLaGaMRpLsVSiYmlS1mzYTfQG0gpCS5qACARjerISfVxcb6b45hy3fopUegvyQrqwJhJOwLpv2qIHGijV6HbikCTM9qbGH2fXj1N/7hGOjcVJs1Rfg3yiLJUEscwzoVZTsaomw==",
      "StatusCode": 201,
      "ResponseHeaders": {
        "Content-Length": "0",
        "Content-MD5": "nt9PzWkqgAIK4LEgx9t0NA==",
        "Date": "Fri, 03 Apr 2020 00:05:48 GMT",
        "ETag": "\u00220x8D7D762C39B2004\u0022",
        "Last-Modified": "Fri, 03 Apr 2020 00:05:48 GMT",
        "Server": [
          "Windows-Azure-Blob/1.0",
          "Microsoft-HTTPAPI/2.0"
        ],
        "x-ms-blob-sequence-number": "0",
        "x-ms-client-request-id": "43a4c00e-a990-ae59-5238-0173bf34a534",
        "x-ms-request-id": "ff88e9ec-801e-006a-3c4b-099588000000",
        "x-ms-request-server-encrypted": "true",
        "x-ms-version": "2019-12-12"
      },
      "ResponseBody": []
    },
    {
      "RequestUri": "https://seanmcccanary.blob.core.windows.net/test-container-1c6c41a6-61be-32c3-e3ec-a91c0c749b8d/test-blob-644e70d0-eb6e-2836-a3b6-dbcf84d198e3",
      "RequestMethod": "PUT",
      "RequestHeaders": {
        "Authorization": "Sanitized",
        "Content-Length": "0",
        "traceparent": "00-8a23c220c2003341afc8375451ff043f-f83d0095fd1f864a-00",
        "User-Agent": [
          "azsdk-net-Storage.Blobs/12.5.0-dev.20200402.1",
          "(.NET Core 4.6.28325.01; Microsoft Windows 10.0.18362 )"
        ],
        "x-ms-blob-content-length": "1024",
        "x-ms-blob-type": "PageBlob",
        "x-ms-client-request-id": "cb946c62-a7fe-2239-8a7c-9fd9cd8a2a80",
        "x-ms-date": "Fri, 03 Apr 2020 00:05:49 GMT",
        "x-ms-return-client-request-id": "true",
        "x-ms-version": "2019-12-12"
      },
      "RequestBody": null,
      "StatusCode": 201,
      "ResponseHeaders": {
        "Content-Length": "0",
        "Date": "Fri, 03 Apr 2020 00:05:48 GMT",
        "ETag": "\u00220x8D7D762C3A75747\u0022",
        "Last-Modified": "Fri, 03 Apr 2020 00:05:48 GMT",
        "Server": [
          "Windows-Azure-Blob/1.0",
          "Microsoft-HTTPAPI/2.0"
        ],
        "x-ms-client-request-id": "cb946c62-a7fe-2239-8a7c-9fd9cd8a2a80",
        "x-ms-request-id": "ff88ea03-801e-006a-504b-099588000000",
        "x-ms-request-server-encrypted": "true",
        "x-ms-version": "2019-12-12"
      },
      "ResponseBody": []
    },
    {
      "RequestUri": "https://seanmcccanary.blob.core.windows.net/test-container-1c6c41a6-61be-32c3-e3ec-a91c0c749b8d/test-blob-644e70d0-eb6e-2836-a3b6-dbcf84d198e3?comp=page",
      "RequestMethod": "PUT",
      "RequestHeaders": {
        "Authorization": "Sanitized",
        "Content-Length": "0",
        "traceparent": "00-5785a6005a22c04c91fc0b695404a520-3c6bf388feadf047-00",
        "User-Agent": [
          "azsdk-net-Storage.Blobs/12.5.0-dev.20200402.1",
          "(.NET Core 4.6.28325.01; Microsoft Windows 10.0.18362 )"
        ],
        "x-ms-client-request-id": "176c068b-cc3d-79e4-0ac1-56b00294ca70",
        "x-ms-copy-source": "https://seanmcccanary.blob.core.windows.net/test-container-1c6c41a6-61be-32c3-e3ec-a91c0c749b8d/test-blob-a74f3095-aa1a-c4dd-9cbf-b241e1318d30",
        "x-ms-date": "Fri, 03 Apr 2020 00:05:49 GMT",
        "x-ms-if-sequence-number-lt": "5",
        "x-ms-page-write": "update",
        "x-ms-range": "bytes=0-1023",
        "x-ms-return-client-request-id": "true",
        "x-ms-source-range": "bytes=0-1023",
        "x-ms-version": "2019-12-12"
      },
      "RequestBody": null,
      "StatusCode": 201,
      "ResponseHeaders": {
        "Content-Length": "0",
        "Content-MD5": "nt9PzWkqgAIK4LEgx9t0NA==",
        "Date": "Fri, 03 Apr 2020 00:05:48 GMT",
        "ETag": "\u00220x8D7D762C3B8E6A3\u0022",
        "Last-Modified": "Fri, 03 Apr 2020 00:05:48 GMT",
        "Server": [
          "Windows-Azure-Blob/1.0",
          "Microsoft-HTTPAPI/2.0"
        ],
        "x-ms-blob-sequence-number": "0",
        "x-ms-client-request-id": "176c068b-cc3d-79e4-0ac1-56b00294ca70",
        "x-ms-request-id": "ff88ea14-801e-006a-614b-099588000000",
        "x-ms-request-server-encrypted": "true",
        "x-ms-version": "2019-12-12"
      },
      "ResponseBody": []
    },
    {
      "RequestUri": "https://seanmcccanary.blob.core.windows.net/test-container-1c6c41a6-61be-32c3-e3ec-a91c0c749b8d?restype=container",
      "RequestMethod": "DELETE",
      "RequestHeaders": {
        "Authorization": "Sanitized",
        "traceparent": "00-4545ea8359a2f740a4a2bcb52bc3a23f-9f362d0871fabf4d-00",
        "User-Agent": [
          "azsdk-net-Storage.Blobs/12.5.0-dev.20200402.1",
          "(.NET Core 4.6.28325.01; Microsoft Windows 10.0.18362 )"
        ],
        "x-ms-client-request-id": "c64e83c8-121d-d343-3ad7-718e6e572c6e",
        "x-ms-date": "Fri, 03 Apr 2020 00:05:49 GMT",
        "x-ms-return-client-request-id": "true",
        "x-ms-version": "2019-12-12"
      },
      "RequestBody": null,
      "StatusCode": 202,
      "ResponseHeaders": {
        "Content-Length": "0",
        "Date": "Fri, 03 Apr 2020 00:05:48 GMT",
        "Server": [
          "Windows-Azure-Blob/1.0",
          "Microsoft-HTTPAPI/2.0"
        ],
        "x-ms-client-request-id": "c64e83c8-121d-d343-3ad7-718e6e572c6e",
<<<<<<< HEAD
        "x-ms-request-id": "9d51842e-c01e-0044-6a33-f31804000000",
=======
        "x-ms-request-id": "ff88ea38-801e-006a-7d4b-099588000000",
>>>>>>> 8d420312
        "x-ms-version": "2019-12-12"
      },
      "ResponseBody": []
    },
    {
      "RequestUri": "https://seanmcccanary.blob.core.windows.net/test-container-85eaf8ec-5ed2-dbe5-82ce-b2d6049c3b68?restype=container",
      "RequestMethod": "PUT",
      "RequestHeaders": {
        "Authorization": "Sanitized",
        "traceparent": "00-d7883b105ab0d649aedbffa4d260f427-064c555171bada42-00",
        "User-Agent": [
          "azsdk-net-Storage.Blobs/12.5.0-dev.20200402.1",
          "(.NET Core 4.6.28325.01; Microsoft Windows 10.0.18362 )"
        ],
        "x-ms-blob-public-access": "container",
        "x-ms-client-request-id": "465b593a-25b6-6904-9d72-444f606cce9d",
        "x-ms-date": "Fri, 03 Apr 2020 00:05:49 GMT",
        "x-ms-return-client-request-id": "true",
        "x-ms-version": "2019-12-12"
      },
      "RequestBody": null,
      "StatusCode": 201,
      "ResponseHeaders": {
        "Content-Length": "0",
        "Date": "Fri, 03 Apr 2020 00:05:48 GMT",
        "ETag": "\u00220x8D7D762C3F6BAB9\u0022",
        "Last-Modified": "Fri, 03 Apr 2020 00:05:49 GMT",
        "Server": [
          "Windows-Azure-Blob/1.0",
          "Microsoft-HTTPAPI/2.0"
        ],
        "x-ms-client-request-id": "465b593a-25b6-6904-9d72-444f606cce9d",
<<<<<<< HEAD
        "x-ms-request-id": "815e5a8c-d01e-002a-0d33-f34d2b000000",
=======
        "x-ms-request-id": "512a43e4-001e-0080-454b-09b2a6000000",
>>>>>>> 8d420312
        "x-ms-version": "2019-12-12"
      },
      "ResponseBody": []
    },
    {
      "RequestUri": "https://seanmcccanary.blob.core.windows.net/test-container-85eaf8ec-5ed2-dbe5-82ce-b2d6049c3b68?restype=container\u0026comp=acl",
      "RequestMethod": "PUT",
      "RequestHeaders": {
        "Authorization": "Sanitized",
        "Content-Length": "21",
        "Content-Type": "application/xml",
        "traceparent": "00-95a0ff32cd18fb4f948bb129974b8140-1b3e59bd170cf142-00",
        "User-Agent": [
          "azsdk-net-Storage.Blobs/12.5.0-dev.20200402.1",
          "(.NET Core 4.6.28325.01; Microsoft Windows 10.0.18362 )"
        ],
        "x-ms-blob-public-access": "container",
        "x-ms-client-request-id": "aa9ca49d-f540-f2b1-7b7f-e0d2bf033943",
        "x-ms-date": "Fri, 03 Apr 2020 00:05:50 GMT",
        "x-ms-return-client-request-id": "true",
        "x-ms-version": "2019-12-12"
      },
      "RequestBody": "\u003CSignedIdentifiers /\u003E",
      "StatusCode": 200,
      "ResponseHeaders": {
        "Content-Length": "0",
        "Date": "Fri, 03 Apr 2020 00:05:48 GMT",
        "ETag": "\u00220x8D7D762C4034662\u0022",
        "Last-Modified": "Fri, 03 Apr 2020 00:05:49 GMT",
        "Server": [
          "Windows-Azure-Blob/1.0",
          "Microsoft-HTTPAPI/2.0"
        ],
        "x-ms-client-request-id": "aa9ca49d-f540-f2b1-7b7f-e0d2bf033943",
<<<<<<< HEAD
        "x-ms-request-id": "815e5a94-d01e-002a-1333-f34d2b000000",
=======
        "x-ms-request-id": "512a440a-001e-0080-664b-09b2a6000000",
>>>>>>> 8d420312
        "x-ms-version": "2019-12-12"
      },
      "ResponseBody": []
    },
    {
      "RequestUri": "https://seanmcccanary.blob.core.windows.net/test-container-85eaf8ec-5ed2-dbe5-82ce-b2d6049c3b68/test-blob-871a993b-e739-ef1c-8a08-dbff5d36accd",
      "RequestMethod": "PUT",
      "RequestHeaders": {
        "Authorization": "Sanitized",
        "Content-Length": "0",
        "traceparent": "00-f59c403294afeb419af73b33696448de-a9b420241d821649-00",
        "User-Agent": [
          "azsdk-net-Storage.Blobs/12.5.0-dev.20200402.1",
          "(.NET Core 4.6.28325.01; Microsoft Windows 10.0.18362 )"
        ],
        "x-ms-blob-content-length": "1024",
        "x-ms-blob-type": "PageBlob",
        "x-ms-client-request-id": "fbc337f6-fc25-a51a-a5dd-1d1c45273058",
        "x-ms-date": "Fri, 03 Apr 2020 00:05:50 GMT",
        "x-ms-return-client-request-id": "true",
        "x-ms-version": "2019-12-12"
      },
      "RequestBody": null,
      "StatusCode": 201,
      "ResponseHeaders": {
        "Content-Length": "0",
        "Date": "Fri, 03 Apr 2020 00:05:48 GMT",
        "ETag": "\u00220x8D7D762C40FF015\u0022",
        "Last-Modified": "Fri, 03 Apr 2020 00:05:49 GMT",
        "Server": [
          "Windows-Azure-Blob/1.0",
          "Microsoft-HTTPAPI/2.0"
        ],
        "x-ms-client-request-id": "fbc337f6-fc25-a51a-a5dd-1d1c45273058",
        "x-ms-request-id": "512a4427-001e-0080-804b-09b2a6000000",
        "x-ms-request-server-encrypted": "true",
        "x-ms-version": "2019-12-12"
      },
      "ResponseBody": []
    },
    {
      "RequestUri": "https://seanmcccanary.blob.core.windows.net/test-container-85eaf8ec-5ed2-dbe5-82ce-b2d6049c3b68/test-blob-871a993b-e739-ef1c-8a08-dbff5d36accd?comp=page",
      "RequestMethod": "PUT",
      "RequestHeaders": {
        "Authorization": "Sanitized",
        "Content-Length": "1024",
        "traceparent": "00-cdcca1dafedd344fa739095b1d9142e5-3786ce935209ae4f-00",
        "User-Agent": [
          "azsdk-net-Storage.Blobs/12.5.0-dev.20200402.1",
          "(.NET Core 4.6.28325.01; Microsoft Windows 10.0.18362 )"
        ],
        "x-ms-client-request-id": "26082d0d-b073-d8a8-3fcd-ada4a2703626",
        "x-ms-date": "Fri, 03 Apr 2020 00:05:50 GMT",
        "x-ms-page-write": "update",
        "x-ms-range": "bytes=0-1023",
        "x-ms-return-client-request-id": "true",
        "x-ms-version": "2019-12-12"
      },
      "RequestBody": "P33CNX9CnowwcqBmT0AlFtS4sbvQJF2nVoRy781WKaIWkoPGxGgLWwYPes1US6I6Wcn9BlF\u002BchsfG976z66/2Un9T7y9X1JsrVW1wamPUgvhN5YDWCJRmB9npqmJEYxXT6CDV/zmffl3kVn7yLFykMnTGJgXvIEnq7acVrio4pzJXXEJC/oO\u002B7qci8fJVs9t9RbgtvjzQJMfXKtGSSdBzq69MWtAaIXOxB3eejC5XlXmLmCiyCyj1Rze6q5PyLGTW7wZCyRkLYyQEfHaFcViZf5VXxrGngaCGVtOYX3Wf/trSx90oFIxggHTEbc6ycBXfIWw\u002BWmXzb22lvLIFcsPupL1b8qm7sSrJN0Z8oxPR1Cb9\u002BX4JYWS1H5ivQlgaG01xFckRVn1sY3ABNWMfdowZ0\u002BiLR7mFpQNYptMRDC7S7xv5C01KgL2pkVYOCGwBlajMVa5vjtOT67CF\u002BK\u002BqG1dBbkZHJmt\u002BjxNq4fYjt5zXFxEqRLZAY2AIJV/cxIgN/3Y\u002BjNnl\u002Bq99TcZbBK0dsHQTrqFev9bgwMrmPsELoYpLXOJAJOqC8Vyh7Pav5R6zKrUryVYmr39fHcvO/7uucew8D\u002BfKnYtJUL1E/JLgMNusctQL39h0ZK1jIMce8/Gg87rKc9V26I0poniYofKsfyzwIoznYlITx6s6Z7yEalzLpAkX1bzGdYpHIn1f24L6tqHaLpFk\u002BVEo9qxqfEEQZTfbjT2plGlwKe0CYH/U8\u002BvoP7Da6nvLZqq4Lx7Qm/kJdr0FRA6FESI4acSkYpjRFALAQjzQNbr8EGZS8WVKX030OSmCz2\u002BdIy5OooB3JwQR5trcEBn8OQECCTPoch\u002B87cp28GlvTkSTIx8OQVM6RSkiAQqKbk9z9//ogIY79PDO0fS1wHbaolhWSSz67feuB4QKhnDU8r\u002B7Avhphs2\u002BVy5uP6\u002BeRITyB16ydCUieQnIOnjCMS5/\u002Bd90\u002Bv1\u002BcRuKl/H\u002BTK4ID4M/WH7SYr6aWImuYUxU/GY/7kXQaUmHc9YDJ5wzY\u002BxbwCq1gtivrZcgmqIzj8/PddtL/p5od6Z5t\u002BSozzsiZzTdUqEhnzlNUEDur47nk6PGc/GA52VOM0iEfArzxt5b/nNtFn1urZbh/m4deYfXUeRA4ltJoX\u002BPjx9YnWLumUmiUvEben0ml4Zanuk3MLmArSomsuRC0lzz3Ycd1hAz82UkeybWu9enGkrVLsKWmF6ll/A4x\u002BZlX0CUZ5y1yIG2JutEErWS6fESv5iZbeNaXQVouD4f\u002Byu\u002BvxumQlQ68RHJXsgXUoWo0u4/JghNy/GdOcpXTVBDViu/xVOaLGddF85GkA7bAwq//6VP4NUjMLMqCQhJo6PBhcjcl00xw==",
      "StatusCode": 201,
      "ResponseHeaders": {
        "Content-Length": "0",
        "Content-MD5": "nRiDmUnKHKSO6hZUBXT0nw==",
        "Date": "Fri, 03 Apr 2020 00:05:48 GMT",
        "ETag": "\u00220x8D7D762C41C4E5E\u0022",
        "Last-Modified": "Fri, 03 Apr 2020 00:05:49 GMT",
        "Server": [
          "Windows-Azure-Blob/1.0",
          "Microsoft-HTTPAPI/2.0"
        ],
        "x-ms-blob-sequence-number": "0",
        "x-ms-client-request-id": "26082d0d-b073-d8a8-3fcd-ada4a2703626",
        "x-ms-request-id": "512a444a-001e-0080-214b-09b2a6000000",
        "x-ms-request-server-encrypted": "true",
        "x-ms-version": "2019-12-12"
      },
      "ResponseBody": []
    },
    {
      "RequestUri": "https://seanmcccanary.blob.core.windows.net/test-container-85eaf8ec-5ed2-dbe5-82ce-b2d6049c3b68/test-blob-dfba51a0-e2c9-15c2-f147-ee86c1b2689d",
      "RequestMethod": "PUT",
      "RequestHeaders": {
        "Authorization": "Sanitized",
        "Content-Length": "0",
        "traceparent": "00-47e4046f066f16468e7f48f449dac534-0c1b876179f70047-00",
        "User-Agent": [
          "azsdk-net-Storage.Blobs/12.5.0-dev.20200402.1",
          "(.NET Core 4.6.28325.01; Microsoft Windows 10.0.18362 )"
        ],
        "x-ms-blob-content-length": "1024",
        "x-ms-blob-type": "PageBlob",
        "x-ms-client-request-id": "ebc81368-e74d-2ba8-6af3-352bc121168d",
        "x-ms-date": "Fri, 03 Apr 2020 00:05:50 GMT",
        "x-ms-return-client-request-id": "true",
        "x-ms-version": "2019-12-12"
      },
      "RequestBody": null,
      "StatusCode": 201,
      "ResponseHeaders": {
        "Content-Length": "0",
        "Date": "Fri, 03 Apr 2020 00:05:48 GMT",
        "ETag": "\u00220x8D7D762C428ACAB\u0022",
        "Last-Modified": "Fri, 03 Apr 2020 00:05:49 GMT",
        "Server": [
          "Windows-Azure-Blob/1.0",
          "Microsoft-HTTPAPI/2.0"
        ],
        "x-ms-client-request-id": "ebc81368-e74d-2ba8-6af3-352bc121168d",
        "x-ms-request-id": "512a445e-001e-0080-324b-09b2a6000000",
        "x-ms-request-server-encrypted": "true",
        "x-ms-version": "2019-12-12"
      },
      "ResponseBody": []
    },
    {
      "RequestUri": "https://seanmcccanary.blob.core.windows.net/test-container-85eaf8ec-5ed2-dbe5-82ce-b2d6049c3b68/test-blob-dfba51a0-e2c9-15c2-f147-ee86c1b2689d?comp=page",
      "RequestMethod": "PUT",
      "RequestHeaders": {
        "Authorization": "Sanitized",
        "Content-Length": "0",
        "traceparent": "00-deef8975b68d9f41aa67aeae94f00d2a-e076cf7527fcb947-00",
        "User-Agent": [
          "azsdk-net-Storage.Blobs/12.5.0-dev.20200402.1",
          "(.NET Core 4.6.28325.01; Microsoft Windows 10.0.18362 )"
        ],
        "x-ms-client-request-id": "ae1d536e-7cea-2f4f-03e3-ad2ad5b9e77f",
        "x-ms-copy-source": "https://seanmcccanary.blob.core.windows.net/test-container-85eaf8ec-5ed2-dbe5-82ce-b2d6049c3b68/test-blob-871a993b-e739-ef1c-8a08-dbff5d36accd",
        "x-ms-date": "Fri, 03 Apr 2020 00:05:50 GMT",
        "x-ms-if-sequence-number-le": "3",
        "x-ms-page-write": "update",
        "x-ms-range": "bytes=0-1023",
        "x-ms-return-client-request-id": "true",
        "x-ms-source-range": "bytes=0-1023",
        "x-ms-version": "2019-12-12"
      },
      "RequestBody": null,
      "StatusCode": 201,
      "ResponseHeaders": {
        "Content-Length": "0",
        "Content-MD5": "nRiDmUnKHKSO6hZUBXT0nw==",
        "Date": "Fri, 03 Apr 2020 00:05:48 GMT",
        "ETag": "\u00220x8D7D762C43A3C08\u0022",
        "Last-Modified": "Fri, 03 Apr 2020 00:05:49 GMT",
        "Server": [
          "Windows-Azure-Blob/1.0",
          "Microsoft-HTTPAPI/2.0"
        ],
        "x-ms-blob-sequence-number": "0",
        "x-ms-client-request-id": "ae1d536e-7cea-2f4f-03e3-ad2ad5b9e77f",
        "x-ms-request-id": "512a4475-001e-0080-454b-09b2a6000000",
        "x-ms-request-server-encrypted": "true",
        "x-ms-version": "2019-12-12"
      },
      "ResponseBody": []
    },
    {
      "RequestUri": "https://seanmcccanary.blob.core.windows.net/test-container-85eaf8ec-5ed2-dbe5-82ce-b2d6049c3b68?restype=container",
      "RequestMethod": "DELETE",
      "RequestHeaders": {
        "Authorization": "Sanitized",
        "traceparent": "00-f5518a403a336246b7edc753b7f49682-3ac38a4ed828b44c-00",
        "User-Agent": [
          "azsdk-net-Storage.Blobs/12.5.0-dev.20200402.1",
          "(.NET Core 4.6.28325.01; Microsoft Windows 10.0.18362 )"
        ],
        "x-ms-client-request-id": "6ebde512-6804-e8a2-c05d-f47f70dcc0b2",
        "x-ms-date": "Fri, 03 Apr 2020 00:05:50 GMT",
        "x-ms-return-client-request-id": "true",
        "x-ms-version": "2019-12-12"
      },
      "RequestBody": null,
      "StatusCode": 202,
      "ResponseHeaders": {
        "Content-Length": "0",
        "Date": "Fri, 03 Apr 2020 00:05:48 GMT",
        "Server": [
          "Windows-Azure-Blob/1.0",
          "Microsoft-HTTPAPI/2.0"
        ],
        "x-ms-client-request-id": "6ebde512-6804-e8a2-c05d-f47f70dcc0b2",
<<<<<<< HEAD
        "x-ms-request-id": "815e5ab2-d01e-002a-3133-f34d2b000000",
=======
        "x-ms-request-id": "512a4493-001e-0080-634b-09b2a6000000",
>>>>>>> 8d420312
        "x-ms-version": "2019-12-12"
      },
      "ResponseBody": []
    },
    {
      "RequestUri": "https://seanmcccanary.blob.core.windows.net/test-container-bff5be29-bdeb-8b3a-19d3-a1b8fc1286af?restype=container",
      "RequestMethod": "PUT",
      "RequestHeaders": {
        "Authorization": "Sanitized",
        "traceparent": "00-a5987ba4da1cf244a0f9c350441172c3-b15033760da99c49-00",
        "User-Agent": [
          "azsdk-net-Storage.Blobs/12.5.0-dev.20200402.1",
          "(.NET Core 4.6.28325.01; Microsoft Windows 10.0.18362 )"
        ],
        "x-ms-blob-public-access": "container",
        "x-ms-client-request-id": "eb13cd71-615e-55db-ab31-5430c7eaebad",
        "x-ms-date": "Fri, 03 Apr 2020 00:05:50 GMT",
        "x-ms-return-client-request-id": "true",
        "x-ms-version": "2019-12-12"
      },
      "RequestBody": null,
      "StatusCode": 201,
      "ResponseHeaders": {
        "Content-Length": "0",
        "Date": "Fri, 03 Apr 2020 00:05:49 GMT",
        "ETag": "\u00220x8D7D762C47B1E4F\u0022",
        "Last-Modified": "Fri, 03 Apr 2020 00:05:49 GMT",
        "Server": [
          "Windows-Azure-Blob/1.0",
          "Microsoft-HTTPAPI/2.0"
        ],
        "x-ms-client-request-id": "eb13cd71-615e-55db-ab31-5430c7eaebad",
<<<<<<< HEAD
        "x-ms-request-id": "c8d73ddb-701e-000c-2033-f30533000000",
=======
        "x-ms-request-id": "ca3e69bc-301e-006f-1b4b-094753000000",
>>>>>>> 8d420312
        "x-ms-version": "2019-12-12"
      },
      "ResponseBody": []
    },
    {
      "RequestUri": "https://seanmcccanary.blob.core.windows.net/test-container-bff5be29-bdeb-8b3a-19d3-a1b8fc1286af?restype=container\u0026comp=acl",
      "RequestMethod": "PUT",
      "RequestHeaders": {
        "Authorization": "Sanitized",
        "Content-Length": "21",
        "Content-Type": "application/xml",
        "traceparent": "00-44f5f22fd9354a46951d540687bf544a-06585b7ec96ea94b-00",
        "User-Agent": [
          "azsdk-net-Storage.Blobs/12.5.0-dev.20200402.1",
          "(.NET Core 4.6.28325.01; Microsoft Windows 10.0.18362 )"
        ],
        "x-ms-blob-public-access": "container",
        "x-ms-client-request-id": "2f4671f9-9afe-6050-0bc2-44c9244a2ebd",
        "x-ms-date": "Fri, 03 Apr 2020 00:05:50 GMT",
        "x-ms-return-client-request-id": "true",
        "x-ms-version": "2019-12-12"
      },
      "RequestBody": "\u003CSignedIdentifiers /\u003E",
      "StatusCode": 200,
      "ResponseHeaders": {
        "Content-Length": "0",
        "Date": "Fri, 03 Apr 2020 00:05:49 GMT",
        "ETag": "\u00220x8D7D762C4875BC1\u0022",
        "Last-Modified": "Fri, 03 Apr 2020 00:05:50 GMT",
        "Server": [
          "Windows-Azure-Blob/1.0",
          "Microsoft-HTTPAPI/2.0"
        ],
        "x-ms-client-request-id": "2f4671f9-9afe-6050-0bc2-44c9244a2ebd",
<<<<<<< HEAD
        "x-ms-request-id": "c8d73dde-701e-000c-2133-f30533000000",
=======
        "x-ms-request-id": "ca3e69cf-301e-006f-294b-094753000000",
>>>>>>> 8d420312
        "x-ms-version": "2019-12-12"
      },
      "ResponseBody": []
    },
    {
      "RequestUri": "https://seanmcccanary.blob.core.windows.net/test-container-bff5be29-bdeb-8b3a-19d3-a1b8fc1286af/test-blob-4c28f1f2-a123-56bf-ec63-dbbcd0b33bea",
      "RequestMethod": "PUT",
      "RequestHeaders": {
        "Authorization": "Sanitized",
        "Content-Length": "0",
        "traceparent": "00-a8f00a07d5063d4cb06be4ead158e309-aacb523554fa634e-00",
        "User-Agent": [
          "azsdk-net-Storage.Blobs/12.5.0-dev.20200402.1",
          "(.NET Core 4.6.28325.01; Microsoft Windows 10.0.18362 )"
        ],
        "x-ms-blob-content-length": "1024",
        "x-ms-blob-type": "PageBlob",
        "x-ms-client-request-id": "dddf03a3-763a-b449-a169-c66d9ff2062f",
        "x-ms-date": "Fri, 03 Apr 2020 00:05:50 GMT",
        "x-ms-return-client-request-id": "true",
        "x-ms-version": "2019-12-12"
      },
      "RequestBody": null,
      "StatusCode": 201,
      "ResponseHeaders": {
        "Content-Length": "0",
        "Date": "Fri, 03 Apr 2020 00:05:49 GMT",
        "ETag": "\u00220x8D7D762C4947A59\u0022",
        "Last-Modified": "Fri, 03 Apr 2020 00:05:50 GMT",
        "Server": [
          "Windows-Azure-Blob/1.0",
          "Microsoft-HTTPAPI/2.0"
        ],
        "x-ms-client-request-id": "dddf03a3-763a-b449-a169-c66d9ff2062f",
        "x-ms-request-id": "ca3e69e2-301e-006f-3b4b-094753000000",
        "x-ms-request-server-encrypted": "true",
        "x-ms-version": "2019-12-12"
      },
      "ResponseBody": []
    },
    {
      "RequestUri": "https://seanmcccanary.blob.core.windows.net/test-container-bff5be29-bdeb-8b3a-19d3-a1b8fc1286af/test-blob-4c28f1f2-a123-56bf-ec63-dbbcd0b33bea?comp=page",
      "RequestMethod": "PUT",
      "RequestHeaders": {
        "Authorization": "Sanitized",
        "Content-Length": "1024",
        "traceparent": "00-69e6d4a813192e4396da1a8dbc3166f8-09717f22cd833643-00",
        "User-Agent": [
          "azsdk-net-Storage.Blobs/12.5.0-dev.20200402.1",
          "(.NET Core 4.6.28325.01; Microsoft Windows 10.0.18362 )"
        ],
        "x-ms-client-request-id": "cd18f8dc-5ed3-32af-1c88-4326708b842d",
        "x-ms-date": "Fri, 03 Apr 2020 00:05:51 GMT",
        "x-ms-page-write": "update",
        "x-ms-range": "bytes=0-1023",
        "x-ms-return-client-request-id": "true",
        "x-ms-version": "2019-12-12"
      },
      "RequestBody": "5bbgqf1Pa58XZKleSsD8KJT1N1WjvK4881t\u002BAY3si/fQWDWhovRhqQamGJrx8hVLxhs1LhPZGSgIo7Wi0WkSKtixjvGLWoWfk41P/aQTSwFFMztxtlzk9z8Mmf4/v9iclO3BQGQkwGuVlpqFihyE9VizXJ4uoXN8zJayfsGHX9S1smi2UQqdIXPQ2yDBX2wih6SljGI5bvJ6RXPNcUGqDjfGz9ezzqNNFTorXsVTum0pkPcc4dJxe0R2PAuX0LAxJc3o\u002B4\u002BUbrkAWHcnDg8tJosGo\u002BBKjS1kVFOTPZKXtkWK\u002BTj4ar/dlCI\u002BHIlbSm00SBWAkC3Q55ifhKc7ATAmaaExnRTXNbzLKQ69DHGkCArmXvV9FiYXuhGfWOUYoZPyF7LnKaxYXRNYtWceEtsn\u002B3udVaI6qVJ7GuMDN9zWs4d6y/S\u002BvN5djQHiJGG\u002B\u002Bac2d1xpe0zwt21fbA/JVSU2gQHgo0fmaT\u002BdP8ehWIXxvCA7zL\u002BAbDg6iRSHXlDOkzjcq6Jf3lVgTw4dzDuFT17obrDvjYhlthTJpRkzXwrvzquOxK3ikd3L232xYqD8tDm1nu\u002Bf3wawdvSNljg7Le8DLv6P9ouxBt3SI7IKtFR0zPDgfcEbT\u002B6l3k64VPukj66OrTOhbb6uBJcSzbtTpcKgGclHW68t6N8Q6Rg8\u002BLHiLZQEfAYg014yMXkpCIEyUjmMFzsxXTT\u002BYcVUkYOmcgvmMJ8nTym7gEVrFSo2A99d3ZfesOF2sNBfBhtBzEHajL9tQ9jiCgIQ0Jf1xkcKx13l9rPsx8Eqb3/Px0kOebQEkIhrycAHe9OUzt9JgOqIVT69XNWN7sT9Q9NZE0K5Albi8DW/nv6c3nvgV/ni4O\u002BURnEKUB3fd6HEbYbtrmeQ28yJZ4\u002B0ybdAIX1ZrJbLG2LkxM3QrrE4A3mT\u002BzB3rzAUUHwsWXlf33y6yS6fhsoL\u002BFIjCOmavywaUGMVIM6GyHFNRFsZnsLphORQFuWDmH2viALdVKZGeZFQEggVSb6uNAG8UkFu8VmQOoQESqlHl7fmZpjLqHTLBsrKyYy50zolouHjxkY7QJeoTRkiQS/nCXtRL\u002BMm4oyM8Ut2pCfN12ZJ3qjHY9BwqiYBI1taqMWb4sAQZ6NX/79VVtT7xZxv23Wy2WKHIKWq4YW9Jb8wMkmG2sFnvXDD8d/ocQz8deSJkUflp89iFMIaZoYemtoAJCSKderbBx4F7\u002BeDnq6YrmugM5N3S4p6I8b\u002BTFbppFYF6E3ncQD6rokp37fn3nUUgbcafWdGiNmaEFEj3LvHHEqRfrVgsTxrpoUJTWzSk0VQ6sqfzyfvvl90TWCv1tHOYsNsVmC/s9B7rtbiPDtsx30L0w==",
      "StatusCode": 201,
      "ResponseHeaders": {
        "Content-Length": "0",
        "Content-MD5": "zUOPniQZ96F0fUaOXjnxhA==",
        "Date": "Fri, 03 Apr 2020 00:05:49 GMT",
        "ETag": "\u00220x8D7D762C4A19C1E\u0022",
        "Last-Modified": "Fri, 03 Apr 2020 00:05:50 GMT",
        "Server": [
          "Windows-Azure-Blob/1.0",
          "Microsoft-HTTPAPI/2.0"
        ],
        "x-ms-blob-sequence-number": "0",
        "x-ms-client-request-id": "cd18f8dc-5ed3-32af-1c88-4326708b842d",
        "x-ms-request-id": "ca3e69fd-301e-006f-534b-094753000000",
        "x-ms-request-server-encrypted": "true",
        "x-ms-version": "2019-12-12"
      },
      "ResponseBody": []
    },
    {
      "RequestUri": "https://seanmcccanary.blob.core.windows.net/test-container-bff5be29-bdeb-8b3a-19d3-a1b8fc1286af/test-blob-d480de4a-2543-7ca3-c024-e5364a761f63",
      "RequestMethod": "PUT",
      "RequestHeaders": {
        "Authorization": "Sanitized",
        "Content-Length": "0",
        "traceparent": "00-6eb228c221444c49835e5584caf7de5c-9333da22ebc0ec4a-00",
        "User-Agent": [
          "azsdk-net-Storage.Blobs/12.5.0-dev.20200402.1",
          "(.NET Core 4.6.28325.01; Microsoft Windows 10.0.18362 )"
        ],
        "x-ms-blob-content-length": "1024",
        "x-ms-blob-type": "PageBlob",
        "x-ms-client-request-id": "b688fe7f-5cbc-b6a2-549c-0cae7879e7a5",
        "x-ms-date": "Fri, 03 Apr 2020 00:05:51 GMT",
        "x-ms-return-client-request-id": "true",
        "x-ms-version": "2019-12-12"
      },
      "RequestBody": null,
      "StatusCode": 201,
      "ResponseHeaders": {
        "Content-Length": "0",
        "Date": "Fri, 03 Apr 2020 00:05:49 GMT",
        "ETag": "\u00220x8D7D762C4AE96CD\u0022",
        "Last-Modified": "Fri, 03 Apr 2020 00:05:50 GMT",
        "Server": [
          "Windows-Azure-Blob/1.0",
          "Microsoft-HTTPAPI/2.0"
        ],
        "x-ms-client-request-id": "b688fe7f-5cbc-b6a2-549c-0cae7879e7a5",
        "x-ms-request-id": "ca3e6a14-301e-006f-694b-094753000000",
        "x-ms-request-server-encrypted": "true",
        "x-ms-version": "2019-12-12"
      },
      "ResponseBody": []
    },
    {
      "RequestUri": "https://seanmcccanary.blob.core.windows.net/test-container-bff5be29-bdeb-8b3a-19d3-a1b8fc1286af/test-blob-d480de4a-2543-7ca3-c024-e5364a761f63?comp=page",
      "RequestMethod": "PUT",
      "RequestHeaders": {
        "Authorization": "Sanitized",
        "Content-Length": "0",
        "traceparent": "00-b8fccd74d995374298deb5087d9da37c-d7a29e5759b7ee4b-00",
        "User-Agent": [
          "azsdk-net-Storage.Blobs/12.5.0-dev.20200402.1",
          "(.NET Core 4.6.28325.01; Microsoft Windows 10.0.18362 )"
        ],
        "x-ms-client-request-id": "4bb679da-69ee-dba7-3eda-523d2cad2927",
        "x-ms-copy-source": "https://seanmcccanary.blob.core.windows.net/test-container-bff5be29-bdeb-8b3a-19d3-a1b8fc1286af/test-blob-4c28f1f2-a123-56bf-ec63-dbbcd0b33bea",
        "x-ms-date": "Fri, 03 Apr 2020 00:05:51 GMT",
        "x-ms-if-sequence-number-eq": "0",
        "x-ms-page-write": "update",
        "x-ms-range": "bytes=0-1023",
        "x-ms-return-client-request-id": "true",
        "x-ms-source-range": "bytes=0-1023",
        "x-ms-version": "2019-12-12"
      },
      "RequestBody": null,
      "StatusCode": 201,
      "ResponseHeaders": {
        "Content-Length": "0",
        "Content-MD5": "zUOPniQZ96F0fUaOXjnxhA==",
        "Date": "Fri, 03 Apr 2020 00:05:50 GMT",
        "ETag": "\u00220x8D7D762C4C99DCB\u0022",
        "Last-Modified": "Fri, 03 Apr 2020 00:05:50 GMT",
        "Server": [
          "Windows-Azure-Blob/1.0",
          "Microsoft-HTTPAPI/2.0"
        ],
        "x-ms-blob-sequence-number": "0",
        "x-ms-client-request-id": "4bb679da-69ee-dba7-3eda-523d2cad2927",
        "x-ms-request-id": "ca3e6a2e-301e-006f-7d4b-094753000000",
        "x-ms-request-server-encrypted": "true",
        "x-ms-version": "2019-12-12"
      },
      "ResponseBody": []
    },
    {
      "RequestUri": "https://seanmcccanary.blob.core.windows.net/test-container-bff5be29-bdeb-8b3a-19d3-a1b8fc1286af?restype=container",
      "RequestMethod": "DELETE",
      "RequestHeaders": {
        "Authorization": "Sanitized",
        "traceparent": "00-2fbac219c12a8c4f9e9b9f2bcb589b03-e39d5f8f55768445-00",
        "User-Agent": [
          "azsdk-net-Storage.Blobs/12.5.0-dev.20200402.1",
          "(.NET Core 4.6.28325.01; Microsoft Windows 10.0.18362 )"
        ],
        "x-ms-client-request-id": "ffd36703-9bc2-ffb6-3812-501f8b15e4d4",
        "x-ms-date": "Fri, 03 Apr 2020 00:05:51 GMT",
        "x-ms-return-client-request-id": "true",
        "x-ms-version": "2019-12-12"
      },
      "RequestBody": null,
      "StatusCode": 202,
      "ResponseHeaders": {
        "Content-Length": "0",
        "Date": "Fri, 03 Apr 2020 00:05:50 GMT",
        "Server": [
          "Windows-Azure-Blob/1.0",
          "Microsoft-HTTPAPI/2.0"
        ],
        "x-ms-client-request-id": "ffd36703-9bc2-ffb6-3812-501f8b15e4d4",
<<<<<<< HEAD
        "x-ms-request-id": "c8d73de3-701e-000c-2633-f30533000000",
=======
        "x-ms-request-id": "ca3e6a66-301e-006f-314b-094753000000",
>>>>>>> 8d420312
        "x-ms-version": "2019-12-12"
      },
      "ResponseBody": []
    },
    {
      "RequestUri": "https://seanmcccanary.blob.core.windows.net/test-container-41070cb4-959c-2077-0814-a07735c9b34e?restype=container",
      "RequestMethod": "PUT",
      "RequestHeaders": {
        "Authorization": "Sanitized",
        "traceparent": "00-f2b0e66062dbc1468ff02f2e6aa52227-58b4e7f64f334e4d-00",
        "User-Agent": [
          "azsdk-net-Storage.Blobs/12.5.0-dev.20200402.1",
          "(.NET Core 4.6.28325.01; Microsoft Windows 10.0.18362 )"
        ],
        "x-ms-blob-public-access": "container",
        "x-ms-client-request-id": "1b295f92-94e8-6ecc-efb3-f7adfb3fc96f",
        "x-ms-date": "Fri, 03 Apr 2020 00:05:51 GMT",
        "x-ms-return-client-request-id": "true",
        "x-ms-version": "2019-12-12"
      },
      "RequestBody": null,
      "StatusCode": 201,
      "ResponseHeaders": {
        "Content-Length": "0",
        "Date": "Fri, 03 Apr 2020 00:05:50 GMT",
        "ETag": "\u00220x8D7D762C50798BA\u0022",
        "Last-Modified": "Fri, 03 Apr 2020 00:05:50 GMT",
        "Server": [
          "Windows-Azure-Blob/1.0",
          "Microsoft-HTTPAPI/2.0"
        ],
        "x-ms-client-request-id": "1b295f92-94e8-6ecc-efb3-f7adfb3fc96f",
<<<<<<< HEAD
        "x-ms-request-id": "f7bc07e1-001e-0029-6a33-f3ac4f000000",
=======
        "x-ms-request-id": "10a31a38-e01e-0043-634b-09abfc000000",
>>>>>>> 8d420312
        "x-ms-version": "2019-12-12"
      },
      "ResponseBody": []
    },
    {
      "RequestUri": "https://seanmcccanary.blob.core.windows.net/test-container-41070cb4-959c-2077-0814-a07735c9b34e?restype=container\u0026comp=acl",
      "RequestMethod": "PUT",
      "RequestHeaders": {
        "Authorization": "Sanitized",
        "Content-Length": "21",
        "Content-Type": "application/xml",
        "traceparent": "00-c20b7e96bc70a14abcb481f6641acd73-d6bfa93913961d47-00",
        "User-Agent": [
          "azsdk-net-Storage.Blobs/12.5.0-dev.20200402.1",
          "(.NET Core 4.6.28325.01; Microsoft Windows 10.0.18362 )"
        ],
        "x-ms-blob-public-access": "container",
        "x-ms-client-request-id": "d5e40bfd-979f-6f65-1ccc-d52633b712a8",
        "x-ms-date": "Fri, 03 Apr 2020 00:05:51 GMT",
        "x-ms-return-client-request-id": "true",
        "x-ms-version": "2019-12-12"
      },
      "RequestBody": "\u003CSignedIdentifiers /\u003E",
      "StatusCode": 200,
      "ResponseHeaders": {
        "Content-Length": "0",
        "Date": "Fri, 03 Apr 2020 00:05:50 GMT",
        "ETag": "\u00220x8D7D762C513D6DB\u0022",
        "Last-Modified": "Fri, 03 Apr 2020 00:05:50 GMT",
        "Server": [
          "Windows-Azure-Blob/1.0",
          "Microsoft-HTTPAPI/2.0"
        ],
        "x-ms-client-request-id": "d5e40bfd-979f-6f65-1ccc-d52633b712a8",
<<<<<<< HEAD
        "x-ms-request-id": "f7bc07ec-001e-0029-7333-f3ac4f000000",
=======
        "x-ms-request-id": "10a31a57-e01e-0043-7e4b-09abfc000000",
>>>>>>> 8d420312
        "x-ms-version": "2019-12-12"
      },
      "ResponseBody": []
    },
    {
      "RequestUri": "https://seanmcccanary.blob.core.windows.net/test-container-41070cb4-959c-2077-0814-a07735c9b34e/test-blob-d3fb2674-4890-d1b7-aff5-94a0d3ec3725",
      "RequestMethod": "PUT",
      "RequestHeaders": {
        "Authorization": "Sanitized",
        "Content-Length": "0",
        "traceparent": "00-8275927c76b39a49a5c286abfcc2a571-d0dcdc0980d40f43-00",
        "User-Agent": [
          "azsdk-net-Storage.Blobs/12.5.0-dev.20200402.1",
          "(.NET Core 4.6.28325.01; Microsoft Windows 10.0.18362 )"
        ],
        "x-ms-blob-content-length": "1024",
        "x-ms-blob-type": "PageBlob",
        "x-ms-client-request-id": "31cff3a3-c7cb-71ca-106a-4dc545f5459b",
        "x-ms-date": "Fri, 03 Apr 2020 00:05:51 GMT",
        "x-ms-return-client-request-id": "true",
        "x-ms-version": "2019-12-12"
      },
      "RequestBody": null,
      "StatusCode": 201,
      "ResponseHeaders": {
        "Content-Length": "0",
        "Date": "Fri, 03 Apr 2020 00:05:50 GMT",
        "ETag": "\u00220x8D7D762C520803A\u0022",
        "Last-Modified": "Fri, 03 Apr 2020 00:05:51 GMT",
        "Server": [
          "Windows-Azure-Blob/1.0",
          "Microsoft-HTTPAPI/2.0"
        ],
        "x-ms-client-request-id": "31cff3a3-c7cb-71ca-106a-4dc545f5459b",
        "x-ms-request-id": "10a31a73-e01e-0043-184b-09abfc000000",
        "x-ms-request-server-encrypted": "true",
        "x-ms-version": "2019-12-12"
      },
      "ResponseBody": []
    },
    {
      "RequestUri": "https://seanmcccanary.blob.core.windows.net/test-container-41070cb4-959c-2077-0814-a07735c9b34e/test-blob-d3fb2674-4890-d1b7-aff5-94a0d3ec3725?comp=page",
      "RequestMethod": "PUT",
      "RequestHeaders": {
        "Authorization": "Sanitized",
        "Content-Length": "1024",
        "traceparent": "00-14b957f98e38f64cb76aaae8f12b6fa5-d6b2d06a32132941-00",
        "User-Agent": [
          "azsdk-net-Storage.Blobs/12.5.0-dev.20200402.1",
          "(.NET Core 4.6.28325.01; Microsoft Windows 10.0.18362 )"
        ],
        "x-ms-client-request-id": "dffcaf14-061d-2159-7572-0956c9e3fd13",
        "x-ms-date": "Fri, 03 Apr 2020 00:05:51 GMT",
        "x-ms-page-write": "update",
        "x-ms-range": "bytes=0-1023",
        "x-ms-return-client-request-id": "true",
        "x-ms-version": "2019-12-12"
      },
      "RequestBody": "hVu8ZjZ1unNkn3TuO3\u002Bjk/xBsPBb88/HnKuFD0nUVvDnsMduoE9/iFFwcQAjdjOdKEIq8gYiTZGM9MmL76sqkEmDB4u3NfOswSie6oLPpCZ36OYHqmTpxGM14auF9JimRuG3n2\u002Bo5fJPfTDeg2IPvVCjEwbEI\u002BbkmUMogVNHJs2P\u002BKShFwS2zwLztywzCkAAJiRb4uCR4SP60gYrf2SfB1ZiT4u9baVL7EME0Gu5sY4CJ1ov60Ts/RaBpkX\u002Bi0\u002BeVK/V0Lu1Q7l\u002BD/WdjRC3QCF3KVgJbxwSdlJ0O8ZgTWHzZXy75ODTTeShsNtPT28GyWUkhmH3leSTw1poQQfyHsKTqSiU/FxAo9x0Z75AwibibnJgO8YA/NCXJyCGawvcr5IZvKVHccwJ5OOFgy0mUwAzhdOVkeL8kq1X/dU8ujjQl7gsJgaBm/ylV1fjenmicdMfUuU4Rx2vHSn473T3zSmqtet1\u002Biz6surW8DqLGRg0tYsBHGdTl1CafAnciKuIrYotOMSOLHenJaD6YlbjJAQQxDno9bDCVx6a230iHSk\u002BTkKvXeFTpokUWvfGWDX5tlcFzMRxn7jZauCm81H5hAd3vBMUNMcjvR6w05u5/P/poCQmHVFkzK6K1fIArLI3G9XvT5sh5IKQ4g6mwcwcIG7gvVIt02e2Eu9lil7VIhBrebfGyq1jyLuhlTtCvQvibbWDIO9gCkhuODysu1oku7/9O0gUVlXBfPWWjD0sc1XkghypUQEhC29vV5Jwtwxhfdp7RYLDzhdfwqP5yX0KQcTnxzk9emm93C/ZpP7DUcTpNQ9isC7SIbQFSY9dJ0LxZBXNie/TIwJxvWlT6ikYnHDfEJRuqJGWFaaENzHaYLTt50Do9sfVFhEM8fPFfzeL7K0efhetgryENnRITuvQl121ZQLoMKWpCfmDYbed0ZVv\u002BEuDu\u002BGcP2WEY8BTjMclPFqWEBk0orwHdXUdKiAF52Xe2VagTNt8GCacZM3lVX0yXSVcB8F8OlWPe0ZrfhREf3xadbNxhO9\u002BGvfzlz7uIiD368z6qOCkYZ4AEdCVEJoRWOVQit/Jwdk23u3JiKIWoFklc5NHSdebthMVcHMe6Ald4j9ZnpdALinzxMnz2tn76nB3b5wGyQ4NtdPMtFFlGPXjbKZjvQLB5UVpVIUNqNw6GoYCpnhtVhgwS\u002BjEc3nYjqzTEG4ylyxutYpWnXWJAAz3kZrLY3F8dRWNMnEZ/XHMkMbZOphuB4JZk/DuF7mjp0vczOHfDSo6VppZpGW7VbgYigyvsMVziYkYcs\u002BAjl5b6oslPDCP7IObnuP\u002BFGMcnj441oys9PaFaUNYx5tbusg8/bralRiIiJ2IExLidQ==",
      "StatusCode": 201,
      "ResponseHeaders": {
        "Content-Length": "0",
        "Content-MD5": "qreJpoT9wLgtANpTxgSx\u002Bw==",
        "Date": "Fri, 03 Apr 2020 00:05:50 GMT",
        "ETag": "\u00220x8D7D762C52CB775\u0022",
        "Last-Modified": "Fri, 03 Apr 2020 00:05:51 GMT",
        "Server": [
          "Windows-Azure-Blob/1.0",
          "Microsoft-HTTPAPI/2.0"
        ],
        "x-ms-blob-sequence-number": "0",
        "x-ms-client-request-id": "dffcaf14-061d-2159-7572-0956c9e3fd13",
        "x-ms-request-id": "10a31aa5-e01e-0043-454b-09abfc000000",
        "x-ms-request-server-encrypted": "true",
        "x-ms-version": "2019-12-12"
      },
      "ResponseBody": []
    },
    {
      "RequestUri": "https://seanmcccanary.blob.core.windows.net/test-container-41070cb4-959c-2077-0814-a07735c9b34e/test-blob-76fc13e0-0d84-dbb6-3f72-b312fc5fd9a6",
      "RequestMethod": "PUT",
      "RequestHeaders": {
        "Authorization": "Sanitized",
        "Content-Length": "0",
        "traceparent": "00-a93eeb873a7dd045ba9c992c9bd21fed-3fc9d49ea74e4842-00",
        "User-Agent": [
          "azsdk-net-Storage.Blobs/12.5.0-dev.20200402.1",
          "(.NET Core 4.6.28325.01; Microsoft Windows 10.0.18362 )"
        ],
        "x-ms-blob-content-length": "1024",
        "x-ms-blob-type": "PageBlob",
        "x-ms-client-request-id": "848ab7bb-6c6d-0607-f820-a0aa52462516",
        "x-ms-date": "Fri, 03 Apr 2020 00:05:52 GMT",
        "x-ms-return-client-request-id": "true",
        "x-ms-version": "2019-12-12"
      },
      "RequestBody": null,
      "StatusCode": 201,
      "ResponseHeaders": {
        "Content-Length": "0",
        "Date": "Fri, 03 Apr 2020 00:05:50 GMT",
        "ETag": "\u00220x8D7D762C5398B08\u0022",
        "Last-Modified": "Fri, 03 Apr 2020 00:05:51 GMT",
        "Server": [
          "Windows-Azure-Blob/1.0",
          "Microsoft-HTTPAPI/2.0"
        ],
        "x-ms-client-request-id": "848ab7bb-6c6d-0607-f820-a0aa52462516",
        "x-ms-request-id": "10a31ac0-e01e-0043-5d4b-09abfc000000",
        "x-ms-request-server-encrypted": "true",
        "x-ms-version": "2019-12-12"
      },
      "ResponseBody": []
    },
    {
      "RequestUri": "https://seanmcccanary.blob.core.windows.net/test-container-41070cb4-959c-2077-0814-a07735c9b34e/test-blob-76fc13e0-0d84-dbb6-3f72-b312fc5fd9a6?comp=page",
      "RequestMethod": "PUT",
      "RequestHeaders": {
        "Authorization": "Sanitized",
        "Content-Length": "0",
        "traceparent": "00-6e271b40984fb8408d46baf94c22605b-c084b26710e19243-00",
        "User-Agent": [
          "azsdk-net-Storage.Blobs/12.5.0-dev.20200402.1",
          "(.NET Core 4.6.28325.01; Microsoft Windows 10.0.18362 )"
        ],
        "x-ms-client-request-id": "445719e0-54d4-1c39-bbaa-9dd7c4d4f8d7",
        "x-ms-copy-source": "https://seanmcccanary.blob.core.windows.net/test-container-41070cb4-959c-2077-0814-a07735c9b34e/test-blob-d3fb2674-4890-d1b7-aff5-94a0d3ec3725",
        "x-ms-date": "Fri, 03 Apr 2020 00:05:52 GMT",
        "x-ms-page-write": "update",
        "x-ms-range": "bytes=0-1023",
        "x-ms-return-client-request-id": "true",
        "x-ms-source-if-modified-since": "Thu, 02 Apr 2020 00:05:42 GMT",
        "x-ms-source-range": "bytes=0-1023",
        "x-ms-version": "2019-12-12"
      },
      "RequestBody": null,
      "StatusCode": 201,
      "ResponseHeaders": {
        "Content-Length": "0",
        "Content-MD5": "qreJpoT9wLgtANpTxgSx\u002Bw==",
        "Date": "Fri, 03 Apr 2020 00:05:50 GMT",
        "ETag": "\u00220x8D7D762C54A56F9\u0022",
        "Last-Modified": "Fri, 03 Apr 2020 00:05:51 GMT",
        "Server": [
          "Windows-Azure-Blob/1.0",
          "Microsoft-HTTPAPI/2.0"
        ],
        "x-ms-blob-sequence-number": "0",
        "x-ms-client-request-id": "445719e0-54d4-1c39-bbaa-9dd7c4d4f8d7",
        "x-ms-request-id": "10a31ae6-e01e-0043-034b-09abfc000000",
        "x-ms-request-server-encrypted": "true",
        "x-ms-version": "2019-12-12"
      },
      "ResponseBody": []
    },
    {
      "RequestUri": "https://seanmcccanary.blob.core.windows.net/test-container-41070cb4-959c-2077-0814-a07735c9b34e?restype=container",
      "RequestMethod": "DELETE",
      "RequestHeaders": {
        "Authorization": "Sanitized",
        "traceparent": "00-6db5c2890d1a5742b0ad2e592c01e34b-b2b856fb945cdb46-00",
        "User-Agent": [
          "azsdk-net-Storage.Blobs/12.5.0-dev.20200402.1",
          "(.NET Core 4.6.28325.01; Microsoft Windows 10.0.18362 )"
        ],
        "x-ms-client-request-id": "38cabd02-e0ef-4341-29b2-4b88ca43b6c0",
        "x-ms-date": "Fri, 03 Apr 2020 00:05:52 GMT",
        "x-ms-return-client-request-id": "true",
        "x-ms-version": "2019-12-12"
      },
      "RequestBody": null,
      "StatusCode": 202,
      "ResponseHeaders": {
        "Content-Length": "0",
        "Date": "Fri, 03 Apr 2020 00:05:50 GMT",
        "Server": [
          "Windows-Azure-Blob/1.0",
          "Microsoft-HTTPAPI/2.0"
        ],
        "x-ms-client-request-id": "38cabd02-e0ef-4341-29b2-4b88ca43b6c0",
<<<<<<< HEAD
        "x-ms-request-id": "f7bc081a-001e-0029-1f33-f3ac4f000000",
=======
        "x-ms-request-id": "10a31b21-e01e-0043-3c4b-09abfc000000",
>>>>>>> 8d420312
        "x-ms-version": "2019-12-12"
      },
      "ResponseBody": []
    },
    {
      "RequestUri": "https://seanmcccanary.blob.core.windows.net/test-container-69ac80b9-c3d8-5453-b203-a8c6657d08ba?restype=container",
      "RequestMethod": "PUT",
      "RequestHeaders": {
        "Authorization": "Sanitized",
        "traceparent": "00-0822d2e08a185e4780631608ba236367-82c4c661f576624a-00",
        "User-Agent": [
          "azsdk-net-Storage.Blobs/12.5.0-dev.20200402.1",
          "(.NET Core 4.6.28325.01; Microsoft Windows 10.0.18362 )"
        ],
        "x-ms-blob-public-access": "container",
        "x-ms-client-request-id": "92012f57-ec54-3f25-6a75-86ec387bdeac",
        "x-ms-date": "Fri, 03 Apr 2020 00:05:52 GMT",
        "x-ms-return-client-request-id": "true",
        "x-ms-version": "2019-12-12"
      },
      "RequestBody": null,
      "StatusCode": 201,
      "ResponseHeaders": {
        "Content-Length": "0",
        "Date": "Fri, 03 Apr 2020 00:05:51 GMT",
        "ETag": "\u00220x8D7D762C587A651\u0022",
        "Last-Modified": "Fri, 03 Apr 2020 00:05:51 GMT",
        "Server": [
          "Windows-Azure-Blob/1.0",
          "Microsoft-HTTPAPI/2.0"
        ],
        "x-ms-client-request-id": "92012f57-ec54-3f25-6a75-86ec387bdeac",
<<<<<<< HEAD
        "x-ms-request-id": "c8d73df2-701e-000c-2f33-f30533000000",
=======
        "x-ms-request-id": "ad0edc7d-901e-0059-574b-09ca23000000",
>>>>>>> 8d420312
        "x-ms-version": "2019-12-12"
      },
      "ResponseBody": []
    },
    {
      "RequestUri": "https://seanmcccanary.blob.core.windows.net/test-container-69ac80b9-c3d8-5453-b203-a8c6657d08ba?restype=container\u0026comp=acl",
      "RequestMethod": "PUT",
      "RequestHeaders": {
        "Authorization": "Sanitized",
        "Content-Length": "21",
        "Content-Type": "application/xml",
        "traceparent": "00-7cc595739363a544911af504ba903159-7ad03602e6121a45-00",
        "User-Agent": [
          "azsdk-net-Storage.Blobs/12.5.0-dev.20200402.1",
          "(.NET Core 4.6.28325.01; Microsoft Windows 10.0.18362 )"
        ],
        "x-ms-blob-public-access": "container",
        "x-ms-client-request-id": "356f5079-757b-6765-7a95-9d9438fb3f89",
        "x-ms-date": "Fri, 03 Apr 2020 00:05:52 GMT",
        "x-ms-return-client-request-id": "true",
        "x-ms-version": "2019-12-12"
      },
      "RequestBody": "\u003CSignedIdentifiers /\u003E",
      "StatusCode": 200,
      "ResponseHeaders": {
        "Content-Length": "0",
        "Date": "Fri, 03 Apr 2020 00:05:51 GMT",
        "ETag": "\u00220x8D7D762C5941AC0\u0022",
        "Last-Modified": "Fri, 03 Apr 2020 00:05:51 GMT",
        "Server": [
          "Windows-Azure-Blob/1.0",
          "Microsoft-HTTPAPI/2.0"
        ],
        "x-ms-client-request-id": "356f5079-757b-6765-7a95-9d9438fb3f89",
<<<<<<< HEAD
        "x-ms-request-id": "c8d73df4-701e-000c-3033-f30533000000",
=======
        "x-ms-request-id": "ad0edc9a-901e-0059-6f4b-09ca23000000",
>>>>>>> 8d420312
        "x-ms-version": "2019-12-12"
      },
      "ResponseBody": []
    },
    {
      "RequestUri": "https://seanmcccanary.blob.core.windows.net/test-container-69ac80b9-c3d8-5453-b203-a8c6657d08ba/test-blob-87871dcd-7302-f03c-119a-3862249353bc",
      "RequestMethod": "PUT",
      "RequestHeaders": {
        "Authorization": "Sanitized",
        "Content-Length": "0",
        "traceparent": "00-9ec1b5147a09ac4ab22bf1388f37f4f1-e14bee3b73871042-00",
        "User-Agent": [
          "azsdk-net-Storage.Blobs/12.5.0-dev.20200402.1",
          "(.NET Core 4.6.28325.01; Microsoft Windows 10.0.18362 )"
        ],
        "x-ms-blob-content-length": "1024",
        "x-ms-blob-type": "PageBlob",
        "x-ms-client-request-id": "7a416353-bfb7-72a8-ba53-8a5f2053d806",
        "x-ms-date": "Fri, 03 Apr 2020 00:05:52 GMT",
        "x-ms-return-client-request-id": "true",
        "x-ms-version": "2019-12-12"
      },
      "RequestBody": null,
      "StatusCode": 201,
      "ResponseHeaders": {
        "Content-Length": "0",
        "Date": "Fri, 03 Apr 2020 00:05:51 GMT",
        "ETag": "\u00220x8D7D762C5A075F4\u0022",
        "Last-Modified": "Fri, 03 Apr 2020 00:05:51 GMT",
        "Server": [
          "Windows-Azure-Blob/1.0",
          "Microsoft-HTTPAPI/2.0"
        ],
        "x-ms-client-request-id": "7a416353-bfb7-72a8-ba53-8a5f2053d806",
        "x-ms-request-id": "ad0edcb6-901e-0059-094b-09ca23000000",
        "x-ms-request-server-encrypted": "true",
        "x-ms-version": "2019-12-12"
      },
      "ResponseBody": []
    },
    {
      "RequestUri": "https://seanmcccanary.blob.core.windows.net/test-container-69ac80b9-c3d8-5453-b203-a8c6657d08ba/test-blob-87871dcd-7302-f03c-119a-3862249353bc?comp=page",
      "RequestMethod": "PUT",
      "RequestHeaders": {
        "Authorization": "Sanitized",
        "Content-Length": "1024",
        "traceparent": "00-fe3ae801ada5ff42aba8aab28edfacf6-ac794aaf9b11ec49-00",
        "User-Agent": [
          "azsdk-net-Storage.Blobs/12.5.0-dev.20200402.1",
          "(.NET Core 4.6.28325.01; Microsoft Windows 10.0.18362 )"
        ],
        "x-ms-client-request-id": "c00f07a2-d951-d704-937c-9b05b3843d24",
        "x-ms-date": "Fri, 03 Apr 2020 00:05:52 GMT",
        "x-ms-page-write": "update",
        "x-ms-range": "bytes=0-1023",
        "x-ms-return-client-request-id": "true",
        "x-ms-version": "2019-12-12"
      },
      "RequestBody": "AIQzr6lf6ad5B/kfhyys82KxcugLqDAzK82v2RIhwZ312/gOQ2QrGWbHvHR8Rd9O6akyh4lXfVdT/4PbrxCUWEVcKqwzna/9hlmBROy7t\u002BbtYfBo7zoUnV2gu0ThT2lWM2MvHxozGkv6NQAv1Tlql0ed7U4fK2kKSI1Ok\u002BJqGzfvKxCIjJfLukekbro65MckNSP8RGEbNgf6JNeN5YZpkBnJP6oo4Quw0TMHe72u0GPFKV2\u002BbdfV1PUJjWfAPdXAOt2gcKQd/FQXTHIuFLtKTFRzyLspqiJB9Gu0H1Ok75ReRkDfDl\u002B/py0JpyFlpsA6v0ESTHUZlo\u002B7X3w5aN0Ac1ze0M16aj31tCCOIAMA3E2rel8SkaIfRbCxI67ihj5QCTTEh9bywFQDHZhUinaMu4Ivje597uK5vosdyEaOEi7iPhfPPFV3uLoLDnMKy7o5JWgss/hQ0htRCshK1fcNdQtqcUxfvH8tt9Uzct9ur/PR46PeYl81kmv7fTGNLOLD/ZlooFlt2mjp//siHGA741vVefFTLxKrNN/hYz5NoIrzcHRGBg6ZYwk69GNjE3YKwJrVt7PwcM6GvGt6jHYpm19wL6vs9N1MOxboGDquRyBp1qKkeOjXAgCmwEmiHtaSEVkE8uTKHsy9iHydB1eU13RKEbXThSN2mSyrRjSTqRw/VQfgqlQ8nrjW5\u002B9sOfqoEejVVw0hvos1jVm4HtiYKd5fXrJQsy0fDnL9/Z0zCl8xAzRLvlEPHpd7qhz7hIDgPr0QDNtIWF66tUmaI8HtAoP5hxukTGuMUEAa1AgRJIryHb/gIv2D6KrVkQgIdPrWjaiZAfxkPPJRg7ybLoNWqZG/qAYBDd\u002BFdZ5wzrpihNtFREZfdyKNjeHNjp9A6Lonfuh3Scvz1IDJE4te82037//hVek89zFuMRolNH5ARI3kSE/S6zsPUnDGlmSWL5pzlZ\u002BgX5PQ64e2CBexzp8Cic7\u002BeaodZAPD0QN5dmDN2AKAsZ7en\u002BX6FF3HHOIjXoPQwwyVmLbvVjGb3I2PVnUm6TAVMR0AI\u002BnpBGRNVUghoHN/qbJUNz9MkVttQsNXar3ooDKxDixmz6AjrJNRoQDoejwaD63D0rLwyKDBkuAlkZqnZbUVcJFGGdkSMYqs\u002B\u002B9bhciHPVoPJc6AwEaMpDy//Rv5qjxL0gqq1PbUsaEnRM2wZg0YnlRAl0Dnla9LuXWcUjNvs1CyELK\u002B3GljO3MsWXx43D0vpl/GuRL8ZD1aXxqAN15ut5F8/VZaWsHr3FzMujsz0t03bavUqPo9tqx1Y31O4gMVvqHq\u002B97m1Eyd29y2L6kBJ4w8SMqymQ6XPkaq5fZEnPlYtvyZSNf/UZlfNg==",
      "StatusCode": 201,
      "ResponseHeaders": {
        "Content-Length": "0",
        "Content-MD5": "6J0SjmIz6ePhyrkrR6iSDA==",
        "Date": "Fri, 03 Apr 2020 00:05:51 GMT",
        "ETag": "\u00220x8D7D762C5ACD442\u0022",
        "Last-Modified": "Fri, 03 Apr 2020 00:05:51 GMT",
        "Server": [
          "Windows-Azure-Blob/1.0",
          "Microsoft-HTTPAPI/2.0"
        ],
        "x-ms-blob-sequence-number": "0",
        "x-ms-client-request-id": "c00f07a2-d951-d704-937c-9b05b3843d24",
        "x-ms-request-id": "ad0edcc8-901e-0059-1b4b-09ca23000000",
        "x-ms-request-server-encrypted": "true",
        "x-ms-version": "2019-12-12"
      },
      "ResponseBody": []
    },
    {
      "RequestUri": "https://seanmcccanary.blob.core.windows.net/test-container-69ac80b9-c3d8-5453-b203-a8c6657d08ba/test-blob-9bea60d4-e2d5-4a85-86b2-408eb151665c",
      "RequestMethod": "PUT",
      "RequestHeaders": {
        "Authorization": "Sanitized",
        "Content-Length": "0",
        "traceparent": "00-ad8cec6ffe1bbe4f982cb2eda1153244-675b8077d2923349-00",
        "User-Agent": [
          "azsdk-net-Storage.Blobs/12.5.0-dev.20200402.1",
          "(.NET Core 4.6.28325.01; Microsoft Windows 10.0.18362 )"
        ],
        "x-ms-blob-content-length": "1024",
        "x-ms-blob-type": "PageBlob",
        "x-ms-client-request-id": "aa82e9eb-9f73-c0fe-82c4-3a9f99752642",
        "x-ms-date": "Fri, 03 Apr 2020 00:05:52 GMT",
        "x-ms-return-client-request-id": "true",
        "x-ms-version": "2019-12-12"
      },
      "RequestBody": null,
      "StatusCode": 201,
      "ResponseHeaders": {
        "Content-Length": "0",
        "Date": "Fri, 03 Apr 2020 00:05:51 GMT",
        "ETag": "\u00220x8D7D762C5B9CEF0\u0022",
        "Last-Modified": "Fri, 03 Apr 2020 00:05:52 GMT",
        "Server": [
          "Windows-Azure-Blob/1.0",
          "Microsoft-HTTPAPI/2.0"
        ],
        "x-ms-client-request-id": "aa82e9eb-9f73-c0fe-82c4-3a9f99752642",
        "x-ms-request-id": "ad0edce2-901e-0059-334b-09ca23000000",
        "x-ms-request-server-encrypted": "true",
        "x-ms-version": "2019-12-12"
      },
      "ResponseBody": []
    },
    {
      "RequestUri": "https://seanmcccanary.blob.core.windows.net/test-container-69ac80b9-c3d8-5453-b203-a8c6657d08ba/test-blob-9bea60d4-e2d5-4a85-86b2-408eb151665c?comp=page",
      "RequestMethod": "PUT",
      "RequestHeaders": {
        "Authorization": "Sanitized",
        "Content-Length": "0",
        "traceparent": "00-7271caaf72a0744bb602ffaa6c06c510-986a5b8ee8c23342-00",
        "User-Agent": [
          "azsdk-net-Storage.Blobs/12.5.0-dev.20200402.1",
          "(.NET Core 4.6.28325.01; Microsoft Windows 10.0.18362 )"
        ],
        "x-ms-client-request-id": "c7a38ad7-bbcf-79e9-b8fc-967fdd16829f",
        "x-ms-copy-source": "https://seanmcccanary.blob.core.windows.net/test-container-69ac80b9-c3d8-5453-b203-a8c6657d08ba/test-blob-87871dcd-7302-f03c-119a-3862249353bc",
        "x-ms-date": "Fri, 03 Apr 2020 00:05:52 GMT",
        "x-ms-page-write": "update",
        "x-ms-range": "bytes=0-1023",
        "x-ms-return-client-request-id": "true",
        "x-ms-source-if-unmodified-since": "Sat, 04 Apr 2020 00:05:42 GMT",
        "x-ms-source-range": "bytes=0-1023",
        "x-ms-version": "2019-12-12"
      },
      "RequestBody": null,
      "StatusCode": 201,
      "ResponseHeaders": {
        "Content-Length": "0",
        "Content-MD5": "6J0SjmIz6ePhyrkrR6iSDA==",
        "Date": "Fri, 03 Apr 2020 00:05:51 GMT",
        "ETag": "\u00220x8D7D762C5CA73CA\u0022",
        "Last-Modified": "Fri, 03 Apr 2020 00:05:52 GMT",
        "Server": [
          "Windows-Azure-Blob/1.0",
          "Microsoft-HTTPAPI/2.0"
        ],
        "x-ms-blob-sequence-number": "0",
        "x-ms-client-request-id": "c7a38ad7-bbcf-79e9-b8fc-967fdd16829f",
        "x-ms-request-id": "ad0edcf8-901e-0059-484b-09ca23000000",
        "x-ms-request-server-encrypted": "true",
        "x-ms-version": "2019-12-12"
      },
      "ResponseBody": []
    },
    {
      "RequestUri": "https://seanmcccanary.blob.core.windows.net/test-container-69ac80b9-c3d8-5453-b203-a8c6657d08ba?restype=container",
      "RequestMethod": "DELETE",
      "RequestHeaders": {
        "Authorization": "Sanitized",
        "traceparent": "00-6af93a2d62d2654c8b99235d47285193-b932bbbd7c2e8047-00",
        "User-Agent": [
          "azsdk-net-Storage.Blobs/12.5.0-dev.20200402.1",
          "(.NET Core 4.6.28325.01; Microsoft Windows 10.0.18362 )"
        ],
        "x-ms-client-request-id": "0ec78ae6-5ed1-5a72-5572-44cb8f60de95",
        "x-ms-date": "Fri, 03 Apr 2020 00:05:53 GMT",
        "x-ms-return-client-request-id": "true",
        "x-ms-version": "2019-12-12"
      },
      "RequestBody": null,
      "StatusCode": 202,
      "ResponseHeaders": {
        "Content-Length": "0",
        "Date": "Fri, 03 Apr 2020 00:05:52 GMT",
        "Server": [
          "Windows-Azure-Blob/1.0",
          "Microsoft-HTTPAPI/2.0"
        ],
        "x-ms-client-request-id": "0ec78ae6-5ed1-5a72-5572-44cb8f60de95",
<<<<<<< HEAD
        "x-ms-request-id": "c8d73dfd-701e-000c-3833-f30533000000",
=======
        "x-ms-request-id": "ad0edd21-901e-0059-6a4b-09ca23000000",
>>>>>>> 8d420312
        "x-ms-version": "2019-12-12"
      },
      "ResponseBody": []
    },
    {
      "RequestUri": "https://seanmcccanary.blob.core.windows.net/test-container-21dae54c-af3d-f9c4-9dde-bd09bc4460ff?restype=container",
      "RequestMethod": "PUT",
      "RequestHeaders": {
        "Authorization": "Sanitized",
        "traceparent": "00-75ef6f7b0a3d2144b21716af358bde9e-e5a3cdef4810e148-00",
        "User-Agent": [
          "azsdk-net-Storage.Blobs/12.5.0-dev.20200402.1",
          "(.NET Core 4.6.28325.01; Microsoft Windows 10.0.18362 )"
        ],
        "x-ms-blob-public-access": "container",
        "x-ms-client-request-id": "335869e8-3ede-37ed-c6cd-71f3a0689d10",
        "x-ms-date": "Fri, 03 Apr 2020 00:05:53 GMT",
        "x-ms-return-client-request-id": "true",
        "x-ms-version": "2019-12-12"
      },
      "RequestBody": null,
      "StatusCode": 201,
      "ResponseHeaders": {
        "Content-Length": "0",
        "Date": "Fri, 03 Apr 2020 00:05:52 GMT",
        "ETag": "\u00220x8D7D762C60DA901\u0022",
        "Last-Modified": "Fri, 03 Apr 2020 00:05:52 GMT",
        "Server": [
          "Windows-Azure-Blob/1.0",
          "Microsoft-HTTPAPI/2.0"
        ],
        "x-ms-client-request-id": "335869e8-3ede-37ed-c6cd-71f3a0689d10",
<<<<<<< HEAD
        "x-ms-request-id": "2d18673d-901e-0004-0733-f31f3c000000",
=======
        "x-ms-request-id": "6b865fc1-901e-0092-0a4b-09c976000000",
>>>>>>> 8d420312
        "x-ms-version": "2019-12-12"
      },
      "ResponseBody": []
    },
    {
      "RequestUri": "https://seanmcccanary.blob.core.windows.net/test-container-21dae54c-af3d-f9c4-9dde-bd09bc4460ff?restype=container\u0026comp=acl",
      "RequestMethod": "PUT",
      "RequestHeaders": {
        "Authorization": "Sanitized",
        "Content-Length": "21",
        "Content-Type": "application/xml",
        "traceparent": "00-98c95cf7c3378f478865e9d591f90aad-8444e985dc8d1c42-00",
        "User-Agent": [
          "azsdk-net-Storage.Blobs/12.5.0-dev.20200402.1",
          "(.NET Core 4.6.28325.01; Microsoft Windows 10.0.18362 )"
        ],
        "x-ms-blob-public-access": "container",
        "x-ms-client-request-id": "522114a9-2cec-5e20-7d61-8c8102da6a64",
        "x-ms-date": "Fri, 03 Apr 2020 00:05:53 GMT",
        "x-ms-return-client-request-id": "true",
        "x-ms-version": "2019-12-12"
      },
      "RequestBody": "\u003CSignedIdentifiers /\u003E",
      "StatusCode": 200,
      "ResponseHeaders": {
        "Content-Length": "0",
        "Date": "Fri, 03 Apr 2020 00:05:52 GMT",
        "ETag": "\u00220x8D7D762C61A5322\u0022",
        "Last-Modified": "Fri, 03 Apr 2020 00:05:52 GMT",
        "Server": [
          "Windows-Azure-Blob/1.0",
          "Microsoft-HTTPAPI/2.0"
        ],
        "x-ms-client-request-id": "522114a9-2cec-5e20-7d61-8c8102da6a64",
<<<<<<< HEAD
        "x-ms-request-id": "2d186741-901e-0004-0a33-f31f3c000000",
=======
        "x-ms-request-id": "6b865ff0-901e-0092-2f4b-09c976000000",
>>>>>>> 8d420312
        "x-ms-version": "2019-12-12"
      },
      "ResponseBody": []
    },
    {
      "RequestUri": "https://seanmcccanary.blob.core.windows.net/test-container-21dae54c-af3d-f9c4-9dde-bd09bc4460ff/test-blob-c6acb017-a6e1-9fa7-56ba-dc19294e8bda",
      "RequestMethod": "PUT",
      "RequestHeaders": {
        "Authorization": "Sanitized",
        "Content-Length": "0",
        "traceparent": "00-526ce805828d704fb902472b4a4b7606-9fedcf7383f56f41-00",
        "User-Agent": [
          "azsdk-net-Storage.Blobs/12.5.0-dev.20200402.1",
          "(.NET Core 4.6.28325.01; Microsoft Windows 10.0.18362 )"
        ],
        "x-ms-blob-content-length": "1024",
        "x-ms-blob-type": "PageBlob",
        "x-ms-client-request-id": "a8a5dde0-3372-eca4-fd62-c81bb4a2c1a2",
        "x-ms-date": "Fri, 03 Apr 2020 00:05:53 GMT",
        "x-ms-return-client-request-id": "true",
        "x-ms-version": "2019-12-12"
      },
      "RequestBody": null,
      "StatusCode": 201,
      "ResponseHeaders": {
        "Content-Length": "0",
        "Date": "Fri, 03 Apr 2020 00:05:52 GMT",
        "ETag": "\u00220x8D7D762C62771D6\u0022",
        "Last-Modified": "Fri, 03 Apr 2020 00:05:52 GMT",
        "Server": [
          "Windows-Azure-Blob/1.0",
          "Microsoft-HTTPAPI/2.0"
        ],
        "x-ms-client-request-id": "a8a5dde0-3372-eca4-fd62-c81bb4a2c1a2",
        "x-ms-request-id": "6b866013-901e-0092-504b-09c976000000",
        "x-ms-request-server-encrypted": "true",
        "x-ms-version": "2019-12-12"
      },
      "ResponseBody": []
    },
    {
      "RequestUri": "https://seanmcccanary.blob.core.windows.net/test-container-21dae54c-af3d-f9c4-9dde-bd09bc4460ff/test-blob-c6acb017-a6e1-9fa7-56ba-dc19294e8bda?comp=page",
      "RequestMethod": "PUT",
      "RequestHeaders": {
        "Authorization": "Sanitized",
        "Content-Length": "1024",
        "traceparent": "00-0a0e169f78afe645b35db4e401e6f51b-a33a6b768719e943-00",
        "User-Agent": [
          "azsdk-net-Storage.Blobs/12.5.0-dev.20200402.1",
          "(.NET Core 4.6.28325.01; Microsoft Windows 10.0.18362 )"
        ],
        "x-ms-client-request-id": "4c394134-e2a8-8e67-87e0-381102a4bd8d",
        "x-ms-date": "Fri, 03 Apr 2020 00:05:53 GMT",
        "x-ms-page-write": "update",
        "x-ms-range": "bytes=0-1023",
        "x-ms-return-client-request-id": "true",
        "x-ms-version": "2019-12-12"
      },
      "RequestBody": "IchmVPQQ4V0jfxsP6m5gem72SotHSyPlJNCnZf7F1T1k710P5QqFmDPELm0REXMOARETC5DeHdWkgDAkaXteXqndqvsRUJVjcbFYghy21BJcmGTsssqthdKHamTZYS63ZdDDM2d4/LB8r5rehpq47awex9EXcqzfMCQoiuUxiRCDoR1M8qCr5JuzcAIvzv84zn23u5ldn/Mk5AJCT3LKSyaKW\u002BR8bPsLc\u002BM1ZAGpr2Ek8Ltoec12JQEqJw6eaJQp6CXbpXMbu2KCq0i2KDvxejShHl\u002B2YdFYEzXjUkTsbQpOC3vczgntCTRZ5s2FwP3FOK3Z/Uo1coZTg5I\u002BN2gdlT09aBzAFKwqsxQqXXsE0lM3HRqXE3DAGJn0iUp3r9HMO1GPSFfgBSQArkk1ChQLT7A\u002BBhpOhoHNfE\u002BCy4thswRDXiIpdIr7Vxj1lmUmiw2F6DmaOKi3fbTQwssIXjmYnvtF8azx4tolQ68BWPAcpvFB/eJRx3pbi\u002BBtWbK/8/neXfdq4JlhkwZfdPX4tSTEtBvaxmBWR9eA6mXLg4goZlC2Ivv4scVX4Grb8lOEYtW8qaSW5C2YiBYg6fYzlQ99Ng2lQpMpzAJVg\u002BX1elSE/IePD9rkkoIjHZrl18jPI0pbXrxF3yBCkt2iQGFHow3BnO1uo4Y0maSLgiT4RPQ5hl\u002BbmRyYPhxnTXz9QVEg23qMIzvbYH/EJ8QXul37SU7oaLoBrAnxKV7QBlYJN1dSaqaqbCC5XiXg13JYgIS/bAMuFNiWHi9wm/rdC1oouu9sxU\u002B2UN0tLwqVIdWXmajZEZpT2iJ/vEx2OdEm21PLtxyC67s0CBsmAeTOAf1a2QJRA/nA1d/M7QgDPxYMB1O3yWm4FK3tpAh\u002BLNk\u002BsLpPHGDO1NhZC\u002BI8tv6yMckEGvqQFjeTosVUZF7xQagGjjxOtCO2PTJ7Xr6He16uOnI/eRLfrZqCu3mbeXB6Z8k5NifBZH2lTtzIFbd4DCZnpSnrsseWJ\u002BCiy/ipG8PBAff1TkU27db1mSs1F5jiCa9TM9NHjrQCow9HH5iF\u002BzIZBhTAg77hMLhS9hibYBBIv8FJVufvenJC8qo17809b574HBCEIobwcgIb9JebZkL//mDXO6RLKYyhfZATq0HrFYZ6okP/xJw7WOTk1IXap4xoNvBsZjT5rfKE4qX13cbBL98RIcP\u002B/znEm\u002BLAZ1UGxtUEqnVQfq5SgPVRe\u002BH3RXsdI6SmyYXIaTa2qMpROUadfRzP8TJRcLAwvqDOrYRYzVZnokOwYPxQO0E/mtbkAUevs/7FJ1RIzLL0dQvk\u002BbyyXtt06ZYC7Rwff7XxEtbaTL1ZH/mFkqUBH9aQvOrxa0GFjDv6bw==",
      "StatusCode": 201,
      "ResponseHeaders": {
        "Content-Length": "0",
        "Content-MD5": "FPuid3vRtcQoCs0S\u002BbZFdg==",
        "Date": "Fri, 03 Apr 2020 00:05:52 GMT",
        "ETag": "\u00220x8D7D762C635F367\u0022",
        "Last-Modified": "Fri, 03 Apr 2020 00:05:52 GMT",
        "Server": [
          "Windows-Azure-Blob/1.0",
          "Microsoft-HTTPAPI/2.0"
        ],
        "x-ms-blob-sequence-number": "0",
        "x-ms-client-request-id": "4c394134-e2a8-8e67-87e0-381102a4bd8d",
        "x-ms-request-id": "6b866048-901e-0092-7e4b-09c976000000",
        "x-ms-request-server-encrypted": "true",
        "x-ms-version": "2019-12-12"
      },
      "ResponseBody": []
    },
    {
      "RequestUri": "https://seanmcccanary.blob.core.windows.net/test-container-21dae54c-af3d-f9c4-9dde-bd09bc4460ff/test-blob-0c348b70-24a9-1b2b-e059-b8379ef5746a",
      "RequestMethod": "PUT",
      "RequestHeaders": {
        "Authorization": "Sanitized",
        "Content-Length": "0",
        "traceparent": "00-8efe324f2e802c4ba597d11d82d286d6-b7cc7839b5e4f747-00",
        "User-Agent": [
          "azsdk-net-Storage.Blobs/12.5.0-dev.20200402.1",
          "(.NET Core 4.6.28325.01; Microsoft Windows 10.0.18362 )"
        ],
        "x-ms-blob-content-length": "1024",
        "x-ms-blob-type": "PageBlob",
        "x-ms-client-request-id": "eb3e077d-1f5e-1040-161d-6b4f292ff092",
        "x-ms-date": "Fri, 03 Apr 2020 00:05:53 GMT",
        "x-ms-return-client-request-id": "true",
        "x-ms-version": "2019-12-12"
      },
      "RequestBody": null,
      "StatusCode": 201,
      "ResponseHeaders": {
        "Content-Length": "0",
        "Date": "Fri, 03 Apr 2020 00:05:52 GMT",
        "ETag": "\u00220x8D7D762C646712A\u0022",
        "Last-Modified": "Fri, 03 Apr 2020 00:05:52 GMT",
        "Server": [
          "Windows-Azure-Blob/1.0",
          "Microsoft-HTTPAPI/2.0"
        ],
        "x-ms-client-request-id": "eb3e077d-1f5e-1040-161d-6b4f292ff092",
        "x-ms-request-id": "6b86607a-901e-0092-284b-09c976000000",
        "x-ms-request-server-encrypted": "true",
        "x-ms-version": "2019-12-12"
      },
      "ResponseBody": []
    },
    {
      "RequestUri": "https://seanmcccanary.blob.core.windows.net/test-container-21dae54c-af3d-f9c4-9dde-bd09bc4460ff/test-blob-c6acb017-a6e1-9fa7-56ba-dc19294e8bda",
      "RequestMethod": "HEAD",
      "RequestHeaders": {
        "Authorization": "Sanitized",
        "traceparent": "00-65e1f4ca5f0b9544ac565a3b958a42da-1fe0bd43aec3a048-00",
        "User-Agent": [
          "azsdk-net-Storage.Blobs/12.5.0-dev.20200402.1",
          "(.NET Core 4.6.28325.01; Microsoft Windows 10.0.18362 )"
        ],
        "x-ms-client-request-id": "96b96d0f-88b7-160c-9dd6-5c4c0aabd3cf",
        "x-ms-date": "Fri, 03 Apr 2020 00:05:53 GMT",
        "x-ms-return-client-request-id": "true",
        "x-ms-version": "2019-12-12"
      },
      "RequestBody": null,
      "StatusCode": 200,
      "ResponseHeaders": {
        "Accept-Ranges": "bytes",
        "Content-Length": "1024",
        "Content-Type": "application/octet-stream",
        "Date": "Fri, 03 Apr 2020 00:05:52 GMT",
        "ETag": "\u00220x8D7D762C635F367\u0022",
        "Last-Modified": "Fri, 03 Apr 2020 00:05:52 GMT",
        "Server": [
          "Windows-Azure-Blob/1.0",
          "Microsoft-HTTPAPI/2.0"
        ],
        "x-ms-blob-sequence-number": "0",
        "x-ms-blob-type": "PageBlob",
        "x-ms-client-request-id": "96b96d0f-88b7-160c-9dd6-5c4c0aabd3cf",
        "x-ms-creation-time": "Fri, 03 Apr 2020 00:05:52 GMT",
        "x-ms-lease-state": "available",
        "x-ms-lease-status": "unlocked",
        "x-ms-request-id": "6b8660ac-901e-0092-4f4b-09c976000000",
        "x-ms-server-encrypted": "true",
        "x-ms-version": "2019-12-12"
      },
      "ResponseBody": []
    },
    {
      "RequestUri": "https://seanmcccanary.blob.core.windows.net/test-container-21dae54c-af3d-f9c4-9dde-bd09bc4460ff/test-blob-0c348b70-24a9-1b2b-e059-b8379ef5746a?comp=page",
      "RequestMethod": "PUT",
      "RequestHeaders": {
        "Authorization": "Sanitized",
        "Content-Length": "0",
        "traceparent": "00-38f8ecff34b14b4f8a44f4a1fd7a8817-e11e6ff184648d4d-00",
        "User-Agent": [
          "azsdk-net-Storage.Blobs/12.5.0-dev.20200402.1",
          "(.NET Core 4.6.28325.01; Microsoft Windows 10.0.18362 )"
        ],
        "x-ms-client-request-id": "bc3f758e-5976-e2db-c1c3-87e7eed7f1e6",
        "x-ms-copy-source": "https://seanmcccanary.blob.core.windows.net/test-container-21dae54c-af3d-f9c4-9dde-bd09bc4460ff/test-blob-c6acb017-a6e1-9fa7-56ba-dc19294e8bda",
        "x-ms-date": "Fri, 03 Apr 2020 00:05:53 GMT",
        "x-ms-page-write": "update",
        "x-ms-range": "bytes=0-1023",
        "x-ms-return-client-request-id": "true",
        "x-ms-source-if-match": "\u00220x8D7D762C635F367\u0022",
        "x-ms-source-range": "bytes=0-1023",
        "x-ms-version": "2019-12-12"
      },
      "RequestBody": null,
      "StatusCode": 201,
      "ResponseHeaders": {
        "Content-Length": "0",
        "Content-MD5": "FPuid3vRtcQoCs0S\u002BbZFdg==",
        "Date": "Fri, 03 Apr 2020 00:05:52 GMT",
        "ETag": "\u00220x8D7D762C66A5366\u0022",
        "Last-Modified": "Fri, 03 Apr 2020 00:05:53 GMT",
        "Server": [
          "Windows-Azure-Blob/1.0",
          "Microsoft-HTTPAPI/2.0"
        ],
        "x-ms-blob-sequence-number": "0",
        "x-ms-client-request-id": "bc3f758e-5976-e2db-c1c3-87e7eed7f1e6",
        "x-ms-request-id": "6b8660d6-901e-0092-734b-09c976000000",
        "x-ms-request-server-encrypted": "true",
        "x-ms-version": "2019-12-12"
      },
      "ResponseBody": []
    },
    {
      "RequestUri": "https://seanmcccanary.blob.core.windows.net/test-container-21dae54c-af3d-f9c4-9dde-bd09bc4460ff?restype=container",
      "RequestMethod": "DELETE",
      "RequestHeaders": {
        "Authorization": "Sanitized",
        "traceparent": "00-777c22d2970bf143b128b91b0fe32cd5-1ce52cccdba15b46-00",
        "User-Agent": [
          "azsdk-net-Storage.Blobs/12.5.0-dev.20200402.1",
          "(.NET Core 4.6.28325.01; Microsoft Windows 10.0.18362 )"
        ],
        "x-ms-client-request-id": "94bde212-176b-e959-6b41-fd4d9da6440b",
        "x-ms-date": "Fri, 03 Apr 2020 00:05:54 GMT",
        "x-ms-return-client-request-id": "true",
        "x-ms-version": "2019-12-12"
      },
      "RequestBody": null,
      "StatusCode": 202,
      "ResponseHeaders": {
        "Content-Length": "0",
        "Date": "Fri, 03 Apr 2020 00:05:52 GMT",
        "Server": [
          "Windows-Azure-Blob/1.0",
          "Microsoft-HTTPAPI/2.0"
        ],
        "x-ms-client-request-id": "94bde212-176b-e959-6b41-fd4d9da6440b",
<<<<<<< HEAD
        "x-ms-request-id": "2d18674b-901e-0004-1433-f31f3c000000",
=======
        "x-ms-request-id": "6b86611b-901e-0092-294b-09c976000000",
>>>>>>> 8d420312
        "x-ms-version": "2019-12-12"
      },
      "ResponseBody": []
    },
    {
      "RequestUri": "https://seanmcccanary.blob.core.windows.net/test-container-d6c37451-be99-be00-9055-ddefa666b4dc?restype=container",
      "RequestMethod": "PUT",
      "RequestHeaders": {
        "Authorization": "Sanitized",
        "traceparent": "00-a5d75cc706bc8d4c8839a22bdce54988-7c22911005330f4e-00",
        "User-Agent": [
          "azsdk-net-Storage.Blobs/12.5.0-dev.20200402.1",
          "(.NET Core 4.6.28325.01; Microsoft Windows 10.0.18362 )"
        ],
        "x-ms-blob-public-access": "container",
        "x-ms-client-request-id": "b923a742-2c21-5438-e1ff-03153a6a4204",
        "x-ms-date": "Fri, 03 Apr 2020 00:05:54 GMT",
        "x-ms-return-client-request-id": "true",
        "x-ms-version": "2019-12-12"
      },
      "RequestBody": null,
      "StatusCode": 201,
      "ResponseHeaders": {
        "Content-Length": "0",
        "Date": "Fri, 03 Apr 2020 00:05:52 GMT",
        "ETag": "\u00220x8D7D762C6A9E13A\u0022",
        "Last-Modified": "Fri, 03 Apr 2020 00:05:53 GMT",
        "Server": [
          "Windows-Azure-Blob/1.0",
          "Microsoft-HTTPAPI/2.0"
        ],
        "x-ms-client-request-id": "b923a742-2c21-5438-e1ff-03153a6a4204",
<<<<<<< HEAD
        "x-ms-request-id": "50f4f6fa-701e-0041-4933-f3cadf000000",
=======
        "x-ms-request-id": "d07adedd-301e-009b-4d4b-098ca5000000",
>>>>>>> 8d420312
        "x-ms-version": "2019-12-12"
      },
      "ResponseBody": []
    },
    {
      "RequestUri": "https://seanmcccanary.blob.core.windows.net/test-container-d6c37451-be99-be00-9055-ddefa666b4dc?restype=container\u0026comp=acl",
      "RequestMethod": "PUT",
      "RequestHeaders": {
        "Authorization": "Sanitized",
        "Content-Length": "21",
        "Content-Type": "application/xml",
        "traceparent": "00-36695a06e6994f44ad640f9c5e741177-8f1d092d61bc3c46-00",
        "User-Agent": [
          "azsdk-net-Storage.Blobs/12.5.0-dev.20200402.1",
          "(.NET Core 4.6.28325.01; Microsoft Windows 10.0.18362 )"
        ],
        "x-ms-blob-public-access": "container",
        "x-ms-client-request-id": "ffada408-fa43-93ba-7c7f-2b1a59651178",
        "x-ms-date": "Fri, 03 Apr 2020 00:05:54 GMT",
        "x-ms-return-client-request-id": "true",
        "x-ms-version": "2019-12-12"
      },
      "RequestBody": "\u003CSignedIdentifiers /\u003E",
      "StatusCode": 200,
      "ResponseHeaders": {
        "Content-Length": "0",
        "Date": "Fri, 03 Apr 2020 00:05:52 GMT",
        "ETag": "\u00220x8D7D762C6B724E7\u0022",
        "Last-Modified": "Fri, 03 Apr 2020 00:05:53 GMT",
        "Server": [
          "Windows-Azure-Blob/1.0",
          "Microsoft-HTTPAPI/2.0"
        ],
        "x-ms-client-request-id": "ffada408-fa43-93ba-7c7f-2b1a59651178",
<<<<<<< HEAD
        "x-ms-request-id": "50f4f6fe-701e-0041-4b33-f3cadf000000",
=======
        "x-ms-request-id": "d07adef5-301e-009b-624b-098ca5000000",
>>>>>>> 8d420312
        "x-ms-version": "2019-12-12"
      },
      "ResponseBody": []
    },
    {
      "RequestUri": "https://seanmcccanary.blob.core.windows.net/test-container-d6c37451-be99-be00-9055-ddefa666b4dc/test-blob-97d5bf87-ee3a-3c79-f639-06fd3bdec8a9",
      "RequestMethod": "PUT",
      "RequestHeaders": {
        "Authorization": "Sanitized",
        "Content-Length": "0",
        "traceparent": "00-9b7659f7323acf46a85da0373a72f62c-79d4719306604f44-00",
        "User-Agent": [
          "azsdk-net-Storage.Blobs/12.5.0-dev.20200402.1",
          "(.NET Core 4.6.28325.01; Microsoft Windows 10.0.18362 )"
        ],
        "x-ms-blob-content-length": "1024",
        "x-ms-blob-type": "PageBlob",
        "x-ms-client-request-id": "ea5854ac-66f1-6aca-6749-3891f7e1fb26",
        "x-ms-date": "Fri, 03 Apr 2020 00:05:54 GMT",
        "x-ms-return-client-request-id": "true",
        "x-ms-version": "2019-12-12"
      },
      "RequestBody": null,
      "StatusCode": 201,
      "ResponseHeaders": {
        "Content-Length": "0",
        "Date": "Fri, 03 Apr 2020 00:05:52 GMT",
        "ETag": "\u00220x8D7D762C6C3CE5A\u0022",
        "Last-Modified": "Fri, 03 Apr 2020 00:05:53 GMT",
        "Server": [
          "Windows-Azure-Blob/1.0",
          "Microsoft-HTTPAPI/2.0"
        ],
        "x-ms-client-request-id": "ea5854ac-66f1-6aca-6749-3891f7e1fb26",
        "x-ms-request-id": "d07adf11-301e-009b-7b4b-098ca5000000",
        "x-ms-request-server-encrypted": "true",
        "x-ms-version": "2019-12-12"
      },
      "ResponseBody": []
    },
    {
      "RequestUri": "https://seanmcccanary.blob.core.windows.net/test-container-d6c37451-be99-be00-9055-ddefa666b4dc/test-blob-97d5bf87-ee3a-3c79-f639-06fd3bdec8a9?comp=page",
      "RequestMethod": "PUT",
      "RequestHeaders": {
        "Authorization": "Sanitized",
        "Content-Length": "1024",
        "traceparent": "00-ee94053e164fcd40ae77ed9c5d7da3ba-7ffda5e7c8cc7f4b-00",
        "User-Agent": [
          "azsdk-net-Storage.Blobs/12.5.0-dev.20200402.1",
          "(.NET Core 4.6.28325.01; Microsoft Windows 10.0.18362 )"
        ],
        "x-ms-client-request-id": "e651b85b-de85-2bb7-6de6-947a13f7ab1e",
        "x-ms-date": "Fri, 03 Apr 2020 00:05:54 GMT",
        "x-ms-page-write": "update",
        "x-ms-range": "bytes=0-1023",
        "x-ms-return-client-request-id": "true",
        "x-ms-version": "2019-12-12"
      },
      "RequestBody": "BJaqsApkZgq1LsCqOOcxGBMKDJa9Q8GSZvprUgzXm5Nle0yMHjvuoz2iSRQ5EFqVThIGTlh7u8HVGEoQ\u002BRP\u002B3pMsRLyapPrYHGlYGvmsWFaf1QT60E076sCLtwXw3aoqpGuBDcye\u002B6kYLjHvI6DHKMDzcSQPBA1F8Vr7D\u002Bz05z\u002B\u002BLnaOKkuKANlb4aIcS8Ygw45E/WyGG6BdOxtxouy8I0byMPQpOf51aXBKsyJrKaaT20tesOrSOBPWMe4vGF7tnr5cKRrR94qQz5P7O2d98hJ13segXnNbH/fhUggPRVASXBVkDv\u002BLweTBzeFW1v2sWT7cujqWTUBKAAoi8KSBgIlD6d9SGeMS6hzj3pCSBUj6NfnJM4sWew/UGQ71aNE/P0xXE\u002B0dWUBbydAds26vuPvBJ7qquE3\u002BLG7Pff/UHYJLo55EOvJb3Nu5bmm7\u002BcehJWETNEAWlIf/WeZ\u002BTtxAhqxN0RDPa30JZUve8UrjQzOmLVeewelCNA4XROEL3Y7/eOe9bSe30rrjCs71OKM9Gxaz1yCEosTDC5wBuCac/Yi83nliJtYL71udurcaTfxr2SnKWAVte9Ui\u002BWGKtRqTRgxFOFkp2vVAp\u002BjF5ugNqL6glt790aWDT2OkQC10gDlBCXSq1RSiQf80irAcqJTtFFCi6h87lnRmwun1hZrHyyavg91zYtOp/VTeyUf1ZqbPtyvc0pYZBXL/QxIrrbxlbL\u002BJbSW3ebJ8\u002BO3KXc0tcVxCJs5u6vmQlX1qdB7BflCYeVyHa/mBGD55YNmpT6il0tK26Ifu9oHF\u002BdenTAWTu3qcMuNxpQZiwQ2Q9Yog50bUxaFMCpXIqoLawnIh2cs45qVfDBzFMy3LUyd5XQH3pRGR04djRrDk1IdgluOTQehCVw7lwNspDpF0gLduT0yA4xxgkAVD1Z/0ejiUZJ1JNxI\u002BNwbzEuQ2Z8T27sX4dYQ737LGM7Di/oFu8EWjlKrzKkilLxdFjdE3KilBTebZ/AWzWYTrgwRhXDmFhCGek9IaA8R9U0Vt9VLgjgmHobCalfRA8DslCKdERNPewAmvmZZWJ0oiXKjARWMyCvT72bqI6u4tXqOX9PocOQ9xjjVIMfVyMXpmdzhLgKrX8/2ySGoYVdYagTvzvzJPBiOZTrcu6tn/iadAInK24t35vwH9avCkWDlfLa\u002B6fnJHFnEVsjHzqQkks7/D2DJjZJ9d\u002Bv8xUpwz9PV9z7wpRQo1\u002BAsBoDCsBhb32Lcw4YAG\u002B8gPXYRyFsTV4r08ddlM\u002B221jd8nYsNvsPToOXrlAhN1dtPzGuiGw\u002BJHK75ycJA9qt1Je1Og35kEoKyPidxJ8N\u002Bqxv4FWeGFLsr93zYF/EBjq46dmw==",
      "StatusCode": 201,
      "ResponseHeaders": {
        "Content-Length": "0",
        "Content-MD5": "o0irlujZWqI9EjiyXjiP8A==",
        "Date": "Fri, 03 Apr 2020 00:05:53 GMT",
        "ETag": "\u00220x8D7D762C6D02CB0\u0022",
        "Last-Modified": "Fri, 03 Apr 2020 00:05:53 GMT",
        "Server": [
          "Windows-Azure-Blob/1.0",
          "Microsoft-HTTPAPI/2.0"
        ],
        "x-ms-blob-sequence-number": "0",
        "x-ms-client-request-id": "e651b85b-de85-2bb7-6de6-947a13f7ab1e",
        "x-ms-request-id": "d07adf3b-301e-009b-1f4b-098ca5000000",
        "x-ms-request-server-encrypted": "true",
        "x-ms-version": "2019-12-12"
      },
      "ResponseBody": []
    },
    {
      "RequestUri": "https://seanmcccanary.blob.core.windows.net/test-container-d6c37451-be99-be00-9055-ddefa666b4dc/test-blob-d36fd866-695b-0b10-7d1e-b3bfcff17b91",
      "RequestMethod": "PUT",
      "RequestHeaders": {
        "Authorization": "Sanitized",
        "Content-Length": "0",
        "traceparent": "00-9c57fc86ff2baa4c98ae868c59ff38d8-26b9042acd10054d-00",
        "User-Agent": [
          "azsdk-net-Storage.Blobs/12.5.0-dev.20200402.1",
          "(.NET Core 4.6.28325.01; Microsoft Windows 10.0.18362 )"
        ],
        "x-ms-blob-content-length": "1024",
        "x-ms-blob-type": "PageBlob",
        "x-ms-client-request-id": "16727986-fd66-f16e-a845-69672bf85b7b",
        "x-ms-date": "Fri, 03 Apr 2020 00:05:54 GMT",
        "x-ms-return-client-request-id": "true",
        "x-ms-version": "2019-12-12"
      },
      "RequestBody": null,
      "StatusCode": 201,
      "ResponseHeaders": {
        "Content-Length": "0",
        "Date": "Fri, 03 Apr 2020 00:05:53 GMT",
        "ETag": "\u00220x8D7D762C6DC63E5\u0022",
        "Last-Modified": "Fri, 03 Apr 2020 00:05:53 GMT",
        "Server": [
          "Windows-Azure-Blob/1.0",
          "Microsoft-HTTPAPI/2.0"
        ],
        "x-ms-client-request-id": "16727986-fd66-f16e-a845-69672bf85b7b",
        "x-ms-request-id": "d07adf5a-301e-009b-3a4b-098ca5000000",
        "x-ms-request-server-encrypted": "true",
        "x-ms-version": "2019-12-12"
      },
      "ResponseBody": []
    },
    {
      "RequestUri": "https://seanmcccanary.blob.core.windows.net/test-container-d6c37451-be99-be00-9055-ddefa666b4dc/test-blob-d36fd866-695b-0b10-7d1e-b3bfcff17b91?comp=page",
      "RequestMethod": "PUT",
      "RequestHeaders": {
        "Authorization": "Sanitized",
        "Content-Length": "0",
        "traceparent": "00-06e6e5c32491d949990ad0be5087e91c-1152a78beddddc4b-00",
        "User-Agent": [
          "azsdk-net-Storage.Blobs/12.5.0-dev.20200402.1",
          "(.NET Core 4.6.28325.01; Microsoft Windows 10.0.18362 )"
        ],
        "x-ms-client-request-id": "553874f7-657f-7b2a-ff43-954aac382ae7",
        "x-ms-copy-source": "https://seanmcccanary.blob.core.windows.net/test-container-d6c37451-be99-be00-9055-ddefa666b4dc/test-blob-97d5bf87-ee3a-3c79-f639-06fd3bdec8a9",
        "x-ms-date": "Fri, 03 Apr 2020 00:05:54 GMT",
        "x-ms-page-write": "update",
        "x-ms-range": "bytes=0-1023",
        "x-ms-return-client-request-id": "true",
        "x-ms-source-if-none-match": "\u0022garbage\u0022",
        "x-ms-source-range": "bytes=0-1023",
        "x-ms-version": "2019-12-12"
      },
      "RequestBody": null,
      "StatusCode": 201,
      "ResponseHeaders": {
        "Content-Length": "0",
        "Content-MD5": "o0irlujZWqI9EjiyXjiP8A==",
        "Date": "Fri, 03 Apr 2020 00:05:53 GMT",
        "ETag": "\u00220x8D7D762C6EAE575\u0022",
        "Last-Modified": "Fri, 03 Apr 2020 00:05:54 GMT",
        "Server": [
          "Windows-Azure-Blob/1.0",
          "Microsoft-HTTPAPI/2.0"
        ],
        "x-ms-blob-sequence-number": "0",
        "x-ms-client-request-id": "553874f7-657f-7b2a-ff43-954aac382ae7",
        "x-ms-request-id": "d07adf74-301e-009b-504b-098ca5000000",
        "x-ms-request-server-encrypted": "true",
        "x-ms-version": "2019-12-12"
      },
      "ResponseBody": []
    },
    {
      "RequestUri": "https://seanmcccanary.blob.core.windows.net/test-container-d6c37451-be99-be00-9055-ddefa666b4dc?restype=container",
      "RequestMethod": "DELETE",
      "RequestHeaders": {
        "Authorization": "Sanitized",
        "traceparent": "00-bf4586c4eca4074a9916f6143519b133-04ad6e3ac91f6245-00",
        "User-Agent": [
          "azsdk-net-Storage.Blobs/12.5.0-dev.20200402.1",
          "(.NET Core 4.6.28325.01; Microsoft Windows 10.0.18362 )"
        ],
        "x-ms-client-request-id": "b6704947-05bf-04fb-d886-a57ed742a4ff",
        "x-ms-date": "Fri, 03 Apr 2020 00:05:54 GMT",
        "x-ms-return-client-request-id": "true",
        "x-ms-version": "2019-12-12"
      },
      "RequestBody": null,
      "StatusCode": 202,
      "ResponseHeaders": {
        "Content-Length": "0",
        "Date": "Fri, 03 Apr 2020 00:05:53 GMT",
        "Server": [
          "Windows-Azure-Blob/1.0",
          "Microsoft-HTTPAPI/2.0"
        ],
        "x-ms-client-request-id": "b6704947-05bf-04fb-d886-a57ed742a4ff",
<<<<<<< HEAD
        "x-ms-request-id": "50f4f70b-701e-0041-5833-f3cadf000000",
=======
        "x-ms-request-id": "d07adf94-301e-009b-6c4b-098ca5000000",
>>>>>>> 8d420312
        "x-ms-version": "2019-12-12"
      },
      "ResponseBody": []
    }
  ],
  "Variables": {
    "DateTimeOffsetNow": "2020-04-02T17:05:42.4483436-07:00",
    "RandomSeed": "974971474",
    "Storage_TestConfigDefault": "ProductionTenant\nseanmcccanary\nU2FuaXRpemVk\nhttps://seanmcccanary.blob.core.windows.net\nhttps://seanmcccanary.file.core.windows.net\nhttps://seanmcccanary.queue.core.windows.net\nhttps://seanmcccanary.table.core.windows.net\n\n\n\n\nhttps://seanmcccanary-secondary.blob.core.windows.net\nhttps://seanmcccanary-secondary.file.core.windows.net\nhttps://seanmcccanary-secondary.queue.core.windows.net\nhttps://seanmcccanary-secondary.table.core.windows.net\n\nSanitized\n\n\nCloud\nBlobEndpoint=https://seanmcccanary.blob.core.windows.net/;QueueEndpoint=https://seanmcccanary.queue.core.windows.net/;FileEndpoint=https://seanmcccanary.file.core.windows.net/;BlobSecondaryEndpoint=https://seanmcccanary-secondary.blob.core.windows.net/;QueueSecondaryEndpoint=https://seanmcccanary-secondary.queue.core.windows.net/;FileSecondaryEndpoint=https://seanmcccanary-secondary.file.core.windows.net/;AccountName=seanmcccanary;AccountKey=Sanitized\nseanscope1"
  }
}<|MERGE_RESOLUTION|>--- conflicted
+++ resolved
@@ -28,11 +28,7 @@
           "Microsoft-HTTPAPI/2.0"
         ],
         "x-ms-client-request-id": "ec94d45e-d3c1-9c0b-f219-3c30e13d9033",
-<<<<<<< HEAD
-        "x-ms-request-id": "b2d44453-501e-0034-7e33-f3a1f3000000",
-=======
         "x-ms-request-id": "123084cd-601e-0072-014b-094aef000000",
->>>>>>> 8d420312
         "x-ms-version": "2019-12-12"
       },
       "ResponseBody": []
@@ -67,11 +63,7 @@
           "Microsoft-HTTPAPI/2.0"
         ],
         "x-ms-client-request-id": "a6f9aa1f-d3c1-bf9b-2bda-78a9f8feb1c6",
-<<<<<<< HEAD
-        "x-ms-request-id": "b2d4445a-501e-0034-0133-f3a1f3000000",
-=======
         "x-ms-request-id": "123084e6-601e-0072-154b-094aef000000",
->>>>>>> 8d420312
         "x-ms-version": "2019-12-12"
       },
       "ResponseBody": []
@@ -251,11 +243,7 @@
           "Microsoft-HTTPAPI/2.0"
         ],
         "x-ms-client-request-id": "2f33eb7e-5b30-02ae-faa3-dc2e15fd6100",
-<<<<<<< HEAD
-        "x-ms-request-id": "b2d44469-501e-0034-0e33-f3a1f3000000",
-=======
         "x-ms-request-id": "123085c0-601e-0072-444b-094aef000000",
->>>>>>> 8d420312
         "x-ms-version": "2019-12-12"
       },
       "ResponseBody": []
@@ -288,11 +276,7 @@
           "Microsoft-HTTPAPI/2.0"
         ],
         "x-ms-client-request-id": "b39e84c3-f5d1-b58e-8589-a4e1198f3620",
-<<<<<<< HEAD
-        "x-ms-request-id": "4280c2bc-601e-003f-6833-f35a98000000",
-=======
         "x-ms-request-id": "cddd1211-101e-009c-0d4b-09e0c6000000",
->>>>>>> 8d420312
         "x-ms-version": "2019-12-12"
       },
       "ResponseBody": []
@@ -327,11 +311,7 @@
           "Microsoft-HTTPAPI/2.0"
         ],
         "x-ms-client-request-id": "475cb9c2-a13b-b6e0-6472-ff8bac830605",
-<<<<<<< HEAD
-        "x-ms-request-id": "4280c2c0-601e-003f-6a33-f35a98000000",
-=======
         "x-ms-request-id": "cddd1233-101e-009c-2a4b-09e0c6000000",
->>>>>>> 8d420312
         "x-ms-version": "2019-12-12"
       },
       "ResponseBody": []
@@ -512,11 +492,7 @@
           "Microsoft-HTTPAPI/2.0"
         ],
         "x-ms-client-request-id": "50181ff3-3581-616a-8b2b-a136bf3657ba",
-<<<<<<< HEAD
-        "x-ms-request-id": "4280c2d0-601e-003f-7a33-f35a98000000",
-=======
         "x-ms-request-id": "cddd133b-101e-009c-094b-09e0c6000000",
->>>>>>> 8d420312
         "x-ms-version": "2019-12-12"
       },
       "ResponseBody": []
@@ -549,11 +525,7 @@
           "Microsoft-HTTPAPI/2.0"
         ],
         "x-ms-client-request-id": "c8299bef-536b-7666-d551-2d1a6fbd4ccc",
-<<<<<<< HEAD
-        "x-ms-request-id": "17942a31-101e-0025-4f33-f33b47000000",
-=======
         "x-ms-request-id": "d3c1baa9-f01e-0012-6f4b-093670000000",
->>>>>>> 8d420312
         "x-ms-version": "2019-12-12"
       },
       "ResponseBody": []
@@ -588,11 +560,7 @@
           "Microsoft-HTTPAPI/2.0"
         ],
         "x-ms-client-request-id": "79bd3b3b-7394-8703-9f5f-e99f952748ec",
-<<<<<<< HEAD
-        "x-ms-request-id": "17942a3c-101e-0025-5833-f33b47000000",
-=======
         "x-ms-request-id": "d3c1bacf-f01e-0012-0e4b-093670000000",
->>>>>>> 8d420312
         "x-ms-version": "2019-12-12"
       },
       "ResponseBody": []
@@ -773,11 +741,7 @@
           "Microsoft-HTTPAPI/2.0"
         ],
         "x-ms-client-request-id": "2b366fd8-7f30-7072-83e9-015bb3f344d3",
-<<<<<<< HEAD
-        "x-ms-request-id": "17942a5e-101e-0025-7633-f33b47000000",
-=======
         "x-ms-request-id": "d3c1bbba-f01e-0012-654b-093670000000",
->>>>>>> 8d420312
         "x-ms-version": "2019-12-12"
       },
       "ResponseBody": []
@@ -810,11 +774,7 @@
           "Microsoft-HTTPAPI/2.0"
         ],
         "x-ms-client-request-id": "5fd8bde5-5f15-e2eb-1019-3e9c69fc83c9",
-<<<<<<< HEAD
-        "x-ms-request-id": "8307a39a-a01e-001f-0733-f3213f000000",
-=======
         "x-ms-request-id": "f80f6bcb-101e-008c-644b-0925ae000000",
->>>>>>> 8d420312
         "x-ms-version": "2019-12-12"
       },
       "ResponseBody": []
@@ -849,11 +809,7 @@
           "Microsoft-HTTPAPI/2.0"
         ],
         "x-ms-client-request-id": "30909d98-0be1-d126-6e3c-4dbed89c9cfd",
-<<<<<<< HEAD
-        "x-ms-request-id": "8307a3a0-a01e-001f-0b33-f3213f000000",
-=======
         "x-ms-request-id": "f80f6bfe-101e-008c-144b-0925ae000000",
->>>>>>> 8d420312
         "x-ms-version": "2019-12-12"
       },
       "ResponseBody": []
@@ -1074,11 +1030,7 @@
           "Microsoft-HTTPAPI/2.0"
         ],
         "x-ms-client-request-id": "d9cb1e53-e23f-81ff-6597-2209a6a82dc4",
-<<<<<<< HEAD
-        "x-ms-request-id": "8307a3c0-a01e-001f-2a33-f3213f000000",
-=======
         "x-ms-request-id": "f80f6ced-101e-008c-654b-0925ae000000",
->>>>>>> 8d420312
         "x-ms-version": "2019-12-12"
       },
       "ResponseBody": []
@@ -1111,11 +1063,7 @@
           "Microsoft-HTTPAPI/2.0"
         ],
         "x-ms-client-request-id": "08b2b326-055f-59b8-cb35-19cc116ac647",
-<<<<<<< HEAD
-        "x-ms-request-id": "64e32041-b01e-0003-4433-f3735f000000",
-=======
         "x-ms-request-id": "678f1cdc-801e-007a-0b4b-0950e0000000",
->>>>>>> 8d420312
         "x-ms-version": "2019-12-12"
       },
       "ResponseBody": []
@@ -1150,11 +1098,7 @@
           "Microsoft-HTTPAPI/2.0"
         ],
         "x-ms-client-request-id": "076ebb8e-076a-7bee-f039-9273131f9e7a",
-<<<<<<< HEAD
-        "x-ms-request-id": "64e32046-b01e-0003-4633-f3735f000000",
-=======
         "x-ms-request-id": "678f1cfa-801e-007a-234b-0950e0000000",
->>>>>>> 8d420312
         "x-ms-version": "2019-12-12"
       },
       "ResponseBody": []
@@ -1335,11 +1279,7 @@
           "Microsoft-HTTPAPI/2.0"
         ],
         "x-ms-client-request-id": "3ebf4e96-dc25-a421-35ff-a0355e234878",
-<<<<<<< HEAD
-        "x-ms-request-id": "64e3204b-b01e-0003-4b33-f3735f000000",
-=======
         "x-ms-request-id": "678f1ded-801e-007a-794b-0950e0000000",
->>>>>>> 8d420312
         "x-ms-version": "2019-12-12"
       },
       "ResponseBody": []
@@ -1372,11 +1312,7 @@
           "Microsoft-HTTPAPI/2.0"
         ],
         "x-ms-client-request-id": "1ec3b84e-c776-ee8d-6cbb-e7868cf3cbf1",
-<<<<<<< HEAD
-        "x-ms-request-id": "fa02b28d-101e-001a-3333-f3f3e4000000",
-=======
         "x-ms-request-id": "77de5f4c-901e-0004-044b-09c0a7000000",
->>>>>>> 8d420312
         "x-ms-version": "2019-12-12"
       },
       "ResponseBody": []
@@ -1411,11 +1347,7 @@
           "Microsoft-HTTPAPI/2.0"
         ],
         "x-ms-client-request-id": "20e09103-de80-0c3f-0e0e-cf86a90f92f5",
-<<<<<<< HEAD
-        "x-ms-request-id": "fa02b292-101e-001a-3533-f3f3e4000000",
-=======
         "x-ms-request-id": "77de5f78-901e-0004-2d4b-09c0a7000000",
->>>>>>> 8d420312
         "x-ms-version": "2019-12-12"
       },
       "ResponseBody": []
@@ -1561,11 +1493,7 @@
         ],
         "x-ms-client-request-id": "d7e341cb-82c9-b846-0257-f5e97f94e2f1",
         "x-ms-lease-id": "b4ef5af0-d9bf-8fca-8bc7-df35d320d27d",
-<<<<<<< HEAD
-        "x-ms-request-id": "fa02b296-101e-001a-3933-f3f3e4000000",
-=======
         "x-ms-request-id": "77de601e-901e-0004-494b-09c0a7000000",
->>>>>>> 8d420312
         "x-ms-version": "2019-12-12"
       },
       "ResponseBody": []
@@ -1636,11 +1564,7 @@
           "Microsoft-HTTPAPI/2.0"
         ],
         "x-ms-client-request-id": "2718f52b-512a-30b4-e5e2-a84646cb8c5f",
-<<<<<<< HEAD
-        "x-ms-request-id": "fa02b298-101e-001a-3b33-f3f3e4000000",
-=======
         "x-ms-request-id": "77de60ed-901e-0004-0f4b-09c0a7000000",
->>>>>>> 8d420312
         "x-ms-version": "2019-12-12"
       },
       "ResponseBody": []
@@ -1673,11 +1597,7 @@
           "Microsoft-HTTPAPI/2.0"
         ],
         "x-ms-client-request-id": "8f988f93-19b5-ca15-31e5-443da7972370",
-<<<<<<< HEAD
-        "x-ms-request-id": "9d518419-c01e-0044-5833-f31804000000",
-=======
         "x-ms-request-id": "ff88e9ab-801e-006a-054b-099588000000",
->>>>>>> 8d420312
         "x-ms-version": "2019-12-12"
       },
       "ResponseBody": []
@@ -1712,11 +1632,7 @@
           "Microsoft-HTTPAPI/2.0"
         ],
         "x-ms-client-request-id": "7c898cb5-0cdc-7cd8-1e98-108a7907bf19",
-<<<<<<< HEAD
-        "x-ms-request-id": "9d51841f-c01e-0044-5d33-f31804000000",
-=======
         "x-ms-request-id": "ff88e9b6-801e-006a-0d4b-099588000000",
->>>>>>> 8d420312
         "x-ms-version": "2019-12-12"
       },
       "ResponseBody": []
@@ -1897,11 +1813,7 @@
           "Microsoft-HTTPAPI/2.0"
         ],
         "x-ms-client-request-id": "c64e83c8-121d-d343-3ad7-718e6e572c6e",
-<<<<<<< HEAD
-        "x-ms-request-id": "9d51842e-c01e-0044-6a33-f31804000000",
-=======
         "x-ms-request-id": "ff88ea38-801e-006a-7d4b-099588000000",
->>>>>>> 8d420312
         "x-ms-version": "2019-12-12"
       },
       "ResponseBody": []
@@ -1934,11 +1846,7 @@
           "Microsoft-HTTPAPI/2.0"
         ],
         "x-ms-client-request-id": "465b593a-25b6-6904-9d72-444f606cce9d",
-<<<<<<< HEAD
-        "x-ms-request-id": "815e5a8c-d01e-002a-0d33-f34d2b000000",
-=======
         "x-ms-request-id": "512a43e4-001e-0080-454b-09b2a6000000",
->>>>>>> 8d420312
         "x-ms-version": "2019-12-12"
       },
       "ResponseBody": []
@@ -1973,11 +1881,7 @@
           "Microsoft-HTTPAPI/2.0"
         ],
         "x-ms-client-request-id": "aa9ca49d-f540-f2b1-7b7f-e0d2bf033943",
-<<<<<<< HEAD
-        "x-ms-request-id": "815e5a94-d01e-002a-1333-f34d2b000000",
-=======
         "x-ms-request-id": "512a440a-001e-0080-664b-09b2a6000000",
->>>>>>> 8d420312
         "x-ms-version": "2019-12-12"
       },
       "ResponseBody": []
@@ -2158,11 +2062,7 @@
           "Microsoft-HTTPAPI/2.0"
         ],
         "x-ms-client-request-id": "6ebde512-6804-e8a2-c05d-f47f70dcc0b2",
-<<<<<<< HEAD
-        "x-ms-request-id": "815e5ab2-d01e-002a-3133-f34d2b000000",
-=======
         "x-ms-request-id": "512a4493-001e-0080-634b-09b2a6000000",
->>>>>>> 8d420312
         "x-ms-version": "2019-12-12"
       },
       "ResponseBody": []
@@ -2195,11 +2095,7 @@
           "Microsoft-HTTPAPI/2.0"
         ],
         "x-ms-client-request-id": "eb13cd71-615e-55db-ab31-5430c7eaebad",
-<<<<<<< HEAD
-        "x-ms-request-id": "c8d73ddb-701e-000c-2033-f30533000000",
-=======
         "x-ms-request-id": "ca3e69bc-301e-006f-1b4b-094753000000",
->>>>>>> 8d420312
         "x-ms-version": "2019-12-12"
       },
       "ResponseBody": []
@@ -2234,11 +2130,7 @@
           "Microsoft-HTTPAPI/2.0"
         ],
         "x-ms-client-request-id": "2f4671f9-9afe-6050-0bc2-44c9244a2ebd",
-<<<<<<< HEAD
-        "x-ms-request-id": "c8d73dde-701e-000c-2133-f30533000000",
-=======
         "x-ms-request-id": "ca3e69cf-301e-006f-294b-094753000000",
->>>>>>> 8d420312
         "x-ms-version": "2019-12-12"
       },
       "ResponseBody": []
@@ -2419,11 +2311,7 @@
           "Microsoft-HTTPAPI/2.0"
         ],
         "x-ms-client-request-id": "ffd36703-9bc2-ffb6-3812-501f8b15e4d4",
-<<<<<<< HEAD
-        "x-ms-request-id": "c8d73de3-701e-000c-2633-f30533000000",
-=======
         "x-ms-request-id": "ca3e6a66-301e-006f-314b-094753000000",
->>>>>>> 8d420312
         "x-ms-version": "2019-12-12"
       },
       "ResponseBody": []
@@ -2456,11 +2344,7 @@
           "Microsoft-HTTPAPI/2.0"
         ],
         "x-ms-client-request-id": "1b295f92-94e8-6ecc-efb3-f7adfb3fc96f",
-<<<<<<< HEAD
-        "x-ms-request-id": "f7bc07e1-001e-0029-6a33-f3ac4f000000",
-=======
         "x-ms-request-id": "10a31a38-e01e-0043-634b-09abfc000000",
->>>>>>> 8d420312
         "x-ms-version": "2019-12-12"
       },
       "ResponseBody": []
@@ -2495,11 +2379,7 @@
           "Microsoft-HTTPAPI/2.0"
         ],
         "x-ms-client-request-id": "d5e40bfd-979f-6f65-1ccc-d52633b712a8",
-<<<<<<< HEAD
-        "x-ms-request-id": "f7bc07ec-001e-0029-7333-f3ac4f000000",
-=======
         "x-ms-request-id": "10a31a57-e01e-0043-7e4b-09abfc000000",
->>>>>>> 8d420312
         "x-ms-version": "2019-12-12"
       },
       "ResponseBody": []
@@ -2680,11 +2560,7 @@
           "Microsoft-HTTPAPI/2.0"
         ],
         "x-ms-client-request-id": "38cabd02-e0ef-4341-29b2-4b88ca43b6c0",
-<<<<<<< HEAD
-        "x-ms-request-id": "f7bc081a-001e-0029-1f33-f3ac4f000000",
-=======
         "x-ms-request-id": "10a31b21-e01e-0043-3c4b-09abfc000000",
->>>>>>> 8d420312
         "x-ms-version": "2019-12-12"
       },
       "ResponseBody": []
@@ -2717,11 +2593,7 @@
           "Microsoft-HTTPAPI/2.0"
         ],
         "x-ms-client-request-id": "92012f57-ec54-3f25-6a75-86ec387bdeac",
-<<<<<<< HEAD
-        "x-ms-request-id": "c8d73df2-701e-000c-2f33-f30533000000",
-=======
         "x-ms-request-id": "ad0edc7d-901e-0059-574b-09ca23000000",
->>>>>>> 8d420312
         "x-ms-version": "2019-12-12"
       },
       "ResponseBody": []
@@ -2756,11 +2628,7 @@
           "Microsoft-HTTPAPI/2.0"
         ],
         "x-ms-client-request-id": "356f5079-757b-6765-7a95-9d9438fb3f89",
-<<<<<<< HEAD
-        "x-ms-request-id": "c8d73df4-701e-000c-3033-f30533000000",
-=======
         "x-ms-request-id": "ad0edc9a-901e-0059-6f4b-09ca23000000",
->>>>>>> 8d420312
         "x-ms-version": "2019-12-12"
       },
       "ResponseBody": []
@@ -2941,11 +2809,7 @@
           "Microsoft-HTTPAPI/2.0"
         ],
         "x-ms-client-request-id": "0ec78ae6-5ed1-5a72-5572-44cb8f60de95",
-<<<<<<< HEAD
-        "x-ms-request-id": "c8d73dfd-701e-000c-3833-f30533000000",
-=======
         "x-ms-request-id": "ad0edd21-901e-0059-6a4b-09ca23000000",
->>>>>>> 8d420312
         "x-ms-version": "2019-12-12"
       },
       "ResponseBody": []
@@ -2978,11 +2842,7 @@
           "Microsoft-HTTPAPI/2.0"
         ],
         "x-ms-client-request-id": "335869e8-3ede-37ed-c6cd-71f3a0689d10",
-<<<<<<< HEAD
-        "x-ms-request-id": "2d18673d-901e-0004-0733-f31f3c000000",
-=======
         "x-ms-request-id": "6b865fc1-901e-0092-0a4b-09c976000000",
->>>>>>> 8d420312
         "x-ms-version": "2019-12-12"
       },
       "ResponseBody": []
@@ -3017,11 +2877,7 @@
           "Microsoft-HTTPAPI/2.0"
         ],
         "x-ms-client-request-id": "522114a9-2cec-5e20-7d61-8c8102da6a64",
-<<<<<<< HEAD
-        "x-ms-request-id": "2d186741-901e-0004-0a33-f31f3c000000",
-=======
         "x-ms-request-id": "6b865ff0-901e-0092-2f4b-09c976000000",
->>>>>>> 8d420312
         "x-ms-version": "2019-12-12"
       },
       "ResponseBody": []
@@ -3242,11 +3098,7 @@
           "Microsoft-HTTPAPI/2.0"
         ],
         "x-ms-client-request-id": "94bde212-176b-e959-6b41-fd4d9da6440b",
-<<<<<<< HEAD
-        "x-ms-request-id": "2d18674b-901e-0004-1433-f31f3c000000",
-=======
         "x-ms-request-id": "6b86611b-901e-0092-294b-09c976000000",
->>>>>>> 8d420312
         "x-ms-version": "2019-12-12"
       },
       "ResponseBody": []
@@ -3279,11 +3131,7 @@
           "Microsoft-HTTPAPI/2.0"
         ],
         "x-ms-client-request-id": "b923a742-2c21-5438-e1ff-03153a6a4204",
-<<<<<<< HEAD
-        "x-ms-request-id": "50f4f6fa-701e-0041-4933-f3cadf000000",
-=======
         "x-ms-request-id": "d07adedd-301e-009b-4d4b-098ca5000000",
->>>>>>> 8d420312
         "x-ms-version": "2019-12-12"
       },
       "ResponseBody": []
@@ -3318,11 +3166,7 @@
           "Microsoft-HTTPAPI/2.0"
         ],
         "x-ms-client-request-id": "ffada408-fa43-93ba-7c7f-2b1a59651178",
-<<<<<<< HEAD
-        "x-ms-request-id": "50f4f6fe-701e-0041-4b33-f3cadf000000",
-=======
         "x-ms-request-id": "d07adef5-301e-009b-624b-098ca5000000",
->>>>>>> 8d420312
         "x-ms-version": "2019-12-12"
       },
       "ResponseBody": []
@@ -3503,11 +3347,7 @@
           "Microsoft-HTTPAPI/2.0"
         ],
         "x-ms-client-request-id": "b6704947-05bf-04fb-d886-a57ed742a4ff",
-<<<<<<< HEAD
-        "x-ms-request-id": "50f4f70b-701e-0041-5833-f3cadf000000",
-=======
         "x-ms-request-id": "d07adf94-301e-009b-6c4b-098ca5000000",
->>>>>>> 8d420312
         "x-ms-version": "2019-12-12"
       },
       "ResponseBody": []
