{
  "Entries": [
    {
      "RequestUri": "https://storagedotnettesting.blob.core.windows.net/test-container-19edbebf-7b44-292f-ed64-1f1d301e2db1?restype=container",
      "RequestMethod": "PUT",
      "RequestHeaders": {
        "Authorization": "Sanitized",
        "traceparent": "00-bf6c34ed0ff23c43ab82ef2ad52bf5a2-aa521c5ccf86ed4c-00",
        "User-Agent": [
          "azsdk-net-Storage.Blobs/12.7.0-alpha.20201001.1",
          "(.NET Core 4.6.29220.03; Microsoft Windows 10.0.19041 )"
        ],
        "x-ms-blob-public-access": "container",
        "x-ms-client-request-id": "bb454327-a333-0884-0134-e4e9dd5f9f0b",
        "x-ms-date": "Thu, 01 Oct 2020 22:57:41 GMT",
        "x-ms-return-client-request-id": "true",
        "x-ms-version": "2020-02-10"
      },
      "RequestBody": null,
      "StatusCode": 201,
      "ResponseHeaders": {
        "Content-Length": "0",
        "Date": "Thu, 01 Oct 2020 22:57:40 GMT",
        "ETag": "\u00220x8D8665D6686B405\u0022",
        "Last-Modified": "Thu, 01 Oct 2020 22:57:41 GMT",
        "Server": [
          "Windows-Azure-Blob/1.0",
          "Microsoft-HTTPAPI/2.0"
        ],
        "x-ms-client-request-id": "bb454327-a333-0884-0134-e4e9dd5f9f0b",
<<<<<<< HEAD
        "x-ms-request-id": "11e4cc56-a01e-0089-574b-09f775000000",
=======
        "x-ms-request-id": "e943f1af-a01e-0076-5746-982d9e000000",
>>>>>>> 365f255a
        "x-ms-version": "2020-02-10"
      },
      "ResponseBody": []
    },
    {
      "RequestUri": "https://storagedotnettesting.blob.core.windows.net/test-container-19edbebf-7b44-292f-ed64-1f1d301e2db1/test-blob-f1142caf-d482-1e2e-ae23-9ef01ec3526d",
      "RequestMethod": "PUT",
      "RequestHeaders": {
        "Authorization": "Sanitized",
        "Content-Length": "0",
        "If-None-Match": "*",
        "traceparent": "00-a1819959078be947ada78675c076d81b-b3c2b4dc01f27d4b-00",
        "User-Agent": [
          "azsdk-net-Storage.Blobs/12.7.0-alpha.20201001.1",
          "(.NET Core 4.6.29220.03; Microsoft Windows 10.0.19041 )"
        ],
        "x-ms-blob-content-length": "4096",
        "x-ms-blob-sequence-number": "0",
        "x-ms-blob-type": "PageBlob",
        "x-ms-client-request-id": "aabc50b4-336b-52aa-1526-0d100493ea3d",
        "x-ms-date": "Thu, 01 Oct 2020 22:57:41 GMT",
        "x-ms-return-client-request-id": "true",
        "x-ms-version": "2020-02-10"
      },
      "RequestBody": null,
      "StatusCode": 201,
      "ResponseHeaders": {
        "Content-Length": "0",
        "Date": "Thu, 01 Oct 2020 22:57:40 GMT",
        "ETag": "\u00220x8D8665D668AEE0E\u0022",
        "Last-Modified": "Thu, 01 Oct 2020 22:57:41 GMT",
        "Server": [
          "Windows-Azure-Blob/1.0",
          "Microsoft-HTTPAPI/2.0"
        ],
        "x-ms-client-request-id": "aabc50b4-336b-52aa-1526-0d100493ea3d",
        "x-ms-request-id": "e943f1c8-a01e-0076-6c46-982d9e000000",
        "x-ms-request-server-encrypted": "true",
        "x-ms-version": "2020-02-10"
      },
      "ResponseBody": []
    },
    {
      "RequestUri": "https://storagedotnettesting.blob.core.windows.net/test-container-19edbebf-7b44-292f-ed64-1f1d301e2db1/test-blob-f1142caf-d482-1e2e-ae23-9ef01ec3526d?comp=pagelist",
      "RequestMethod": "GET",
      "RequestHeaders": {
        "Authorization": "Sanitized",
        "traceparent": "00-c96bb2228668ae4ca26801c0654e3fed-97f2fd5303da9c41-00",
        "User-Agent": [
          "azsdk-net-Storage.Blobs/12.7.0-alpha.20201001.1",
          "(.NET Core 4.6.29220.03; Microsoft Windows 10.0.19041 )"
        ],
        "x-ms-client-request-id": "ce3c8336-a807-0c01-47a3-d8b2646edd51",
        "x-ms-date": "Thu, 01 Oct 2020 22:57:41 GMT",
        "x-ms-range": "bytes=5120-9215",
        "x-ms-return-client-request-id": "true",
        "x-ms-version": "2020-02-10"
      },
      "RequestBody": null,
      "StatusCode": 416,
      "ResponseHeaders": {
        "Access-Control-Allow-Origin": "*",
        "Content-Length": "249",
        "Content-Type": "application/xml",
        "Date": "Thu, 01 Oct 2020 22:57:40 GMT",
        "Server": [
          "Windows-Azure-Blob/1.0",
          "Microsoft-HTTPAPI/2.0"
        ],
        "x-ms-client-request-id": "ce3c8336-a807-0c01-47a3-d8b2646edd51",
        "x-ms-error-code": "InvalidRange",
<<<<<<< HEAD
        "x-ms-request-id": "11e4cc76-a01e-0089-734b-09f775000000",
=======
        "x-ms-request-id": "e943f1d9-a01e-0076-7b46-982d9e000000",
>>>>>>> 365f255a
        "x-ms-version": "2020-02-10"
      },
      "ResponseBody": [
        "\uFEFF\u003C?xml version=\u00221.0\u0022 encoding=\u0022utf-8\u0022?\u003E\u003CError\u003E\u003CCode\u003EInvalidRange\u003C/Code\u003E\u003CMessage\u003EThe range specified is invalid for the current size of the resource.\n",
        "RequestId:e943f1d9-a01e-0076-7b46-982d9e000000\n",
        "Time:2020-10-01T22:57:41.1601338Z\u003C/Message\u003E\u003C/Error\u003E"
      ]
    },
    {
      "RequestUri": "https://storagedotnettesting.blob.core.windows.net/test-container-19edbebf-7b44-292f-ed64-1f1d301e2db1?restype=container",
      "RequestMethod": "DELETE",
      "RequestHeaders": {
        "Authorization": "Sanitized",
        "traceparent": "00-b8874160e5aed0499c0175583e25504d-51d15fa6d9af054f-00",
        "User-Agent": [
          "azsdk-net-Storage.Blobs/12.7.0-alpha.20201001.1",
          "(.NET Core 4.6.29220.03; Microsoft Windows 10.0.19041 )"
        ],
        "x-ms-client-request-id": "81d985c4-1b57-3a36-769d-a3c6da7fd840",
        "x-ms-date": "Thu, 01 Oct 2020 22:57:41 GMT",
        "x-ms-return-client-request-id": "true",
        "x-ms-version": "2020-02-10"
      },
      "RequestBody": null,
      "StatusCode": 202,
      "ResponseHeaders": {
        "Content-Length": "0",
        "Date": "Thu, 01 Oct 2020 22:57:41 GMT",
        "Server": [
          "Windows-Azure-Blob/1.0",
          "Microsoft-HTTPAPI/2.0"
        ],
        "x-ms-client-request-id": "81d985c4-1b57-3a36-769d-a3c6da7fd840",
<<<<<<< HEAD
        "x-ms-request-id": "11e4cc96-a01e-0089-134b-09f775000000",
=======
        "x-ms-request-id": "e943f1de-a01e-0076-8046-982d9e000000",
>>>>>>> 365f255a
        "x-ms-version": "2020-02-10"
      },
      "ResponseBody": []
    }
  ],
  "Variables": {
    "RandomSeed": "1609684504",
    "Storage_TestConfigDefault": "ProductionTenant\nstoragedotnettesting\nU2FuaXRpemVk\nhttps://storagedotnettesting.blob.core.windows.net\nhttps://storagedotnettesting.file.core.windows.net\nhttps://storagedotnettesting.queue.core.windows.net\nhttps://storagedotnettesting.table.core.windows.net\n\n\n\n\nhttps://storagedotnettesting-secondary.blob.core.windows.net\nhttps://storagedotnettesting-secondary.file.core.windows.net\nhttps://storagedotnettesting-secondary.queue.core.windows.net\nhttps://storagedotnettesting-secondary.table.core.windows.net\n\nSanitized\n\n\nCloud\nBlobEndpoint=https://storagedotnettesting.blob.core.windows.net/;QueueEndpoint=https://storagedotnettesting.queue.core.windows.net/;FileEndpoint=https://storagedotnettesting.file.core.windows.net/;BlobSecondaryEndpoint=https://storagedotnettesting-secondary.blob.core.windows.net/;QueueSecondaryEndpoint=https://storagedotnettesting-secondary.queue.core.windows.net/;FileSecondaryEndpoint=https://storagedotnettesting-secondary.file.core.windows.net/;AccountName=storagedotnettesting;AccountKey=Kg==;\n"
  }
}<|MERGE_RESOLUTION|>--- conflicted
+++ resolved
@@ -28,11 +28,7 @@
           "Microsoft-HTTPAPI/2.0"
         ],
         "x-ms-client-request-id": "bb454327-a333-0884-0134-e4e9dd5f9f0b",
-<<<<<<< HEAD
-        "x-ms-request-id": "11e4cc56-a01e-0089-574b-09f775000000",
-=======
         "x-ms-request-id": "e943f1af-a01e-0076-5746-982d9e000000",
->>>>>>> 365f255a
         "x-ms-version": "2020-02-10"
       },
       "ResponseBody": []
@@ -104,11 +100,7 @@
         ],
         "x-ms-client-request-id": "ce3c8336-a807-0c01-47a3-d8b2646edd51",
         "x-ms-error-code": "InvalidRange",
-<<<<<<< HEAD
-        "x-ms-request-id": "11e4cc76-a01e-0089-734b-09f775000000",
-=======
         "x-ms-request-id": "e943f1d9-a01e-0076-7b46-982d9e000000",
->>>>>>> 365f255a
         "x-ms-version": "2020-02-10"
       },
       "ResponseBody": [
@@ -142,11 +134,7 @@
           "Microsoft-HTTPAPI/2.0"
         ],
         "x-ms-client-request-id": "81d985c4-1b57-3a36-769d-a3c6da7fd840",
-<<<<<<< HEAD
-        "x-ms-request-id": "11e4cc96-a01e-0089-134b-09f775000000",
-=======
         "x-ms-request-id": "e943f1de-a01e-0076-8046-982d9e000000",
->>>>>>> 365f255a
         "x-ms-version": "2020-02-10"
       },
       "ResponseBody": []
