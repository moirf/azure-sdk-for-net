{
  "Entries": [
    {
      "RequestUri": "https://storagedotnettesting.blob.core.windows.net/test-container-d56484bc-6216-f21a-fd34-50c6716f4ec2?restype=container",
      "RequestMethod": "PUT",
      "RequestHeaders": {
        "Authorization": "Sanitized",
        "traceparent": "00-69e2d7515347fb458f26207bcf425b87-7bd25fcf32b0a443-00",
        "User-Agent": [
          "azsdk-net-Storage.Blobs/12.7.0-alpha.20201001.1",
          "(.NET Core 4.6.29220.03; Microsoft Windows 10.0.19041 )"
        ],
        "x-ms-blob-public-access": "container",
        "x-ms-client-request-id": "1cd0e6d3-b316-d86c-e7ec-23c204c34d28",
        "x-ms-date": "Thu, 01 Oct 2020 23:02:02 GMT",
        "x-ms-return-client-request-id": "true",
        "x-ms-version": "2020-02-10"
      },
      "RequestBody": null,
      "StatusCode": 201,
      "ResponseHeaders": {
        "Content-Length": "0",
        "Date": "Thu, 01 Oct 2020 23:02:02 GMT",
        "ETag": "\u00220x8D8665E028F98FA\u0022",
        "Last-Modified": "Thu, 01 Oct 2020 23:02:02 GMT",
        "Server": [
          "Windows-Azure-Blob/1.0",
          "Microsoft-HTTPAPI/2.0"
        ],
        "x-ms-client-request-id": "1cd0e6d3-b316-d86c-e7ec-23c204c34d28",
<<<<<<< HEAD
        "x-ms-request-id": "c803a62f-d01e-0067-7e4b-095d5c000000",
=======
        "x-ms-request-id": "6a95ef24-101e-0011-6f46-983d62000000",
>>>>>>> 365f255a
        "x-ms-version": "2020-02-10"
      },
      "ResponseBody": []
    },
    {
      "RequestUri": "https://storagedotnettesting.blob.core.windows.net/test-container-d56484bc-6216-f21a-fd34-50c6716f4ec2?restype=container\u0026comp=acl",
      "RequestMethod": "PUT",
      "RequestHeaders": {
        "Authorization": "Sanitized",
        "Content-Length": "21",
        "Content-Type": "application/xml",
        "traceparent": "00-ce20fcb1a81d7c46a851200cf5cb1803-6b8fce1169d58849-00",
        "User-Agent": [
          "azsdk-net-Storage.Blobs/12.7.0-alpha.20201001.1",
          "(.NET Core 4.6.29220.03; Microsoft Windows 10.0.19041 )"
        ],
        "x-ms-blob-public-access": "container",
        "x-ms-client-request-id": "8bf3ec24-329e-36ab-a5c3-9fffd3c6bcb8",
        "x-ms-date": "Thu, 01 Oct 2020 23:02:02 GMT",
        "x-ms-return-client-request-id": "true",
        "x-ms-version": "2020-02-10"
      },
      "RequestBody": "\u003CSignedIdentifiers /\u003E",
      "StatusCode": 200,
      "ResponseHeaders": {
        "Content-Length": "0",
        "Date": "Thu, 01 Oct 2020 23:02:02 GMT",
        "ETag": "\u00220x8D8665E0295A776\u0022",
        "Last-Modified": "Thu, 01 Oct 2020 23:02:02 GMT",
        "Server": [
          "Windows-Azure-Blob/1.0",
          "Microsoft-HTTPAPI/2.0"
        ],
        "x-ms-client-request-id": "8bf3ec24-329e-36ab-a5c3-9fffd3c6bcb8",
<<<<<<< HEAD
        "x-ms-request-id": "c803a647-d01e-0067-114b-095d5c000000",
=======
        "x-ms-request-id": "6a95ef2c-101e-0011-7546-983d62000000",
>>>>>>> 365f255a
        "x-ms-version": "2020-02-10"
      },
      "ResponseBody": []
    },
    {
      "RequestUri": "https://storagedotnettesting.blob.core.windows.net/test-container-d56484bc-6216-f21a-fd34-50c6716f4ec2/test-blob-24c04483-c628-b5c9-acc8-20944f1c0a64",
      "RequestMethod": "PUT",
      "RequestHeaders": {
        "Authorization": "Sanitized",
        "Content-Length": "0",
        "If-None-Match": "*",
        "traceparent": "00-504d01342391674f9483b3b4254fbe42-18b5e17509166748-00",
        "User-Agent": [
          "azsdk-net-Storage.Blobs/12.7.0-alpha.20201001.1",
          "(.NET Core 4.6.29220.03; Microsoft Windows 10.0.19041 )"
        ],
        "x-ms-blob-content-length": "4096",
        "x-ms-blob-sequence-number": "0",
        "x-ms-blob-type": "PageBlob",
        "x-ms-client-request-id": "61a5ef76-7909-03df-657d-0c182ea36dde",
        "x-ms-date": "Thu, 01 Oct 2020 23:02:02 GMT",
        "x-ms-return-client-request-id": "true",
        "x-ms-version": "2020-02-10"
      },
      "RequestBody": null,
      "StatusCode": 201,
      "ResponseHeaders": {
        "Content-Length": "0",
        "Date": "Thu, 01 Oct 2020 23:02:02 GMT",
        "ETag": "\u00220x8D8665E029A546E\u0022",
        "Last-Modified": "Thu, 01 Oct 2020 23:02:02 GMT",
        "Server": [
          "Windows-Azure-Blob/1.0",
          "Microsoft-HTTPAPI/2.0"
        ],
        "x-ms-client-request-id": "61a5ef76-7909-03df-657d-0c182ea36dde",
        "x-ms-request-id": "6a95ef33-101e-0011-7946-983d62000000",
        "x-ms-request-server-encrypted": "true",
        "x-ms-version": "2020-02-10"
      },
      "ResponseBody": []
    },
    {
      "RequestUri": "https://storagedotnettesting.blob.core.windows.net/test-container-d56484bc-6216-f21a-fd34-50c6716f4ec2/test-blob-24c04483-c628-b5c9-acc8-20944f1c0a64?comp=page",
      "RequestMethod": "PUT",
      "RequestHeaders": {
        "Authorization": "Sanitized",
        "Content-Length": "1024",
        "traceparent": "00-a4dfd406599cbd4f8f5786fbb79fe219-e2136300689b0a48-00",
        "User-Agent": [
          "azsdk-net-Storage.Blobs/12.7.0-alpha.20201001.1",
          "(.NET Core 4.6.29220.03; Microsoft Windows 10.0.19041 )"
        ],
        "x-ms-client-request-id": "5f1dcb8e-a977-345a-f7f6-7338b5dd0dd8",
        "x-ms-date": "Thu, 01 Oct 2020 23:02:02 GMT",
        "x-ms-page-write": "update",
        "x-ms-range": "bytes=1024-2047",
        "x-ms-return-client-request-id": "true",
        "x-ms-version": "2020-02-10"
      },
      "RequestBody": "dtaRU9iuTOVYDCFzWRl1RSa6nhjPwoq1LIW9VU6O8TTmot2MEHKQdp8OMpIQON2LTVnYGCek6LNM2yZS8faWyhrtjbc86TWzKSh4wY/4pPSoMQf0tdgMQbkpPzRLPoWpd2h3I6omTmQkJO7/LCYkVDcyqr/voRRB4Uv9E6kAaOujzkongIFJguOjz5DqDBWTBev9GZPFutZTNUJfKDq6JLwDW13b/NO16CjbS9GDV9Q2aQ6\u002BAk9X3RR000o/6lmo6KvU5rG4twgXRzBr6W4Ez95tKb8s/CFsq35IZymJdv7PM2Mmr3AjfbIFp7oe6/OmbwNs0cCae\u002ByJaDozb1DfjdEynLYL3iBtSqsNJ1RmTcCKovclHaQ9Nbd2nEc17w5iJhnp7E89m5Hj/oYVjVSXIhp6qM1YunAs9Wf\u002BlELZOFqdqgA7fWFwTAZmQR4eJ6dj33ksukdACWyovPbnPgZPCsYreOJUXKW4ClvG8XhRDs6/m7XIrH0TXKGUksFriQ7/FzdY8q/FD4PUc7DreRjzVq4oKKNRhl1IFxxAv8nkTYFNx9pA\u002BBse\u002BYwy9DjMKOKIoDsSQmBqrpDZENuThE\u002B57yYvnbI\u002Bs16SCS4WH5Ele\u002B85uB\u002BN0Qog4hlJZ\u002BhAi3Q8eAQSnYovSu3dgDkyVI7\u002BtJTrWcwwLB4bD7uZ9Ex1UX252qeME95kCm0xr1DR7Y6KSrJUVDKoDEvm9o7PlVWhaC67eHnmcqG2h09e/n3NSiEsDqqZIf1LEc1cphxPlXQXkEciFnQUpNgRnc3jSQ7OGaxtooarB0cxcGesisuEZvHaR201qjSsGGrSh4MvaMi/jo1w4vLtbIj/8aUNaBkMjDfcCAKgmG54wIob2YDEAQef7Pw\u002BFIT\u002B7NrlNbmOn69RxftMU1/FH/Uf9yFo0ZMIO\u002B\u002BdbXsdzney3Rwnu2K06iHayhOEd66o2c0GHh1ilhpG3PrK8DE0M/aDmXVDnWSTag3/jQZ/g8RA9ZOuF69aT0YB4d5o6vrwppcdAd45ZTxpc7QPYgkUx1g1ifqdhhxGKEouQryFKoATD\u002BZvYoLmB49XRKP7S\u002Bw97BqFMmD/UiB71tiTCiN/40gz/FMipGTWT4JrRUF4St1d8VWiAPgfFLzG9IypUv1r2GBbyE6ZG0i1r\u002BLdkw3eAov7NhnO3ONPE\u002BiWW7DXLP2F/23gHYKOxNUN7VAWQYCv5/EBrhvjnft8C7RmAr\u002BX3YLkWJSf/uUIbXJDwe\u002BSOdFn5nS/1n7ioWFxYxHNJ8EVdQ/OMensD\u002BkL\u002BECpoNwL6tHj/htL2AYEArYyLprUOkWwLkvgxAjoe9eLs949OQGFZXk/6iilyZ0Iyi8yueFPN736\u002BHGQKyXJ\u002Bg==",
      "StatusCode": 201,
      "ResponseHeaders": {
        "Content-Length": "0",
        "Date": "Thu, 01 Oct 2020 23:02:02 GMT",
        "ETag": "\u00220x8D8665E029F5EB9\u0022",
        "Last-Modified": "Thu, 01 Oct 2020 23:02:02 GMT",
        "Server": [
          "Windows-Azure-Blob/1.0",
          "Microsoft-HTTPAPI/2.0"
        ],
        "x-ms-blob-sequence-number": "0",
        "x-ms-client-request-id": "5f1dcb8e-a977-345a-f7f6-7338b5dd0dd8",
        "x-ms-content-crc64": "DfbJAX11qRg=",
        "x-ms-request-id": "6a95ef39-101e-0011-7d46-983d62000000",
        "x-ms-request-server-encrypted": "true",
        "x-ms-version": "2020-02-10"
      },
      "ResponseBody": []
    },
    {
      "RequestUri": "https://storagedotnettesting.blob.core.windows.net/test-container-d56484bc-6216-f21a-fd34-50c6716f4ec2/test-blob-24c04483-c628-b5c9-acc8-20944f1c0a64?comp=snapshot",
      "RequestMethod": "PUT",
      "RequestHeaders": {
        "Authorization": "Sanitized",
        "traceparent": "00-32af26dd3e55f948abb7450aedde1f67-4f8885bf19fd6e42-00",
        "User-Agent": [
          "azsdk-net-Storage.Blobs/12.7.0-alpha.20201001.1",
          "(.NET Core 4.6.29220.03; Microsoft Windows 10.0.19041 )"
        ],
        "x-ms-client-request-id": "63895457-0e85-4466-b2ae-5b337c0d0b71",
        "x-ms-date": "Thu, 01 Oct 2020 23:02:03 GMT",
        "x-ms-return-client-request-id": "true",
        "x-ms-version": "2020-02-10"
      },
      "RequestBody": null,
      "StatusCode": 201,
      "ResponseHeaders": {
        "Content-Length": "0",
        "Date": "Thu, 01 Oct 2020 23:02:02 GMT",
        "ETag": "\u00220x8D8665E029F5EB9\u0022",
        "Last-Modified": "Thu, 01 Oct 2020 23:02:02 GMT",
        "Server": [
          "Windows-Azure-Blob/1.0",
          "Microsoft-HTTPAPI/2.0"
        ],
        "x-ms-client-request-id": "63895457-0e85-4466-b2ae-5b337c0d0b71",
        "x-ms-request-id": "6a95ef3f-101e-0011-0146-983d62000000",
        "x-ms-request-server-encrypted": "false",
<<<<<<< HEAD
        "x-ms-snapshot": "2020-04-03T00:08:15.2079130Z",
=======
        "x-ms-snapshot": "2020-10-01T23:02:03.0193373Z",
>>>>>>> 365f255a
        "x-ms-version": "2020-02-10"
      },
      "ResponseBody": []
    },
    {
      "RequestUri": "https://storagedotnettesting.blob.core.windows.net/test-container-d56484bc-6216-f21a-fd34-50c6716f4ec2/test-blob-1e55d077-a336-a8a6-a197-b59296d66420?comp=incrementalcopy",
      "RequestMethod": "PUT",
      "RequestHeaders": {
        "Authorization": "Sanitized",
        "traceparent": "00-77974cb45ed7df409bfd26177f8f76fb-8146cb1fda99b142-00",
        "User-Agent": [
          "azsdk-net-Storage.Blobs/12.7.0-alpha.20201001.1",
          "(.NET Core 4.6.29220.03; Microsoft Windows 10.0.19041 )"
        ],
        "x-ms-client-request-id": "ff0da1d8-6282-b3a6-aee1-c1ee58d3addc",
        "x-ms-copy-source": "https://storagedotnettesting.blob.core.windows.net/test-container-d56484bc-6216-f21a-fd34-50c6716f4ec2/test-blob-24c04483-c628-b5c9-acc8-20944f1c0a64?snapshot=2020-10-01T23:02:03.0193373Z",
        "x-ms-date": "Thu, 01 Oct 2020 23:02:03 GMT",
        "x-ms-return-client-request-id": "true",
        "x-ms-version": "2020-02-10"
      },
      "RequestBody": null,
      "StatusCode": 202,
      "ResponseHeaders": {
        "Content-Length": "0",
        "Date": "Thu, 01 Oct 2020 23:02:02 GMT",
        "ETag": "\u00220x8D8665E02B695D4\u0022",
        "Last-Modified": "Thu, 01 Oct 2020 23:02:03 GMT",
        "Server": [
          "Windows-Azure-Blob/1.0",
          "Microsoft-HTTPAPI/2.0"
        ],
        "x-ms-client-request-id": "ff0da1d8-6282-b3a6-aee1-c1ee58d3addc",
        "x-ms-copy-id": "9ac26e30-5b62-4c3b-95b9-a46e5315ee5f",
        "x-ms-copy-status": "pending",
<<<<<<< HEAD
        "x-ms-request-id": "c803a6b1-d01e-0067-634b-095d5c000000",
=======
        "x-ms-request-id": "6a95ef47-101e-0011-0646-983d62000000",
>>>>>>> 365f255a
        "x-ms-version": "2020-02-10"
      },
      "ResponseBody": []
    },
    {
      "RequestUri": "https://storagedotnettesting.blob.core.windows.net/test-container-d56484bc-6216-f21a-fd34-50c6716f4ec2/test-blob-1e55d077-a336-a8a6-a197-b59296d66420",
      "RequestMethod": "HEAD",
      "RequestHeaders": {
        "Authorization": "Sanitized",
        "User-Agent": [
          "azsdk-net-Storage.Blobs/12.7.0-alpha.20201001.1",
          "(.NET Core 4.6.29220.03; Microsoft Windows 10.0.19041 )"
        ],
        "x-ms-client-request-id": "f5b9178d-65c8-139e-ef2c-b272e8644b2a",
        "x-ms-date": "Thu, 01 Oct 2020 23:02:03 GMT",
        "x-ms-return-client-request-id": "true",
        "x-ms-version": "2020-02-10"
      },
      "RequestBody": null,
      "StatusCode": 200,
      "ResponseHeaders": {
        "Accept-Ranges": "bytes",
        "Content-Length": "4096",
        "Content-Type": "application/octet-stream",
        "Date": "Thu, 01 Oct 2020 23:02:02 GMT",
        "ETag": "\u00220x8D8665E02B695D4\u0022",
        "Last-Modified": "Thu, 01 Oct 2020 23:02:03 GMT",
        "Server": [
          "Windows-Azure-Blob/1.0",
          "Microsoft-HTTPAPI/2.0"
        ],
        "Vary": "Origin",
        "x-ms-blob-sequence-number": "0",
        "x-ms-blob-type": "PageBlob",
        "x-ms-client-request-id": "f5b9178d-65c8-139e-ef2c-b272e8644b2a",
        "x-ms-copy-id": "9ac26e30-5b62-4c3b-95b9-a46e5315ee5f",
        "x-ms-copy-progress": "0/4096",
        "x-ms-copy-source": "https://storagedotnettesting.blob.core.windows.net/test-container-d56484bc-6216-f21a-fd34-50c6716f4ec2/test-blob-24c04483-c628-b5c9-acc8-20944f1c0a64?snapshot=2020-10-01T23:02:03.0193373Z",
        "x-ms-copy-status": "pending",
        "x-ms-creation-time": "Thu, 01 Oct 2020 23:02:03 GMT",
        "x-ms-incremental-copy": "true",
        "x-ms-lease-state": "available",
        "x-ms-lease-status": "unlocked",
        "x-ms-request-id": "6a95ef78-101e-0011-2346-983d62000000",
        "x-ms-server-encrypted": "true",
        "x-ms-version": "2020-02-10"
      },
      "ResponseBody": []
    },
    {
      "RequestUri": "https://storagedotnettesting.blob.core.windows.net/test-container-d56484bc-6216-f21a-fd34-50c6716f4ec2/test-blob-1e55d077-a336-a8a6-a197-b59296d66420",
      "RequestMethod": "HEAD",
      "RequestHeaders": {
        "Authorization": "Sanitized",
        "User-Agent": [
          "azsdk-net-Storage.Blobs/12.7.0-alpha.20201001.1",
          "(.NET Core 4.6.29220.03; Microsoft Windows 10.0.19041 )"
        ],
        "x-ms-client-request-id": "416016c2-b81a-e513-9da9-f6fff8aae51a",
        "x-ms-date": "Thu, 01 Oct 2020 23:02:04 GMT",
        "x-ms-return-client-request-id": "true",
        "x-ms-version": "2020-02-10"
      },
      "RequestBody": null,
      "StatusCode": 200,
      "ResponseHeaders": {
        "Accept-Ranges": "bytes",
        "Content-Length": "4096",
        "Content-Type": "application/octet-stream",
        "Date": "Thu, 01 Oct 2020 23:02:03 GMT",
        "ETag": "\u00220x8D8665E02BB2ACD\u0022",
        "Last-Modified": "Thu, 01 Oct 2020 23:02:03 GMT",
        "Server": [
          "Windows-Azure-Blob/1.0",
          "Microsoft-HTTPAPI/2.0"
        ],
        "Vary": "Origin",
        "x-ms-blob-sequence-number": "0",
        "x-ms-blob-type": "PageBlob",
        "x-ms-client-request-id": "416016c2-b81a-e513-9da9-f6fff8aae51a",
        "x-ms-copy-completion-time": "Thu, 01 Oct 2020 23:02:03 GMT",
        "x-ms-copy-destination-snapshot": "2020-10-01T23:02:03.1794879Z",
        "x-ms-copy-id": "9ac26e30-5b62-4c3b-95b9-a46e5315ee5f",
        "x-ms-copy-progress": "4096/4096",
        "x-ms-copy-source": "https://storagedotnettesting.blob.core.windows.net/test-container-d56484bc-6216-f21a-fd34-50c6716f4ec2/test-blob-24c04483-c628-b5c9-acc8-20944f1c0a64?snapshot=2020-10-01T23:02:03.0193373Z",
        "x-ms-copy-status": "success",
        "x-ms-creation-time": "Thu, 01 Oct 2020 23:02:03 GMT",
        "x-ms-incremental-copy": "true",
        "x-ms-lease-state": "available",
        "x-ms-lease-status": "unlocked",
        "x-ms-request-id": "6a95f01d-101e-0011-1746-983d62000000",
        "x-ms-server-encrypted": "true",
        "x-ms-version": "2020-02-10"
      },
      "ResponseBody": []
    },
    {
      "RequestUri": "https://storagedotnettesting.blob.core.windows.net/test-container-d56484bc-6216-f21a-fd34-50c6716f4ec2/test-blob-24c04483-c628-b5c9-acc8-20944f1c0a64?comp=snapshot",
      "RequestMethod": "PUT",
      "RequestHeaders": {
        "Authorization": "Sanitized",
        "traceparent": "00-b5ca17becdf8114fa69d939a85dd1331-4f520975bf667f4f-00",
        "User-Agent": [
          "azsdk-net-Storage.Blobs/12.7.0-alpha.20201001.1",
          "(.NET Core 4.6.29220.03; Microsoft Windows 10.0.19041 )"
        ],
        "x-ms-client-request-id": "d1af464c-0a03-a80f-df33-b18f2c7135d9",
        "x-ms-date": "Thu, 01 Oct 2020 23:02:04 GMT",
        "x-ms-return-client-request-id": "true",
        "x-ms-version": "2020-02-10"
      },
      "RequestBody": null,
      "StatusCode": 201,
      "ResponseHeaders": {
        "Content-Length": "0",
        "Date": "Thu, 01 Oct 2020 23:02:03 GMT",
        "ETag": "\u00220x8D8665E029F5EB9\u0022",
        "Last-Modified": "Thu, 01 Oct 2020 23:02:02 GMT",
        "Server": [
          "Windows-Azure-Blob/1.0",
          "Microsoft-HTTPAPI/2.0"
        ],
        "x-ms-client-request-id": "d1af464c-0a03-a80f-df33-b18f2c7135d9",
        "x-ms-request-id": "6a95f020-101e-0011-1946-983d62000000",
        "x-ms-request-server-encrypted": "false",
<<<<<<< HEAD
        "x-ms-snapshot": "2020-04-03T00:08:15.4961185Z",
=======
        "x-ms-snapshot": "2020-10-01T23:02:04.2525034Z",
>>>>>>> 365f255a
        "x-ms-version": "2020-02-10"
      },
      "ResponseBody": []
    },
    {
      "RequestUri": "https://storagedotnettesting.blob.core.windows.net/test-container-d56484bc-6216-f21a-fd34-50c6716f4ec2/test-blob-1e55d077-a336-a8a6-a197-b59296d66420?comp=incrementalcopy",
      "RequestMethod": "PUT",
      "RequestHeaders": {
        "Authorization": "Sanitized",
        "If-Modified-Since": "Fri, 02 Oct 2020 23:02:02 GMT",
        "traceparent": "00-15ee3bae9322c2499d11bb28ae5ab91d-4423bffaa58dbd40-00",
        "User-Agent": [
          "azsdk-net-Storage.Blobs/12.7.0-alpha.20201001.1",
          "(.NET Core 4.6.29220.03; Microsoft Windows 10.0.19041 )"
        ],
        "x-ms-client-request-id": "b2b285d8-14fb-5a16-e61e-01f51de23d34",
        "x-ms-copy-source": "https://storagedotnettesting.blob.core.windows.net/test-container-d56484bc-6216-f21a-fd34-50c6716f4ec2/test-blob-24c04483-c628-b5c9-acc8-20944f1c0a64?snapshot=2020-10-01T23:02:04.2525034Z",
        "x-ms-date": "Thu, 01 Oct 2020 23:02:04 GMT",
        "x-ms-return-client-request-id": "true",
        "x-ms-version": "2020-02-10"
      },
      "RequestBody": null,
      "StatusCode": 412,
      "ResponseHeaders": {
        "Content-Length": "252",
        "Content-Type": "application/xml",
        "Date": "Thu, 01 Oct 2020 23:02:03 GMT",
        "Server": [
          "Windows-Azure-Blob/1.0",
          "Microsoft-HTTPAPI/2.0"
        ],
        "x-ms-client-request-id": "b2b285d8-14fb-5a16-e61e-01f51de23d34",
        "x-ms-error-code": "ConditionNotMet",
<<<<<<< HEAD
        "x-ms-request-id": "c803a713-d01e-0067-2c4b-095d5c000000",
=======
        "x-ms-request-id": "6a95f025-101e-0011-1c46-983d62000000",
>>>>>>> 365f255a
        "x-ms-version": "2020-02-10"
      },
      "ResponseBody": [
        "\uFEFF\u003C?xml version=\u00221.0\u0022 encoding=\u0022utf-8\u0022?\u003E\u003CError\u003E\u003CCode\u003EConditionNotMet\u003C/Code\u003E\u003CMessage\u003EThe condition specified using HTTP conditional header(s) is not met.\n",
        "RequestId:6a95f025-101e-0011-1c46-983d62000000\n",
        "Time:2020-10-01T23:02:04.2962763Z\u003C/Message\u003E\u003C/Error\u003E"
      ]
    },
    {
      "RequestUri": "https://storagedotnettesting.blob.core.windows.net/test-container-d56484bc-6216-f21a-fd34-50c6716f4ec2?restype=container",
      "RequestMethod": "DELETE",
      "RequestHeaders": {
        "Authorization": "Sanitized",
        "traceparent": "00-088c34952bcb334a978d8c3c2c05aa92-ade7fb26fb10b147-00",
        "User-Agent": [
          "azsdk-net-Storage.Blobs/12.7.0-alpha.20201001.1",
          "(.NET Core 4.6.29220.03; Microsoft Windows 10.0.19041 )"
        ],
        "x-ms-client-request-id": "a6b7e133-82bf-46de-5010-6598fd4bd5c2",
        "x-ms-date": "Thu, 01 Oct 2020 23:02:04 GMT",
        "x-ms-return-client-request-id": "true",
        "x-ms-version": "2020-02-10"
      },
      "RequestBody": null,
      "StatusCode": 202,
      "ResponseHeaders": {
        "Content-Length": "0",
        "Date": "Thu, 01 Oct 2020 23:02:03 GMT",
        "Server": [
          "Windows-Azure-Blob/1.0",
          "Microsoft-HTTPAPI/2.0"
        ],
<<<<<<< HEAD
        "x-ms-client-request-id": "b2b285d8-14fb-5a16-e61e-01f51de23d34",
        "x-ms-request-id": "c803a72e-d01e-0067-414b-095d5c000000",
=======
        "x-ms-client-request-id": "a6b7e133-82bf-46de-5010-6598fd4bd5c2",
        "x-ms-request-id": "6a95f02f-101e-0011-2246-983d62000000",
>>>>>>> 365f255a
        "x-ms-version": "2020-02-10"
      },
      "ResponseBody": []
    },
    {
      "RequestUri": "https://storagedotnettesting.blob.core.windows.net/test-container-b03766b8-835d-526e-cb64-ad3ee808ea64?restype=container",
      "RequestMethod": "PUT",
      "RequestHeaders": {
        "Authorization": "Sanitized",
        "traceparent": "00-abd41b6098dee64a9c64602573e9f98f-e4c59a05d0905541-00",
        "User-Agent": [
          "azsdk-net-Storage.Blobs/12.7.0-alpha.20201001.1",
          "(.NET Core 4.6.29220.03; Microsoft Windows 10.0.19041 )"
        ],
        "x-ms-blob-public-access": "container",
        "x-ms-client-request-id": "095569e6-b049-aff7-7364-da5ad59f5e47",
        "x-ms-date": "Thu, 01 Oct 2020 23:02:04 GMT",
        "x-ms-return-client-request-id": "true",
        "x-ms-version": "2020-02-10"
      },
      "RequestBody": null,
      "StatusCode": 201,
      "ResponseHeaders": {
        "Content-Length": "0",
        "Date": "Thu, 01 Oct 2020 23:02:03 GMT",
        "ETag": "\u00220x8D8665E037F4D19\u0022",
        "Last-Modified": "Thu, 01 Oct 2020 23:02:04 GMT",
        "Server": [
          "Windows-Azure-Blob/1.0",
          "Microsoft-HTTPAPI/2.0"
        ],
<<<<<<< HEAD
        "x-ms-client-request-id": "b03766b8-835d-526e-cb64-ad3ee808ea64",
        "x-ms-request-id": "cdde0e0c-101e-009c-544b-09e0c6000000",
=======
        "x-ms-client-request-id": "095569e6-b049-aff7-7364-da5ad59f5e47",
        "x-ms-request-id": "c8c50a32-f01e-0054-5946-98e881000000",
>>>>>>> 365f255a
        "x-ms-version": "2020-02-10"
      },
      "ResponseBody": []
    },
    {
      "RequestUri": "https://storagedotnettesting.blob.core.windows.net/test-container-b03766b8-835d-526e-cb64-ad3ee808ea64?restype=container\u0026comp=acl",
      "RequestMethod": "PUT",
      "RequestHeaders": {
        "Authorization": "Sanitized",
        "Content-Length": "21",
        "Content-Type": "application/xml",
        "traceparent": "00-8d0a5e57e1c410449eac3a968392a924-30a8d30ed79c6443-00",
        "User-Agent": [
          "azsdk-net-Storage.Blobs/12.7.0-alpha.20201001.1",
          "(.NET Core 4.6.29220.03; Microsoft Windows 10.0.19041 )"
        ],
        "x-ms-blob-public-access": "container",
        "x-ms-client-request-id": "7f57f414-e1b3-0c1a-b513-c8c6bc1afe19",
        "x-ms-date": "Thu, 01 Oct 2020 23:02:04 GMT",
        "x-ms-return-client-request-id": "true",
        "x-ms-version": "2020-02-10"
      },
      "RequestBody": "\u003CSignedIdentifiers /\u003E",
      "StatusCode": 200,
      "ResponseHeaders": {
        "Content-Length": "0",
        "Date": "Thu, 01 Oct 2020 23:02:03 GMT",
        "ETag": "\u00220x8D8665E0383C38D\u0022",
        "Last-Modified": "Thu, 01 Oct 2020 23:02:04 GMT",
        "Server": [
          "Windows-Azure-Blob/1.0",
          "Microsoft-HTTPAPI/2.0"
        ],
<<<<<<< HEAD
        "x-ms-client-request-id": "095569e6-b049-aff7-7364-da5ad59f5e47",
        "x-ms-request-id": "cdde0e2b-101e-009c-6d4b-09e0c6000000",
=======
        "x-ms-client-request-id": "7f57f414-e1b3-0c1a-b513-c8c6bc1afe19",
        "x-ms-request-id": "c8c50a4a-f01e-0054-6a46-98e881000000",
>>>>>>> 365f255a
        "x-ms-version": "2020-02-10"
      },
      "ResponseBody": []
    },
    {
      "RequestUri": "https://storagedotnettesting.blob.core.windows.net/test-container-b03766b8-835d-526e-cb64-ad3ee808ea64/test-blob-cd3ed15e-2e0d-e167-a7ec-beb8958fdbdc",
      "RequestMethod": "PUT",
      "RequestHeaders": {
        "Authorization": "Sanitized",
        "Content-Length": "0",
        "If-None-Match": "*",
        "traceparent": "00-9e66357afb3c994f89482bfd8f7d1414-33ca3662d12aa44f-00",
        "User-Agent": [
          "azsdk-net-Storage.Blobs/12.7.0-alpha.20201001.1",
          "(.NET Core 4.6.29220.03; Microsoft Windows 10.0.19041 )"
        ],
        "x-ms-blob-content-length": "4096",
        "x-ms-blob-sequence-number": "0",
        "x-ms-blob-type": "PageBlob",
        "x-ms-client-request-id": "a0d568a7-efcd-64f5-9630-551cd28af209",
        "x-ms-date": "Thu, 01 Oct 2020 23:02:04 GMT",
        "x-ms-return-client-request-id": "true",
        "x-ms-version": "2020-02-10"
      },
      "RequestBody": null,
      "StatusCode": 201,
      "ResponseHeaders": {
        "Content-Length": "0",
        "Date": "Thu, 01 Oct 2020 23:02:03 GMT",
        "ETag": "\u00220x8D8665E0388BEBD\u0022",
        "Last-Modified": "Thu, 01 Oct 2020 23:02:04 GMT",
        "Server": [
          "Windows-Azure-Blob/1.0",
          "Microsoft-HTTPAPI/2.0"
        ],
        "x-ms-client-request-id": "a0d568a7-efcd-64f5-9630-551cd28af209",
        "x-ms-request-id": "c8c50a57-f01e-0054-7546-98e881000000",
        "x-ms-request-server-encrypted": "true",
        "x-ms-version": "2020-02-10"
      },
      "ResponseBody": []
    },
    {
      "RequestUri": "https://storagedotnettesting.blob.core.windows.net/test-container-b03766b8-835d-526e-cb64-ad3ee808ea64/test-blob-cd3ed15e-2e0d-e167-a7ec-beb8958fdbdc?comp=page",
      "RequestMethod": "PUT",
      "RequestHeaders": {
        "Authorization": "Sanitized",
        "Content-Length": "1024",
        "traceparent": "00-a4c6c7804452e047923a1819e30adbe3-5fdb52dd1b567a4e-00",
        "User-Agent": [
          "azsdk-net-Storage.Blobs/12.7.0-alpha.20201001.1",
          "(.NET Core 4.6.29220.03; Microsoft Windows 10.0.19041 )"
        ],
        "x-ms-client-request-id": "2d114540-3bb9-a40e-59a2-a5b2cad9a3cc",
        "x-ms-date": "Thu, 01 Oct 2020 23:02:04 GMT",
        "x-ms-page-write": "update",
        "x-ms-range": "bytes=1024-2047",
        "x-ms-return-client-request-id": "true",
        "x-ms-version": "2020-02-10"
      },
      "RequestBody": "ieUqHkb/L03RNBjmuYFZVTIwRuFH35RE5s2addDRZNZl3uxw8hNjFMQKrX7INFM0unOUjNMc0apR5jh4ZLp9AM9BgNuU6GIezDEdPTEVe7F6ZrtcPNgDSQ1CHwzb6rAJja2vh7R3n9EQdb\u002Bi/pN4PGqG/v7\u002BIMP2PjbOUslWQuGBE7CEZfT9AsbqTMcZYEp5yeKiVeyxC2zpuEh9qUwHujPdIOvj9NZ1ifs3FNP83d3sVInms\u002B31zwhDmq2sf1l54pKTO0BfldUMLMzwefeZ7dpqkVTDIQZF6FHjoFkoyAmivTFBaKKdjb\u002Bz2ochBFUQqq3TQu4EtcGMTlLve/V742PCTrzFWIQ3zASVD0Z\u002BJOT70vasVYYbnQdwtBpQrhHJOPYjXrWZS1Epm3XpbqZ6DSlt86n/z47dp7C0VaNp5h7yzNdQW8UvYYekgroRMS9h9abw4rpoyWloRrcE5fWtv7RX96LOKrFkPpIiW0zUy3WBUl/9eQRjigJu6BUNKnyR9sMFujqMk8v0jKQoRm4dlHpCg5OWsEaw9GyfYEGcVhQVkGWJzhE69L\u002BUCO1fOkSUUVSbyqfp\u002B0V8VMbN7TKJWDWPErUIk8VoB47TAahZULkoCg/tAYttLJUfDHpLbAeMCq\u002B3zyeOi72OMsMYFfmcIwMMpeIinFepIuYf6YdLHZuGR/f4oYCSmX9SXs7IVBecg\u002Bh2P8claW5YDq1Bb6I1QxQokc4Co4GCegti0D2I4M3Pg2af1N7TYd2JoJPTUSrcHRq5oMJJmt9m88S7wpkwzy7fcuw8lm42VDDweALurynhhrMizz8KheiGOOEZF55EWNFk8949oIesg0ySWCHcd0Ob2TzmDQDu1OwDtV2NHTySrCAxirtKpOUrdkzzeC3HqsCdfT5iXUvRdh7yOeopH2UPAKwBqu2IUTVWupe0\u002B1u\u002BPAud75/\u002BL07UYBOdV2r6Alfm5HiBxv/SFSsIC6O0HXvCNP3fiy/GENBdLEra6vrLXLg/zRbjPXULy9lz9iSrIEKY2iNsGnYnH9OoJJq0\u002BCoxPa/rdE9k3/aH1MBVUhqssQsHQRDXXkFBF65DOhnbVtOvQrh0wKzzNPos5Ea20s24/HKOrLYaWd5uqV2hIKXdq33tpg9hN/FfFA0Wq3n6ikXgiz6mTakclOjaBhZPUhNVTjjIySu9VsWAL5ipBK5kcx4XwJVmNl7U0BEmhzDbEML5wFxAMsEZIjR4Jh0Rc5A6dZP3N5F\u002B7hfa9PgZls\u002BUpR/Wr0NRJEFd/Z1h7hBAw12A7BKd49gwe9FFZj7JAItk5ID\u002BO8NN6FFSmjnzHQAGmTCamKq998FGpTRxDL0Ck/0R/AmQQoiZMwTAS0mfPA==",
      "StatusCode": 201,
      "ResponseHeaders": {
        "Content-Length": "0",
        "Date": "Thu, 01 Oct 2020 23:02:03 GMT",
        "ETag": "\u00220x8D8665E038E6561\u0022",
        "Last-Modified": "Thu, 01 Oct 2020 23:02:04 GMT",
        "Server": [
          "Windows-Azure-Blob/1.0",
          "Microsoft-HTTPAPI/2.0"
        ],
        "x-ms-blob-sequence-number": "0",
        "x-ms-client-request-id": "2d114540-3bb9-a40e-59a2-a5b2cad9a3cc",
        "x-ms-content-crc64": "TUZrvVUWBL4=",
        "x-ms-request-id": "c8c50a68-f01e-0054-0546-98e881000000",
        "x-ms-request-server-encrypted": "true",
        "x-ms-version": "2020-02-10"
      },
      "ResponseBody": []
    },
    {
      "RequestUri": "https://storagedotnettesting.blob.core.windows.net/test-container-b03766b8-835d-526e-cb64-ad3ee808ea64/test-blob-cd3ed15e-2e0d-e167-a7ec-beb8958fdbdc?comp=snapshot",
      "RequestMethod": "PUT",
      "RequestHeaders": {
        "Authorization": "Sanitized",
        "traceparent": "00-1e681cd41f326c4a8b761d6e27844f4e-8aaadb8947104049-00",
        "User-Agent": [
          "azsdk-net-Storage.Blobs/12.7.0-alpha.20201001.1",
          "(.NET Core 4.6.29220.03; Microsoft Windows 10.0.19041 )"
        ],
        "x-ms-client-request-id": "8cdcabf4-c478-1c4f-1988-a1a0bda87301",
        "x-ms-date": "Thu, 01 Oct 2020 23:02:04 GMT",
        "x-ms-return-client-request-id": "true",
        "x-ms-version": "2020-02-10"
      },
      "RequestBody": null,
      "StatusCode": 201,
      "ResponseHeaders": {
        "Content-Length": "0",
        "Date": "Thu, 01 Oct 2020 23:02:03 GMT",
        "ETag": "\u00220x8D8665E038E6561\u0022",
        "Last-Modified": "Thu, 01 Oct 2020 23:02:04 GMT",
        "Server": [
          "Windows-Azure-Blob/1.0",
          "Microsoft-HTTPAPI/2.0"
        ],
        "x-ms-client-request-id": "8cdcabf4-c478-1c4f-1988-a1a0bda87301",
        "x-ms-request-id": "c8c50a76-f01e-0054-1046-98e881000000",
        "x-ms-request-server-encrypted": "false",
<<<<<<< HEAD
        "x-ms-snapshot": "2020-04-03T00:08:16.3036941Z",
=======
        "x-ms-snapshot": "2020-10-01T23:02:04.5818138Z",
>>>>>>> 365f255a
        "x-ms-version": "2020-02-10"
      },
      "ResponseBody": []
    },
    {
      "RequestUri": "https://storagedotnettesting.blob.core.windows.net/test-container-b03766b8-835d-526e-cb64-ad3ee808ea64/test-blob-35adaa25-bdf4-90da-0fcd-1f22760a2bc8?comp=incrementalcopy",
      "RequestMethod": "PUT",
      "RequestHeaders": {
        "Authorization": "Sanitized",
        "traceparent": "00-1ec28c5a6c2cde4cae5eb0b65b8ed2d2-f93a906edfed3840-00",
        "User-Agent": [
          "azsdk-net-Storage.Blobs/12.7.0-alpha.20201001.1",
          "(.NET Core 4.6.29220.03; Microsoft Windows 10.0.19041 )"
        ],
        "x-ms-client-request-id": "cedec324-01e3-36a0-d14b-7caba42da50f",
        "x-ms-copy-source": "https://storagedotnettesting.blob.core.windows.net/test-container-b03766b8-835d-526e-cb64-ad3ee808ea64/test-blob-cd3ed15e-2e0d-e167-a7ec-beb8958fdbdc?snapshot=2020-10-01T23:02:04.5818138Z",
        "x-ms-date": "Thu, 01 Oct 2020 23:02:04 GMT",
        "x-ms-return-client-request-id": "true",
        "x-ms-version": "2020-02-10"
      },
      "RequestBody": null,
      "StatusCode": 202,
      "ResponseHeaders": {
        "Content-Length": "0",
        "Date": "Thu, 01 Oct 2020 23:02:03 GMT",
        "ETag": "\u00220x8D8665E039B60D9\u0022",
        "Last-Modified": "Thu, 01 Oct 2020 23:02:04 GMT",
        "Server": [
          "Windows-Azure-Blob/1.0",
          "Microsoft-HTTPAPI/2.0"
        ],
        "x-ms-client-request-id": "cedec324-01e3-36a0-d14b-7caba42da50f",
        "x-ms-copy-id": "98e2dc8e-05fc-4473-81b4-9fed74878bd1",
        "x-ms-copy-status": "pending",
<<<<<<< HEAD
        "x-ms-request-id": "cdde0e96-101e-009c-4a4b-09e0c6000000",
=======
        "x-ms-request-id": "c8c50a85-f01e-0054-1b46-98e881000000",
>>>>>>> 365f255a
        "x-ms-version": "2020-02-10"
      },
      "ResponseBody": []
    },
    {
      "RequestUri": "https://storagedotnettesting.blob.core.windows.net/test-container-b03766b8-835d-526e-cb64-ad3ee808ea64/test-blob-35adaa25-bdf4-90da-0fcd-1f22760a2bc8",
      "RequestMethod": "HEAD",
      "RequestHeaders": {
        "Authorization": "Sanitized",
        "User-Agent": [
          "azsdk-net-Storage.Blobs/12.7.0-alpha.20201001.1",
          "(.NET Core 4.6.29220.03; Microsoft Windows 10.0.19041 )"
        ],
        "x-ms-client-request-id": "b3fdbb47-5d2b-69e5-7187-4db19aa84d7a",
        "x-ms-date": "Thu, 01 Oct 2020 23:02:04 GMT",
        "x-ms-return-client-request-id": "true",
        "x-ms-version": "2020-02-10"
      },
      "RequestBody": null,
      "StatusCode": 200,
      "ResponseHeaders": {
        "Accept-Ranges": "bytes",
        "Content-Length": "4096",
        "Content-Type": "application/octet-stream",
        "Date": "Thu, 01 Oct 2020 23:02:03 GMT",
        "ETag": "\u00220x8D8665E039E6EDF\u0022",
        "Last-Modified": "Thu, 01 Oct 2020 23:02:04 GMT",
        "Server": [
          "Windows-Azure-Blob/1.0",
          "Microsoft-HTTPAPI/2.0"
        ],
        "Vary": "Origin",
        "x-ms-blob-sequence-number": "0",
        "x-ms-blob-type": "PageBlob",
        "x-ms-client-request-id": "b3fdbb47-5d2b-69e5-7187-4db19aa84d7a",
        "x-ms-copy-id": "98e2dc8e-05fc-4473-81b4-9fed74878bd1",
        "x-ms-copy-progress": "0/4096",
        "x-ms-copy-source": "https://storagedotnettesting.blob.core.windows.net/test-container-b03766b8-835d-526e-cb64-ad3ee808ea64/test-blob-cd3ed15e-2e0d-e167-a7ec-beb8958fdbdc?snapshot=2020-10-01T23:02:04.5818138Z",
        "x-ms-copy-status": "pending",
        "x-ms-creation-time": "Thu, 01 Oct 2020 23:02:04 GMT",
        "x-ms-incremental-copy": "true",
        "x-ms-lease-state": "available",
        "x-ms-lease-status": "unlocked",
        "x-ms-request-id": "c8c50a97-f01e-0054-2b46-98e881000000",
        "x-ms-server-encrypted": "true",
        "x-ms-version": "2020-02-10"
      },
      "ResponseBody": []
    },
    {
      "RequestUri": "https://storagedotnettesting.blob.core.windows.net/test-container-b03766b8-835d-526e-cb64-ad3ee808ea64/test-blob-35adaa25-bdf4-90da-0fcd-1f22760a2bc8",
      "RequestMethod": "HEAD",
      "RequestHeaders": {
        "Authorization": "Sanitized",
        "User-Agent": [
          "azsdk-net-Storage.Blobs/12.7.0-alpha.20201001.1",
          "(.NET Core 4.6.29220.03; Microsoft Windows 10.0.19041 )"
        ],
        "x-ms-client-request-id": "e96403c9-f230-ffe4-f4cb-3a63065273ad",
        "x-ms-date": "Thu, 01 Oct 2020 23:02:05 GMT",
        "x-ms-return-client-request-id": "true",
        "x-ms-version": "2020-02-10"
      },
      "RequestBody": null,
      "StatusCode": 200,
      "ResponseHeaders": {
        "Accept-Ranges": "bytes",
        "Content-Length": "4096",
        "Content-Type": "application/octet-stream",
        "Date": "Thu, 01 Oct 2020 23:02:04 GMT",
        "ETag": "\u00220x8D8665E039E6EDF\u0022",
        "Last-Modified": "Thu, 01 Oct 2020 23:02:04 GMT",
        "Server": [
          "Windows-Azure-Blob/1.0",
          "Microsoft-HTTPAPI/2.0"
        ],
        "Vary": "Origin",
        "x-ms-blob-sequence-number": "0",
        "x-ms-blob-type": "PageBlob",
        "x-ms-client-request-id": "e96403c9-f230-ffe4-f4cb-3a63065273ad",
        "x-ms-copy-completion-time": "Thu, 01 Oct 2020 23:02:04 GMT",
        "x-ms-copy-destination-snapshot": "2020-10-01T23:02:04.6999253Z",
        "x-ms-copy-id": "98e2dc8e-05fc-4473-81b4-9fed74878bd1",
        "x-ms-copy-progress": "4096/4096",
        "x-ms-copy-source": "https://storagedotnettesting.blob.core.windows.net/test-container-b03766b8-835d-526e-cb64-ad3ee808ea64/test-blob-cd3ed15e-2e0d-e167-a7ec-beb8958fdbdc?snapshot=2020-10-01T23:02:04.5818138Z",
        "x-ms-copy-status": "success",
        "x-ms-creation-time": "Thu, 01 Oct 2020 23:02:04 GMT",
        "x-ms-incremental-copy": "true",
        "x-ms-lease-state": "available",
        "x-ms-lease-status": "unlocked",
        "x-ms-request-id": "c8c50c57-f01e-0054-1c46-98e881000000",
        "x-ms-server-encrypted": "true",
        "x-ms-version": "2020-02-10"
      },
      "ResponseBody": []
    },
    {
      "RequestUri": "https://storagedotnettesting.blob.core.windows.net/test-container-b03766b8-835d-526e-cb64-ad3ee808ea64/test-blob-cd3ed15e-2e0d-e167-a7ec-beb8958fdbdc?comp=snapshot",
      "RequestMethod": "PUT",
      "RequestHeaders": {
        "Authorization": "Sanitized",
        "traceparent": "00-727aaabb0573314c9bc7f5ac1b9fe00b-65f7ff745d7f104a-00",
        "User-Agent": [
          "azsdk-net-Storage.Blobs/12.7.0-alpha.20201001.1",
          "(.NET Core 4.6.29220.03; Microsoft Windows 10.0.19041 )"
        ],
        "x-ms-client-request-id": "97e80faa-6344-594a-70ec-4095a015c96c",
        "x-ms-date": "Thu, 01 Oct 2020 23:02:05 GMT",
        "x-ms-return-client-request-id": "true",
        "x-ms-version": "2020-02-10"
      },
      "RequestBody": null,
      "StatusCode": 201,
      "ResponseHeaders": {
        "Content-Length": "0",
        "Date": "Thu, 01 Oct 2020 23:02:04 GMT",
        "ETag": "\u00220x8D8665E038E6561\u0022",
        "Last-Modified": "Thu, 01 Oct 2020 23:02:04 GMT",
        "Server": [
          "Windows-Azure-Blob/1.0",
          "Microsoft-HTTPAPI/2.0"
        ],
        "x-ms-client-request-id": "97e80faa-6344-594a-70ec-4095a015c96c",
        "x-ms-request-id": "c8c50c68-f01e-0054-2946-98e881000000",
        "x-ms-request-server-encrypted": "false",
<<<<<<< HEAD
        "x-ms-snapshot": "2020-04-03T00:08:16.5898981Z",
=======
        "x-ms-snapshot": "2020-10-01T23:02:05.7228924Z",
>>>>>>> 365f255a
        "x-ms-version": "2020-02-10"
      },
      "ResponseBody": []
    },
    {
      "RequestUri": "https://storagedotnettesting.blob.core.windows.net/test-container-b03766b8-835d-526e-cb64-ad3ee808ea64/test-blob-35adaa25-bdf4-90da-0fcd-1f22760a2bc8?comp=incrementalcopy",
      "RequestMethod": "PUT",
      "RequestHeaders": {
        "Authorization": "Sanitized",
        "If-Unmodified-Since": "Wed, 30 Sep 2020 23:02:02 GMT",
        "traceparent": "00-b02d264b5ca4b34281137059083dd4d2-f07b4f76fea34342-00",
        "User-Agent": [
          "azsdk-net-Storage.Blobs/12.7.0-alpha.20201001.1",
          "(.NET Core 4.6.29220.03; Microsoft Windows 10.0.19041 )"
        ],
        "x-ms-client-request-id": "f7b966d7-db6a-0a69-c85c-94bb0c83cc2b",
        "x-ms-copy-source": "https://storagedotnettesting.blob.core.windows.net/test-container-b03766b8-835d-526e-cb64-ad3ee808ea64/test-blob-cd3ed15e-2e0d-e167-a7ec-beb8958fdbdc?snapshot=2020-10-01T23:02:05.7228924Z",
        "x-ms-date": "Thu, 01 Oct 2020 23:02:05 GMT",
        "x-ms-return-client-request-id": "true",
        "x-ms-version": "2020-02-10"
      },
      "RequestBody": null,
      "StatusCode": 412,
      "ResponseHeaders": {
        "Content-Length": "252",
        "Content-Type": "application/xml",
        "Date": "Thu, 01 Oct 2020 23:02:04 GMT",
        "Server": [
          "Windows-Azure-Blob/1.0",
          "Microsoft-HTTPAPI/2.0"
        ],
        "x-ms-client-request-id": "f7b966d7-db6a-0a69-c85c-94bb0c83cc2b",
        "x-ms-error-code": "ConditionNotMet",
<<<<<<< HEAD
        "x-ms-request-id": "cdde0f13-101e-009c-2e4b-09e0c6000000",
=======
        "x-ms-request-id": "c8c50c74-f01e-0054-3146-98e881000000",
>>>>>>> 365f255a
        "x-ms-version": "2020-02-10"
      },
      "ResponseBody": [
        "\uFEFF\u003C?xml version=\u00221.0\u0022 encoding=\u0022utf-8\u0022?\u003E\u003CError\u003E\u003CCode\u003EConditionNotMet\u003C/Code\u003E\u003CMessage\u003EThe condition specified using HTTP conditional header(s) is not met.\n",
        "RequestId:c8c50c74-f01e-0054-3146-98e881000000\n",
        "Time:2020-10-01T23:02:05.7650991Z\u003C/Message\u003E\u003C/Error\u003E"
      ]
    },
    {
      "RequestUri": "https://storagedotnettesting.blob.core.windows.net/test-container-b03766b8-835d-526e-cb64-ad3ee808ea64?restype=container",
      "RequestMethod": "DELETE",
      "RequestHeaders": {
        "Authorization": "Sanitized",
        "traceparent": "00-c29f9db8f2022047b7d024966e013ef6-5cc450fed3ba5c4f-00",
        "User-Agent": [
          "azsdk-net-Storage.Blobs/12.7.0-alpha.20201001.1",
          "(.NET Core 4.6.29220.03; Microsoft Windows 10.0.19041 )"
        ],
        "x-ms-client-request-id": "39be0ad2-d15b-8202-60ad-998b43db6f67",
        "x-ms-date": "Thu, 01 Oct 2020 23:02:05 GMT",
        "x-ms-return-client-request-id": "true",
        "x-ms-version": "2020-02-10"
      },
      "RequestBody": null,
      "StatusCode": 202,
      "ResponseHeaders": {
        "Content-Length": "0",
        "Date": "Thu, 01 Oct 2020 23:02:04 GMT",
        "Server": [
          "Windows-Azure-Blob/1.0",
          "Microsoft-HTTPAPI/2.0"
        ],
<<<<<<< HEAD
        "x-ms-client-request-id": "97e80faa-6344-594a-70ec-4095a015c96c",
        "x-ms-request-id": "cdde0f35-101e-009c-494b-09e0c6000000",
=======
        "x-ms-client-request-id": "39be0ad2-d15b-8202-60ad-998b43db6f67",
        "x-ms-request-id": "c8c50c80-f01e-0054-3a46-98e881000000",
>>>>>>> 365f255a
        "x-ms-version": "2020-02-10"
      },
      "ResponseBody": []
    },
    {
      "RequestUri": "https://storagedotnettesting.blob.core.windows.net/test-container-779d7c2a-fd8d-4431-7ae7-7ffe2e1c4f80?restype=container",
      "RequestMethod": "PUT",
      "RequestHeaders": {
        "Authorization": "Sanitized",
        "traceparent": "00-8f67cbe439d2cd4ba91740981f796a4d-8462283f6df5694d-00",
        "User-Agent": [
          "azsdk-net-Storage.Blobs/12.7.0-alpha.20201001.1",
          "(.NET Core 4.6.29220.03; Microsoft Windows 10.0.19041 )"
        ],
        "x-ms-blob-public-access": "container",
        "x-ms-client-request-id": "3f2145fc-e3aa-d458-d879-be7452045443",
        "x-ms-date": "Thu, 01 Oct 2020 23:02:05 GMT",
        "x-ms-return-client-request-id": "true",
        "x-ms-version": "2020-02-10"
      },
      "RequestBody": null,
      "StatusCode": 201,
      "ResponseHeaders": {
        "Content-Length": "0",
        "Date": "Thu, 01 Oct 2020 23:02:05 GMT",
        "ETag": "\u00220x8D8665E045E1EF9\u0022",
        "Last-Modified": "Thu, 01 Oct 2020 23:02:05 GMT",
        "Server": [
          "Windows-Azure-Blob/1.0",
          "Microsoft-HTTPAPI/2.0"
        ],
<<<<<<< HEAD
        "x-ms-client-request-id": "1bfc8664-9204-d2ec-786b-ad4cbb485be6",
        "x-ms-request-id": "ad0fb0e2-901e-0059-2a4b-09ca23000000",
=======
        "x-ms-client-request-id": "3f2145fc-e3aa-d458-d879-be7452045443",
        "x-ms-request-id": "08559e32-901e-0030-4446-981919000000",
>>>>>>> 365f255a
        "x-ms-version": "2020-02-10"
      },
      "ResponseBody": []
    },
    {
      "RequestUri": "https://storagedotnettesting.blob.core.windows.net/test-container-779d7c2a-fd8d-4431-7ae7-7ffe2e1c4f80?restype=container\u0026comp=acl",
      "RequestMethod": "PUT",
      "RequestHeaders": {
        "Authorization": "Sanitized",
        "Content-Length": "21",
        "Content-Type": "application/xml",
        "traceparent": "00-8a6c3f3793babc4a9587f294865a937a-91dee0dccbe69b4f-00",
        "User-Agent": [
          "azsdk-net-Storage.Blobs/12.7.0-alpha.20201001.1",
          "(.NET Core 4.6.29220.03; Microsoft Windows 10.0.19041 )"
        ],
        "x-ms-blob-public-access": "container",
        "x-ms-client-request-id": "e802e259-10fa-1ed6-5514-294bd45b3f80",
        "x-ms-date": "Thu, 01 Oct 2020 23:02:05 GMT",
        "x-ms-return-client-request-id": "true",
        "x-ms-version": "2020-02-10"
      },
      "RequestBody": "\u003CSignedIdentifiers /\u003E",
      "StatusCode": 200,
      "ResponseHeaders": {
        "Content-Length": "0",
        "Date": "Thu, 01 Oct 2020 23:02:05 GMT",
        "ETag": "\u00220x8D8665E046299AD\u0022",
        "Last-Modified": "Thu, 01 Oct 2020 23:02:05 GMT",
        "Server": [
          "Windows-Azure-Blob/1.0",
          "Microsoft-HTTPAPI/2.0"
        ],
<<<<<<< HEAD
        "x-ms-client-request-id": "779d7c2a-fd8d-4431-7ae7-7ffe2e1c4f80",
        "x-ms-request-id": "ad0fb101-901e-0059-444b-09ca23000000",
=======
        "x-ms-client-request-id": "e802e259-10fa-1ed6-5514-294bd45b3f80",
        "x-ms-request-id": "08559e3d-901e-0030-4c46-981919000000",
>>>>>>> 365f255a
        "x-ms-version": "2020-02-10"
      },
      "ResponseBody": []
    },
    {
      "RequestUri": "https://storagedotnettesting.blob.core.windows.net/test-container-779d7c2a-fd8d-4431-7ae7-7ffe2e1c4f80/test-blob-076e1b36-953e-6d27-ec93-24e8d5e083b9",
      "RequestMethod": "PUT",
      "RequestHeaders": {
        "Authorization": "Sanitized",
        "Content-Length": "0",
        "If-None-Match": "*",
        "traceparent": "00-08ec6f38d2eba7469dccd798851dff04-adccba54577b874c-00",
        "User-Agent": [
          "azsdk-net-Storage.Blobs/12.7.0-alpha.20201001.1",
          "(.NET Core 4.6.29220.03; Microsoft Windows 10.0.19041 )"
        ],
        "x-ms-blob-content-length": "4096",
        "x-ms-blob-sequence-number": "0",
        "x-ms-blob-type": "PageBlob",
        "x-ms-client-request-id": "19cf5efc-3bcb-545f-8776-4cc6a07ad116",
        "x-ms-date": "Thu, 01 Oct 2020 23:02:05 GMT",
        "x-ms-return-client-request-id": "true",
        "x-ms-version": "2020-02-10"
      },
      "RequestBody": null,
      "StatusCode": 201,
      "ResponseHeaders": {
        "Content-Length": "0",
        "Date": "Thu, 01 Oct 2020 23:02:05 GMT",
        "ETag": "\u00220x8D8665E04687F76\u0022",
        "Last-Modified": "Thu, 01 Oct 2020 23:02:05 GMT",
        "Server": [
          "Windows-Azure-Blob/1.0",
          "Microsoft-HTTPAPI/2.0"
        ],
        "x-ms-client-request-id": "19cf5efc-3bcb-545f-8776-4cc6a07ad116",
        "x-ms-request-id": "08559e4f-901e-0030-5b46-981919000000",
        "x-ms-request-server-encrypted": "true",
        "x-ms-version": "2020-02-10"
      },
      "ResponseBody": []
    },
    {
      "RequestUri": "https://storagedotnettesting.blob.core.windows.net/test-container-779d7c2a-fd8d-4431-7ae7-7ffe2e1c4f80/test-blob-076e1b36-953e-6d27-ec93-24e8d5e083b9?comp=page",
      "RequestMethod": "PUT",
      "RequestHeaders": {
        "Authorization": "Sanitized",
        "Content-Length": "1024",
        "traceparent": "00-a6510a3436a5a34588da3320d6a5c410-35b6025265a14849-00",
        "User-Agent": [
          "azsdk-net-Storage.Blobs/12.7.0-alpha.20201001.1",
          "(.NET Core 4.6.29220.03; Microsoft Windows 10.0.19041 )"
        ],
        "x-ms-client-request-id": "77ebca8b-6911-83ee-48d3-0c1cac37a2e5",
        "x-ms-date": "Thu, 01 Oct 2020 23:02:06 GMT",
        "x-ms-page-write": "update",
        "x-ms-range": "bytes=1024-2047",
        "x-ms-return-client-request-id": "true",
        "x-ms-version": "2020-02-10"
      },
      "RequestBody": "JXf439f5qY6jiZKe70SS/S2lG3ABa0lOQ2s/3kNXw1HLc\u002B7L4mxCXzhzRXB9Ny4QgSwdL0DPfrkuqZxrucpKS8ZB03tWxxrBYrs3jSbY0Aw9L1wWOZQQ\u002B/U0nDnQ16VuKfmqPGOyuboSXMyEmPCTVdiPLoptMxIxMNeGIirh8YoVyWQsLpSoinWiBN3Hi2MEoEZgQKkbAPXneAuLLJaQMWtCb8\u002BLZidE56MVyy81aaR0gYLjgLDh\u002BslvRbWIHF7eEdNxhRyUeDkeG1gFBjTGsQ5nF6oUrLC6YHQFHCFyu8pFNrlbw\u002BSH4AhIxWVX3PSUqJOmIQW0yWUjtyWnjlwYq2CNv896au4q3zahy\u002BZKYoOAcHONzJnFkWxUOAy\u002B31KsMBkFyR0lGj6le0LOEv5\u002B2FShJx3oit/GyC5iJjHha//k9JvNRZhmW1Y151BX935u1WC3HLg0xKU6PwHuwvQNww9D6R5isZK7O8zGs6OObtCv81DRKU9GrzD1kwaXd5hiKCRBEw1gCyTO/OHrbhECq9AwP86jO5nA/DntbR2LJMMzZIt\u002BTVrDT\u002BgsAy1tW0Ef8uc2ZjjJv\u002ByKgBfUcp4GQtgdtwmFg151bfDmdjhsUqH3zno1Vb2LaaSe9MxD79xKJcBVUKM3mW\u002BJwPlI40mzHS513KQj0e0akk1l54\u002BSMn4TnFB3FwL\u002BvzULrJTEQ4Zb69adzRI4JlTTOr5V0rLg9456NEf4OwYsdxxvGCRYVk/HCfu49GRr23b7pNxDqO2CK7UFSQ4\u002BYq/PcVX1yQ0veuRvjci2JwIpD1nR/Zcq6M4v7O1vUgxAiKdM6IMOdRFoyyn31BskzAOy2zq0bWUXpYiHxtwgwCjXLgQhaT9\u002BG5lHaTFuMhSzCh/pvHfSjBtBNEP6h680SAsBH6UWA2LEM8ChbAQ0qXJ007u8NgOwBaLp3zX8hJPpEiElbBNunQe9JYm2MR8WDYrQhrT0eBEIUBoDLCMtx68tt1njDjxfBTaz/xB6\u002BtSC0tKqK/3f9ZoPHBz5anDkkF7ZiHnFM/5OcYB9QHgBjlVFgVpRgpyyTsG/0/EgZpvGz2\u002ByoHJavZ7TXLp8YbUiDo7Hs\u002BkWkg3CJjq3Bl8MLgvltnEJTu3j6sO7fibiNuwMnMVjWLKxsDxi8Ho3o7Y/xi6ulqtEGb\u002Bg48glWhTm3/BNqmmZqdVYNAY0p15zq0cNfLf4M59ByIMGw3Xpi1UnexCK6vhMpR1YVWGkD3FgLDiBGN5d7qxQDOLlk\u002BVgbqiwDStO6cFPwNaan94\u002BnLgRppY8aHN2yo1kOd0VZhE3\u002BOa48wJGEkN3MlcHwk7OEW8p0\u002B1PIwY1OkKe6q/jOVnFYqb3hai2y5NSxQ==",
      "StatusCode": 201,
      "ResponseHeaders": {
        "Content-Length": "0",
        "Date": "Thu, 01 Oct 2020 23:02:05 GMT",
        "ETag": "\u00220x8D8665E046D89C2\u0022",
        "Last-Modified": "Thu, 01 Oct 2020 23:02:06 GMT",
        "Server": [
          "Windows-Azure-Blob/1.0",
          "Microsoft-HTTPAPI/2.0"
        ],
        "x-ms-blob-sequence-number": "0",
        "x-ms-client-request-id": "77ebca8b-6911-83ee-48d3-0c1cac37a2e5",
        "x-ms-content-crc64": "PCKubeR4c8s=",
        "x-ms-request-id": "08559e58-901e-0030-6146-981919000000",
        "x-ms-request-server-encrypted": "true",
        "x-ms-version": "2020-02-10"
      },
      "ResponseBody": []
    },
    {
      "RequestUri": "https://storagedotnettesting.blob.core.windows.net/test-container-779d7c2a-fd8d-4431-7ae7-7ffe2e1c4f80/test-blob-076e1b36-953e-6d27-ec93-24e8d5e083b9?comp=snapshot",
      "RequestMethod": "PUT",
      "RequestHeaders": {
        "Authorization": "Sanitized",
        "traceparent": "00-af084f72c6d723468b417c7fe9b91f1d-f3ee21d82c1db149-00",
        "User-Agent": [
          "azsdk-net-Storage.Blobs/12.7.0-alpha.20201001.1",
          "(.NET Core 4.6.29220.03; Microsoft Windows 10.0.19041 )"
        ],
        "x-ms-client-request-id": "d53bd3cf-5a8f-9905-0073-db97b21591e6",
        "x-ms-date": "Thu, 01 Oct 2020 23:02:06 GMT",
        "x-ms-return-client-request-id": "true",
        "x-ms-version": "2020-02-10"
      },
      "RequestBody": null,
      "StatusCode": 201,
      "ResponseHeaders": {
        "Content-Length": "0",
        "Date": "Thu, 01 Oct 2020 23:02:05 GMT",
        "ETag": "\u00220x8D8665E046D89C2\u0022",
        "Last-Modified": "Thu, 01 Oct 2020 23:02:06 GMT",
        "Server": [
          "Windows-Azure-Blob/1.0",
          "Microsoft-HTTPAPI/2.0"
        ],
        "x-ms-client-request-id": "d53bd3cf-5a8f-9905-0073-db97b21591e6",
        "x-ms-request-id": "08559e6d-901e-0030-7346-981919000000",
        "x-ms-request-server-encrypted": "false",
<<<<<<< HEAD
        "x-ms-snapshot": "2020-04-03T00:08:17.4224920Z",
=======
        "x-ms-snapshot": "2020-10-01T23:02:06.0552071Z",
>>>>>>> 365f255a
        "x-ms-version": "2020-02-10"
      },
      "ResponseBody": []
    },
    {
      "RequestUri": "https://storagedotnettesting.blob.core.windows.net/test-container-779d7c2a-fd8d-4431-7ae7-7ffe2e1c4f80/test-blob-fec1c28a-ce11-a7fe-dcad-4b7f6d4fef80?comp=incrementalcopy",
      "RequestMethod": "PUT",
      "RequestHeaders": {
        "Authorization": "Sanitized",
        "traceparent": "00-fc23f28935ae3f4b8a66f048b2362872-cec2add6aac0bd45-00",
        "User-Agent": [
          "azsdk-net-Storage.Blobs/12.7.0-alpha.20201001.1",
          "(.NET Core 4.6.29220.03; Microsoft Windows 10.0.19041 )"
        ],
        "x-ms-client-request-id": "d1141500-9607-00da-d494-f9e20e862cb0",
        "x-ms-copy-source": "https://storagedotnettesting.blob.core.windows.net/test-container-779d7c2a-fd8d-4431-7ae7-7ffe2e1c4f80/test-blob-076e1b36-953e-6d27-ec93-24e8d5e083b9?snapshot=2020-10-01T23:02:06.0552071Z",
        "x-ms-date": "Thu, 01 Oct 2020 23:02:06 GMT",
        "x-ms-return-client-request-id": "true",
        "x-ms-version": "2020-02-10"
      },
      "RequestBody": null,
      "StatusCode": 202,
      "ResponseHeaders": {
        "Content-Length": "0",
        "Date": "Thu, 01 Oct 2020 23:02:05 GMT",
        "ETag": "\u00220x8D8665E047F8F7C\u0022",
        "Last-Modified": "Thu, 01 Oct 2020 23:02:06 GMT",
        "Server": [
          "Windows-Azure-Blob/1.0",
          "Microsoft-HTTPAPI/2.0"
        ],
        "x-ms-client-request-id": "d1141500-9607-00da-d494-f9e20e862cb0",
        "x-ms-copy-id": "2eaf880b-9039-4f15-9484-8924c67df4b9",
        "x-ms-copy-status": "pending",
<<<<<<< HEAD
        "x-ms-request-id": "ad0fb165-901e-0059-174b-09ca23000000",
=======
        "x-ms-request-id": "08559ec3-901e-0030-3f46-981919000000",
>>>>>>> 365f255a
        "x-ms-version": "2020-02-10"
      },
      "ResponseBody": []
    },
    {
      "RequestUri": "https://storagedotnettesting.blob.core.windows.net/test-container-779d7c2a-fd8d-4431-7ae7-7ffe2e1c4f80/test-blob-fec1c28a-ce11-a7fe-dcad-4b7f6d4fef80",
      "RequestMethod": "HEAD",
      "RequestHeaders": {
        "Authorization": "Sanitized",
        "User-Agent": [
          "azsdk-net-Storage.Blobs/12.7.0-alpha.20201001.1",
          "(.NET Core 4.6.29220.03; Microsoft Windows 10.0.19041 )"
        ],
        "x-ms-client-request-id": "577e3520-1e3b-a779-454c-0467d2726d33",
        "x-ms-date": "Thu, 01 Oct 2020 23:02:06 GMT",
        "x-ms-return-client-request-id": "true",
        "x-ms-version": "2020-02-10"
      },
      "RequestBody": null,
      "StatusCode": 200,
      "ResponseHeaders": {
        "Accept-Ranges": "bytes",
        "Content-Length": "4096",
        "Content-Type": "application/octet-stream",
        "Date": "Thu, 01 Oct 2020 23:02:05 GMT",
        "ETag": "\u00220x8D8665E0482C492\u0022",
        "Last-Modified": "Thu, 01 Oct 2020 23:02:06 GMT",
        "Server": [
          "Windows-Azure-Blob/1.0",
          "Microsoft-HTTPAPI/2.0"
        ],
        "Vary": "Origin",
        "x-ms-blob-sequence-number": "0",
        "x-ms-blob-type": "PageBlob",
        "x-ms-client-request-id": "577e3520-1e3b-a779-454c-0467d2726d33",
        "x-ms-copy-completion-time": "Thu, 01 Oct 2020 23:02:06 GMT",
        "x-ms-copy-destination-snapshot": "2020-10-01T23:02:06.1643111Z",
        "x-ms-copy-id": "2eaf880b-9039-4f15-9484-8924c67df4b9",
        "x-ms-copy-progress": "4096/4096",
        "x-ms-copy-source": "https://storagedotnettesting.blob.core.windows.net/test-container-779d7c2a-fd8d-4431-7ae7-7ffe2e1c4f80/test-blob-076e1b36-953e-6d27-ec93-24e8d5e083b9?snapshot=2020-10-01T23:02:06.0552071Z",
        "x-ms-copy-status": "success",
        "x-ms-creation-time": "Thu, 01 Oct 2020 23:02:06 GMT",
        "x-ms-incremental-copy": "true",
        "x-ms-lease-state": "available",
        "x-ms-lease-status": "unlocked",
        "x-ms-request-id": "08559eff-901e-0030-6a46-981919000000",
        "x-ms-server-encrypted": "true",
        "x-ms-version": "2020-02-10"
      },
      "ResponseBody": []
    },
    {
      "RequestUri": "https://storagedotnettesting.blob.core.windows.net/test-container-779d7c2a-fd8d-4431-7ae7-7ffe2e1c4f80/test-blob-076e1b36-953e-6d27-ec93-24e8d5e083b9?comp=snapshot",
      "RequestMethod": "PUT",
      "RequestHeaders": {
        "Authorization": "Sanitized",
        "traceparent": "00-bc9fad48fb8e2a47bc6d615f6b414b6a-dadba75659fa9f46-00",
        "User-Agent": [
          "azsdk-net-Storage.Blobs/12.7.0-alpha.20201001.1",
          "(.NET Core 4.6.29220.03; Microsoft Windows 10.0.19041 )"
        ],
        "x-ms-client-request-id": "d9c173f5-d407-6574-e2b2-4b7ab482ebf9",
        "x-ms-date": "Thu, 01 Oct 2020 23:02:06 GMT",
        "x-ms-return-client-request-id": "true",
        "x-ms-version": "2020-02-10"
      },
      "RequestBody": null,
      "StatusCode": 201,
      "ResponseHeaders": {
        "Content-Length": "0",
        "Date": "Thu, 01 Oct 2020 23:02:05 GMT",
        "ETag": "\u00220x8D8665E046D89C2\u0022",
        "Last-Modified": "Thu, 01 Oct 2020 23:02:06 GMT",
        "Server": [
          "Windows-Azure-Blob/1.0",
          "Microsoft-HTTPAPI/2.0"
        ],
        "x-ms-client-request-id": "d9c173f5-d407-6574-e2b2-4b7ab482ebf9",
        "x-ms-request-id": "08559f1a-901e-0030-0346-981919000000",
        "x-ms-request-server-encrypted": "false",
<<<<<<< HEAD
        "x-ms-snapshot": "2020-04-03T00:08:17.7207042Z",
=======
        "x-ms-snapshot": "2020-10-01T23:02:06.2003443Z",
>>>>>>> 365f255a
        "x-ms-version": "2020-02-10"
      },
      "ResponseBody": []
    },
    {
      "RequestUri": "https://storagedotnettesting.blob.core.windows.net/test-container-779d7c2a-fd8d-4431-7ae7-7ffe2e1c4f80/test-blob-fec1c28a-ce11-a7fe-dcad-4b7f6d4fef80?comp=incrementalcopy",
      "RequestMethod": "PUT",
      "RequestHeaders": {
        "Authorization": "Sanitized",
        "If-Match": "\u0022garbage\u0022",
        "traceparent": "00-08b5d95f40d6a44da2b6c0871290ade4-8d7fd36d519b2a4d-00",
        "User-Agent": [
          "azsdk-net-Storage.Blobs/12.7.0-alpha.20201001.1",
          "(.NET Core 4.6.29220.03; Microsoft Windows 10.0.19041 )"
        ],
        "x-ms-client-request-id": "5f722544-94b1-ef2b-b21e-ca4aaed393a9",
        "x-ms-copy-source": "https://storagedotnettesting.blob.core.windows.net/test-container-779d7c2a-fd8d-4431-7ae7-7ffe2e1c4f80/test-blob-076e1b36-953e-6d27-ec93-24e8d5e083b9?snapshot=2020-10-01T23:02:06.2003443Z",
        "x-ms-date": "Thu, 01 Oct 2020 23:02:06 GMT",
        "x-ms-return-client-request-id": "true",
        "x-ms-version": "2020-02-10"
      },
      "RequestBody": null,
      "StatusCode": 412,
      "ResponseHeaders": {
        "Content-Length": "265",
        "Content-Type": "application/xml",
        "Date": "Thu, 01 Oct 2020 23:02:05 GMT",
        "Server": [
          "Windows-Azure-Blob/1.0",
          "Microsoft-HTTPAPI/2.0"
        ],
        "x-ms-client-request-id": "5f722544-94b1-ef2b-b21e-ca4aaed393a9",
        "x-ms-error-code": "TargetConditionNotMet",
<<<<<<< HEAD
        "x-ms-request-id": "ad0fb1c6-901e-0059-6a4b-09ca23000000",
=======
        "x-ms-request-id": "08559f28-901e-0030-0e46-981919000000",
>>>>>>> 365f255a
        "x-ms-version": "2020-02-10"
      },
      "ResponseBody": [
        "\uFEFF\u003C?xml version=\u00221.0\u0022 encoding=\u0022utf-8\u0022?\u003E\u003CError\u003E\u003CCode\u003ETargetConditionNotMet\u003C/Code\u003E\u003CMessage\u003EThe target condition specified using HTTP conditional header(s) is not met.\n",
        "RequestId:08559f28-901e-0030-0e46-981919000000\n",
        "Time:2020-10-01T23:02:06.2304323Z\u003C/Message\u003E\u003C/Error\u003E"
      ]
    },
    {
      "RequestUri": "https://storagedotnettesting.blob.core.windows.net/test-container-779d7c2a-fd8d-4431-7ae7-7ffe2e1c4f80?restype=container",
      "RequestMethod": "DELETE",
      "RequestHeaders": {
        "Authorization": "Sanitized",
        "traceparent": "00-314b640f64f066419cd2031f74e1cb75-f50f45fe083d9c4d-00",
        "User-Agent": [
          "azsdk-net-Storage.Blobs/12.7.0-alpha.20201001.1",
          "(.NET Core 4.6.29220.03; Microsoft Windows 10.0.19041 )"
        ],
        "x-ms-client-request-id": "8e36bf5d-8b0f-4348-e56b-1e53283f7813",
        "x-ms-date": "Thu, 01 Oct 2020 23:02:06 GMT",
        "x-ms-return-client-request-id": "true",
        "x-ms-version": "2020-02-10"
      },
      "RequestBody": null,
      "StatusCode": 202,
      "ResponseHeaders": {
        "Content-Length": "0",
        "Date": "Thu, 01 Oct 2020 23:02:05 GMT",
        "Server": [
          "Windows-Azure-Blob/1.0",
          "Microsoft-HTTPAPI/2.0"
        ],
<<<<<<< HEAD
        "x-ms-client-request-id": "d9c173f5-d407-6574-e2b2-4b7ab482ebf9",
        "x-ms-request-id": "ad0fb1e4-901e-0059-7f4b-09ca23000000",
=======
        "x-ms-client-request-id": "8e36bf5d-8b0f-4348-e56b-1e53283f7813",
        "x-ms-request-id": "08559f33-901e-0030-1846-981919000000",
>>>>>>> 365f255a
        "x-ms-version": "2020-02-10"
      },
      "ResponseBody": []
    },
    {
      "RequestUri": "https://storagedotnettesting.blob.core.windows.net/test-container-4f7981a3-13cd-0b2d-ba70-7516a15a4621?restype=container",
      "RequestMethod": "PUT",
      "RequestHeaders": {
        "Authorization": "Sanitized",
        "traceparent": "00-bbbee473d91e7645ae77f91e1dfa977c-819ef748e9988a4b-00",
        "User-Agent": [
          "azsdk-net-Storage.Blobs/12.7.0-alpha.20201001.1",
          "(.NET Core 4.6.29220.03; Microsoft Windows 10.0.19041 )"
        ],
        "x-ms-blob-public-access": "container",
        "x-ms-client-request-id": "272dde22-5b17-495d-912b-d49f1532a18a",
        "x-ms-date": "Thu, 01 Oct 2020 23:02:06 GMT",
        "x-ms-return-client-request-id": "true",
        "x-ms-version": "2020-02-10"
      },
      "RequestBody": null,
      "StatusCode": 201,
      "ResponseHeaders": {
        "Content-Length": "0",
        "Date": "Thu, 01 Oct 2020 23:02:05 GMT",
        "ETag": "\u00220x8D8665E04AE073E\u0022",
        "Last-Modified": "Thu, 01 Oct 2020 23:02:06 GMT",
        "Server": [
          "Windows-Azure-Blob/1.0",
          "Microsoft-HTTPAPI/2.0"
        ],
<<<<<<< HEAD
        "x-ms-client-request-id": "41ea6a6b-385d-026b-e99a-f2d0a990ab2a",
        "x-ms-request-id": "4aecc20e-201e-0001-1a4b-09127c000000",
=======
        "x-ms-client-request-id": "272dde22-5b17-495d-912b-d49f1532a18a",
        "x-ms-request-id": "864ab3f5-201e-001a-2546-98c609000000",
>>>>>>> 365f255a
        "x-ms-version": "2020-02-10"
      },
      "ResponseBody": []
    },
    {
      "RequestUri": "https://storagedotnettesting.blob.core.windows.net/test-container-4f7981a3-13cd-0b2d-ba70-7516a15a4621?restype=container\u0026comp=acl",
      "RequestMethod": "PUT",
      "RequestHeaders": {
        "Authorization": "Sanitized",
        "Content-Length": "21",
        "Content-Type": "application/xml",
        "traceparent": "00-dce3d0895259994d9fd5dd095acef0cd-72e7051f5905a244-00",
        "User-Agent": [
          "azsdk-net-Storage.Blobs/12.7.0-alpha.20201001.1",
          "(.NET Core 4.6.29220.03; Microsoft Windows 10.0.19041 )"
        ],
        "x-ms-blob-public-access": "container",
        "x-ms-client-request-id": "c3f3ca96-1e2d-180a-41a2-5c7130facaef",
        "x-ms-date": "Thu, 01 Oct 2020 23:02:06 GMT",
        "x-ms-return-client-request-id": "true",
        "x-ms-version": "2020-02-10"
      },
      "RequestBody": "\u003CSignedIdentifiers /\u003E",
      "StatusCode": 200,
      "ResponseHeaders": {
        "Content-Length": "0",
        "Date": "Thu, 01 Oct 2020 23:02:05 GMT",
        "ETag": "\u00220x8D8665E04B3DAA0\u0022",
        "Last-Modified": "Thu, 01 Oct 2020 23:02:06 GMT",
        "Server": [
          "Windows-Azure-Blob/1.0",
          "Microsoft-HTTPAPI/2.0"
        ],
<<<<<<< HEAD
        "x-ms-client-request-id": "4f7981a3-13cd-0b2d-ba70-7516a15a4621",
        "x-ms-request-id": "4aecc226-201e-0001-2f4b-09127c000000",
=======
        "x-ms-client-request-id": "c3f3ca96-1e2d-180a-41a2-5c7130facaef",
        "x-ms-request-id": "864ab408-201e-001a-3146-98c609000000",
>>>>>>> 365f255a
        "x-ms-version": "2020-02-10"
      },
      "ResponseBody": []
    },
    {
      "RequestUri": "https://storagedotnettesting.blob.core.windows.net/test-container-4f7981a3-13cd-0b2d-ba70-7516a15a4621/test-blob-844b1667-a957-c8e4-5907-51884d617969",
      "RequestMethod": "PUT",
      "RequestHeaders": {
        "Authorization": "Sanitized",
        "Content-Length": "0",
        "If-None-Match": "*",
        "traceparent": "00-87b2208533ecae46b9e67365ddf64ae2-cc266684dd16b74e-00",
        "User-Agent": [
          "azsdk-net-Storage.Blobs/12.7.0-alpha.20201001.1",
          "(.NET Core 4.6.29220.03; Microsoft Windows 10.0.19041 )"
        ],
        "x-ms-blob-content-length": "4096",
        "x-ms-blob-sequence-number": "0",
        "x-ms-blob-type": "PageBlob",
        "x-ms-client-request-id": "580bfd43-72b1-9edd-2e76-a8185f0736e5",
        "x-ms-date": "Thu, 01 Oct 2020 23:02:06 GMT",
        "x-ms-return-client-request-id": "true",
        "x-ms-version": "2020-02-10"
      },
      "RequestBody": null,
      "StatusCode": 201,
      "ResponseHeaders": {
        "Content-Length": "0",
        "Date": "Thu, 01 Oct 2020 23:02:06 GMT",
        "ETag": "\u00220x8D8665E04B88791\u0022",
        "Last-Modified": "Thu, 01 Oct 2020 23:02:06 GMT",
        "Server": [
          "Windows-Azure-Blob/1.0",
          "Microsoft-HTTPAPI/2.0"
        ],
        "x-ms-client-request-id": "580bfd43-72b1-9edd-2e76-a8185f0736e5",
        "x-ms-request-id": "864ab40e-201e-001a-3746-98c609000000",
        "x-ms-request-server-encrypted": "true",
        "x-ms-version": "2020-02-10"
      },
      "ResponseBody": []
    },
    {
      "RequestUri": "https://storagedotnettesting.blob.core.windows.net/test-container-4f7981a3-13cd-0b2d-ba70-7516a15a4621/test-blob-844b1667-a957-c8e4-5907-51884d617969?comp=page",
      "RequestMethod": "PUT",
      "RequestHeaders": {
        "Authorization": "Sanitized",
        "Content-Length": "1024",
        "traceparent": "00-5e44fe23640c664890ac1a0f840b4b53-30bdf96c9cf80b4e-00",
        "User-Agent": [
          "azsdk-net-Storage.Blobs/12.7.0-alpha.20201001.1",
          "(.NET Core 4.6.29220.03; Microsoft Windows 10.0.19041 )"
        ],
        "x-ms-client-request-id": "50457a4f-2155-4bb8-b84f-a0bcc2334343",
        "x-ms-date": "Thu, 01 Oct 2020 23:02:06 GMT",
        "x-ms-page-write": "update",
        "x-ms-range": "bytes=1024-2047",
        "x-ms-return-client-request-id": "true",
        "x-ms-version": "2020-02-10"
      },
      "RequestBody": "BNDMHTdQWJlmjUB9LTeRVjkxCUo\u002B3l0H8sdHrywGbu3PPSLob9VrRXJaXJ/ejOoKEQY4//F/sSZzxSpvCKhsYB9TrvAVqeZjxcPY5IG9KWXdPZ4mzW/7UIz7dKmq\u002BzzK7fuAit769Wgf1Dktps2ltZzFkssKRpOwV15jGTQ9ucmHDvaFPZ6G4kg1Bvk1zqm/Vr8N5Glwv6do0DN/lts04hpvpZjWH3f\u002BP6\u002BD1ECZeoi1pMN0L9VgFk5PHG1qBkxsASPexSgQ6DZHD6S57epmz1WqyvIYv7NED45KhwIKkzhjF9McurVgpbyMLCAwpilj6E0XwDxZU0JwmraZxWA0PXtsVtUXShSgSiU1jJKSE2hl5p\u002B18tL8CcSRrCD/xt9bWO\u002BlxFBTTJ44d3UXJMav3YZNNN/BfkqocEwRhp3zoYRF2TSi7U8YEZkAfHpc5OX94c6aspEAmtml/FMDQcYARNbx0UqRDfA2NCJFwALPS4tnE6TPWe/yRT9b/fD7FM/TADejaxOaa9TeY31vu9rX1bDInC4hMevn/4wLNg//OiBSccDKLOB4zKjQ8PZxg4llgyhAM3ehsc5MvGyGjzXF3ihcHEkZDKnQT9CGUUD0dnsCpbLmvweosL/xfm908TxyCxLOFGZAS3d/cOSnG2CNV0bwhOmC3h8htGuJKI45W12TE0UuJmEUwlo7Zk8jAZVeYyYphG1S7y3zrGD7tiLoRhSGEwgbXzHk28GPR3fP/rPWKsVoD9fwQCMYOnkAGQs3UiA6ne2MQwP0Rairw6i1I66sJYtdgDc8ldPkAiS348K2V/RXlWHGSefBc8kvRH16YhfKU/R/2tHo/gcap0DePGHm9Wy0Xo5N5tukmw1tDVFVap8N7Y/NNnwibpZZq6Gm4jZoSE4QxgSJfW0Y2z7Ee/G1xD2h0U/RGL/vkfD38zs6/rjXBMQCRaObhHAitVo\u002BXvOlpOdjBRHmlzCPITUUkYky3t2F7XYts3\u002BaBk3frmNksTP9Uk9T1vmn8G2TciNuhvLm8NZ9uHB8d/Boyf/EBujNK28BFz853gfk3vwJmUBbLH9a\u002BL2M5/jCgNpe6w364uqExke0bG\u002BzrRLOmdp0c96wDZ1/ag0qQUR3P5dk2/P66vsRhNP4p78QpkurvU0eTQz8rt5wenjcWYQDPC3XT9Ee1K7eYu8Kt2Xdb8PBf4P2WPGKZy0Vim\u002BDNSpO9WqROFd6jOieP\u002Bsd8vZ4kgu1G9oBDeM8TeekCUo/Wy3Eu8L7SzZrR/KaVxkGbHU2nfdkzhpQTeeGVepw1YOeX\u002BS9WTY0fEfUSdPoZrXKNuFybmxS2o0TdG7adPZM\u002B3Ju/Pc0SBI\u002BAiCwj4RGZ\u002BcyvB8I/Q==",
      "StatusCode": 201,
      "ResponseHeaders": {
        "Content-Length": "0",
        "Date": "Thu, 01 Oct 2020 23:02:06 GMT",
        "ETag": "\u00220x8D8665E04BDE012\u0022",
        "Last-Modified": "Thu, 01 Oct 2020 23:02:06 GMT",
        "Server": [
          "Windows-Azure-Blob/1.0",
          "Microsoft-HTTPAPI/2.0"
        ],
        "x-ms-blob-sequence-number": "0",
        "x-ms-client-request-id": "50457a4f-2155-4bb8-b84f-a0bcc2334343",
        "x-ms-content-crc64": "tNTeo2wnjhQ=",
        "x-ms-request-id": "864ab41c-201e-001a-4346-98c609000000",
        "x-ms-request-server-encrypted": "true",
        "x-ms-version": "2020-02-10"
      },
      "ResponseBody": []
    },
    {
      "RequestUri": "https://storagedotnettesting.blob.core.windows.net/test-container-4f7981a3-13cd-0b2d-ba70-7516a15a4621/test-blob-844b1667-a957-c8e4-5907-51884d617969?comp=snapshot",
      "RequestMethod": "PUT",
      "RequestHeaders": {
        "Authorization": "Sanitized",
        "traceparent": "00-f12e3e8d2e38a84ea36c693b33cde348-ed6e9c43d9d90840-00",
        "User-Agent": [
          "azsdk-net-Storage.Blobs/12.7.0-alpha.20201001.1",
          "(.NET Core 4.6.29220.03; Microsoft Windows 10.0.19041 )"
        ],
        "x-ms-client-request-id": "e4c8f734-e6c1-cd8f-c428-6ee2990d3896",
        "x-ms-date": "Thu, 01 Oct 2020 23:02:06 GMT",
        "x-ms-return-client-request-id": "true",
        "x-ms-version": "2020-02-10"
      },
      "RequestBody": null,
      "StatusCode": 201,
      "ResponseHeaders": {
        "Content-Length": "0",
        "Date": "Thu, 01 Oct 2020 23:02:06 GMT",
        "ETag": "\u00220x8D8665E04BDE012\u0022",
        "Last-Modified": "Thu, 01 Oct 2020 23:02:06 GMT",
        "Server": [
          "Windows-Azure-Blob/1.0",
          "Microsoft-HTTPAPI/2.0"
        ],
        "x-ms-client-request-id": "e4c8f734-e6c1-cd8f-c428-6ee2990d3896",
        "x-ms-request-id": "864ab429-201e-001a-4f46-98c609000000",
        "x-ms-request-server-encrypted": "false",
<<<<<<< HEAD
        "x-ms-snapshot": "2020-04-03T00:08:18.5823184Z",
=======
        "x-ms-snapshot": "2020-10-01T23:02:06.5877102Z",
>>>>>>> 365f255a
        "x-ms-version": "2020-02-10"
      },
      "ResponseBody": []
    },
    {
      "RequestUri": "https://storagedotnettesting.blob.core.windows.net/test-container-4f7981a3-13cd-0b2d-ba70-7516a15a4621/test-blob-f67df665-38ba-bd7d-d53c-1d4693b01229?comp=incrementalcopy",
      "RequestMethod": "PUT",
      "RequestHeaders": {
        "Authorization": "Sanitized",
        "traceparent": "00-fb686aedbbbb9f41861953d45b387664-dd85096656b35744-00",
        "User-Agent": [
          "azsdk-net-Storage.Blobs/12.7.0-alpha.20201001.1",
          "(.NET Core 4.6.29220.03; Microsoft Windows 10.0.19041 )"
        ],
        "x-ms-client-request-id": "42a3f6d6-cb11-fc9b-7a0b-0f85c9493914",
        "x-ms-copy-source": "https://storagedotnettesting.blob.core.windows.net/test-container-4f7981a3-13cd-0b2d-ba70-7516a15a4621/test-blob-844b1667-a957-c8e4-5907-51884d617969?snapshot=2020-10-01T23:02:06.5877102Z",
        "x-ms-date": "Thu, 01 Oct 2020 23:02:06 GMT",
        "x-ms-return-client-request-id": "true",
        "x-ms-version": "2020-02-10"
      },
      "RequestBody": null,
      "StatusCode": 202,
      "ResponseHeaders": {
        "Content-Length": "0",
        "Date": "Thu, 01 Oct 2020 23:02:06 GMT",
        "ETag": "\u00220x8D8665E04CFBEB5\u0022",
        "Last-Modified": "Thu, 01 Oct 2020 23:02:06 GMT",
        "Server": [
          "Windows-Azure-Blob/1.0",
          "Microsoft-HTTPAPI/2.0"
        ],
        "x-ms-client-request-id": "42a3f6d6-cb11-fc9b-7a0b-0f85c9493914",
        "x-ms-copy-id": "f5f70667-9daf-4ba2-89ae-9e81bc0f27f1",
        "x-ms-copy-status": "pending",
        "x-ms-request-id": "864ab432-201e-001a-5846-98c609000000",
        "x-ms-version": "2020-02-10"
      },
      "ResponseBody": []
    },
    {
      "RequestUri": "https://storagedotnettesting.blob.core.windows.net/test-container-4f7981a3-13cd-0b2d-ba70-7516a15a4621/test-blob-f67df665-38ba-bd7d-d53c-1d4693b01229",
      "RequestMethod": "HEAD",
      "RequestHeaders": {
        "Authorization": "Sanitized",
        "User-Agent": [
          "azsdk-net-Storage.Blobs/12.7.0-alpha.20201001.1",
          "(.NET Core 4.6.29220.03; Microsoft Windows 10.0.19041 )"
        ],
        "x-ms-client-request-id": "9d6ff8cc-d00d-c218-ae8b-505f4ffc210e",
        "x-ms-date": "Thu, 01 Oct 2020 23:02:06 GMT",
        "x-ms-return-client-request-id": "true",
        "x-ms-version": "2020-02-10"
      },
      "RequestBody": null,
      "StatusCode": 200,
      "ResponseHeaders": {
        "Accept-Ranges": "bytes",
        "Content-Length": "4096",
        "Content-Type": "application/octet-stream",
        "Date": "Thu, 01 Oct 2020 23:02:06 GMT",
        "ETag": "\u00220x8D8665E04CFBEB5\u0022",
        "Last-Modified": "Thu, 01 Oct 2020 23:02:06 GMT",
        "Server": [
          "Windows-Azure-Blob/1.0",
          "Microsoft-HTTPAPI/2.0"
        ],
        "Vary": "Origin",
        "x-ms-blob-sequence-number": "0",
        "x-ms-blob-type": "PageBlob",
        "x-ms-client-request-id": "9d6ff8cc-d00d-c218-ae8b-505f4ffc210e",
        "x-ms-copy-id": "f5f70667-9daf-4ba2-89ae-9e81bc0f27f1",
        "x-ms-copy-progress": "0/4096",
        "x-ms-copy-source": "https://storagedotnettesting.blob.core.windows.net/test-container-4f7981a3-13cd-0b2d-ba70-7516a15a4621/test-blob-844b1667-a957-c8e4-5907-51884d617969?snapshot=2020-10-01T23:02:06.5877102Z",
        "x-ms-copy-status": "pending",
<<<<<<< HEAD
        "x-ms-request-id": "4aecc2a8-201e-0001-204b-09127c000000",
=======
        "x-ms-creation-time": "Thu, 01 Oct 2020 23:02:06 GMT",
        "x-ms-incremental-copy": "true",
        "x-ms-lease-state": "available",
        "x-ms-lease-status": "unlocked",
        "x-ms-request-id": "864ab440-201e-001a-6246-98c609000000",
        "x-ms-server-encrypted": "true",
>>>>>>> 365f255a
        "x-ms-version": "2020-02-10"
      },
      "ResponseBody": []
    },
    {
      "RequestUri": "https://storagedotnettesting.blob.core.windows.net/test-container-4f7981a3-13cd-0b2d-ba70-7516a15a4621/test-blob-f67df665-38ba-bd7d-d53c-1d4693b01229",
      "RequestMethod": "HEAD",
      "RequestHeaders": {
        "Authorization": "Sanitized",
        "User-Agent": [
          "azsdk-net-Storage.Blobs/12.7.0-alpha.20201001.1",
          "(.NET Core 4.6.29220.03; Microsoft Windows 10.0.19041 )"
        ],
        "x-ms-client-request-id": "d1b8fc71-9cd9-4606-2c92-a0f91dccb778",
        "x-ms-date": "Thu, 01 Oct 2020 23:02:07 GMT",
        "x-ms-return-client-request-id": "true",
        "x-ms-version": "2020-02-10"
      },
      "RequestBody": null,
      "StatusCode": 200,
      "ResponseHeaders": {
        "Accept-Ranges": "bytes",
        "Content-Length": "4096",
        "Content-Type": "application/octet-stream",
        "Date": "Thu, 01 Oct 2020 23:02:07 GMT",
        "ETag": "\u00220x8D8665E04D39035\u0022",
        "Last-Modified": "Thu, 01 Oct 2020 23:02:06 GMT",
        "Server": [
          "Windows-Azure-Blob/1.0",
          "Microsoft-HTTPAPI/2.0"
        ],
        "Vary": "Origin",
        "x-ms-blob-sequence-number": "0",
        "x-ms-blob-type": "PageBlob",
        "x-ms-client-request-id": "d1b8fc71-9cd9-4606-2c92-a0f91dccb778",
        "x-ms-copy-completion-time": "Thu, 01 Oct 2020 23:02:06 GMT",
        "x-ms-copy-destination-snapshot": "2020-10-01T23:02:06.6938103Z",
        "x-ms-copy-id": "f5f70667-9daf-4ba2-89ae-9e81bc0f27f1",
        "x-ms-copy-progress": "4096/4096",
        "x-ms-copy-source": "https://storagedotnettesting.blob.core.windows.net/test-container-4f7981a3-13cd-0b2d-ba70-7516a15a4621/test-blob-844b1667-a957-c8e4-5907-51884d617969?snapshot=2020-10-01T23:02:06.5877102Z",
        "x-ms-copy-status": "success",
        "x-ms-creation-time": "Thu, 01 Oct 2020 23:02:06 GMT",
        "x-ms-incremental-copy": "true",
        "x-ms-lease-state": "available",
        "x-ms-lease-status": "unlocked",
        "x-ms-request-id": "864ab530-201e-001a-2246-98c609000000",
        "x-ms-server-encrypted": "true",
        "x-ms-version": "2020-02-10"
      },
      "ResponseBody": []
    },
    {
      "RequestUri": "https://storagedotnettesting.blob.core.windows.net/test-container-4f7981a3-13cd-0b2d-ba70-7516a15a4621/test-blob-f67df665-38ba-bd7d-d53c-1d4693b01229",
      "RequestMethod": "HEAD",
      "RequestHeaders": {
        "Authorization": "Sanitized",
        "traceparent": "00-1ebae06991a4394b9a2610239596012c-2573d314420d2342-00",
        "User-Agent": [
          "azsdk-net-Storage.Blobs/12.7.0-alpha.20201001.1",
          "(.NET Core 4.6.29220.03; Microsoft Windows 10.0.19041 )"
        ],
        "x-ms-client-request-id": "52ed4882-5043-7934-29ae-b2db7fa54bfe",
        "x-ms-date": "Thu, 01 Oct 2020 23:02:07 GMT",
        "x-ms-return-client-request-id": "true",
        "x-ms-version": "2020-02-10"
      },
      "RequestBody": null,
      "StatusCode": 200,
      "ResponseHeaders": {
        "Accept-Ranges": "bytes",
        "Content-Length": "4096",
        "Content-Type": "application/octet-stream",
        "Date": "Thu, 01 Oct 2020 23:02:07 GMT",
        "ETag": "\u00220x8D8665E04D39035\u0022",
        "Last-Modified": "Thu, 01 Oct 2020 23:02:06 GMT",
        "Server": [
          "Windows-Azure-Blob/1.0",
          "Microsoft-HTTPAPI/2.0"
        ],
        "Vary": "Origin",
        "x-ms-blob-sequence-number": "0",
        "x-ms-blob-type": "PageBlob",
        "x-ms-client-request-id": "52ed4882-5043-7934-29ae-b2db7fa54bfe",
        "x-ms-copy-completion-time": "Thu, 01 Oct 2020 23:02:06 GMT",
        "x-ms-copy-destination-snapshot": "2020-10-01T23:02:06.6938103Z",
        "x-ms-copy-id": "f5f70667-9daf-4ba2-89ae-9e81bc0f27f1",
        "x-ms-copy-progress": "4096/4096",
        "x-ms-copy-source": "https://storagedotnettesting.blob.core.windows.net/test-container-4f7981a3-13cd-0b2d-ba70-7516a15a4621/test-blob-844b1667-a957-c8e4-5907-51884d617969?snapshot=2020-10-01T23:02:06.5877102Z",
        "x-ms-copy-status": "success",
        "x-ms-creation-time": "Thu, 01 Oct 2020 23:02:06 GMT",
        "x-ms-incremental-copy": "true",
        "x-ms-lease-state": "available",
        "x-ms-lease-status": "unlocked",
        "x-ms-request-id": "864ab531-201e-001a-2346-98c609000000",
        "x-ms-server-encrypted": "true",
        "x-ms-version": "2020-02-10"
      },
      "ResponseBody": []
    },
    {
      "RequestUri": "https://storagedotnettesting.blob.core.windows.net/test-container-4f7981a3-13cd-0b2d-ba70-7516a15a4621/test-blob-844b1667-a957-c8e4-5907-51884d617969?comp=snapshot",
      "RequestMethod": "PUT",
      "RequestHeaders": {
        "Authorization": "Sanitized",
        "traceparent": "00-77f1a162375ac64eae1d3bda96906663-4d23b0994a3a9a4e-00",
        "User-Agent": [
          "azsdk-net-Storage.Blobs/12.7.0-alpha.20201001.1",
          "(.NET Core 4.6.29220.03; Microsoft Windows 10.0.19041 )"
        ],
        "x-ms-client-request-id": "d47722fc-65de-1f34-5cdb-9acf08c92cb2",
        "x-ms-date": "Thu, 01 Oct 2020 23:02:07 GMT",
        "x-ms-return-client-request-id": "true",
        "x-ms-version": "2020-02-10"
      },
      "RequestBody": null,
      "StatusCode": 201,
      "ResponseHeaders": {
        "Content-Length": "0",
        "Date": "Thu, 01 Oct 2020 23:02:07 GMT",
        "ETag": "\u00220x8D8665E04BDE012\u0022",
        "Last-Modified": "Thu, 01 Oct 2020 23:02:06 GMT",
        "Server": [
          "Windows-Azure-Blob/1.0",
          "Microsoft-HTTPAPI/2.0"
        ],
        "x-ms-client-request-id": "d47722fc-65de-1f34-5cdb-9acf08c92cb2",
        "x-ms-request-id": "864ab53a-201e-001a-2a46-98c609000000",
        "x-ms-request-server-encrypted": "false",
<<<<<<< HEAD
        "x-ms-snapshot": "2020-04-03T00:08:18.9856063Z",
=======
        "x-ms-snapshot": "2020-10-01T23:02:07.7788368Z",
>>>>>>> 365f255a
        "x-ms-version": "2020-02-10"
      },
      "ResponseBody": []
    },
    {
      "RequestUri": "https://storagedotnettesting.blob.core.windows.net/test-container-4f7981a3-13cd-0b2d-ba70-7516a15a4621/test-blob-f67df665-38ba-bd7d-d53c-1d4693b01229?comp=incrementalcopy",
      "RequestMethod": "PUT",
      "RequestHeaders": {
        "Authorization": "Sanitized",
        "If-None-Match": "\u00220x8D8665E04D39035\u0022",
        "traceparent": "00-bf3d5e09fd8a4743836b05e90d90999a-c3c971b0cbc38b4c-00",
        "User-Agent": [
          "azsdk-net-Storage.Blobs/12.7.0-alpha.20201001.1",
          "(.NET Core 4.6.29220.03; Microsoft Windows 10.0.19041 )"
        ],
        "x-ms-client-request-id": "5dde206a-772e-7f20-20ee-3f01abbbae8d",
        "x-ms-copy-source": "https://storagedotnettesting.blob.core.windows.net/test-container-4f7981a3-13cd-0b2d-ba70-7516a15a4621/test-blob-844b1667-a957-c8e4-5907-51884d617969?snapshot=2020-10-01T23:02:07.7788368Z",
        "x-ms-date": "Thu, 01 Oct 2020 23:02:07 GMT",
        "x-ms-return-client-request-id": "true",
        "x-ms-version": "2020-02-10"
      },
      "RequestBody": null,
      "StatusCode": 412,
      "ResponseHeaders": {
        "Content-Length": "252",
        "Content-Type": "application/xml",
        "Date": "Thu, 01 Oct 2020 23:02:07 GMT",
        "Server": [
          "Windows-Azure-Blob/1.0",
          "Microsoft-HTTPAPI/2.0"
        ],
        "x-ms-client-request-id": "5dde206a-772e-7f20-20ee-3f01abbbae8d",
        "x-ms-error-code": "ConditionNotMet",
<<<<<<< HEAD
        "x-ms-request-id": "4aecc349-201e-0001-1b4b-09127c000000",
=======
        "x-ms-request-id": "864ab546-201e-001a-3346-98c609000000",
>>>>>>> 365f255a
        "x-ms-version": "2020-02-10"
      },
      "ResponseBody": [
        "\uFEFF\u003C?xml version=\u00221.0\u0022 encoding=\u0022utf-8\u0022?\u003E\u003CError\u003E\u003CCode\u003EConditionNotMet\u003C/Code\u003E\u003CMessage\u003EThe condition specified using HTTP conditional header(s) is not met.\n",
        "RequestId:864ab546-201e-001a-3346-98c609000000\n",
        "Time:2020-10-01T23:02:07.8221181Z\u003C/Message\u003E\u003C/Error\u003E"
      ]
    },
    {
      "RequestUri": "https://storagedotnettesting.blob.core.windows.net/test-container-4f7981a3-13cd-0b2d-ba70-7516a15a4621?restype=container",
      "RequestMethod": "DELETE",
      "RequestHeaders": {
        "Authorization": "Sanitized",
        "traceparent": "00-a65ab68f9370fc4d8b5b3cd02b30bfeb-76fe4e54e4887e42-00",
        "User-Agent": [
          "azsdk-net-Storage.Blobs/12.7.0-alpha.20201001.1",
          "(.NET Core 4.6.29220.03; Microsoft Windows 10.0.19041 )"
        ],
        "x-ms-client-request-id": "e764062b-cfeb-4483-b30c-8c9cba9f9203",
        "x-ms-date": "Thu, 01 Oct 2020 23:02:07 GMT",
        "x-ms-return-client-request-id": "true",
        "x-ms-version": "2020-02-10"
      },
      "RequestBody": null,
      "StatusCode": 202,
      "ResponseHeaders": {
        "Content-Length": "0",
        "Date": "Thu, 01 Oct 2020 23:02:07 GMT",
        "Server": [
          "Windows-Azure-Blob/1.0",
          "Microsoft-HTTPAPI/2.0"
        ],
<<<<<<< HEAD
        "x-ms-client-request-id": "52ed4882-5043-7934-29ae-b2db7fa54bfe",
        "x-ms-request-id": "4aecc367-201e-0001-354b-09127c000000",
=======
        "x-ms-client-request-id": "e764062b-cfeb-4483-b30c-8c9cba9f9203",
        "x-ms-request-id": "864ab552-201e-001a-3f46-98c609000000",
>>>>>>> 365f255a
        "x-ms-version": "2020-02-10"
      },
      "ResponseBody": []
    },
    {
      "RequestUri": "https://storagedotnettesting.blob.core.windows.net/test-container-11586c88-b84a-d489-19dc-dcf460781424?restype=container",
      "RequestMethod": "PUT",
      "RequestHeaders": {
        "Authorization": "Sanitized",
        "traceparent": "00-6b2dedcf28dcde40878859e8e4fba0ff-a1aeefef9dabcb4a-00",
        "User-Agent": [
          "azsdk-net-Storage.Blobs/12.7.0-alpha.20201001.1",
          "(.NET Core 4.6.29220.03; Microsoft Windows 10.0.19041 )"
        ],
        "x-ms-blob-public-access": "container",
        "x-ms-client-request-id": "fe1f13a7-36a3-73af-7d90-ce0ff28ee33a",
        "x-ms-date": "Thu, 01 Oct 2020 23:02:07 GMT",
        "x-ms-return-client-request-id": "true",
        "x-ms-version": "2020-02-10"
      },
      "RequestBody": null,
      "StatusCode": 201,
      "ResponseHeaders": {
        "Content-Length": "0",
        "Date": "Thu, 01 Oct 2020 23:02:07 GMT",
        "ETag": "\u00220x8D8665E059D024A\u0022",
        "Last-Modified": "Thu, 01 Oct 2020 23:02:08 GMT",
        "Server": [
          "Windows-Azure-Blob/1.0",
          "Microsoft-HTTPAPI/2.0"
        ],
<<<<<<< HEAD
        "x-ms-client-request-id": "ad8bd3bb-fa8b-3da1-be36-fa37d761af93",
        "x-ms-request-id": "ef9a9be0-301e-000d-7a4b-098574000000",
=======
        "x-ms-client-request-id": "fe1f13a7-36a3-73af-7d90-ce0ff28ee33a",
        "x-ms-request-id": "a664a859-801e-003c-7946-988e11000000",
>>>>>>> 365f255a
        "x-ms-version": "2020-02-10"
      },
      "ResponseBody": []
    },
    {
      "RequestUri": "https://storagedotnettesting.blob.core.windows.net/test-container-11586c88-b84a-d489-19dc-dcf460781424?restype=container\u0026comp=acl",
      "RequestMethod": "PUT",
      "RequestHeaders": {
        "Authorization": "Sanitized",
        "Content-Length": "21",
        "Content-Type": "application/xml",
        "traceparent": "00-e4a1a85e01b0b7459cc7fb61d6943b22-4c64248e58e81244-00",
        "User-Agent": [
          "azsdk-net-Storage.Blobs/12.7.0-alpha.20201001.1",
          "(.NET Core 4.6.29220.03; Microsoft Windows 10.0.19041 )"
        ],
        "x-ms-blob-public-access": "container",
        "x-ms-client-request-id": "4d4dfb94-1659-7080-9562-27c6f8931db3",
        "x-ms-date": "Thu, 01 Oct 2020 23:02:08 GMT",
        "x-ms-return-client-request-id": "true",
        "x-ms-version": "2020-02-10"
      },
      "RequestBody": "\u003CSignedIdentifiers /\u003E",
      "StatusCode": 200,
      "ResponseHeaders": {
        "Content-Length": "0",
        "Date": "Thu, 01 Oct 2020 23:02:07 GMT",
        "ETag": "\u00220x8D8665E05A1A847\u0022",
        "Last-Modified": "Thu, 01 Oct 2020 23:02:08 GMT",
        "Server": [
          "Windows-Azure-Blob/1.0",
          "Microsoft-HTTPAPI/2.0"
        ],
<<<<<<< HEAD
        "x-ms-client-request-id": "f617c6de-9609-0206-8039-16a76afc47fa",
        "x-ms-request-id": "ef9a9bfd-301e-000d-104b-098574000000",
=======
        "x-ms-client-request-id": "4d4dfb94-1659-7080-9562-27c6f8931db3",
        "x-ms-request-id": "a664a877-801e-003c-1146-988e11000000",
>>>>>>> 365f255a
        "x-ms-version": "2020-02-10"
      },
      "ResponseBody": []
    },
    {
      "RequestUri": "https://storagedotnettesting.blob.core.windows.net/test-container-11586c88-b84a-d489-19dc-dcf460781424/test-blob-b2c7df4f-dba7-41b6-a639-a088dc5a953c",
      "RequestMethod": "PUT",
      "RequestHeaders": {
        "Authorization": "Sanitized",
        "Content-Length": "0",
        "If-None-Match": "*",
        "traceparent": "00-578e0bb4819f8743967ba8f8d38891de-29ef41d2c3f7ab4d-00",
        "User-Agent": [
          "azsdk-net-Storage.Blobs/12.7.0-alpha.20201001.1",
          "(.NET Core 4.6.29220.03; Microsoft Windows 10.0.19041 )"
        ],
        "x-ms-blob-content-length": "4096",
        "x-ms-blob-sequence-number": "0",
        "x-ms-blob-type": "PageBlob",
        "x-ms-client-request-id": "660144c1-fd48-2b58-88cd-13fd170b7e60",
        "x-ms-date": "Thu, 01 Oct 2020 23:02:08 GMT",
        "x-ms-return-client-request-id": "true",
        "x-ms-version": "2020-02-10"
      },
      "RequestBody": null,
      "StatusCode": 201,
      "ResponseHeaders": {
        "Content-Length": "0",
        "Date": "Thu, 01 Oct 2020 23:02:07 GMT",
        "ETag": "\u00220x8D8665E05A65572\u0022",
        "Last-Modified": "Thu, 01 Oct 2020 23:02:08 GMT",
        "Server": [
          "Windows-Azure-Blob/1.0",
          "Microsoft-HTTPAPI/2.0"
        ],
        "x-ms-client-request-id": "660144c1-fd48-2b58-88cd-13fd170b7e60",
        "x-ms-request-id": "a664a8a1-801e-003c-3946-988e11000000",
        "x-ms-request-server-encrypted": "true",
        "x-ms-version": "2020-02-10"
      },
      "ResponseBody": []
    },
    {
      "RequestUri": "https://storagedotnettesting.blob.core.windows.net/test-container-11586c88-b84a-d489-19dc-dcf460781424/test-blob-b2c7df4f-dba7-41b6-a639-a088dc5a953c?comp=page",
      "RequestMethod": "PUT",
      "RequestHeaders": {
        "Authorization": "Sanitized",
        "Content-Length": "1024",
        "traceparent": "00-567f7a203095924697e84d6491a9685f-39a7325fcf83874a-00",
        "User-Agent": [
          "azsdk-net-Storage.Blobs/12.7.0-alpha.20201001.1",
          "(.NET Core 4.6.29220.03; Microsoft Windows 10.0.19041 )"
        ],
        "x-ms-client-request-id": "98c70424-2e59-79f4-a4ba-4f74f4179825",
        "x-ms-date": "Thu, 01 Oct 2020 23:02:08 GMT",
        "x-ms-page-write": "update",
        "x-ms-range": "bytes=1024-2047",
        "x-ms-return-client-request-id": "true",
        "x-ms-version": "2020-02-10"
      },
      "RequestBody": "7wcFonPSFrpnXTRaZzj98cUee/ZBluHh54XgZ8blyTYrGohuhig8weST5vzhJglcZTYB2RcnclkmJLvu8q/zgZP9L0ywjmqd4rkRrq/k/8B8gwKQ5PAfA6guR2JtTc81n2Vo5Pe8rNbLY/ZeFcOpQST6cW6sY5yj3iujgUcIMJTq3A9KexvJv9csxIH5wO7khAY9c9xgiTvIxQbLGSqPwjNhczm0X8UJMLKXgJ4bqR08vv1By724ilPTgrYU/aasnQJNmE20MCVAM0IpyAicrBzojlotTvZ1qOnm4dwP9DIL6\u002BKbzhHPiI7XAJd6jsFKNtaaK29Mf08M1\u002B9kzk5IMD8QHt0lAd4KGQbLVU1f\u002BxknnKsGdMjDv2yTj/Yha7k/j89YanDkJDX3jxJogCkBrdzVPDKjQbx2TF5xknHn6a1NjMZ9BpCpQ3d1D\u002BW1Wz9CkuIZTC6Hm04T4R0Sc5LED6ZlG/NjhKZLLPm6LjLWwfEeLv\u002BOzpx\u002BxfB4aSVzls/lsf8\u002BUD9L3w08zh80zW0bPCAs9ESSNUEJ5lUD6xqA2JYp1HwzmHCx0k/yUQB8SviCXC0FRqKLU3u9NGnqSPTzvPWJCvjx6KSveiH1oORBjZxcgY7te5H0noEAdWMHx4pa/pUK8j8AkHSIVcyAlbOXe6fNjcdlBkBjlWx38XJBqLOXmqFONppcXPAaZCXFcwjNaPq8OTnC9PhUp1zTiJ8BR60Z6PoRSUQMcDDXS6EbniJjqYh4hG551Kap\u002Bo89iNNQGB13q4oNvB\u002B1r8kJ66hWOQg6cN8XicI/oBNUaE\u002B0z\u002BdchzOEo/KXVexpwtWkcOn9UsCHAhj0OI5bOAt2uFPQAODhrGR10pYVoxryrsbsmjAqVxWOLczPaE6kKGrnIJyZmML1w8OFh38qcV/9AYrHbp3aTGE\u002BQdIUEUQV0KkrLoN9WRUE99Zspc\u002BVZLts0WbD3brNDNM7W1fv4bF/b7fW/0Pcf6h1w3bGbqaSqN0Wp0DdUvPuXiGvQv69FBYk7TYXv2V4kFG\u002BTRlEBp4tqLJ52TlxohzE56AhLT2pt69gooBweuh4nhfvHgTZqliDgppLQzvcs0sZU9jEVmIUFZVp42QdvC7KAToigoMX6jxInquiXXN0g\u002B41ViYQtEe02glub8b0ZcVrgUIAujHHAWmbe7e3cbch9WB16GUHuk3ybad5qHp1VDnlN9wxc8m9bVS9dDiQ/GlSTHpmfn1fZMf1DUyJTljuJid\u002B0Tra8IKWuHoQSUYUYnE\u002BJ1wAD9W8hdIVO2V9Mx/7zk4RESoud1z40MYCThqA4KvbSyb87hdRwktnxbQcGYRbFHr4A1BGD6//Bz4PuTe3lFu6oej4/983vw==",
      "StatusCode": 201,
      "ResponseHeaders": {
        "Content-Length": "0",
        "Date": "Thu, 01 Oct 2020 23:02:07 GMT",
        "ETag": "\u00220x8D8665E05AB5FC2\u0022",
        "Last-Modified": "Thu, 01 Oct 2020 23:02:08 GMT",
        "Server": [
          "Windows-Azure-Blob/1.0",
          "Microsoft-HTTPAPI/2.0"
        ],
        "x-ms-blob-sequence-number": "0",
        "x-ms-client-request-id": "98c70424-2e59-79f4-a4ba-4f74f4179825",
        "x-ms-content-crc64": "XA5EN8CZ9aE=",
        "x-ms-request-id": "a664a8f0-801e-003c-0346-988e11000000",
        "x-ms-request-server-encrypted": "true",
        "x-ms-version": "2020-02-10"
      },
      "ResponseBody": []
    },
    {
      "RequestUri": "https://storagedotnettesting.blob.core.windows.net/test-container-11586c88-b84a-d489-19dc-dcf460781424/test-blob-b2c7df4f-dba7-41b6-a639-a088dc5a953c?comp=snapshot",
      "RequestMethod": "PUT",
      "RequestHeaders": {
        "Authorization": "Sanitized",
        "traceparent": "00-2c2ad8ec99d4c042a952b93c20c343ab-dd4785a092b93d4d-00",
        "User-Agent": [
          "azsdk-net-Storage.Blobs/12.7.0-alpha.20201001.1",
          "(.NET Core 4.6.29220.03; Microsoft Windows 10.0.19041 )"
        ],
        "x-ms-client-request-id": "12d9cf28-e543-de07-b807-5d3d0e0952b2",
        "x-ms-date": "Thu, 01 Oct 2020 23:02:08 GMT",
        "x-ms-return-client-request-id": "true",
        "x-ms-version": "2020-02-10"
      },
      "RequestBody": null,
      "StatusCode": 201,
      "ResponseHeaders": {
        "Content-Length": "0",
        "Date": "Thu, 01 Oct 2020 23:02:07 GMT",
        "ETag": "\u00220x8D8665E05AB5FC2\u0022",
        "Last-Modified": "Thu, 01 Oct 2020 23:02:08 GMT",
        "Server": [
          "Windows-Azure-Blob/1.0",
          "Microsoft-HTTPAPI/2.0"
        ],
        "x-ms-client-request-id": "12d9cf28-e543-de07-b807-5d3d0e0952b2",
        "x-ms-request-id": "a664a91c-801e-003c-2b46-988e11000000",
        "x-ms-request-server-encrypted": "false",
<<<<<<< HEAD
        "x-ms-snapshot": "2020-04-03T00:08:19.8812447Z",
=======
        "x-ms-snapshot": "2020-10-01T23:02:08.1281670Z",
>>>>>>> 365f255a
        "x-ms-version": "2020-02-10"
      },
      "ResponseBody": []
    },
    {
      "RequestUri": "https://storagedotnettesting.blob.core.windows.net/test-container-11586c88-b84a-d489-19dc-dcf460781424/test-blob-79715c7d-b4d4-1061-6265-d29f91c2fe99?comp=incrementalcopy",
      "RequestMethod": "PUT",
      "RequestHeaders": {
        "Authorization": "Sanitized",
        "traceparent": "00-ce1fd694a2e8b44e9534635e7b5a4d12-5d77086ed775b943-00",
        "User-Agent": [
          "azsdk-net-Storage.Blobs/12.7.0-alpha.20201001.1",
          "(.NET Core 4.6.29220.03; Microsoft Windows 10.0.19041 )"
        ],
        "x-ms-client-request-id": "1eb3ea66-3899-7474-6ec8-afde12674cf5",
        "x-ms-copy-source": "https://storagedotnettesting.blob.core.windows.net/test-container-11586c88-b84a-d489-19dc-dcf460781424/test-blob-b2c7df4f-dba7-41b6-a639-a088dc5a953c?snapshot=2020-10-01T23:02:08.1281670Z",
        "x-ms-date": "Thu, 01 Oct 2020 23:02:08 GMT",
        "x-ms-return-client-request-id": "true",
        "x-ms-version": "2020-02-10"
      },
      "RequestBody": null,
      "StatusCode": 202,
      "ResponseHeaders": {
        "Content-Length": "0",
        "Date": "Thu, 01 Oct 2020 23:02:07 GMT",
        "ETag": "\u00220x8D8665E05B797B7\u0022",
        "Last-Modified": "Thu, 01 Oct 2020 23:02:08 GMT",
        "Server": [
          "Windows-Azure-Blob/1.0",
          "Microsoft-HTTPAPI/2.0"
        ],
        "x-ms-client-request-id": "1eb3ea66-3899-7474-6ec8-afde12674cf5",
        "x-ms-copy-id": "e372649c-8b47-4e13-9a7e-b6fa223e283c",
        "x-ms-copy-status": "pending",
<<<<<<< HEAD
        "x-ms-request-id": "ef9a9c87-301e-000d-014b-098574000000",
=======
        "x-ms-request-id": "a664a936-801e-003c-4446-988e11000000",
>>>>>>> 365f255a
        "x-ms-version": "2020-02-10"
      },
      "ResponseBody": []
    },
    {
      "RequestUri": "https://storagedotnettesting.blob.core.windows.net/test-container-11586c88-b84a-d489-19dc-dcf460781424/test-blob-79715c7d-b4d4-1061-6265-d29f91c2fe99",
      "RequestMethod": "HEAD",
      "RequestHeaders": {
        "Authorization": "Sanitized",
        "User-Agent": [
          "azsdk-net-Storage.Blobs/12.7.0-alpha.20201001.1",
          "(.NET Core 4.6.29220.03; Microsoft Windows 10.0.19041 )"
        ],
        "x-ms-client-request-id": "a7391512-df0e-d1ff-93d7-b775d603e391",
        "x-ms-date": "Thu, 01 Oct 2020 23:02:08 GMT",
        "x-ms-return-client-request-id": "true",
        "x-ms-version": "2020-02-10"
      },
      "RequestBody": null,
      "StatusCode": 200,
      "ResponseHeaders": {
        "Accept-Ranges": "bytes",
        "Content-Length": "4096",
        "Content-Type": "application/octet-stream",
        "Date": "Thu, 01 Oct 2020 23:02:07 GMT",
        "ETag": "\u00220x8D8665E05BB1AF9\u0022",
        "Last-Modified": "Thu, 01 Oct 2020 23:02:08 GMT",
        "Server": [
          "Windows-Azure-Blob/1.0",
          "Microsoft-HTTPAPI/2.0"
        ],
        "Vary": "Origin",
        "x-ms-blob-sequence-number": "0",
        "x-ms-blob-type": "PageBlob",
        "x-ms-client-request-id": "a7391512-df0e-d1ff-93d7-b775d603e391",
        "x-ms-copy-completion-time": "Thu, 01 Oct 2020 23:02:08 GMT",
        "x-ms-copy-destination-snapshot": "2020-10-01T23:02:08.2112453Z",
        "x-ms-copy-id": "e372649c-8b47-4e13-9a7e-b6fa223e283c",
        "x-ms-copy-progress": "4096/4096",
        "x-ms-copy-source": "https://storagedotnettesting.blob.core.windows.net/test-container-11586c88-b84a-d489-19dc-dcf460781424/test-blob-b2c7df4f-dba7-41b6-a639-a088dc5a953c?snapshot=2020-10-01T23:02:08.1281670Z",
        "x-ms-copy-status": "success",
        "x-ms-creation-time": "Thu, 01 Oct 2020 23:02:08 GMT",
        "x-ms-incremental-copy": "true",
        "x-ms-lease-state": "available",
        "x-ms-lease-status": "unlocked",
        "x-ms-request-id": "a664a980-801e-003c-0746-988e11000000",
        "x-ms-server-encrypted": "true",
        "x-ms-version": "2020-02-10"
      },
      "ResponseBody": []
    },
    {
      "RequestUri": "https://storagedotnettesting.blob.core.windows.net/test-container-11586c88-b84a-d489-19dc-dcf460781424/test-blob-79715c7d-b4d4-1061-6265-d29f91c2fe99?comp=lease",
      "RequestMethod": "PUT",
      "RequestHeaders": {
        "Authorization": "Sanitized",
        "traceparent": "00-555e717721fcbf4186680ccb0dffb98f-68d5cd7fde8f7442-00",
        "User-Agent": [
          "azsdk-net-Storage.Blobs/12.7.0-alpha.20201001.1",
          "(.NET Core 4.6.29220.03; Microsoft Windows 10.0.19041 )"
        ],
        "x-ms-client-request-id": "3908ee98-69b5-c7ce-17ff-31523ce11967",
        "x-ms-date": "Thu, 01 Oct 2020 23:02:08 GMT",
        "x-ms-lease-action": "acquire",
        "x-ms-lease-duration": "-1",
        "x-ms-proposed-lease-id": "f1d1423f-4b2f-39fe-76bc-a31eb82bf7e7",
        "x-ms-return-client-request-id": "true",
        "x-ms-version": "2020-02-10"
      },
      "RequestBody": null,
      "StatusCode": 201,
      "ResponseHeaders": {
        "Content-Length": "0",
        "Date": "Thu, 01 Oct 2020 23:02:07 GMT",
        "ETag": "\u00220x8D8665E05BB1AF9\u0022",
        "Last-Modified": "Thu, 01 Oct 2020 23:02:08 GMT",
        "Server": [
          "Windows-Azure-Blob/1.0",
          "Microsoft-HTTPAPI/2.0"
        ],
<<<<<<< HEAD
        "x-ms-client-request-id": "254b0709-863e-f6e1-f98c-38dab56453bc",
        "x-ms-lease-id": "12d9cf28-e543-de07-b807-5d3d0e0952b2",
        "x-ms-request-id": "ef9a9cea-301e-000d-544b-098574000000",
=======
        "x-ms-client-request-id": "3908ee98-69b5-c7ce-17ff-31523ce11967",
        "x-ms-lease-id": "f1d1423f-4b2f-39fe-76bc-a31eb82bf7e7",
        "x-ms-request-id": "a664a99b-801e-003c-2046-988e11000000",
>>>>>>> 365f255a
        "x-ms-version": "2020-02-10"
      },
      "ResponseBody": []
    },
    {
      "RequestUri": "https://storagedotnettesting.blob.core.windows.net/test-container-11586c88-b84a-d489-19dc-dcf460781424/test-blob-b2c7df4f-dba7-41b6-a639-a088dc5a953c?comp=snapshot",
      "RequestMethod": "PUT",
      "RequestHeaders": {
        "Authorization": "Sanitized",
        "traceparent": "00-d6e93216177ffb46991c9badf45d6a1c-7a7e29d89e64b349-00",
        "User-Agent": [
          "azsdk-net-Storage.Blobs/12.7.0-alpha.20201001.1",
          "(.NET Core 4.6.29220.03; Microsoft Windows 10.0.19041 )"
        ],
        "x-ms-client-request-id": "c9862b9b-be23-0531-e204-e62e7393ede3",
        "x-ms-date": "Thu, 01 Oct 2020 23:02:08 GMT",
        "x-ms-return-client-request-id": "true",
        "x-ms-version": "2020-02-10"
      },
      "RequestBody": null,
      "StatusCode": 201,
      "ResponseHeaders": {
        "Content-Length": "0",
        "Date": "Thu, 01 Oct 2020 23:02:07 GMT",
        "ETag": "\u00220x8D8665E05AB5FC2\u0022",
        "Last-Modified": "Thu, 01 Oct 2020 23:02:08 GMT",
        "Server": [
          "Windows-Azure-Blob/1.0",
          "Microsoft-HTTPAPI/2.0"
        ],
        "x-ms-client-request-id": "c9862b9b-be23-0531-e204-e62e7393ede3",
        "x-ms-request-id": "a664a9b6-801e-003c-3946-988e11000000",
        "x-ms-request-server-encrypted": "false",
<<<<<<< HEAD
        "x-ms-snapshot": "2020-04-03T00:08:20.2955383Z",
=======
        "x-ms-snapshot": "2020-10-01T23:02:08.2703012Z",
>>>>>>> 365f255a
        "x-ms-version": "2020-02-10"
      },
      "ResponseBody": []
    },
    {
      "RequestUri": "https://storagedotnettesting.blob.core.windows.net/test-container-11586c88-b84a-d489-19dc-dcf460781424/test-blob-79715c7d-b4d4-1061-6265-d29f91c2fe99?comp=incrementalcopy",
      "RequestMethod": "PUT",
      "RequestHeaders": {
        "Authorization": "Sanitized",
        "traceparent": "00-9b0a7fffceb3b84d9a5960c05c2d00e5-2ee1d845d12efe4c-00",
        "User-Agent": [
          "azsdk-net-Storage.Blobs/12.7.0-alpha.20201001.1",
          "(.NET Core 4.6.29220.03; Microsoft Windows 10.0.19041 )"
        ],
        "x-ms-client-request-id": "11b7b93c-4f5b-2144-9e02-4233ff3427c8",
        "x-ms-copy-source": "https://storagedotnettesting.blob.core.windows.net/test-container-11586c88-b84a-d489-19dc-dcf460781424/test-blob-b2c7df4f-dba7-41b6-a639-a088dc5a953c?snapshot=2020-10-01T23:02:08.2703012Z",
        "x-ms-date": "Thu, 01 Oct 2020 23:02:08 GMT",
        "x-ms-return-client-request-id": "true",
        "x-ms-version": "2020-02-10"
      },
      "RequestBody": null,
      "StatusCode": 412,
      "ResponseHeaders": {
        "Content-Length": "267",
        "Content-Type": "application/xml",
        "Date": "Thu, 01 Oct 2020 23:02:07 GMT",
        "Server": [
          "Windows-Azure-Blob/1.0",
          "Microsoft-HTTPAPI/2.0"
        ],
        "x-ms-client-request-id": "11b7b93c-4f5b-2144-9e02-4233ff3427c8",
        "x-ms-error-code": "LeaseIdMissing",
<<<<<<< HEAD
        "x-ms-request-id": "ef9a9d30-301e-000d-0f4b-098574000000",
=======
        "x-ms-request-id": "a664a9cb-801e-003c-4c46-988e11000000",
>>>>>>> 365f255a
        "x-ms-version": "2020-02-10"
      },
      "ResponseBody": [
        "\uFEFF\u003C?xml version=\u00221.0\u0022 encoding=\u0022utf-8\u0022?\u003E\u003CError\u003E\u003CCode\u003ELeaseIdMissing\u003C/Code\u003E\u003CMessage\u003EThere is currently a lease on the blob and no lease ID was specified in the request.\n",
        "RequestId:a664a9cb-801e-003c-4c46-988e11000000\n",
        "Time:2020-10-01T23:02:08.3112865Z\u003C/Message\u003E\u003C/Error\u003E"
      ]
    },
    {
      "RequestUri": "https://storagedotnettesting.blob.core.windows.net/test-container-11586c88-b84a-d489-19dc-dcf460781424?restype=container",
      "RequestMethod": "DELETE",
      "RequestHeaders": {
        "Authorization": "Sanitized",
        "traceparent": "00-d20251a02f47e740a6e0274b8b9a9e18-972d3c1cbcecbb40-00",
        "User-Agent": [
          "azsdk-net-Storage.Blobs/12.7.0-alpha.20201001.1",
          "(.NET Core 4.6.29220.03; Microsoft Windows 10.0.19041 )"
        ],
        "x-ms-client-request-id": "baf2e613-dcdb-fa87-c9e6-07f3b90db256",
        "x-ms-date": "Thu, 01 Oct 2020 23:02:08 GMT",
        "x-ms-return-client-request-id": "true",
        "x-ms-version": "2020-02-10"
      },
      "RequestBody": null,
      "StatusCode": 202,
      "ResponseHeaders": {
        "Content-Length": "0",
        "Date": "Thu, 01 Oct 2020 23:02:07 GMT",
        "Server": [
          "Windows-Azure-Blob/1.0",
          "Microsoft-HTTPAPI/2.0"
        ],
<<<<<<< HEAD
        "x-ms-client-request-id": "3908ee98-69b5-c7ce-17ff-31523ce11967",
        "x-ms-request-id": "ef9a9d4e-301e-000d-264b-098574000000",
=======
        "x-ms-client-request-id": "baf2e613-dcdb-fa87-c9e6-07f3b90db256",
        "x-ms-request-id": "a664a9ec-801e-003c-6846-988e11000000",
>>>>>>> 365f255a
        "x-ms-version": "2020-02-10"
      },
      "ResponseBody": []
    }
  ],
  "Variables": {
    "DateTimeOffsetNow": "2020-10-01T16:02:02.7605629-07:00",
    "RandomSeed": "1918469681",
    "Storage_TestConfigDefault": "ProductionTenant\nstoragedotnettesting\nU2FuaXRpemVk\nhttps://storagedotnettesting.blob.core.windows.net\nhttps://storagedotnettesting.file.core.windows.net\nhttps://storagedotnettesting.queue.core.windows.net\nhttps://storagedotnettesting.table.core.windows.net\n\n\n\n\nhttps://storagedotnettesting-secondary.blob.core.windows.net\nhttps://storagedotnettesting-secondary.file.core.windows.net\nhttps://storagedotnettesting-secondary.queue.core.windows.net\nhttps://storagedotnettesting-secondary.table.core.windows.net\n\nSanitized\n\n\nCloud\nBlobEndpoint=https://storagedotnettesting.blob.core.windows.net/;QueueEndpoint=https://storagedotnettesting.queue.core.windows.net/;FileEndpoint=https://storagedotnettesting.file.core.windows.net/;BlobSecondaryEndpoint=https://storagedotnettesting-secondary.blob.core.windows.net/;QueueSecondaryEndpoint=https://storagedotnettesting-secondary.queue.core.windows.net/;FileSecondaryEndpoint=https://storagedotnettesting-secondary.file.core.windows.net/;AccountName=storagedotnettesting;AccountKey=Kg==;\n"
  }
}<|MERGE_RESOLUTION|>--- conflicted
+++ resolved
@@ -28,11 +28,7 @@
           "Microsoft-HTTPAPI/2.0"
         ],
         "x-ms-client-request-id": "1cd0e6d3-b316-d86c-e7ec-23c204c34d28",
-<<<<<<< HEAD
-        "x-ms-request-id": "c803a62f-d01e-0067-7e4b-095d5c000000",
-=======
         "x-ms-request-id": "6a95ef24-101e-0011-6f46-983d62000000",
->>>>>>> 365f255a
         "x-ms-version": "2020-02-10"
       },
       "ResponseBody": []
@@ -67,11 +63,7 @@
           "Microsoft-HTTPAPI/2.0"
         ],
         "x-ms-client-request-id": "8bf3ec24-329e-36ab-a5c3-9fffd3c6bcb8",
-<<<<<<< HEAD
-        "x-ms-request-id": "c803a647-d01e-0067-114b-095d5c000000",
-=======
         "x-ms-request-id": "6a95ef2c-101e-0011-7546-983d62000000",
->>>>>>> 365f255a
         "x-ms-version": "2020-02-10"
       },
       "ResponseBody": []
@@ -181,11 +173,7 @@
         "x-ms-client-request-id": "63895457-0e85-4466-b2ae-5b337c0d0b71",
         "x-ms-request-id": "6a95ef3f-101e-0011-0146-983d62000000",
         "x-ms-request-server-encrypted": "false",
-<<<<<<< HEAD
-        "x-ms-snapshot": "2020-04-03T00:08:15.2079130Z",
-=======
         "x-ms-snapshot": "2020-10-01T23:02:03.0193373Z",
->>>>>>> 365f255a
         "x-ms-version": "2020-02-10"
       },
       "ResponseBody": []
@@ -220,11 +208,7 @@
         "x-ms-client-request-id": "ff0da1d8-6282-b3a6-aee1-c1ee58d3addc",
         "x-ms-copy-id": "9ac26e30-5b62-4c3b-95b9-a46e5315ee5f",
         "x-ms-copy-status": "pending",
-<<<<<<< HEAD
-        "x-ms-request-id": "c803a6b1-d01e-0067-634b-095d5c000000",
-=======
         "x-ms-request-id": "6a95ef47-101e-0011-0646-983d62000000",
->>>>>>> 365f255a
         "x-ms-version": "2020-02-10"
       },
       "ResponseBody": []
@@ -350,11 +334,7 @@
         "x-ms-client-request-id": "d1af464c-0a03-a80f-df33-b18f2c7135d9",
         "x-ms-request-id": "6a95f020-101e-0011-1946-983d62000000",
         "x-ms-request-server-encrypted": "false",
-<<<<<<< HEAD
-        "x-ms-snapshot": "2020-04-03T00:08:15.4961185Z",
-=======
         "x-ms-snapshot": "2020-10-01T23:02:04.2525034Z",
->>>>>>> 365f255a
         "x-ms-version": "2020-02-10"
       },
       "ResponseBody": []
@@ -388,11 +368,7 @@
         ],
         "x-ms-client-request-id": "b2b285d8-14fb-5a16-e61e-01f51de23d34",
         "x-ms-error-code": "ConditionNotMet",
-<<<<<<< HEAD
-        "x-ms-request-id": "c803a713-d01e-0067-2c4b-095d5c000000",
-=======
         "x-ms-request-id": "6a95f025-101e-0011-1c46-983d62000000",
->>>>>>> 365f255a
         "x-ms-version": "2020-02-10"
       },
       "ResponseBody": [
@@ -425,13 +401,8 @@
           "Windows-Azure-Blob/1.0",
           "Microsoft-HTTPAPI/2.0"
         ],
-<<<<<<< HEAD
-        "x-ms-client-request-id": "b2b285d8-14fb-5a16-e61e-01f51de23d34",
-        "x-ms-request-id": "c803a72e-d01e-0067-414b-095d5c000000",
-=======
         "x-ms-client-request-id": "a6b7e133-82bf-46de-5010-6598fd4bd5c2",
         "x-ms-request-id": "6a95f02f-101e-0011-2246-983d62000000",
->>>>>>> 365f255a
         "x-ms-version": "2020-02-10"
       },
       "ResponseBody": []
@@ -463,13 +434,8 @@
           "Windows-Azure-Blob/1.0",
           "Microsoft-HTTPAPI/2.0"
         ],
-<<<<<<< HEAD
-        "x-ms-client-request-id": "b03766b8-835d-526e-cb64-ad3ee808ea64",
-        "x-ms-request-id": "cdde0e0c-101e-009c-544b-09e0c6000000",
-=======
         "x-ms-client-request-id": "095569e6-b049-aff7-7364-da5ad59f5e47",
         "x-ms-request-id": "c8c50a32-f01e-0054-5946-98e881000000",
->>>>>>> 365f255a
         "x-ms-version": "2020-02-10"
       },
       "ResponseBody": []
@@ -503,13 +469,8 @@
           "Windows-Azure-Blob/1.0",
           "Microsoft-HTTPAPI/2.0"
         ],
-<<<<<<< HEAD
-        "x-ms-client-request-id": "095569e6-b049-aff7-7364-da5ad59f5e47",
-        "x-ms-request-id": "cdde0e2b-101e-009c-6d4b-09e0c6000000",
-=======
         "x-ms-client-request-id": "7f57f414-e1b3-0c1a-b513-c8c6bc1afe19",
         "x-ms-request-id": "c8c50a4a-f01e-0054-6a46-98e881000000",
->>>>>>> 365f255a
         "x-ms-version": "2020-02-10"
       },
       "ResponseBody": []
@@ -619,11 +580,7 @@
         "x-ms-client-request-id": "8cdcabf4-c478-1c4f-1988-a1a0bda87301",
         "x-ms-request-id": "c8c50a76-f01e-0054-1046-98e881000000",
         "x-ms-request-server-encrypted": "false",
-<<<<<<< HEAD
-        "x-ms-snapshot": "2020-04-03T00:08:16.3036941Z",
-=======
         "x-ms-snapshot": "2020-10-01T23:02:04.5818138Z",
->>>>>>> 365f255a
         "x-ms-version": "2020-02-10"
       },
       "ResponseBody": []
@@ -658,11 +615,7 @@
         "x-ms-client-request-id": "cedec324-01e3-36a0-d14b-7caba42da50f",
         "x-ms-copy-id": "98e2dc8e-05fc-4473-81b4-9fed74878bd1",
         "x-ms-copy-status": "pending",
-<<<<<<< HEAD
-        "x-ms-request-id": "cdde0e96-101e-009c-4a4b-09e0c6000000",
-=======
         "x-ms-request-id": "c8c50a85-f01e-0054-1b46-98e881000000",
->>>>>>> 365f255a
         "x-ms-version": "2020-02-10"
       },
       "ResponseBody": []
@@ -788,11 +741,7 @@
         "x-ms-client-request-id": "97e80faa-6344-594a-70ec-4095a015c96c",
         "x-ms-request-id": "c8c50c68-f01e-0054-2946-98e881000000",
         "x-ms-request-server-encrypted": "false",
-<<<<<<< HEAD
-        "x-ms-snapshot": "2020-04-03T00:08:16.5898981Z",
-=======
         "x-ms-snapshot": "2020-10-01T23:02:05.7228924Z",
->>>>>>> 365f255a
         "x-ms-version": "2020-02-10"
       },
       "ResponseBody": []
@@ -826,11 +775,7 @@
         ],
         "x-ms-client-request-id": "f7b966d7-db6a-0a69-c85c-94bb0c83cc2b",
         "x-ms-error-code": "ConditionNotMet",
-<<<<<<< HEAD
-        "x-ms-request-id": "cdde0f13-101e-009c-2e4b-09e0c6000000",
-=======
         "x-ms-request-id": "c8c50c74-f01e-0054-3146-98e881000000",
->>>>>>> 365f255a
         "x-ms-version": "2020-02-10"
       },
       "ResponseBody": [
@@ -863,13 +808,8 @@
           "Windows-Azure-Blob/1.0",
           "Microsoft-HTTPAPI/2.0"
         ],
-<<<<<<< HEAD
-        "x-ms-client-request-id": "97e80faa-6344-594a-70ec-4095a015c96c",
-        "x-ms-request-id": "cdde0f35-101e-009c-494b-09e0c6000000",
-=======
         "x-ms-client-request-id": "39be0ad2-d15b-8202-60ad-998b43db6f67",
         "x-ms-request-id": "c8c50c80-f01e-0054-3a46-98e881000000",
->>>>>>> 365f255a
         "x-ms-version": "2020-02-10"
       },
       "ResponseBody": []
@@ -901,13 +841,8 @@
           "Windows-Azure-Blob/1.0",
           "Microsoft-HTTPAPI/2.0"
         ],
-<<<<<<< HEAD
-        "x-ms-client-request-id": "1bfc8664-9204-d2ec-786b-ad4cbb485be6",
-        "x-ms-request-id": "ad0fb0e2-901e-0059-2a4b-09ca23000000",
-=======
         "x-ms-client-request-id": "3f2145fc-e3aa-d458-d879-be7452045443",
         "x-ms-request-id": "08559e32-901e-0030-4446-981919000000",
->>>>>>> 365f255a
         "x-ms-version": "2020-02-10"
       },
       "ResponseBody": []
@@ -941,13 +876,8 @@
           "Windows-Azure-Blob/1.0",
           "Microsoft-HTTPAPI/2.0"
         ],
-<<<<<<< HEAD
-        "x-ms-client-request-id": "779d7c2a-fd8d-4431-7ae7-7ffe2e1c4f80",
-        "x-ms-request-id": "ad0fb101-901e-0059-444b-09ca23000000",
-=======
         "x-ms-client-request-id": "e802e259-10fa-1ed6-5514-294bd45b3f80",
         "x-ms-request-id": "08559e3d-901e-0030-4c46-981919000000",
->>>>>>> 365f255a
         "x-ms-version": "2020-02-10"
       },
       "ResponseBody": []
@@ -1057,11 +987,7 @@
         "x-ms-client-request-id": "d53bd3cf-5a8f-9905-0073-db97b21591e6",
         "x-ms-request-id": "08559e6d-901e-0030-7346-981919000000",
         "x-ms-request-server-encrypted": "false",
-<<<<<<< HEAD
-        "x-ms-snapshot": "2020-04-03T00:08:17.4224920Z",
-=======
         "x-ms-snapshot": "2020-10-01T23:02:06.0552071Z",
->>>>>>> 365f255a
         "x-ms-version": "2020-02-10"
       },
       "ResponseBody": []
@@ -1096,11 +1022,7 @@
         "x-ms-client-request-id": "d1141500-9607-00da-d494-f9e20e862cb0",
         "x-ms-copy-id": "2eaf880b-9039-4f15-9484-8924c67df4b9",
         "x-ms-copy-status": "pending",
-<<<<<<< HEAD
-        "x-ms-request-id": "ad0fb165-901e-0059-174b-09ca23000000",
-=======
         "x-ms-request-id": "08559ec3-901e-0030-3f46-981919000000",
->>>>>>> 365f255a
         "x-ms-version": "2020-02-10"
       },
       "ResponseBody": []
@@ -1181,11 +1103,7 @@
         "x-ms-client-request-id": "d9c173f5-d407-6574-e2b2-4b7ab482ebf9",
         "x-ms-request-id": "08559f1a-901e-0030-0346-981919000000",
         "x-ms-request-server-encrypted": "false",
-<<<<<<< HEAD
-        "x-ms-snapshot": "2020-04-03T00:08:17.7207042Z",
-=======
         "x-ms-snapshot": "2020-10-01T23:02:06.2003443Z",
->>>>>>> 365f255a
         "x-ms-version": "2020-02-10"
       },
       "ResponseBody": []
@@ -1219,11 +1137,7 @@
         ],
         "x-ms-client-request-id": "5f722544-94b1-ef2b-b21e-ca4aaed393a9",
         "x-ms-error-code": "TargetConditionNotMet",
-<<<<<<< HEAD
-        "x-ms-request-id": "ad0fb1c6-901e-0059-6a4b-09ca23000000",
-=======
         "x-ms-request-id": "08559f28-901e-0030-0e46-981919000000",
->>>>>>> 365f255a
         "x-ms-version": "2020-02-10"
       },
       "ResponseBody": [
@@ -1256,13 +1170,8 @@
           "Windows-Azure-Blob/1.0",
           "Microsoft-HTTPAPI/2.0"
         ],
-<<<<<<< HEAD
-        "x-ms-client-request-id": "d9c173f5-d407-6574-e2b2-4b7ab482ebf9",
-        "x-ms-request-id": "ad0fb1e4-901e-0059-7f4b-09ca23000000",
-=======
         "x-ms-client-request-id": "8e36bf5d-8b0f-4348-e56b-1e53283f7813",
         "x-ms-request-id": "08559f33-901e-0030-1846-981919000000",
->>>>>>> 365f255a
         "x-ms-version": "2020-02-10"
       },
       "ResponseBody": []
@@ -1294,13 +1203,8 @@
           "Windows-Azure-Blob/1.0",
           "Microsoft-HTTPAPI/2.0"
         ],
-<<<<<<< HEAD
-        "x-ms-client-request-id": "41ea6a6b-385d-026b-e99a-f2d0a990ab2a",
-        "x-ms-request-id": "4aecc20e-201e-0001-1a4b-09127c000000",
-=======
         "x-ms-client-request-id": "272dde22-5b17-495d-912b-d49f1532a18a",
         "x-ms-request-id": "864ab3f5-201e-001a-2546-98c609000000",
->>>>>>> 365f255a
         "x-ms-version": "2020-02-10"
       },
       "ResponseBody": []
@@ -1334,13 +1238,8 @@
           "Windows-Azure-Blob/1.0",
           "Microsoft-HTTPAPI/2.0"
         ],
-<<<<<<< HEAD
-        "x-ms-client-request-id": "4f7981a3-13cd-0b2d-ba70-7516a15a4621",
-        "x-ms-request-id": "4aecc226-201e-0001-2f4b-09127c000000",
-=======
         "x-ms-client-request-id": "c3f3ca96-1e2d-180a-41a2-5c7130facaef",
         "x-ms-request-id": "864ab408-201e-001a-3146-98c609000000",
->>>>>>> 365f255a
         "x-ms-version": "2020-02-10"
       },
       "ResponseBody": []
@@ -1450,11 +1349,7 @@
         "x-ms-client-request-id": "e4c8f734-e6c1-cd8f-c428-6ee2990d3896",
         "x-ms-request-id": "864ab429-201e-001a-4f46-98c609000000",
         "x-ms-request-server-encrypted": "false",
-<<<<<<< HEAD
-        "x-ms-snapshot": "2020-04-03T00:08:18.5823184Z",
-=======
         "x-ms-snapshot": "2020-10-01T23:02:06.5877102Z",
->>>>>>> 365f255a
         "x-ms-version": "2020-02-10"
       },
       "ResponseBody": []
@@ -1529,16 +1424,12 @@
         "x-ms-copy-progress": "0/4096",
         "x-ms-copy-source": "https://storagedotnettesting.blob.core.windows.net/test-container-4f7981a3-13cd-0b2d-ba70-7516a15a4621/test-blob-844b1667-a957-c8e4-5907-51884d617969?snapshot=2020-10-01T23:02:06.5877102Z",
         "x-ms-copy-status": "pending",
-<<<<<<< HEAD
-        "x-ms-request-id": "4aecc2a8-201e-0001-204b-09127c000000",
-=======
         "x-ms-creation-time": "Thu, 01 Oct 2020 23:02:06 GMT",
         "x-ms-incremental-copy": "true",
         "x-ms-lease-state": "available",
         "x-ms-lease-status": "unlocked",
         "x-ms-request-id": "864ab440-201e-001a-6246-98c609000000",
         "x-ms-server-encrypted": "true",
->>>>>>> 365f255a
         "x-ms-version": "2020-02-10"
       },
       "ResponseBody": []
@@ -1667,11 +1558,7 @@
         "x-ms-client-request-id": "d47722fc-65de-1f34-5cdb-9acf08c92cb2",
         "x-ms-request-id": "864ab53a-201e-001a-2a46-98c609000000",
         "x-ms-request-server-encrypted": "false",
-<<<<<<< HEAD
-        "x-ms-snapshot": "2020-04-03T00:08:18.9856063Z",
-=======
         "x-ms-snapshot": "2020-10-01T23:02:07.7788368Z",
->>>>>>> 365f255a
         "x-ms-version": "2020-02-10"
       },
       "ResponseBody": []
@@ -1705,11 +1592,7 @@
         ],
         "x-ms-client-request-id": "5dde206a-772e-7f20-20ee-3f01abbbae8d",
         "x-ms-error-code": "ConditionNotMet",
-<<<<<<< HEAD
-        "x-ms-request-id": "4aecc349-201e-0001-1b4b-09127c000000",
-=======
         "x-ms-request-id": "864ab546-201e-001a-3346-98c609000000",
->>>>>>> 365f255a
         "x-ms-version": "2020-02-10"
       },
       "ResponseBody": [
@@ -1742,13 +1625,8 @@
           "Windows-Azure-Blob/1.0",
           "Microsoft-HTTPAPI/2.0"
         ],
-<<<<<<< HEAD
-        "x-ms-client-request-id": "52ed4882-5043-7934-29ae-b2db7fa54bfe",
-        "x-ms-request-id": "4aecc367-201e-0001-354b-09127c000000",
-=======
         "x-ms-client-request-id": "e764062b-cfeb-4483-b30c-8c9cba9f9203",
         "x-ms-request-id": "864ab552-201e-001a-3f46-98c609000000",
->>>>>>> 365f255a
         "x-ms-version": "2020-02-10"
       },
       "ResponseBody": []
@@ -1780,13 +1658,8 @@
           "Windows-Azure-Blob/1.0",
           "Microsoft-HTTPAPI/2.0"
         ],
-<<<<<<< HEAD
-        "x-ms-client-request-id": "ad8bd3bb-fa8b-3da1-be36-fa37d761af93",
-        "x-ms-request-id": "ef9a9be0-301e-000d-7a4b-098574000000",
-=======
         "x-ms-client-request-id": "fe1f13a7-36a3-73af-7d90-ce0ff28ee33a",
         "x-ms-request-id": "a664a859-801e-003c-7946-988e11000000",
->>>>>>> 365f255a
         "x-ms-version": "2020-02-10"
       },
       "ResponseBody": []
@@ -1820,13 +1693,8 @@
           "Windows-Azure-Blob/1.0",
           "Microsoft-HTTPAPI/2.0"
         ],
-<<<<<<< HEAD
-        "x-ms-client-request-id": "f617c6de-9609-0206-8039-16a76afc47fa",
-        "x-ms-request-id": "ef9a9bfd-301e-000d-104b-098574000000",
-=======
         "x-ms-client-request-id": "4d4dfb94-1659-7080-9562-27c6f8931db3",
         "x-ms-request-id": "a664a877-801e-003c-1146-988e11000000",
->>>>>>> 365f255a
         "x-ms-version": "2020-02-10"
       },
       "ResponseBody": []
@@ -1936,11 +1804,7 @@
         "x-ms-client-request-id": "12d9cf28-e543-de07-b807-5d3d0e0952b2",
         "x-ms-request-id": "a664a91c-801e-003c-2b46-988e11000000",
         "x-ms-request-server-encrypted": "false",
-<<<<<<< HEAD
-        "x-ms-snapshot": "2020-04-03T00:08:19.8812447Z",
-=======
         "x-ms-snapshot": "2020-10-01T23:02:08.1281670Z",
->>>>>>> 365f255a
         "x-ms-version": "2020-02-10"
       },
       "ResponseBody": []
@@ -1975,11 +1839,7 @@
         "x-ms-client-request-id": "1eb3ea66-3899-7474-6ec8-afde12674cf5",
         "x-ms-copy-id": "e372649c-8b47-4e13-9a7e-b6fa223e283c",
         "x-ms-copy-status": "pending",
-<<<<<<< HEAD
-        "x-ms-request-id": "ef9a9c87-301e-000d-014b-098574000000",
-=======
         "x-ms-request-id": "a664a936-801e-003c-4446-988e11000000",
->>>>>>> 365f255a
         "x-ms-version": "2020-02-10"
       },
       "ResponseBody": []
@@ -2060,15 +1920,9 @@
           "Windows-Azure-Blob/1.0",
           "Microsoft-HTTPAPI/2.0"
         ],
-<<<<<<< HEAD
-        "x-ms-client-request-id": "254b0709-863e-f6e1-f98c-38dab56453bc",
-        "x-ms-lease-id": "12d9cf28-e543-de07-b807-5d3d0e0952b2",
-        "x-ms-request-id": "ef9a9cea-301e-000d-544b-098574000000",
-=======
         "x-ms-client-request-id": "3908ee98-69b5-c7ce-17ff-31523ce11967",
         "x-ms-lease-id": "f1d1423f-4b2f-39fe-76bc-a31eb82bf7e7",
         "x-ms-request-id": "a664a99b-801e-003c-2046-988e11000000",
->>>>>>> 365f255a
         "x-ms-version": "2020-02-10"
       },
       "ResponseBody": []
@@ -2102,11 +1956,7 @@
         "x-ms-client-request-id": "c9862b9b-be23-0531-e204-e62e7393ede3",
         "x-ms-request-id": "a664a9b6-801e-003c-3946-988e11000000",
         "x-ms-request-server-encrypted": "false",
-<<<<<<< HEAD
-        "x-ms-snapshot": "2020-04-03T00:08:20.2955383Z",
-=======
         "x-ms-snapshot": "2020-10-01T23:02:08.2703012Z",
->>>>>>> 365f255a
         "x-ms-version": "2020-02-10"
       },
       "ResponseBody": []
@@ -2139,11 +1989,7 @@
         ],
         "x-ms-client-request-id": "11b7b93c-4f5b-2144-9e02-4233ff3427c8",
         "x-ms-error-code": "LeaseIdMissing",
-<<<<<<< HEAD
-        "x-ms-request-id": "ef9a9d30-301e-000d-0f4b-098574000000",
-=======
         "x-ms-request-id": "a664a9cb-801e-003c-4c46-988e11000000",
->>>>>>> 365f255a
         "x-ms-version": "2020-02-10"
       },
       "ResponseBody": [
@@ -2176,13 +2022,8 @@
           "Windows-Azure-Blob/1.0",
           "Microsoft-HTTPAPI/2.0"
         ],
-<<<<<<< HEAD
-        "x-ms-client-request-id": "3908ee98-69b5-c7ce-17ff-31523ce11967",
-        "x-ms-request-id": "ef9a9d4e-301e-000d-264b-098574000000",
-=======
         "x-ms-client-request-id": "baf2e613-dcdb-fa87-c9e6-07f3b90db256",
         "x-ms-request-id": "a664a9ec-801e-003c-6846-988e11000000",
->>>>>>> 365f255a
         "x-ms-version": "2020-02-10"
       },
       "ResponseBody": []
