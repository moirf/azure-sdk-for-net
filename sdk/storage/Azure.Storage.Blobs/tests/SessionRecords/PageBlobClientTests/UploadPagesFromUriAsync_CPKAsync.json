{
  "Entries": [
    {
      "RequestUri": "https://camaiaor.blob.core.windows.net/test-container-d7e9810e-c967-2e41-bbaa-230fbd2682b2?restype=container",
      "RequestMethod": "PUT",
      "RequestHeaders": {
        "Accept": "application/xml",
        "Authorization": "Sanitized",
        "traceparent": "00-48a0a05345aab24a8b870ea0cf2f53d8-dfcf6b49df0e0b45-00",
        "User-Agent": "azsdk-net-Storage.Blobs/12.11.0-alpha.20211015.1 (.NET Framework 4.8.4300.0; Microsoft Windows 10.0.19043 )",
        "x-ms-blob-public-access": "container",
        "x-ms-client-request-id": "e719a8d1-a723-5eba-88e7-40dae4509626",
        "x-ms-date": "Fri, 15 Oct 2021 19:24:19 GMT",
        "x-ms-return-client-request-id": "true",
        "x-ms-version": "2021-04-10"
      },
      "RequestBody": null,
      "StatusCode": 201,
      "ResponseHeaders": {
        "Content-Length": "0",
        "Date": "Fri, 15 Oct 2021 19:24:19 GMT",
        "ETag": "\u00220x8D9901163047900\u0022",
        "Last-Modified": "Fri, 15 Oct 2021 19:24:19 GMT",
        "Server": "Windows-Azure-Blob/1.0 Microsoft-HTTPAPI/2.0",
        "x-ms-client-request-id": "e719a8d1-a723-5eba-88e7-40dae4509626",
<<<<<<< HEAD
        "x-ms-request-id": "f935eaa5-a01e-004f-175f-05ab96000000",
        "x-ms-version": "2021-04-10"
=======
        "x-ms-request-id": "52a3ca6a-101e-001b-2efa-c115dc000000",
        "x-ms-version": "2021-02-12"
>>>>>>> 49dd1a0e
      },
      "ResponseBody": []
    },
    {
      "RequestUri": "https://camaiaor.blob.core.windows.net/test-container-d7e9810e-c967-2e41-bbaa-230fbd2682b2?restype=container\u0026comp=acl",
      "RequestMethod": "PUT",
      "RequestHeaders": {
        "Accept": "application/xml",
        "Authorization": "Sanitized",
        "traceparent": "00-5834198eedae464ab7db7425e521040e-41b1f7fc4e4e854f-00",
        "User-Agent": "azsdk-net-Storage.Blobs/12.11.0-alpha.20211015.1 (.NET Framework 4.8.4300.0; Microsoft Windows 10.0.19043 )",
        "x-ms-blob-public-access": "container",
        "x-ms-client-request-id": "153eaf24-9a0d-5a8f-f5ee-f5c148451bc0",
        "x-ms-date": "Fri, 15 Oct 2021 19:24:19 GMT",
        "x-ms-return-client-request-id": "true",
        "x-ms-version": "2021-04-10"
      },
      "RequestBody": null,
      "StatusCode": 200,
      "ResponseHeaders": {
        "Content-Length": "0",
        "Date": "Fri, 15 Oct 2021 19:24:19 GMT",
        "ETag": "\u00220x8D990116317C718\u0022",
        "Last-Modified": "Fri, 15 Oct 2021 19:24:20 GMT",
        "Server": "Windows-Azure-Blob/1.0 Microsoft-HTTPAPI/2.0",
        "x-ms-client-request-id": "153eaf24-9a0d-5a8f-f5ee-f5c148451bc0",
<<<<<<< HEAD
        "x-ms-request-id": "f935eab9-a01e-004f-255f-05ab96000000",
        "x-ms-version": "2021-04-10"
=======
        "x-ms-request-id": "52a3cac2-101e-001b-7dfa-c115dc000000",
        "x-ms-version": "2021-02-12"
>>>>>>> 49dd1a0e
      },
      "ResponseBody": []
    },
    {
      "RequestUri": "https://camaiaor.blob.core.windows.net/test-container-d7e9810e-c967-2e41-bbaa-230fbd2682b2/test-blob-a634eda6-3ada-1f9c-b31d-25189d41bfaf",
      "RequestMethod": "PUT",
      "RequestHeaders": {
        "Accept": "application/xml",
        "Authorization": "Sanitized",
        "If-None-Match": "*",
        "traceparent": "00-c8fd43d51445a140b6374d73bd30ac91-2044e1455a3fca43-00",
        "User-Agent": "azsdk-net-Storage.Blobs/12.11.0-alpha.20211015.1 (.NET Framework 4.8.4300.0; Microsoft Windows 10.0.19043 )",
        "x-ms-blob-content-length": "1024",
        "x-ms-blob-type": "PageBlob",
        "x-ms-client-request-id": "cae47246-d58d-0ff4-89e0-2a14fd271913",
        "x-ms-date": "Fri, 15 Oct 2021 19:24:20 GMT",
        "x-ms-return-client-request-id": "true",
        "x-ms-version": "2021-04-10"
      },
      "RequestBody": null,
      "StatusCode": 201,
      "ResponseHeaders": {
        "Content-Length": "0",
        "Date": "Fri, 15 Oct 2021 19:24:19 GMT",
        "ETag": "\u00220x8D990116324AAD1\u0022",
        "Last-Modified": "Fri, 15 Oct 2021 19:24:20 GMT",
        "Server": "Windows-Azure-Blob/1.0 Microsoft-HTTPAPI/2.0",
        "x-ms-client-request-id": "cae47246-d58d-0ff4-89e0-2a14fd271913",
        "x-ms-request-id": "52a3cb05-101e-001b-3dfa-c115dc000000",
        "x-ms-request-server-encrypted": "true",
<<<<<<< HEAD
        "x-ms-version": "2021-04-10",
        "x-ms-version-id": "2021-02-17T19:04:41.5559564Z"
=======
        "x-ms-version": "2021-02-12",
        "x-ms-version-id": "2021-10-15T19:24:20.1836996Z"
>>>>>>> 49dd1a0e
      },
      "ResponseBody": []
    },
    {
      "RequestUri": "https://camaiaor.blob.core.windows.net/test-container-d7e9810e-c967-2e41-bbaa-230fbd2682b2/test-blob-a634eda6-3ada-1f9c-b31d-25189d41bfaf?comp=page",
      "RequestMethod": "PUT",
      "RequestHeaders": {
        "Accept": "application/xml",
        "Authorization": "Sanitized",
        "Content-Length": "1024",
        "Content-Type": "application/octet-stream",
        "traceparent": "00-834a169475a4c5458c048b5b0ec75ab5-73051c5b3d931741-00",
        "User-Agent": "azsdk-net-Storage.Blobs/12.11.0-alpha.20211015.1 (.NET Framework 4.8.4300.0; Microsoft Windows 10.0.19043 )",
        "x-ms-client-request-id": "2ad2a05e-f55d-4321-bfd3-5056fa89f66a",
        "x-ms-date": "Fri, 15 Oct 2021 19:24:20 GMT",
        "x-ms-page-write": "update",
        "x-ms-range": "bytes=0-1023",
        "x-ms-return-client-request-id": "true",
        "x-ms-version": "2021-04-10"
      },
      "RequestBody": "Bdx4EDk166iHlIY64O6XUFT3tTUSgBn2\u002B99bmzNfPBzMBsbqvoIP7sOVjnkUVXkHVqVsUY/mroXCgRRZ2k91J1dpbdonrZLR58dxfPGg4aZmU0SO8uuM5ldBJzxutRR0IGYhquee36kSm2nIdDGTIqBu84cL5jVr3YaC5oVVYzKy/VyLfje\u002Bx3Oae1eBw3ImrQScAMKMaDkxts1hHPkjvTg3FXbVCKRorysTcGve6RkUXDiBuGJvJpQiWchpXat6d70eSq77UKVgM1CWefjOU8yzTb/AogTVx\u002B/hs67c/lKAmPmtv59rGAySIIUS2aycUwb7tg/sutS5SYK\u002BGZz3hDT\u002BFuH\u002BIJQsRzSyLYJ/w\u002B1DRV\u002Bo4EhClN4l9HUcrf5vm5xQE8PLnjNyzm/bOYxSOYWVe9Q8T6Tsu4EC2SweEJk1Q5LmL68qd6YsNhHYZ1tS07rvhzIqMkv3Y1dByMQGU77VpfX5awrWagMtEBmSE1QmsAZxLolnCxBH7stX6K/hJeJTA8FlWWewGRwv/CIyZVADGhi\u002BlSU1bZrlsX0/foFUS\u002Bo2Pw\u002BTwVaewRRsOA/tFIl6VM2WI5C8HZUnf6fpcJua27A4\u002ByVAb1nBH9QRyDWL9530xCm0vShZeiF5bEGvtVB50V1ftRhjOeV01QO8qlRgnIcK9Kxx5h2H3oEDxgMXEmqDmPfXLEGEkYpEP\u002Bglnc/MGdC6pcCkB\u002Bs/19eXX3PhXcOZOBJdiG9FhWMhLaY1YkGxNq0zXWyp35ELl1Rq7DEXY\u002BIljGS9b5BgdB9cgtpECnWV5ijGrv9W71mBUfAb25gyCcrEENXd9Mcc0\u002BlMTVy3x43e1AYIUbTizp0LOx2fRJiHKnkPgPqfuPFgqdsWCqH8yopjPAaSKbgV4UE40biqfI5QxSLjp0eTPxsUqKjZzMT7DnGTPAiS9AHA\u002Bp64Z\u002BY4tixMxkR\u002BGCNCz/3qfYEQOxR9PMJHF0CGvdAhIqyo2tc03PF7jQZ/fPZNUGwKp3d/sL\u002BKOyok8J7sxgh0XfV2mvUltaGPlK4O/cDM\u002BcfTexZZoXLtHp\u002BtEOtSj8b9Cx8A17V35PLV8BsQez5qV/bXGEryGruDiXxWeKS2PAXnEPGgzCIRXJYjg7FW3KJhQrn0e3d7C/FkfE05IWxNH7MWKWtMyYvUxru0zpcJLazZ9DbrwcGNawQAPE/U1zsq1mP9P7M3FHguILS7xz1aWk\u002BhYCw1Yl3yiL1mS407/\u002B\u002BAifczDO34oeC9vaEN0qTHpuEAM3YO9HQGC7b20cjr8iDFOz5FJk5iqL5MeKW75LYZn6WrO8t4cZSDLQA2AtAX0cqBSJZlgX\u002BTnoq4wnvPSiYA3TIjP7dVTMmpwvlNKw==",
      "StatusCode": 201,
      "ResponseHeaders": {
        "Content-Length": "0",
        "Date": "Fri, 15 Oct 2021 19:24:20 GMT",
        "ETag": "\u00220x8D9901163455480\u0022",
        "Last-Modified": "Fri, 15 Oct 2021 19:24:20 GMT",
        "Server": "Windows-Azure-Blob/1.0 Microsoft-HTTPAPI/2.0",
        "x-ms-blob-sequence-number": "0",
        "x-ms-client-request-id": "2ad2a05e-f55d-4321-bfd3-5056fa89f66a",
        "x-ms-content-crc64": "aKrRFqGMZ2M=",
        "x-ms-request-id": "52a3cb50-101e-001b-80fa-c115dc000000",
        "x-ms-request-server-encrypted": "true",
        "x-ms-version": "2021-04-10"
      },
      "ResponseBody": []
    },
    {
      "RequestUri": "https://camaiaor.blob.core.windows.net/test-container-d7e9810e-c967-2e41-bbaa-230fbd2682b2/test-blob-b36e18f9-b02c-d36e-7d62-7a4dc02d00e8",
      "RequestMethod": "PUT",
      "RequestHeaders": {
        "Accept": "application/xml",
        "Authorization": "Sanitized",
        "If-None-Match": "*",
        "traceparent": "00-830041659404834d97d62786f2a618e2-11f694354c092349-00",
        "User-Agent": "azsdk-net-Storage.Blobs/12.11.0-alpha.20211015.1 (.NET Framework 4.8.4300.0; Microsoft Windows 10.0.19043 )",
        "x-ms-blob-content-length": "1024",
        "x-ms-blob-type": "PageBlob",
        "x-ms-client-request-id": "1603b4db-0960-efb6-6908-2b5640bc1c23",
        "x-ms-date": "Fri, 15 Oct 2021 19:24:20 GMT",
        "x-ms-encryption-algorithm": "AES256",
        "x-ms-encryption-key": "Sanitized",
        "x-ms-encryption-key-sha256": "EjJMvKIy2JWLMnI4FxouJtWFs1CQIHv9/ESM3XVyjxY=",
        "x-ms-return-client-request-id": "true",
        "x-ms-version": "2021-04-10"
      },
      "RequestBody": null,
      "StatusCode": 201,
      "ResponseHeaders": {
        "Content-Length": "0",
        "Date": "Fri, 15 Oct 2021 19:24:20 GMT",
        "ETag": "\u00220x8D990116354D356\u0022",
        "Last-Modified": "Fri, 15 Oct 2021 19:24:20 GMT",
        "Server": "Windows-Azure-Blob/1.0 Microsoft-HTTPAPI/2.0",
        "x-ms-client-request-id": "1603b4db-0960-efb6-6908-2b5640bc1c23",
        "x-ms-encryption-key-sha256": "EjJMvKIy2JWLMnI4FxouJtWFs1CQIHv9/ESM3XVyjxY=",
        "x-ms-request-id": "52a3cbcf-101e-001b-6ffa-c115dc000000",
        "x-ms-request-server-encrypted": "true",
<<<<<<< HEAD
        "x-ms-version": "2021-04-10",
        "x-ms-version-id": "2021-02-17T19:04:41.6940555Z"
=======
        "x-ms-version": "2021-02-12",
        "x-ms-version-id": "2021-10-15T19:24:20.4993081Z"
>>>>>>> 49dd1a0e
      },
      "ResponseBody": []
    },
    {
      "RequestUri": "https://camaiaor.blob.core.windows.net/test-container-d7e9810e-c967-2e41-bbaa-230fbd2682b2/test-blob-b36e18f9-b02c-d36e-7d62-7a4dc02d00e8?comp=page",
      "RequestMethod": "PUT",
      "RequestHeaders": {
        "Accept": "application/xml",
        "Authorization": "Sanitized",
        "traceparent": "00-87c8853cfaead2498dc38660ec63e361-9e344a60d93a274d-00",
        "User-Agent": "azsdk-net-Storage.Blobs/12.11.0-alpha.20211015.1 (.NET Framework 4.8.4300.0; Microsoft Windows 10.0.19043 )",
        "x-ms-client-request-id": "c61fcf4e-6cd0-c931-b1d8-5dcb6dbfcaa5",
        "x-ms-copy-source": "https://camaiaor.blob.core.windows.net/test-container-d7e9810e-c967-2e41-bbaa-230fbd2682b2/test-blob-a634eda6-3ada-1f9c-b31d-25189d41bfaf",
        "x-ms-date": "Fri, 15 Oct 2021 19:24:20 GMT",
        "x-ms-encryption-algorithm": "AES256",
        "x-ms-encryption-key": "Sanitized",
        "x-ms-encryption-key-sha256": "EjJMvKIy2JWLMnI4FxouJtWFs1CQIHv9/ESM3XVyjxY=",
        "x-ms-page-write": "update",
        "x-ms-range": "bytes=0-1023",
        "x-ms-return-client-request-id": "true",
        "x-ms-source-range": "bytes=0-1023",
        "x-ms-version": "2021-04-10"
      },
      "RequestBody": null,
      "StatusCode": 201,
      "ResponseHeaders": {
        "Content-Length": "0",
        "Content-MD5": "vUhuvXsc1W5L7Cri2SfUkA==",
        "Date": "Fri, 15 Oct 2021 19:24:20 GMT",
        "ETag": "\u00220x8D99011636514BC\u0022",
        "Last-Modified": "Fri, 15 Oct 2021 19:24:20 GMT",
        "Server": "Windows-Azure-Blob/1.0 Microsoft-HTTPAPI/2.0",
        "x-ms-blob-sequence-number": "0",
        "x-ms-client-request-id": "c61fcf4e-6cd0-c931-b1d8-5dcb6dbfcaa5",
        "x-ms-encryption-key-sha256": "EjJMvKIy2JWLMnI4FxouJtWFs1CQIHv9/ESM3XVyjxY=",
        "x-ms-request-id": "52a3cc12-101e-001b-30fa-c115dc000000",
        "x-ms-request-server-encrypted": "true",
        "x-ms-version": "2021-04-10"
      },
      "ResponseBody": []
    },
    {
      "RequestUri": "https://camaiaor.blob.core.windows.net/test-container-d7e9810e-c967-2e41-bbaa-230fbd2682b2?restype=container",
      "RequestMethod": "DELETE",
      "RequestHeaders": {
        "Accept": "application/xml",
        "Authorization": "Sanitized",
        "traceparent": "00-3145653c18d0134c895a283681ec9bb5-5e7f242c45afea4e-00",
        "User-Agent": "azsdk-net-Storage.Blobs/12.11.0-alpha.20211015.1 (.NET Framework 4.8.4300.0; Microsoft Windows 10.0.19043 )",
        "x-ms-client-request-id": "710726bc-569c-5c52-8aa5-08fe632642d4",
        "x-ms-date": "Fri, 15 Oct 2021 19:24:20 GMT",
        "x-ms-return-client-request-id": "true",
        "x-ms-version": "2021-04-10"
      },
      "RequestBody": null,
      "StatusCode": 202,
      "ResponseHeaders": {
        "Content-Length": "0",
        "Date": "Fri, 15 Oct 2021 19:24:20 GMT",
        "Server": "Windows-Azure-Blob/1.0 Microsoft-HTTPAPI/2.0",
        "x-ms-client-request-id": "710726bc-569c-5c52-8aa5-08fe632642d4",
<<<<<<< HEAD
        "x-ms-request-id": "f935efbf-a01e-004f-345f-05ab96000000",
        "x-ms-version": "2021-04-10"
=======
        "x-ms-request-id": "52a3cc76-101e-001b-0efa-c115dc000000",
        "x-ms-version": "2021-02-12"
>>>>>>> 49dd1a0e
      },
      "ResponseBody": []
    }
  ],
  "Variables": {
    "RandomSeed": "1816794905",
    "Storage_TestConfigDefault": "ProductionTenant\ncamaiaor\nU2FuaXRpemVk\nhttps://camaiaor.blob.core.windows.net\nhttps://camaiaor.file.core.windows.net\nhttps://camaiaor.queue.core.windows.net\nhttps://camaiaor.table.core.windows.net\n\n\n\n\nhttps://camaiaor-secondary.blob.core.windows.net\nhttps://camaiaor-secondary.file.core.windows.net\nhttps://camaiaor-secondary.queue.core.windows.net\nhttps://camaiaor-secondary.table.core.windows.net\n\nSanitized\n\n\nCloud\nBlobEndpoint=https://camaiaor.blob.core.windows.net/;QueueEndpoint=https://camaiaor.queue.core.windows.net/;FileEndpoint=https://camaiaor.file.core.windows.net/;BlobSecondaryEndpoint=https://camaiaor-secondary.blob.core.windows.net/;QueueSecondaryEndpoint=https://camaiaor-secondary.queue.core.windows.net/;FileSecondaryEndpoint=https://camaiaor-secondary.file.core.windows.net/;AccountName=camaiaor;AccountKey=Kg==;\nsdktest\n\n"
  }
}<|MERGE_RESOLUTION|>--- conflicted
+++ resolved
@@ -23,13 +23,8 @@
         "Last-Modified": "Fri, 15 Oct 2021 19:24:19 GMT",
         "Server": "Windows-Azure-Blob/1.0 Microsoft-HTTPAPI/2.0",
         "x-ms-client-request-id": "e719a8d1-a723-5eba-88e7-40dae4509626",
-<<<<<<< HEAD
-        "x-ms-request-id": "f935eaa5-a01e-004f-175f-05ab96000000",
-        "x-ms-version": "2021-04-10"
-=======
         "x-ms-request-id": "52a3ca6a-101e-001b-2efa-c115dc000000",
-        "x-ms-version": "2021-02-12"
->>>>>>> 49dd1a0e
+        "x-ms-version": "2021-04-10"
       },
       "ResponseBody": []
     },
@@ -56,13 +51,8 @@
         "Last-Modified": "Fri, 15 Oct 2021 19:24:20 GMT",
         "Server": "Windows-Azure-Blob/1.0 Microsoft-HTTPAPI/2.0",
         "x-ms-client-request-id": "153eaf24-9a0d-5a8f-f5ee-f5c148451bc0",
-<<<<<<< HEAD
-        "x-ms-request-id": "f935eab9-a01e-004f-255f-05ab96000000",
-        "x-ms-version": "2021-04-10"
-=======
         "x-ms-request-id": "52a3cac2-101e-001b-7dfa-c115dc000000",
-        "x-ms-version": "2021-02-12"
->>>>>>> 49dd1a0e
+        "x-ms-version": "2021-04-10"
       },
       "ResponseBody": []
     },
@@ -93,13 +83,8 @@
         "x-ms-client-request-id": "cae47246-d58d-0ff4-89e0-2a14fd271913",
         "x-ms-request-id": "52a3cb05-101e-001b-3dfa-c115dc000000",
         "x-ms-request-server-encrypted": "true",
-<<<<<<< HEAD
         "x-ms-version": "2021-04-10",
-        "x-ms-version-id": "2021-02-17T19:04:41.5559564Z"
-=======
-        "x-ms-version": "2021-02-12",
         "x-ms-version-id": "2021-10-15T19:24:20.1836996Z"
->>>>>>> 49dd1a0e
       },
       "ResponseBody": []
     },
@@ -168,13 +153,8 @@
         "x-ms-encryption-key-sha256": "EjJMvKIy2JWLMnI4FxouJtWFs1CQIHv9/ESM3XVyjxY=",
         "x-ms-request-id": "52a3cbcf-101e-001b-6ffa-c115dc000000",
         "x-ms-request-server-encrypted": "true",
-<<<<<<< HEAD
         "x-ms-version": "2021-04-10",
-        "x-ms-version-id": "2021-02-17T19:04:41.6940555Z"
-=======
-        "x-ms-version": "2021-02-12",
         "x-ms-version-id": "2021-10-15T19:24:20.4993081Z"
->>>>>>> 49dd1a0e
       },
       "ResponseBody": []
     },
@@ -236,13 +216,8 @@
         "Date": "Fri, 15 Oct 2021 19:24:20 GMT",
         "Server": "Windows-Azure-Blob/1.0 Microsoft-HTTPAPI/2.0",
         "x-ms-client-request-id": "710726bc-569c-5c52-8aa5-08fe632642d4",
-<<<<<<< HEAD
-        "x-ms-request-id": "f935efbf-a01e-004f-345f-05ab96000000",
-        "x-ms-version": "2021-04-10"
-=======
         "x-ms-request-id": "52a3cc76-101e-001b-0efa-c115dc000000",
-        "x-ms-version": "2021-02-12"
->>>>>>> 49dd1a0e
+        "x-ms-version": "2021-04-10"
       },
       "ResponseBody": []
     }
