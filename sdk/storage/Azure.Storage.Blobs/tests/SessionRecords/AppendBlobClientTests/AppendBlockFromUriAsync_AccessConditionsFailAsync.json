{
  "Entries": [
    {
      "RequestUri": "https://storagedotnettesting.blob.core.windows.net/test-container-5908dffa-2ecc-d4bb-bab5-59d5eba4a6b2?restype=container",
      "RequestMethod": "PUT",
      "RequestHeaders": {
        "Authorization": "Sanitized",
        "traceparent": "00-bea0451d56145d4b91559911db85e1c2-6c373f791e5a7347-00",
        "User-Agent": [
          "azsdk-net-Storage.Blobs/12.7.0-alpha.20201001.1",
          "(.NET Core 4.6.29220.03; Microsoft Windows 10.0.19041 )"
        ],
        "x-ms-blob-public-access": "container",
        "x-ms-client-request-id": "a8bedd8c-9ffc-4859-2270-484ae5cc0cf7",
        "x-ms-date": "Thu, 01 Oct 2020 22:57:07 GMT",
        "x-ms-return-client-request-id": "true",
        "x-ms-version": "2020-02-10"
      },
      "RequestBody": null,
      "StatusCode": 201,
      "ResponseHeaders": {
        "Content-Length": "0",
        "Date": "Thu, 01 Oct 2020 22:57:06 GMT",
        "ETag": "\u00220x8D8665D527E9598\u0022",
        "Last-Modified": "Thu, 01 Oct 2020 22:57:07 GMT",
        "Server": [
          "Windows-Azure-Blob/1.0",
          "Microsoft-HTTPAPI/2.0"
        ],
        "x-ms-client-request-id": "a8bedd8c-9ffc-4859-2270-484ae5cc0cf7",
<<<<<<< HEAD
        "x-ms-request-id": "0ea740e6-001e-0064-5d48-09bc38000000",
=======
        "x-ms-request-id": "8feb1510-b01e-0018-6b46-9878b1000000",
>>>>>>> 365f255a
        "x-ms-version": "2020-02-10"
      },
      "ResponseBody": []
    },
    {
      "RequestUri": "https://storagedotnettesting.blob.core.windows.net/test-container-5908dffa-2ecc-d4bb-bab5-59d5eba4a6b2?restype=container\u0026comp=acl",
      "RequestMethod": "PUT",
      "RequestHeaders": {
        "Authorization": "Sanitized",
        "Content-Length": "21",
        "Content-Type": "application/xml",
        "traceparent": "00-0e61005736d97c41b1b0cf4a8240ed84-35c137ca3a2b894a-00",
        "User-Agent": [
          "azsdk-net-Storage.Blobs/12.7.0-alpha.20201001.1",
          "(.NET Core 4.6.29220.03; Microsoft Windows 10.0.19041 )"
        ],
        "x-ms-blob-public-access": "container",
        "x-ms-client-request-id": "0d48ad50-fee6-69b5-cb8c-70e6a0c8a4e2",
        "x-ms-date": "Thu, 01 Oct 2020 22:57:07 GMT",
        "x-ms-return-client-request-id": "true",
        "x-ms-version": "2020-02-10"
      },
      "RequestBody": "\u003CSignedIdentifiers /\u003E",
      "StatusCode": 200,
      "ResponseHeaders": {
        "Content-Length": "0",
        "Date": "Thu, 01 Oct 2020 22:57:06 GMT",
        "ETag": "\u00220x8D8665D52833E42\u0022",
        "Last-Modified": "Thu, 01 Oct 2020 22:57:07 GMT",
        "Server": [
          "Windows-Azure-Blob/1.0",
          "Microsoft-HTTPAPI/2.0"
        ],
        "x-ms-client-request-id": "0d48ad50-fee6-69b5-cb8c-70e6a0c8a4e2",
<<<<<<< HEAD
        "x-ms-request-id": "0ea74115-001e-0064-0848-09bc38000000",
=======
        "x-ms-request-id": "8feb1539-b01e-0018-0d46-9878b1000000",
>>>>>>> 365f255a
        "x-ms-version": "2020-02-10"
      },
      "ResponseBody": []
    },
    {
      "RequestUri": "https://storagedotnettesting.blob.core.windows.net/test-container-5908dffa-2ecc-d4bb-bab5-59d5eba4a6b2/test-blob-dcaca581-f57e-5e47-7a0b-63fa3883fe11",
      "RequestMethod": "PUT",
      "RequestHeaders": {
        "Authorization": "Sanitized",
        "Content-Length": "0",
        "If-None-Match": "*",
        "traceparent": "00-e39f8ff9fbb4f343885f3b4566525f98-1dcd9297ae57ec4d-00",
        "User-Agent": [
          "azsdk-net-Storage.Blobs/12.7.0-alpha.20201001.1",
          "(.NET Core 4.6.29220.03; Microsoft Windows 10.0.19041 )"
        ],
        "x-ms-blob-type": "AppendBlob",
        "x-ms-client-request-id": "68c6324c-2239-7337-842d-f6db3ccd6b5f",
        "x-ms-date": "Thu, 01 Oct 2020 22:57:07 GMT",
        "x-ms-return-client-request-id": "true",
        "x-ms-version": "2020-02-10"
      },
      "RequestBody": null,
      "StatusCode": 201,
      "ResponseHeaders": {
        "Content-Length": "0",
        "Date": "Thu, 01 Oct 2020 22:57:06 GMT",
        "ETag": "\u00220x8D8665D5287FC08\u0022",
        "Last-Modified": "Thu, 01 Oct 2020 22:57:07 GMT",
        "Server": [
          "Windows-Azure-Blob/1.0",
          "Microsoft-HTTPAPI/2.0"
        ],
        "x-ms-client-request-id": "68c6324c-2239-7337-842d-f6db3ccd6b5f",
        "x-ms-request-id": "8feb1556-b01e-0018-2646-9878b1000000",
        "x-ms-request-server-encrypted": "true",
        "x-ms-version": "2020-02-10"
      },
      "ResponseBody": []
    },
    {
      "RequestUri": "https://storagedotnettesting.blob.core.windows.net/test-container-5908dffa-2ecc-d4bb-bab5-59d5eba4a6b2/test-blob-dcaca581-f57e-5e47-7a0b-63fa3883fe11?comp=appendblock",
      "RequestMethod": "PUT",
      "RequestHeaders": {
        "Authorization": "Sanitized",
        "Content-Length": "7",
        "traceparent": "00-052b9ade85c16444a745f27db70888ef-c278efd7e0f34e4b-00",
        "User-Agent": [
          "azsdk-net-Storage.Blobs/12.7.0-alpha.20201001.1",
          "(.NET Core 4.6.29220.03; Microsoft Windows 10.0.19041 )"
        ],
        "x-ms-client-request-id": "06ae269f-96bc-37d7-8753-1076a3753535",
        "x-ms-date": "Thu, 01 Oct 2020 22:57:07 GMT",
        "x-ms-return-client-request-id": "true",
        "x-ms-version": "2020-02-10"
      },
      "RequestBody": "rk26\u002BqYEeg==",
      "StatusCode": 201,
      "ResponseHeaders": {
        "Content-Length": "0",
        "Date": "Thu, 01 Oct 2020 22:57:06 GMT",
        "ETag": "\u00220x8D8665D528C69EA\u0022",
        "Last-Modified": "Thu, 01 Oct 2020 22:57:07 GMT",
        "Server": [
          "Windows-Azure-Blob/1.0",
          "Microsoft-HTTPAPI/2.0"
        ],
        "x-ms-blob-append-offset": "0",
        "x-ms-blob-committed-block-count": "1",
        "x-ms-client-request-id": "06ae269f-96bc-37d7-8753-1076a3753535",
        "x-ms-content-crc64": "OZp70R\u002B\u002BnsI=",
        "x-ms-request-id": "8feb1575-b01e-0018-4346-9878b1000000",
        "x-ms-request-server-encrypted": "true",
        "x-ms-version": "2020-02-10"
      },
      "ResponseBody": []
    },
    {
      "RequestUri": "https://storagedotnettesting.blob.core.windows.net/test-container-5908dffa-2ecc-d4bb-bab5-59d5eba4a6b2/test-blob-5fb5686e-2f8c-dd5d-5cde-14ff499244a1",
      "RequestMethod": "PUT",
      "RequestHeaders": {
        "Authorization": "Sanitized",
        "Content-Length": "0",
        "If-None-Match": "*",
        "traceparent": "00-bb83e1a5882b7a47b88c7a4cc3251215-53ed5725b991b84e-00",
        "User-Agent": [
          "azsdk-net-Storage.Blobs/12.7.0-alpha.20201001.1",
          "(.NET Core 4.6.29220.03; Microsoft Windows 10.0.19041 )"
        ],
        "x-ms-blob-type": "AppendBlob",
        "x-ms-client-request-id": "c635a204-622e-6f00-c8d0-a9de81d7eef4",
        "x-ms-date": "Thu, 01 Oct 2020 22:57:07 GMT",
        "x-ms-return-client-request-id": "true",
        "x-ms-version": "2020-02-10"
      },
      "RequestBody": null,
      "StatusCode": 201,
      "ResponseHeaders": {
        "Content-Length": "0",
        "Date": "Thu, 01 Oct 2020 22:57:06 GMT",
        "ETag": "\u00220x8D8665D5290B0B6\u0022",
        "Last-Modified": "Thu, 01 Oct 2020 22:57:07 GMT",
        "Server": [
          "Windows-Azure-Blob/1.0",
          "Microsoft-HTTPAPI/2.0"
        ],
        "x-ms-client-request-id": "c635a204-622e-6f00-c8d0-a9de81d7eef4",
        "x-ms-request-id": "8feb159e-b01e-0018-6746-9878b1000000",
        "x-ms-request-server-encrypted": "true",
        "x-ms-version": "2020-02-10"
      },
      "ResponseBody": []
    },
    {
      "RequestUri": "https://storagedotnettesting.blob.core.windows.net/test-container-5908dffa-2ecc-d4bb-bab5-59d5eba4a6b2/test-blob-5fb5686e-2f8c-dd5d-5cde-14ff499244a1?comp=appendblock",
      "RequestMethod": "PUT",
      "RequestHeaders": {
        "Authorization": "Sanitized",
        "Content-Length": "0",
        "If-Modified-Since": "Fri, 02 Oct 2020 22:57:07 GMT",
        "traceparent": "00-5a99750213c3aa40ad8a1cc9393ac746-6e1119e5c94f7e40-00",
        "User-Agent": [
          "azsdk-net-Storage.Blobs/12.7.0-alpha.20201001.1",
          "(.NET Core 4.6.29220.03; Microsoft Windows 10.0.19041 )"
        ],
        "x-ms-client-request-id": "a7fa3799-7e5d-0873-68cb-4d4ebbc4968d",
        "x-ms-copy-source": "https://storagedotnettesting.blob.core.windows.net/test-container-5908dffa-2ecc-d4bb-bab5-59d5eba4a6b2/test-blob-dcaca581-f57e-5e47-7a0b-63fa3883fe11",
        "x-ms-date": "Thu, 01 Oct 2020 22:57:07 GMT",
        "x-ms-return-client-request-id": "true",
        "x-ms-source-range": "bytes=0-",
        "x-ms-version": "2020-02-10"
      },
      "RequestBody": null,
      "StatusCode": 412,
      "ResponseHeaders": {
        "Content-Length": "253",
        "Content-Type": "application/xml",
        "Date": "Thu, 01 Oct 2020 22:57:06 GMT",
        "Server": [
          "Windows-Azure-Blob/1.0",
          "Microsoft-HTTPAPI/2.0"
        ],
        "x-ms-client-request-id": "a7fa3799-7e5d-0873-68cb-4d4ebbc4968d",
        "x-ms-error-code": "ConditionNotMet",
<<<<<<< HEAD
        "x-ms-request-id": "0ea74142-001e-0064-3448-09bc38000000",
=======
        "x-ms-request-id": "8feb15c0-b01e-0018-0746-9878b1000000",
>>>>>>> 365f255a
        "x-ms-version": "2020-02-10"
      },
      "ResponseBody": [
        "\uFEFF\u003C?xml version=\u00221.0\u0022 encoding=\u0022utf-8\u0022?\u003E\n",
        "\u003CError\u003E\u003CCode\u003EConditionNotMet\u003C/Code\u003E\u003CMessage\u003EThe condition specified using HTTP conditional header(s) is not met.\n",
        "RequestId:8feb15c0-b01e-0018-0746-9878b1000000\n",
        "Time:2020-10-01T22:57:07.6726088Z\u003C/Message\u003E\u003C/Error\u003E"
      ]
    },
    {
      "RequestUri": "https://storagedotnettesting.blob.core.windows.net/test-container-5908dffa-2ecc-d4bb-bab5-59d5eba4a6b2?restype=container",
      "RequestMethod": "DELETE",
      "RequestHeaders": {
        "Authorization": "Sanitized",
        "traceparent": "00-8f1c3f3fcb6c4549be3fbf988289e9a2-7eeeabbbdec52b42-00",
        "User-Agent": [
          "azsdk-net-Storage.Blobs/12.7.0-alpha.20201001.1",
          "(.NET Core 4.6.29220.03; Microsoft Windows 10.0.19041 )"
        ],
        "x-ms-client-request-id": "4a44ac52-46dc-8f97-fb02-d16ed2c74e01",
        "x-ms-date": "Thu, 01 Oct 2020 22:57:07 GMT",
        "x-ms-return-client-request-id": "true",
        "x-ms-version": "2020-02-10"
      },
      "RequestBody": null,
      "StatusCode": 202,
      "ResponseHeaders": {
        "Content-Length": "0",
        "Date": "Thu, 01 Oct 2020 22:57:06 GMT",
        "Server": [
          "Windows-Azure-Blob/1.0",
          "Microsoft-HTTPAPI/2.0"
        ],
        "x-ms-client-request-id": "4a44ac52-46dc-8f97-fb02-d16ed2c74e01",
<<<<<<< HEAD
        "x-ms-request-id": "0ea7415b-001e-0064-4848-09bc38000000",
=======
        "x-ms-request-id": "8feb160a-b01e-0018-4e46-9878b1000000",
>>>>>>> 365f255a
        "x-ms-version": "2020-02-10"
      },
      "ResponseBody": []
    },
    {
      "RequestUri": "https://storagedotnettesting.blob.core.windows.net/test-container-bd296d06-8e54-8faa-9315-1a317ee2a0cc?restype=container",
      "RequestMethod": "PUT",
      "RequestHeaders": {
        "Authorization": "Sanitized",
        "traceparent": "00-86b0127018377b479474f686b029af6e-22d4fec909f69544-00",
        "User-Agent": [
          "azsdk-net-Storage.Blobs/12.7.0-alpha.20201001.1",
          "(.NET Core 4.6.29220.03; Microsoft Windows 10.0.19041 )"
        ],
        "x-ms-blob-public-access": "container",
        "x-ms-client-request-id": "fa8bfedc-3573-c3a2-02b5-b7c72c651119",
        "x-ms-date": "Thu, 01 Oct 2020 22:57:07 GMT",
        "x-ms-return-client-request-id": "true",
        "x-ms-version": "2020-02-10"
      },
      "RequestBody": null,
      "StatusCode": 201,
      "ResponseHeaders": {
        "Content-Length": "0",
        "Date": "Thu, 01 Oct 2020 22:57:07 GMT",
        "ETag": "\u00220x8D8665D52B1DC18\u0022",
        "Last-Modified": "Thu, 01 Oct 2020 22:57:07 GMT",
        "Server": [
          "Windows-Azure-Blob/1.0",
          "Microsoft-HTTPAPI/2.0"
        ],
        "x-ms-client-request-id": "fa8bfedc-3573-c3a2-02b5-b7c72c651119",
<<<<<<< HEAD
        "x-ms-request-id": "e80086f8-c01e-008f-7d48-09c4ca000000",
=======
        "x-ms-request-id": "9223288d-b01e-007a-4b46-98ba96000000",
>>>>>>> 365f255a
        "x-ms-version": "2020-02-10"
      },
      "ResponseBody": []
    },
    {
      "RequestUri": "https://storagedotnettesting.blob.core.windows.net/test-container-bd296d06-8e54-8faa-9315-1a317ee2a0cc?restype=container\u0026comp=acl",
      "RequestMethod": "PUT",
      "RequestHeaders": {
        "Authorization": "Sanitized",
        "Content-Length": "21",
        "Content-Type": "application/xml",
        "traceparent": "00-e024a4c119c73b42a464fedd8d2a1038-11ae57c105eac94d-00",
        "User-Agent": [
          "azsdk-net-Storage.Blobs/12.7.0-alpha.20201001.1",
          "(.NET Core 4.6.29220.03; Microsoft Windows 10.0.19041 )"
        ],
        "x-ms-blob-public-access": "container",
        "x-ms-client-request-id": "7f545402-a557-a258-b439-0dca94e9c7c1",
        "x-ms-date": "Thu, 01 Oct 2020 22:57:07 GMT",
        "x-ms-return-client-request-id": "true",
        "x-ms-version": "2020-02-10"
      },
      "RequestBody": "\u003CSignedIdentifiers /\u003E",
      "StatusCode": 200,
      "ResponseHeaders": {
        "Content-Length": "0",
        "Date": "Thu, 01 Oct 2020 22:57:07 GMT",
        "ETag": "\u00220x8D8665D52B5A50C\u0022",
        "Last-Modified": "Thu, 01 Oct 2020 22:57:07 GMT",
        "Server": [
          "Windows-Azure-Blob/1.0",
          "Microsoft-HTTPAPI/2.0"
        ],
        "x-ms-client-request-id": "7f545402-a557-a258-b439-0dca94e9c7c1",
<<<<<<< HEAD
        "x-ms-request-id": "e80086fb-c01e-008f-7e48-09c4ca000000",
=======
        "x-ms-request-id": "922328a2-b01e-007a-5d46-98ba96000000",
>>>>>>> 365f255a
        "x-ms-version": "2020-02-10"
      },
      "ResponseBody": []
    },
    {
      "RequestUri": "https://storagedotnettesting.blob.core.windows.net/test-container-bd296d06-8e54-8faa-9315-1a317ee2a0cc/test-blob-3ed07d9d-9f3e-283b-a85f-58c5d71192c2",
      "RequestMethod": "PUT",
      "RequestHeaders": {
        "Authorization": "Sanitized",
        "Content-Length": "0",
        "If-None-Match": "*",
        "traceparent": "00-00a502726c742349a2165efe2589f3c5-b51206f01d48a447-00",
        "User-Agent": [
          "azsdk-net-Storage.Blobs/12.7.0-alpha.20201001.1",
          "(.NET Core 4.6.29220.03; Microsoft Windows 10.0.19041 )"
        ],
        "x-ms-blob-type": "AppendBlob",
        "x-ms-client-request-id": "02b7596a-6786-031a-7811-646b3b24efb0",
        "x-ms-date": "Thu, 01 Oct 2020 22:57:07 GMT",
        "x-ms-return-client-request-id": "true",
        "x-ms-version": "2020-02-10"
      },
      "RequestBody": null,
      "StatusCode": 201,
      "ResponseHeaders": {
        "Content-Length": "0",
        "Date": "Thu, 01 Oct 2020 22:57:07 GMT",
        "ETag": "\u00220x8D8665D52B97847\u0022",
        "Last-Modified": "Thu, 01 Oct 2020 22:57:07 GMT",
        "Server": [
          "Windows-Azure-Blob/1.0",
          "Microsoft-HTTPAPI/2.0"
        ],
        "x-ms-client-request-id": "02b7596a-6786-031a-7811-646b3b24efb0",
        "x-ms-request-id": "922328b8-b01e-007a-6e46-98ba96000000",
        "x-ms-request-server-encrypted": "true",
        "x-ms-version": "2020-02-10"
      },
      "ResponseBody": []
    },
    {
      "RequestUri": "https://storagedotnettesting.blob.core.windows.net/test-container-bd296d06-8e54-8faa-9315-1a317ee2a0cc/test-blob-3ed07d9d-9f3e-283b-a85f-58c5d71192c2?comp=appendblock",
      "RequestMethod": "PUT",
      "RequestHeaders": {
        "Authorization": "Sanitized",
        "Content-Length": "7",
        "traceparent": "00-1fd0f3580dc1934d819f2fa4ff136b1a-83de49c772db5848-00",
        "User-Agent": [
          "azsdk-net-Storage.Blobs/12.7.0-alpha.20201001.1",
          "(.NET Core 4.6.29220.03; Microsoft Windows 10.0.19041 )"
        ],
        "x-ms-client-request-id": "7e5a993e-9059-543b-92ef-4f7fce4ceaaf",
        "x-ms-date": "Thu, 01 Oct 2020 22:57:07 GMT",
        "x-ms-return-client-request-id": "true",
        "x-ms-version": "2020-02-10"
      },
      "RequestBody": "29ruNJ\u002BX\u002Bw==",
      "StatusCode": 201,
      "ResponseHeaders": {
        "Content-Length": "0",
        "Date": "Thu, 01 Oct 2020 22:57:07 GMT",
        "ETag": "\u00220x8D8665D52BE8293\u0022",
        "Last-Modified": "Thu, 01 Oct 2020 22:57:07 GMT",
        "Server": [
          "Windows-Azure-Blob/1.0",
          "Microsoft-HTTPAPI/2.0"
        ],
        "x-ms-blob-append-offset": "0",
        "x-ms-blob-committed-block-count": "1",
        "x-ms-client-request-id": "7e5a993e-9059-543b-92ef-4f7fce4ceaaf",
        "x-ms-content-crc64": "YAScptwTizw=",
        "x-ms-request-id": "922328d4-b01e-007a-0546-98ba96000000",
        "x-ms-request-server-encrypted": "true",
        "x-ms-version": "2020-02-10"
      },
      "ResponseBody": []
    },
    {
      "RequestUri": "https://storagedotnettesting.blob.core.windows.net/test-container-bd296d06-8e54-8faa-9315-1a317ee2a0cc/test-blob-a942247e-9937-9a12-ef4c-3cdcfc4a39c7",
      "RequestMethod": "PUT",
      "RequestHeaders": {
        "Authorization": "Sanitized",
        "Content-Length": "0",
        "If-None-Match": "*",
        "traceparent": "00-ce5ce14e8641024fb8f60a57823a413a-ff8d26b56ab76d40-00",
        "User-Agent": [
          "azsdk-net-Storage.Blobs/12.7.0-alpha.20201001.1",
          "(.NET Core 4.6.29220.03; Microsoft Windows 10.0.19041 )"
        ],
        "x-ms-blob-type": "AppendBlob",
        "x-ms-client-request-id": "a551bbbf-bd6e-a407-86bf-8e0d545f5848",
        "x-ms-date": "Thu, 01 Oct 2020 22:57:07 GMT",
        "x-ms-return-client-request-id": "true",
        "x-ms-version": "2020-02-10"
      },
      "RequestBody": null,
      "StatusCode": 201,
      "ResponseHeaders": {
        "Content-Length": "0",
        "Date": "Thu, 01 Oct 2020 22:57:07 GMT",
        "ETag": "\u00220x8D8665D52C2C957\u0022",
        "Last-Modified": "Thu, 01 Oct 2020 22:57:07 GMT",
        "Server": [
          "Windows-Azure-Blob/1.0",
          "Microsoft-HTTPAPI/2.0"
        ],
        "x-ms-client-request-id": "a551bbbf-bd6e-a407-86bf-8e0d545f5848",
        "x-ms-request-id": "922328ed-b01e-007a-1d46-98ba96000000",
        "x-ms-request-server-encrypted": "true",
        "x-ms-version": "2020-02-10"
      },
      "ResponseBody": []
    },
    {
      "RequestUri": "https://storagedotnettesting.blob.core.windows.net/test-container-bd296d06-8e54-8faa-9315-1a317ee2a0cc/test-blob-a942247e-9937-9a12-ef4c-3cdcfc4a39c7?comp=appendblock",
      "RequestMethod": "PUT",
      "RequestHeaders": {
        "Authorization": "Sanitized",
        "Content-Length": "0",
        "If-Unmodified-Since": "Wed, 30 Sep 2020 22:57:07 GMT",
        "traceparent": "00-2eab3aa070b2214ca4df3b657b7457b3-2890acd5adf90e44-00",
        "User-Agent": [
          "azsdk-net-Storage.Blobs/12.7.0-alpha.20201001.1",
          "(.NET Core 4.6.29220.03; Microsoft Windows 10.0.19041 )"
        ],
        "x-ms-client-request-id": "401cc2af-93f8-eb58-1d88-1b0ae248647c",
        "x-ms-copy-source": "https://storagedotnettesting.blob.core.windows.net/test-container-bd296d06-8e54-8faa-9315-1a317ee2a0cc/test-blob-3ed07d9d-9f3e-283b-a85f-58c5d71192c2",
        "x-ms-date": "Thu, 01 Oct 2020 22:57:07 GMT",
        "x-ms-return-client-request-id": "true",
        "x-ms-source-range": "bytes=0-",
        "x-ms-version": "2020-02-10"
      },
      "RequestBody": null,
      "StatusCode": 412,
      "ResponseHeaders": {
        "Content-Length": "253",
        "Content-Type": "application/xml",
        "Date": "Thu, 01 Oct 2020 22:57:07 GMT",
        "Server": [
          "Windows-Azure-Blob/1.0",
          "Microsoft-HTTPAPI/2.0"
        ],
        "x-ms-client-request-id": "401cc2af-93f8-eb58-1d88-1b0ae248647c",
        "x-ms-error-code": "ConditionNotMet",
<<<<<<< HEAD
        "x-ms-request-id": "e8008724-c01e-008f-1d48-09c4ca000000",
=======
        "x-ms-request-id": "92232907-b01e-007a-3646-98ba96000000",
>>>>>>> 365f255a
        "x-ms-version": "2020-02-10"
      },
      "ResponseBody": [
        "\uFEFF\u003C?xml version=\u00221.0\u0022 encoding=\u0022utf-8\u0022?\u003E\n",
        "\u003CError\u003E\u003CCode\u003EConditionNotMet\u003C/Code\u003E\u003CMessage\u003EThe condition specified using HTTP conditional header(s) is not met.\n",
        "RequestId:92232907-b01e-007a-3646-98ba96000000\n",
        "Time:2020-10-01T22:57:08.0026424Z\u003C/Message\u003E\u003C/Error\u003E"
      ]
    },
    {
      "RequestUri": "https://storagedotnettesting.blob.core.windows.net/test-container-bd296d06-8e54-8faa-9315-1a317ee2a0cc?restype=container",
      "RequestMethod": "DELETE",
      "RequestHeaders": {
        "Authorization": "Sanitized",
        "traceparent": "00-b162c6531c8b424e836f43ce8b2387b2-7f368ebb9fa2c44f-00",
        "User-Agent": [
          "azsdk-net-Storage.Blobs/12.7.0-alpha.20201001.1",
          "(.NET Core 4.6.29220.03; Microsoft Windows 10.0.19041 )"
        ],
        "x-ms-client-request-id": "915e8aa5-1742-2250-2fe9-8b962cdb2a85",
        "x-ms-date": "Thu, 01 Oct 2020 22:57:08 GMT",
        "x-ms-return-client-request-id": "true",
        "x-ms-version": "2020-02-10"
      },
      "RequestBody": null,
      "StatusCode": 202,
      "ResponseHeaders": {
        "Content-Length": "0",
        "Date": "Thu, 01 Oct 2020 22:57:07 GMT",
        "Server": [
          "Windows-Azure-Blob/1.0",
          "Microsoft-HTTPAPI/2.0"
        ],
        "x-ms-client-request-id": "915e8aa5-1742-2250-2fe9-8b962cdb2a85",
<<<<<<< HEAD
        "x-ms-request-id": "e8008732-c01e-008f-2848-09c4ca000000",
=======
        "x-ms-request-id": "92232945-b01e-007a-7046-98ba96000000",
>>>>>>> 365f255a
        "x-ms-version": "2020-02-10"
      },
      "ResponseBody": []
    },
    {
      "RequestUri": "https://storagedotnettesting.blob.core.windows.net/test-container-f8d35125-2150-bbef-68a5-6ab3bb73fb6f?restype=container",
      "RequestMethod": "PUT",
      "RequestHeaders": {
        "Authorization": "Sanitized",
        "traceparent": "00-a108ffdcd4a5ea45a53e99ae3272c4ad-f0d26510489df649-00",
        "User-Agent": [
          "azsdk-net-Storage.Blobs/12.7.0-alpha.20201001.1",
          "(.NET Core 4.6.29220.03; Microsoft Windows 10.0.19041 )"
        ],
        "x-ms-blob-public-access": "container",
        "x-ms-client-request-id": "9fbf521a-07da-83df-9aa2-299dac9c67bb",
        "x-ms-date": "Thu, 01 Oct 2020 22:57:08 GMT",
        "x-ms-return-client-request-id": "true",
        "x-ms-version": "2020-02-10"
      },
      "RequestBody": null,
      "StatusCode": 201,
      "ResponseHeaders": {
        "Content-Length": "0",
        "Date": "Thu, 01 Oct 2020 22:57:07 GMT",
        "ETag": "\u00220x8D8665D52E5815D\u0022",
        "Last-Modified": "Thu, 01 Oct 2020 22:57:08 GMT",
        "Server": [
          "Windows-Azure-Blob/1.0",
          "Microsoft-HTTPAPI/2.0"
        ],
        "x-ms-client-request-id": "9fbf521a-07da-83df-9aa2-299dac9c67bb",
<<<<<<< HEAD
        "x-ms-request-id": "aaa14d7c-201e-002e-4548-091fb7000000",
=======
        "x-ms-request-id": "784f6dc8-f01e-0026-3b46-98efce000000",
>>>>>>> 365f255a
        "x-ms-version": "2020-02-10"
      },
      "ResponseBody": []
    },
    {
      "RequestUri": "https://storagedotnettesting.blob.core.windows.net/test-container-f8d35125-2150-bbef-68a5-6ab3bb73fb6f?restype=container\u0026comp=acl",
      "RequestMethod": "PUT",
      "RequestHeaders": {
        "Authorization": "Sanitized",
        "Content-Length": "21",
        "Content-Type": "application/xml",
        "traceparent": "00-06b3417d0c344145a5127fa63aa501d7-90969acf5724194d-00",
        "User-Agent": [
          "azsdk-net-Storage.Blobs/12.7.0-alpha.20201001.1",
          "(.NET Core 4.6.29220.03; Microsoft Windows 10.0.19041 )"
        ],
        "x-ms-blob-public-access": "container",
        "x-ms-client-request-id": "68997059-5cb4-8195-0be1-be47a99cc1c0",
        "x-ms-date": "Thu, 01 Oct 2020 22:57:08 GMT",
        "x-ms-return-client-request-id": "true",
        "x-ms-version": "2020-02-10"
      },
      "RequestBody": "\u003CSignedIdentifiers /\u003E",
      "StatusCode": 200,
      "ResponseHeaders": {
        "Content-Length": "0",
        "Date": "Thu, 01 Oct 2020 22:57:07 GMT",
        "ETag": "\u00220x8D8665D52E992C9\u0022",
        "Last-Modified": "Thu, 01 Oct 2020 22:57:08 GMT",
        "Server": [
          "Windows-Azure-Blob/1.0",
          "Microsoft-HTTPAPI/2.0"
        ],
        "x-ms-client-request-id": "68997059-5cb4-8195-0be1-be47a99cc1c0",
<<<<<<< HEAD
        "x-ms-request-id": "aaa14d80-201e-002e-4648-091fb7000000",
=======
        "x-ms-request-id": "784f6de7-f01e-0026-5246-98efce000000",
>>>>>>> 365f255a
        "x-ms-version": "2020-02-10"
      },
      "ResponseBody": []
    },
    {
      "RequestUri": "https://storagedotnettesting.blob.core.windows.net/test-container-f8d35125-2150-bbef-68a5-6ab3bb73fb6f/test-blob-876cb747-6c75-2b73-d550-85433b03fe07",
      "RequestMethod": "PUT",
      "RequestHeaders": {
        "Authorization": "Sanitized",
        "Content-Length": "0",
        "If-None-Match": "*",
        "traceparent": "00-6c10302fd266d849984b18fc9c6269b6-818344a261ed8442-00",
        "User-Agent": [
          "azsdk-net-Storage.Blobs/12.7.0-alpha.20201001.1",
          "(.NET Core 4.6.29220.03; Microsoft Windows 10.0.19041 )"
        ],
        "x-ms-blob-type": "AppendBlob",
        "x-ms-client-request-id": "b151ec4e-d447-151f-98b5-e8f7245986bc",
        "x-ms-date": "Thu, 01 Oct 2020 22:57:08 GMT",
        "x-ms-return-client-request-id": "true",
        "x-ms-version": "2020-02-10"
      },
      "RequestBody": null,
      "StatusCode": 201,
      "ResponseHeaders": {
        "Content-Length": "0",
        "Date": "Thu, 01 Oct 2020 22:57:07 GMT",
        "ETag": "\u00220x8D8665D52ED3EFC\u0022",
        "Last-Modified": "Thu, 01 Oct 2020 22:57:08 GMT",
        "Server": [
          "Windows-Azure-Blob/1.0",
          "Microsoft-HTTPAPI/2.0"
        ],
        "x-ms-client-request-id": "b151ec4e-d447-151f-98b5-e8f7245986bc",
        "x-ms-request-id": "784f6dfa-f01e-0026-6146-98efce000000",
        "x-ms-request-server-encrypted": "true",
        "x-ms-version": "2020-02-10"
      },
      "ResponseBody": []
    },
    {
      "RequestUri": "https://storagedotnettesting.blob.core.windows.net/test-container-f8d35125-2150-bbef-68a5-6ab3bb73fb6f/test-blob-876cb747-6c75-2b73-d550-85433b03fe07?comp=appendblock",
      "RequestMethod": "PUT",
      "RequestHeaders": {
        "Authorization": "Sanitized",
        "Content-Length": "7",
        "traceparent": "00-7f3a41d43232144fafb2abeb4c7f051f-7b87a76dc5a9cc43-00",
        "User-Agent": [
          "azsdk-net-Storage.Blobs/12.7.0-alpha.20201001.1",
          "(.NET Core 4.6.29220.03; Microsoft Windows 10.0.19041 )"
        ],
        "x-ms-client-request-id": "4ff49749-4db1-bcbf-6675-9bdf2b5b8420",
        "x-ms-date": "Thu, 01 Oct 2020 22:57:08 GMT",
        "x-ms-return-client-request-id": "true",
        "x-ms-version": "2020-02-10"
      },
      "RequestBody": "ew08TLYLhA==",
      "StatusCode": 201,
      "ResponseHeaders": {
        "Content-Length": "0",
        "Date": "Thu, 01 Oct 2020 22:57:07 GMT",
        "ETag": "\u00220x8D8665D52F15EA9\u0022",
        "Last-Modified": "Thu, 01 Oct 2020 22:57:08 GMT",
        "Server": [
          "Windows-Azure-Blob/1.0",
          "Microsoft-HTTPAPI/2.0"
        ],
        "x-ms-blob-append-offset": "0",
        "x-ms-blob-committed-block-count": "1",
        "x-ms-client-request-id": "4ff49749-4db1-bcbf-6675-9bdf2b5b8420",
        "x-ms-content-crc64": "FBx8pKpsBzA=",
        "x-ms-request-id": "784f6e11-f01e-0026-7846-98efce000000",
        "x-ms-request-server-encrypted": "true",
        "x-ms-version": "2020-02-10"
      },
      "ResponseBody": []
    },
    {
      "RequestUri": "https://storagedotnettesting.blob.core.windows.net/test-container-f8d35125-2150-bbef-68a5-6ab3bb73fb6f/test-blob-43731e1d-40dc-77c1-fd1d-4c84c74e8516",
      "RequestMethod": "PUT",
      "RequestHeaders": {
        "Authorization": "Sanitized",
        "Content-Length": "0",
        "If-None-Match": "*",
        "traceparent": "00-0fa78d7bac5e464a98bf26870a9d6510-06fe94f6b86bf940-00",
        "User-Agent": [
          "azsdk-net-Storage.Blobs/12.7.0-alpha.20201001.1",
          "(.NET Core 4.6.29220.03; Microsoft Windows 10.0.19041 )"
        ],
        "x-ms-blob-type": "AppendBlob",
        "x-ms-client-request-id": "72b4ec3e-9d0e-0970-d57c-5193003af518",
        "x-ms-date": "Thu, 01 Oct 2020 22:57:08 GMT",
        "x-ms-return-client-request-id": "true",
        "x-ms-version": "2020-02-10"
      },
      "RequestBody": null,
      "StatusCode": 201,
      "ResponseHeaders": {
        "Content-Length": "0",
        "Date": "Thu, 01 Oct 2020 22:57:07 GMT",
        "ETag": "\u00220x8D8665D52F53028\u0022",
        "Last-Modified": "Thu, 01 Oct 2020 22:57:08 GMT",
        "Server": [
          "Windows-Azure-Blob/1.0",
          "Microsoft-HTTPAPI/2.0"
        ],
        "x-ms-client-request-id": "72b4ec3e-9d0e-0970-d57c-5193003af518",
        "x-ms-request-id": "784f6e29-f01e-0026-0f46-98efce000000",
        "x-ms-request-server-encrypted": "true",
        "x-ms-version": "2020-02-10"
      },
      "ResponseBody": []
    },
    {
      "RequestUri": "https://storagedotnettesting.blob.core.windows.net/test-container-f8d35125-2150-bbef-68a5-6ab3bb73fb6f/test-blob-43731e1d-40dc-77c1-fd1d-4c84c74e8516?comp=appendblock",
      "RequestMethod": "PUT",
      "RequestHeaders": {
        "Authorization": "Sanitized",
        "Content-Length": "0",
        "If-Match": "\u0022garbage\u0022",
        "traceparent": "00-15a93ac568036045a0845645008e53da-4fd09e0c07796a4a-00",
        "User-Agent": [
          "azsdk-net-Storage.Blobs/12.7.0-alpha.20201001.1",
          "(.NET Core 4.6.29220.03; Microsoft Windows 10.0.19041 )"
        ],
        "x-ms-client-request-id": "da454315-139a-3608-2aa4-b6e7e4772f0c",
        "x-ms-copy-source": "https://storagedotnettesting.blob.core.windows.net/test-container-f8d35125-2150-bbef-68a5-6ab3bb73fb6f/test-blob-876cb747-6c75-2b73-d550-85433b03fe07",
        "x-ms-date": "Thu, 01 Oct 2020 22:57:08 GMT",
        "x-ms-return-client-request-id": "true",
        "x-ms-source-range": "bytes=0-",
        "x-ms-version": "2020-02-10"
      },
      "RequestBody": null,
      "StatusCode": 412,
      "ResponseHeaders": {
        "Content-Length": "253",
        "Content-Type": "application/xml",
        "Date": "Thu, 01 Oct 2020 22:57:07 GMT",
        "Server": [
          "Windows-Azure-Blob/1.0",
          "Microsoft-HTTPAPI/2.0"
        ],
        "x-ms-client-request-id": "da454315-139a-3608-2aa4-b6e7e4772f0c",
        "x-ms-error-code": "ConditionNotMet",
<<<<<<< HEAD
        "x-ms-request-id": "aaa14d97-201e-002e-5848-091fb7000000",
=======
        "x-ms-request-id": "784f6e3f-f01e-0026-2246-98efce000000",
>>>>>>> 365f255a
        "x-ms-version": "2020-02-10"
      },
      "ResponseBody": [
        "\uFEFF\u003C?xml version=\u00221.0\u0022 encoding=\u0022utf-8\u0022?\u003E\n",
        "\u003CError\u003E\u003CCode\u003EConditionNotMet\u003C/Code\u003E\u003CMessage\u003EThe condition specified using HTTP conditional header(s) is not met.\n",
        "RequestId:784f6e3f-f01e-0026-2246-98efce000000\n",
        "Time:2020-10-01T22:57:08.3000690Z\u003C/Message\u003E\u003C/Error\u003E"
      ]
    },
    {
      "RequestUri": "https://storagedotnettesting.blob.core.windows.net/test-container-f8d35125-2150-bbef-68a5-6ab3bb73fb6f?restype=container",
      "RequestMethod": "DELETE",
      "RequestHeaders": {
        "Authorization": "Sanitized",
        "traceparent": "00-c8fa643326c6a44bbbdb0d10d1c92ffb-4bdc5fdd4597f549-00",
        "User-Agent": [
          "azsdk-net-Storage.Blobs/12.7.0-alpha.20201001.1",
          "(.NET Core 4.6.29220.03; Microsoft Windows 10.0.19041 )"
        ],
        "x-ms-client-request-id": "bc7d6340-1af5-dd7e-7cd4-660a41d4029b",
        "x-ms-date": "Thu, 01 Oct 2020 22:57:08 GMT",
        "x-ms-return-client-request-id": "true",
        "x-ms-version": "2020-02-10"
      },
      "RequestBody": null,
      "StatusCode": 202,
      "ResponseHeaders": {
        "Content-Length": "0",
        "Date": "Thu, 01 Oct 2020 22:57:07 GMT",
        "Server": [
          "Windows-Azure-Blob/1.0",
          "Microsoft-HTTPAPI/2.0"
        ],
        "x-ms-client-request-id": "bc7d6340-1af5-dd7e-7cd4-660a41d4029b",
<<<<<<< HEAD
        "x-ms-request-id": "aaa14da3-201e-002e-6148-091fb7000000",
=======
        "x-ms-request-id": "784f6e5d-f01e-0026-3d46-98efce000000",
>>>>>>> 365f255a
        "x-ms-version": "2020-02-10"
      },
      "ResponseBody": []
    },
    {
      "RequestUri": "https://storagedotnettesting.blob.core.windows.net/test-container-9bf3ee13-8647-9ee9-e9ff-aaccb43c94a6?restype=container",
      "RequestMethod": "PUT",
      "RequestHeaders": {
        "Authorization": "Sanitized",
        "traceparent": "00-4258a05b1e6a5c4a9f51a47329f8d49e-a92ea09d798a6740-00",
        "User-Agent": [
          "azsdk-net-Storage.Blobs/12.7.0-alpha.20201001.1",
          "(.NET Core 4.6.29220.03; Microsoft Windows 10.0.19041 )"
        ],
        "x-ms-blob-public-access": "container",
        "x-ms-client-request-id": "b3b7c3cb-8c8f-b981-7adf-d3f66fb1293f",
        "x-ms-date": "Thu, 01 Oct 2020 22:57:08 GMT",
        "x-ms-return-client-request-id": "true",
        "x-ms-version": "2020-02-10"
      },
      "RequestBody": null,
      "StatusCode": 201,
      "ResponseHeaders": {
        "Content-Length": "0",
        "Date": "Thu, 01 Oct 2020 22:57:08 GMT",
        "ETag": "\u00220x8D8665D53115C17\u0022",
        "Last-Modified": "Thu, 01 Oct 2020 22:57:08 GMT",
        "Server": [
          "Windows-Azure-Blob/1.0",
          "Microsoft-HTTPAPI/2.0"
        ],
        "x-ms-client-request-id": "b3b7c3cb-8c8f-b981-7adf-d3f66fb1293f",
<<<<<<< HEAD
        "x-ms-request-id": "e9adfaa1-801e-0045-2b48-099843000000",
=======
        "x-ms-request-id": "ccbaa581-f01e-007b-5946-98e54a000000",
>>>>>>> 365f255a
        "x-ms-version": "2020-02-10"
      },
      "ResponseBody": []
    },
    {
      "RequestUri": "https://storagedotnettesting.blob.core.windows.net/test-container-9bf3ee13-8647-9ee9-e9ff-aaccb43c94a6?restype=container\u0026comp=acl",
      "RequestMethod": "PUT",
      "RequestHeaders": {
        "Authorization": "Sanitized",
        "Content-Length": "21",
        "Content-Type": "application/xml",
        "traceparent": "00-19e365eb240a7b4abeb82f385d7fd71a-cbebae2db2e26a49-00",
        "User-Agent": [
          "azsdk-net-Storage.Blobs/12.7.0-alpha.20201001.1",
          "(.NET Core 4.6.29220.03; Microsoft Windows 10.0.19041 )"
        ],
        "x-ms-blob-public-access": "container",
        "x-ms-client-request-id": "f0014ef9-e085-ef17-6cee-061a9f207016",
        "x-ms-date": "Thu, 01 Oct 2020 22:57:08 GMT",
        "x-ms-return-client-request-id": "true",
        "x-ms-version": "2020-02-10"
      },
      "RequestBody": "\u003CSignedIdentifiers /\u003E",
      "StatusCode": 200,
      "ResponseHeaders": {
        "Content-Length": "0",
        "Date": "Thu, 01 Oct 2020 22:57:08 GMT",
        "ETag": "\u00220x8D8665D5314F2F7\u0022",
        "Last-Modified": "Thu, 01 Oct 2020 22:57:08 GMT",
        "Server": [
          "Windows-Azure-Blob/1.0",
          "Microsoft-HTTPAPI/2.0"
        ],
        "x-ms-client-request-id": "f0014ef9-e085-ef17-6cee-061a9f207016",
<<<<<<< HEAD
        "x-ms-request-id": "e9adfaa5-801e-0045-2d48-099843000000",
=======
        "x-ms-request-id": "ccbaa594-f01e-007b-6946-98e54a000000",
>>>>>>> 365f255a
        "x-ms-version": "2020-02-10"
      },
      "ResponseBody": []
    },
    {
      "RequestUri": "https://storagedotnettesting.blob.core.windows.net/test-container-9bf3ee13-8647-9ee9-e9ff-aaccb43c94a6/test-blob-db162249-b97b-6c20-c151-39fc21b039ba",
      "RequestMethod": "PUT",
      "RequestHeaders": {
        "Authorization": "Sanitized",
        "Content-Length": "0",
        "If-None-Match": "*",
        "traceparent": "00-43366a5337fb9c4a8a9907978e16b040-3af86c2bcbe76f43-00",
        "User-Agent": [
          "azsdk-net-Storage.Blobs/12.7.0-alpha.20201001.1",
          "(.NET Core 4.6.29220.03; Microsoft Windows 10.0.19041 )"
        ],
        "x-ms-blob-type": "AppendBlob",
        "x-ms-client-request-id": "ceb71e47-046e-359c-4c82-45c866244e66",
        "x-ms-date": "Thu, 01 Oct 2020 22:57:08 GMT",
        "x-ms-return-client-request-id": "true",
        "x-ms-version": "2020-02-10"
      },
      "RequestBody": null,
      "StatusCode": 201,
      "ResponseHeaders": {
        "Content-Length": "0",
        "Date": "Thu, 01 Oct 2020 22:57:08 GMT",
        "ETag": "\u00220x8D8665D53185107\u0022",
        "Last-Modified": "Thu, 01 Oct 2020 22:57:08 GMT",
        "Server": [
          "Windows-Azure-Blob/1.0",
          "Microsoft-HTTPAPI/2.0"
        ],
        "x-ms-client-request-id": "ceb71e47-046e-359c-4c82-45c866244e66",
        "x-ms-request-id": "ccbaa5a1-f01e-007b-7446-98e54a000000",
        "x-ms-request-server-encrypted": "true",
        "x-ms-version": "2020-02-10"
      },
      "ResponseBody": []
    },
    {
      "RequestUri": "https://storagedotnettesting.blob.core.windows.net/test-container-9bf3ee13-8647-9ee9-e9ff-aaccb43c94a6/test-blob-db162249-b97b-6c20-c151-39fc21b039ba?comp=appendblock",
      "RequestMethod": "PUT",
      "RequestHeaders": {
        "Authorization": "Sanitized",
        "Content-Length": "7",
        "traceparent": "00-a143d901c972dc41b35845fecc8562b1-61568717d22d4e41-00",
        "User-Agent": [
          "azsdk-net-Storage.Blobs/12.7.0-alpha.20201001.1",
          "(.NET Core 4.6.29220.03; Microsoft Windows 10.0.19041 )"
        ],
        "x-ms-client-request-id": "02b46214-6af8-5a4b-0b69-9bbc35be9a92",
        "x-ms-date": "Thu, 01 Oct 2020 22:57:08 GMT",
        "x-ms-return-client-request-id": "true",
        "x-ms-version": "2020-02-10"
      },
      "RequestBody": "vfnwUMKxLw==",
      "StatusCode": 201,
      "ResponseHeaders": {
        "Content-Length": "0",
        "Date": "Thu, 01 Oct 2020 22:57:08 GMT",
        "ETag": "\u00220x8D8665D531D0D1F\u0022",
        "Last-Modified": "Thu, 01 Oct 2020 22:57:08 GMT",
        "Server": [
          "Windows-Azure-Blob/1.0",
          "Microsoft-HTTPAPI/2.0"
        ],
        "x-ms-blob-append-offset": "0",
        "x-ms-blob-committed-block-count": "1",
        "x-ms-client-request-id": "02b46214-6af8-5a4b-0b69-9bbc35be9a92",
        "x-ms-content-crc64": "wFq7TkJ6mlg=",
        "x-ms-request-id": "ccbaa5b8-f01e-007b-0846-98e54a000000",
        "x-ms-request-server-encrypted": "true",
        "x-ms-version": "2020-02-10"
      },
      "ResponseBody": []
    },
    {
      "RequestUri": "https://storagedotnettesting.blob.core.windows.net/test-container-9bf3ee13-8647-9ee9-e9ff-aaccb43c94a6/test-blob-131f5655-9436-7db4-2ce8-3359dfc538cf",
      "RequestMethod": "PUT",
      "RequestHeaders": {
        "Authorization": "Sanitized",
        "Content-Length": "0",
        "If-None-Match": "*",
        "traceparent": "00-fb773dba6b5bc948a5850b43f99e3367-720d6a62b73b7d4f-00",
        "User-Agent": [
          "azsdk-net-Storage.Blobs/12.7.0-alpha.20201001.1",
          "(.NET Core 4.6.29220.03; Microsoft Windows 10.0.19041 )"
        ],
        "x-ms-blob-type": "AppendBlob",
        "x-ms-client-request-id": "a681937a-055c-80c2-ad37-d60f37f17a45",
        "x-ms-date": "Thu, 01 Oct 2020 22:57:08 GMT",
        "x-ms-return-client-request-id": "true",
        "x-ms-version": "2020-02-10"
      },
      "RequestBody": null,
      "StatusCode": 201,
      "ResponseHeaders": {
        "Content-Length": "0",
        "Date": "Thu, 01 Oct 2020 22:57:08 GMT",
        "ETag": "\u00220x8D8665D532105AD\u0022",
        "Last-Modified": "Thu, 01 Oct 2020 22:57:08 GMT",
        "Server": [
          "Windows-Azure-Blob/1.0",
          "Microsoft-HTTPAPI/2.0"
        ],
        "x-ms-client-request-id": "a681937a-055c-80c2-ad37-d60f37f17a45",
        "x-ms-request-id": "ccbaa5cb-f01e-007b-1b46-98e54a000000",
        "x-ms-request-server-encrypted": "true",
        "x-ms-version": "2020-02-10"
      },
      "ResponseBody": []
    },
    {
      "RequestUri": "https://storagedotnettesting.blob.core.windows.net/test-container-9bf3ee13-8647-9ee9-e9ff-aaccb43c94a6/test-blob-131f5655-9436-7db4-2ce8-3359dfc538cf",
      "RequestMethod": "HEAD",
      "RequestHeaders": {
        "Authorization": "Sanitized",
        "traceparent": "00-e1a5a2e607764f48a01545a848b90349-8fb2c92af0b89c4b-00",
        "User-Agent": [
          "azsdk-net-Storage.Blobs/12.7.0-alpha.20201001.1",
          "(.NET Core 4.6.29220.03; Microsoft Windows 10.0.19041 )"
        ],
        "x-ms-client-request-id": "4cde564f-9143-6373-8934-5638755de102",
        "x-ms-date": "Thu, 01 Oct 2020 22:57:08 GMT",
        "x-ms-return-client-request-id": "true",
        "x-ms-version": "2020-02-10"
      },
      "RequestBody": null,
      "StatusCode": 200,
      "ResponseHeaders": {
        "Accept-Ranges": "bytes",
        "Content-Length": "0",
        "Content-Type": "application/octet-stream",
        "Date": "Thu, 01 Oct 2020 22:57:08 GMT",
        "ETag": "\u00220x8D8665D532105AD\u0022",
        "Last-Modified": "Thu, 01 Oct 2020 22:57:08 GMT",
        "Server": [
          "Windows-Azure-Blob/1.0",
          "Microsoft-HTTPAPI/2.0"
        ],
        "Vary": "Origin",
        "x-ms-blob-committed-block-count": "0",
        "x-ms-blob-type": "AppendBlob",
        "x-ms-client-request-id": "4cde564f-9143-6373-8934-5638755de102",
        "x-ms-creation-time": "Thu, 01 Oct 2020 22:57:08 GMT",
        "x-ms-lease-state": "available",
        "x-ms-lease-status": "unlocked",
        "x-ms-request-id": "ccbaa5d6-f01e-007b-2546-98e54a000000",
        "x-ms-server-encrypted": "true",
        "x-ms-version": "2020-02-10"
      },
      "ResponseBody": []
    },
    {
      "RequestUri": "https://storagedotnettesting.blob.core.windows.net/test-container-9bf3ee13-8647-9ee9-e9ff-aaccb43c94a6/test-blob-131f5655-9436-7db4-2ce8-3359dfc538cf?comp=appendblock",
      "RequestMethod": "PUT",
      "RequestHeaders": {
        "Authorization": "Sanitized",
        "Content-Length": "0",
        "If-None-Match": "\u00220x8D8665D532105AD\u0022",
        "traceparent": "00-6292f1d9b7c609409b4d3bc44631b4c4-e190cc9b32cab345-00",
        "User-Agent": [
          "azsdk-net-Storage.Blobs/12.7.0-alpha.20201001.1",
          "(.NET Core 4.6.29220.03; Microsoft Windows 10.0.19041 )"
        ],
        "x-ms-client-request-id": "e1c0dfe9-2e12-9f02-57ef-60d540ea938a",
        "x-ms-copy-source": "https://storagedotnettesting.blob.core.windows.net/test-container-9bf3ee13-8647-9ee9-e9ff-aaccb43c94a6/test-blob-db162249-b97b-6c20-c151-39fc21b039ba",
        "x-ms-date": "Thu, 01 Oct 2020 22:57:08 GMT",
        "x-ms-return-client-request-id": "true",
        "x-ms-source-range": "bytes=0-",
        "x-ms-version": "2020-02-10"
      },
      "RequestBody": null,
      "StatusCode": 412,
      "ResponseHeaders": {
        "Content-Length": "253",
        "Content-Type": "application/xml",
        "Date": "Thu, 01 Oct 2020 22:57:08 GMT",
        "Server": [
          "Windows-Azure-Blob/1.0",
          "Microsoft-HTTPAPI/2.0"
        ],
        "x-ms-client-request-id": "e1c0dfe9-2e12-9f02-57ef-60d540ea938a",
        "x-ms-error-code": "ConditionNotMet",
<<<<<<< HEAD
        "x-ms-request-id": "e9adfac5-801e-0045-4448-099843000000",
=======
        "x-ms-request-id": "ccbaa5ef-f01e-007b-3c46-98e54a000000",
>>>>>>> 365f255a
        "x-ms-version": "2020-02-10"
      },
      "ResponseBody": [
        "\uFEFF\u003C?xml version=\u00221.0\u0022 encoding=\u0022utf-8\u0022?\u003E\n",
        "\u003CError\u003E\u003CCode\u003EConditionNotMet\u003C/Code\u003E\u003CMessage\u003EThe condition specified using HTTP conditional header(s) is not met.\n",
        "RequestId:ccbaa5ef-f01e-007b-3c46-98e54a000000\n",
        "Time:2020-10-01T22:57:08.6475296Z\u003C/Message\u003E\u003C/Error\u003E"
      ]
    },
    {
      "RequestUri": "https://storagedotnettesting.blob.core.windows.net/test-container-9bf3ee13-8647-9ee9-e9ff-aaccb43c94a6?restype=container",
      "RequestMethod": "DELETE",
      "RequestHeaders": {
        "Authorization": "Sanitized",
        "traceparent": "00-0f73491d032ec345aefad7bdf9c0e625-7fe48aafaf64a34c-00",
        "User-Agent": [
          "azsdk-net-Storage.Blobs/12.7.0-alpha.20201001.1",
          "(.NET Core 4.6.29220.03; Microsoft Windows 10.0.19041 )"
        ],
        "x-ms-client-request-id": "964fa4ab-ff9d-8def-54e7-0cf34ffca386",
        "x-ms-date": "Thu, 01 Oct 2020 22:57:08 GMT",
        "x-ms-return-client-request-id": "true",
        "x-ms-version": "2020-02-10"
      },
      "RequestBody": null,
      "StatusCode": 202,
      "ResponseHeaders": {
        "Content-Length": "0",
        "Date": "Thu, 01 Oct 2020 22:57:08 GMT",
        "Server": [
          "Windows-Azure-Blob/1.0",
          "Microsoft-HTTPAPI/2.0"
        ],
        "x-ms-client-request-id": "964fa4ab-ff9d-8def-54e7-0cf34ffca386",
<<<<<<< HEAD
        "x-ms-request-id": "e9adfacb-801e-0045-4a48-099843000000",
=======
        "x-ms-request-id": "ccbaa657-f01e-007b-1746-98e54a000000",
>>>>>>> 365f255a
        "x-ms-version": "2020-02-10"
      },
      "ResponseBody": []
    },
    {
      "RequestUri": "https://storagedotnettesting.blob.core.windows.net/test-container-c83032e5-e77e-ff3e-ca20-5e175236cb39?restype=container",
      "RequestMethod": "PUT",
      "RequestHeaders": {
        "Authorization": "Sanitized",
        "traceparent": "00-a85fb515b48c0547a145220000bc6160-a0ea298606536441-00",
        "User-Agent": [
          "azsdk-net-Storage.Blobs/12.7.0-alpha.20201001.1",
          "(.NET Core 4.6.29220.03; Microsoft Windows 10.0.19041 )"
        ],
        "x-ms-blob-public-access": "container",
        "x-ms-client-request-id": "a1e65558-b5ed-c449-6550-cb7ca1d73b1d",
        "x-ms-date": "Thu, 01 Oct 2020 22:57:08 GMT",
        "x-ms-return-client-request-id": "true",
        "x-ms-version": "2020-02-10"
      },
      "RequestBody": null,
      "StatusCode": 201,
      "ResponseHeaders": {
        "Content-Length": "0",
        "Date": "Thu, 01 Oct 2020 22:57:08 GMT",
        "ETag": "\u00220x8D8665D534EE618\u0022",
        "Last-Modified": "Thu, 01 Oct 2020 22:57:08 GMT",
        "Server": [
          "Windows-Azure-Blob/1.0",
          "Microsoft-HTTPAPI/2.0"
        ],
        "x-ms-client-request-id": "a1e65558-b5ed-c449-6550-cb7ca1d73b1d",
<<<<<<< HEAD
        "x-ms-request-id": "29422f68-e01e-0098-1a48-096dc1000000",
=======
        "x-ms-request-id": "1c3e47d9-d01e-0031-1b46-9846c5000000",
>>>>>>> 365f255a
        "x-ms-version": "2020-02-10"
      },
      "ResponseBody": []
    },
    {
      "RequestUri": "https://storagedotnettesting.blob.core.windows.net/test-container-c83032e5-e77e-ff3e-ca20-5e175236cb39?restype=container\u0026comp=acl",
      "RequestMethod": "PUT",
      "RequestHeaders": {
        "Authorization": "Sanitized",
        "Content-Length": "21",
        "Content-Type": "application/xml",
        "traceparent": "00-25f1d7fbfb5c0f4794493b52cee45c0b-62a680d29ac83b47-00",
        "User-Agent": [
          "azsdk-net-Storage.Blobs/12.7.0-alpha.20201001.1",
          "(.NET Core 4.6.29220.03; Microsoft Windows 10.0.19041 )"
        ],
        "x-ms-blob-public-access": "container",
        "x-ms-client-request-id": "fcbfd7d0-2a50-bb4c-4f66-364a31708355",
        "x-ms-date": "Thu, 01 Oct 2020 22:57:08 GMT",
        "x-ms-return-client-request-id": "true",
        "x-ms-version": "2020-02-10"
      },
      "RequestBody": "\u003CSignedIdentifiers /\u003E",
      "StatusCode": 200,
      "ResponseHeaders": {
        "Content-Length": "0",
        "Date": "Thu, 01 Oct 2020 22:57:08 GMT",
        "ETag": "\u00220x8D8665D5352CE3A\u0022",
        "Last-Modified": "Thu, 01 Oct 2020 22:57:08 GMT",
        "Server": [
          "Windows-Azure-Blob/1.0",
          "Microsoft-HTTPAPI/2.0"
        ],
        "x-ms-client-request-id": "fcbfd7d0-2a50-bb4c-4f66-364a31708355",
<<<<<<< HEAD
        "x-ms-request-id": "29422f87-e01e-0098-3748-096dc1000000",
=======
        "x-ms-request-id": "1c3e47e8-d01e-0031-2646-9846c5000000",
>>>>>>> 365f255a
        "x-ms-version": "2020-02-10"
      },
      "ResponseBody": []
    },
    {
      "RequestUri": "https://storagedotnettesting.blob.core.windows.net/test-container-c83032e5-e77e-ff3e-ca20-5e175236cb39/test-blob-5bfe6951-1ae2-2881-b32d-22acca183fcc",
      "RequestMethod": "PUT",
      "RequestHeaders": {
        "Authorization": "Sanitized",
        "Content-Length": "0",
        "If-None-Match": "*",
        "traceparent": "00-fc2e0c4e85af5a4c801966fdd34e6acd-5aee0a159c9bdb49-00",
        "User-Agent": [
          "azsdk-net-Storage.Blobs/12.7.0-alpha.20201001.1",
          "(.NET Core 4.6.29220.03; Microsoft Windows 10.0.19041 )"
        ],
        "x-ms-blob-type": "AppendBlob",
        "x-ms-client-request-id": "926e2336-ce52-a169-ce3e-831c0fc4b93d",
        "x-ms-date": "Thu, 01 Oct 2020 22:57:08 GMT",
        "x-ms-return-client-request-id": "true",
        "x-ms-version": "2020-02-10"
      },
      "RequestBody": null,
      "StatusCode": 201,
      "ResponseHeaders": {
        "Content-Length": "0",
        "Date": "Thu, 01 Oct 2020 22:57:08 GMT",
        "ETag": "\u00220x8D8665D53565371\u0022",
        "Last-Modified": "Thu, 01 Oct 2020 22:57:08 GMT",
        "Server": [
          "Windows-Azure-Blob/1.0",
          "Microsoft-HTTPAPI/2.0"
        ],
        "x-ms-client-request-id": "926e2336-ce52-a169-ce3e-831c0fc4b93d",
        "x-ms-request-id": "1c3e47fe-d01e-0031-3846-9846c5000000",
        "x-ms-request-server-encrypted": "true",
        "x-ms-version": "2020-02-10"
      },
      "ResponseBody": []
    },
    {
      "RequestUri": "https://storagedotnettesting.blob.core.windows.net/test-container-c83032e5-e77e-ff3e-ca20-5e175236cb39/test-blob-5bfe6951-1ae2-2881-b32d-22acca183fcc?comp=appendblock",
      "RequestMethod": "PUT",
      "RequestHeaders": {
        "Authorization": "Sanitized",
        "Content-Length": "7",
        "traceparent": "00-649fdc60be43ea499dd68b679a21903c-33fc0fa528336b48-00",
        "User-Agent": [
          "azsdk-net-Storage.Blobs/12.7.0-alpha.20201001.1",
          "(.NET Core 4.6.29220.03; Microsoft Windows 10.0.19041 )"
        ],
        "x-ms-client-request-id": "a6751715-aca9-217a-1d25-992e4c84a710",
        "x-ms-date": "Thu, 01 Oct 2020 22:57:08 GMT",
        "x-ms-return-client-request-id": "true",
        "x-ms-version": "2020-02-10"
      },
      "RequestBody": "ei5wCZ6ZtA==",
      "StatusCode": 201,
      "ResponseHeaders": {
        "Content-Length": "0",
        "Date": "Thu, 01 Oct 2020 22:57:08 GMT",
        "ETag": "\u00220x8D8665D535BD306\u0022",
        "Last-Modified": "Thu, 01 Oct 2020 22:57:08 GMT",
        "Server": [
          "Windows-Azure-Blob/1.0",
          "Microsoft-HTTPAPI/2.0"
        ],
        "x-ms-blob-append-offset": "0",
        "x-ms-blob-committed-block-count": "1",
        "x-ms-client-request-id": "a6751715-aca9-217a-1d25-992e4c84a710",
        "x-ms-content-crc64": "UBBIVIJMVUI=",
        "x-ms-request-id": "1c3e480e-d01e-0031-4446-9846c5000000",
        "x-ms-request-server-encrypted": "true",
        "x-ms-version": "2020-02-10"
      },
      "ResponseBody": []
    },
    {
      "RequestUri": "https://storagedotnettesting.blob.core.windows.net/test-container-c83032e5-e77e-ff3e-ca20-5e175236cb39/test-blob-0c1207cd-95c1-0532-dbed-ca0b470dcc9b",
      "RequestMethod": "PUT",
      "RequestHeaders": {
        "Authorization": "Sanitized",
        "Content-Length": "0",
        "If-None-Match": "*",
        "traceparent": "00-d6ea7ae68ed765478ee2a27e925300f3-8dd4439750df4843-00",
        "User-Agent": [
          "azsdk-net-Storage.Blobs/12.7.0-alpha.20201001.1",
          "(.NET Core 4.6.29220.03; Microsoft Windows 10.0.19041 )"
        ],
        "x-ms-blob-type": "AppendBlob",
        "x-ms-client-request-id": "cd8e779f-ae20-7faf-e470-cbbce16eda0f",
        "x-ms-date": "Thu, 01 Oct 2020 22:57:08 GMT",
        "x-ms-return-client-request-id": "true",
        "x-ms-version": "2020-02-10"
      },
      "RequestBody": null,
      "StatusCode": 201,
      "ResponseHeaders": {
        "Content-Length": "0",
        "Date": "Thu, 01 Oct 2020 22:57:08 GMT",
        "ETag": "\u00220x8D8665D535FCB95\u0022",
        "Last-Modified": "Thu, 01 Oct 2020 22:57:08 GMT",
        "Server": [
          "Windows-Azure-Blob/1.0",
          "Microsoft-HTTPAPI/2.0"
        ],
        "x-ms-client-request-id": "cd8e779f-ae20-7faf-e470-cbbce16eda0f",
        "x-ms-request-id": "1c3e4819-d01e-0031-4e46-9846c5000000",
        "x-ms-request-server-encrypted": "true",
        "x-ms-version": "2020-02-10"
      },
      "ResponseBody": []
    },
    {
      "RequestUri": "https://storagedotnettesting.blob.core.windows.net/test-container-c83032e5-e77e-ff3e-ca20-5e175236cb39/test-blob-0c1207cd-95c1-0532-dbed-ca0b470dcc9b?comp=appendblock",
      "RequestMethod": "PUT",
      "RequestHeaders": {
        "Authorization": "Sanitized",
        "Content-Length": "0",
        "traceparent": "00-67e61b67c0b53145aa94610f6afb1485-270a8601a88e4048-00",
        "User-Agent": [
          "azsdk-net-Storage.Blobs/12.7.0-alpha.20201001.1",
          "(.NET Core 4.6.29220.03; Microsoft Windows 10.0.19041 )"
        ],
        "x-ms-client-request-id": "d06b87b7-fe7e-d57a-6288-13de47d7ad78",
        "x-ms-copy-source": "https://storagedotnettesting.blob.core.windows.net/test-container-c83032e5-e77e-ff3e-ca20-5e175236cb39/test-blob-5bfe6951-1ae2-2881-b32d-22acca183fcc",
        "x-ms-date": "Thu, 01 Oct 2020 22:57:09 GMT",
        "x-ms-lease-id": "0245de77-3eff-f8a1-9bff-273885069e8f",
        "x-ms-return-client-request-id": "true",
        "x-ms-source-range": "bytes=0-",
        "x-ms-version": "2020-02-10"
      },
      "RequestBody": null,
      "StatusCode": 412,
      "ResponseHeaders": {
        "Content-Length": "242",
        "Content-Type": "application/xml",
        "Date": "Thu, 01 Oct 2020 22:57:08 GMT",
        "Server": [
          "Windows-Azure-Blob/1.0",
          "Microsoft-HTTPAPI/2.0"
        ],
        "x-ms-client-request-id": "d06b87b7-fe7e-d57a-6288-13de47d7ad78",
        "x-ms-error-code": "LeaseNotPresentWithBlobOperation",
<<<<<<< HEAD
        "x-ms-request-id": "29422fca-e01e-0098-7548-096dc1000000",
=======
        "x-ms-request-id": "1c3e4824-d01e-0031-5746-9846c5000000",
>>>>>>> 365f255a
        "x-ms-version": "2020-02-10"
      },
      "ResponseBody": [
        "\uFEFF\u003C?xml version=\u00221.0\u0022 encoding=\u0022utf-8\u0022?\u003E\n",
        "\u003CError\u003E\u003CCode\u003ELeaseNotPresentWithBlobOperation\u003C/Code\u003E\u003CMessage\u003EThere is currently no lease on the blob.\n",
        "RequestId:1c3e4824-d01e-0031-5746-9846c5000000\n",
        "Time:2020-10-01T22:57:09.0598406Z\u003C/Message\u003E\u003C/Error\u003E"
      ]
    },
    {
      "RequestUri": "https://storagedotnettesting.blob.core.windows.net/test-container-c83032e5-e77e-ff3e-ca20-5e175236cb39?restype=container",
      "RequestMethod": "DELETE",
      "RequestHeaders": {
        "Authorization": "Sanitized",
        "traceparent": "00-6cb3f49f9abc6440bfeaea155c09d6db-94627f4b06af4847-00",
        "User-Agent": [
          "azsdk-net-Storage.Blobs/12.7.0-alpha.20201001.1",
          "(.NET Core 4.6.29220.03; Microsoft Windows 10.0.19041 )"
        ],
        "x-ms-client-request-id": "59040a03-0903-5a90-83d5-d8f59be2739c",
        "x-ms-date": "Thu, 01 Oct 2020 22:57:09 GMT",
        "x-ms-return-client-request-id": "true",
        "x-ms-version": "2020-02-10"
      },
      "RequestBody": null,
      "StatusCode": 202,
      "ResponseHeaders": {
        "Content-Length": "0",
        "Date": "Thu, 01 Oct 2020 22:57:09 GMT",
        "Server": [
          "Windows-Azure-Blob/1.0",
          "Microsoft-HTTPAPI/2.0"
        ],
        "x-ms-client-request-id": "59040a03-0903-5a90-83d5-d8f59be2739c",
<<<<<<< HEAD
        "x-ms-request-id": "29422ff2-e01e-0098-1948-096dc1000000",
=======
        "x-ms-request-id": "1c3e4858-d01e-0031-0446-9846c5000000",
>>>>>>> 365f255a
        "x-ms-version": "2020-02-10"
      },
      "ResponseBody": []
    },
    {
      "RequestUri": "https://storagedotnettesting.blob.core.windows.net/test-container-d9dfadd5-d327-bd52-c17b-1aaaa5de4c15?restype=container",
      "RequestMethod": "PUT",
      "RequestHeaders": {
        "Authorization": "Sanitized",
        "traceparent": "00-d4b2cba77accb54aa1a5b0a96f24872a-b82b6dda50983c46-00",
        "User-Agent": [
          "azsdk-net-Storage.Blobs/12.7.0-alpha.20201001.1",
          "(.NET Core 4.6.29220.03; Microsoft Windows 10.0.19041 )"
        ],
        "x-ms-blob-public-access": "container",
        "x-ms-client-request-id": "dbc6bc60-766c-303c-b747-9888eee6b4a5",
        "x-ms-date": "Thu, 01 Oct 2020 22:57:09 GMT",
        "x-ms-return-client-request-id": "true",
        "x-ms-version": "2020-02-10"
      },
      "RequestBody": null,
      "StatusCode": 201,
      "ResponseHeaders": {
        "Content-Length": "0",
        "Date": "Thu, 01 Oct 2020 22:57:09 GMT",
        "ETag": "\u00220x8D8665D53A0657E\u0022",
        "Last-Modified": "Thu, 01 Oct 2020 22:57:09 GMT",
        "Server": [
          "Windows-Azure-Blob/1.0",
          "Microsoft-HTTPAPI/2.0"
        ],
        "x-ms-client-request-id": "dbc6bc60-766c-303c-b747-9888eee6b4a5",
<<<<<<< HEAD
        "x-ms-request-id": "8876375e-401e-0038-0648-09e960000000",
=======
        "x-ms-request-id": "f41bd917-701e-0075-6746-98ccfa000000",
>>>>>>> 365f255a
        "x-ms-version": "2020-02-10"
      },
      "ResponseBody": []
    },
    {
      "RequestUri": "https://storagedotnettesting.blob.core.windows.net/test-container-d9dfadd5-d327-bd52-c17b-1aaaa5de4c15?restype=container\u0026comp=acl",
      "RequestMethod": "PUT",
      "RequestHeaders": {
        "Authorization": "Sanitized",
        "Content-Length": "21",
        "Content-Type": "application/xml",
        "traceparent": "00-45452e092de301498f9baa026079305e-b467d58f14c7cf4b-00",
        "User-Agent": [
          "azsdk-net-Storage.Blobs/12.7.0-alpha.20201001.1",
          "(.NET Core 4.6.29220.03; Microsoft Windows 10.0.19041 )"
        ],
        "x-ms-blob-public-access": "container",
        "x-ms-client-request-id": "e9494726-7017-c1a9-73aa-858abbec8bde",
        "x-ms-date": "Thu, 01 Oct 2020 22:57:09 GMT",
        "x-ms-return-client-request-id": "true",
        "x-ms-version": "2020-02-10"
      },
      "RequestBody": "\u003CSignedIdentifiers /\u003E",
      "StatusCode": 200,
      "ResponseHeaders": {
        "Content-Length": "0",
        "Date": "Thu, 01 Oct 2020 22:57:09 GMT",
        "ETag": "\u00220x8D8665D53A45D54\u0022",
        "Last-Modified": "Thu, 01 Oct 2020 22:57:09 GMT",
        "Server": [
          "Windows-Azure-Blob/1.0",
          "Microsoft-HTTPAPI/2.0"
        ],
        "x-ms-client-request-id": "e9494726-7017-c1a9-73aa-858abbec8bde",
<<<<<<< HEAD
        "x-ms-request-id": "88763765-401e-0038-0a48-09e960000000",
=======
        "x-ms-request-id": "f41bd93a-701e-0075-0446-98ccfa000000",
>>>>>>> 365f255a
        "x-ms-version": "2020-02-10"
      },
      "ResponseBody": []
    },
    {
      "RequestUri": "https://storagedotnettesting.blob.core.windows.net/test-container-d9dfadd5-d327-bd52-c17b-1aaaa5de4c15/test-blob-a244f12a-6206-7213-fdad-a862a79ccb8d",
      "RequestMethod": "PUT",
      "RequestHeaders": {
        "Authorization": "Sanitized",
        "Content-Length": "0",
        "If-None-Match": "*",
        "traceparent": "00-03d5867a512862428224f58ae3efa863-ee68ddbfabe48e4e-00",
        "User-Agent": [
          "azsdk-net-Storage.Blobs/12.7.0-alpha.20201001.1",
          "(.NET Core 4.6.29220.03; Microsoft Windows 10.0.19041 )"
        ],
        "x-ms-blob-type": "AppendBlob",
        "x-ms-client-request-id": "f71f7bbc-cdd2-5fa2-6038-87dd138ae441",
        "x-ms-date": "Thu, 01 Oct 2020 22:57:09 GMT",
        "x-ms-return-client-request-id": "true",
        "x-ms-version": "2020-02-10"
      },
      "RequestBody": null,
      "StatusCode": 201,
      "ResponseHeaders": {
        "Content-Length": "0",
        "Date": "Thu, 01 Oct 2020 22:57:09 GMT",
        "ETag": "\u00220x8D8665D53A87EF3\u0022",
        "Last-Modified": "Thu, 01 Oct 2020 22:57:09 GMT",
        "Server": [
          "Windows-Azure-Blob/1.0",
          "Microsoft-HTTPAPI/2.0"
        ],
        "x-ms-client-request-id": "f71f7bbc-cdd2-5fa2-6038-87dd138ae441",
        "x-ms-request-id": "f41bd945-701e-0075-0e46-98ccfa000000",
        "x-ms-request-server-encrypted": "true",
        "x-ms-version": "2020-02-10"
      },
      "ResponseBody": []
    },
    {
      "RequestUri": "https://storagedotnettesting.blob.core.windows.net/test-container-d9dfadd5-d327-bd52-c17b-1aaaa5de4c15/test-blob-a244f12a-6206-7213-fdad-a862a79ccb8d?comp=appendblock",
      "RequestMethod": "PUT",
      "RequestHeaders": {
        "Authorization": "Sanitized",
        "Content-Length": "7",
        "traceparent": "00-3a855b9e18eebb4b85e9f28fd5c98e0e-1f9d154ddde51641-00",
        "User-Agent": [
          "azsdk-net-Storage.Blobs/12.7.0-alpha.20201001.1",
          "(.NET Core 4.6.29220.03; Microsoft Windows 10.0.19041 )"
        ],
        "x-ms-client-request-id": "2ba5cb73-d37d-4bbb-759c-17242962b2c1",
        "x-ms-date": "Thu, 01 Oct 2020 22:57:09 GMT",
        "x-ms-return-client-request-id": "true",
        "x-ms-version": "2020-02-10"
      },
      "RequestBody": "SnAPYBNpyw==",
      "StatusCode": 201,
      "ResponseHeaders": {
        "Content-Length": "0",
        "Date": "Thu, 01 Oct 2020 22:57:09 GMT",
        "ETag": "\u00220x8D8665D53ADD770\u0022",
        "Last-Modified": "Thu, 01 Oct 2020 22:57:09 GMT",
        "Server": [
          "Windows-Azure-Blob/1.0",
          "Microsoft-HTTPAPI/2.0"
        ],
        "x-ms-blob-append-offset": "0",
        "x-ms-blob-committed-block-count": "1",
        "x-ms-client-request-id": "2ba5cb73-d37d-4bbb-759c-17242962b2c1",
        "x-ms-content-crc64": "psnqf\u002BkQQK0=",
        "x-ms-request-id": "f41bd958-701e-0075-2046-98ccfa000000",
        "x-ms-request-server-encrypted": "true",
        "x-ms-version": "2020-02-10"
      },
      "ResponseBody": []
    },
    {
      "RequestUri": "https://storagedotnettesting.blob.core.windows.net/test-container-d9dfadd5-d327-bd52-c17b-1aaaa5de4c15/test-blob-6b5ff3f5-f1b3-c9c4-0da5-45537775322a",
      "RequestMethod": "PUT",
      "RequestHeaders": {
        "Authorization": "Sanitized",
        "Content-Length": "0",
        "If-None-Match": "*",
        "traceparent": "00-6207921fe885e94aa6d9a52a4e7a96fb-5b9f9e0b46cf6746-00",
        "User-Agent": [
          "azsdk-net-Storage.Blobs/12.7.0-alpha.20201001.1",
          "(.NET Core 4.6.29220.03; Microsoft Windows 10.0.19041 )"
        ],
        "x-ms-blob-type": "AppendBlob",
        "x-ms-client-request-id": "383794cc-b9d6-81a0-07db-1dd88e67d400",
        "x-ms-date": "Thu, 01 Oct 2020 22:57:09 GMT",
        "x-ms-return-client-request-id": "true",
        "x-ms-version": "2020-02-10"
      },
      "RequestBody": null,
      "StatusCode": 201,
      "ResponseHeaders": {
        "Content-Length": "0",
        "Date": "Thu, 01 Oct 2020 22:57:09 GMT",
        "ETag": "\u00220x8D8665D53B21E2F\u0022",
        "Last-Modified": "Thu, 01 Oct 2020 22:57:09 GMT",
        "Server": [
          "Windows-Azure-Blob/1.0",
          "Microsoft-HTTPAPI/2.0"
        ],
        "x-ms-client-request-id": "383794cc-b9d6-81a0-07db-1dd88e67d400",
        "x-ms-request-id": "f41bd963-701e-0075-2a46-98ccfa000000",
        "x-ms-request-server-encrypted": "true",
        "x-ms-version": "2020-02-10"
      },
      "ResponseBody": []
    },
    {
      "RequestUri": "https://storagedotnettesting.blob.core.windows.net/test-container-d9dfadd5-d327-bd52-c17b-1aaaa5de4c15/test-blob-6b5ff3f5-f1b3-c9c4-0da5-45537775322a?comp=appendblock",
      "RequestMethod": "PUT",
      "RequestHeaders": {
        "Authorization": "Sanitized",
        "Content-Length": "0",
        "traceparent": "00-d5f44b02bad1874eb257be0e2ba196fa-1550569e1259be43-00",
        "User-Agent": [
          "azsdk-net-Storage.Blobs/12.7.0-alpha.20201001.1",
          "(.NET Core 4.6.29220.03; Microsoft Windows 10.0.19041 )"
        ],
        "x-ms-blob-condition-appendpos": "1",
        "x-ms-client-request-id": "e287f554-f93d-5a54-92e8-41089beb1cbf",
        "x-ms-copy-source": "https://storagedotnettesting.blob.core.windows.net/test-container-d9dfadd5-d327-bd52-c17b-1aaaa5de4c15/test-blob-a244f12a-6206-7213-fdad-a862a79ccb8d",
        "x-ms-date": "Thu, 01 Oct 2020 22:57:09 GMT",
        "x-ms-return-client-request-id": "true",
        "x-ms-source-range": "bytes=0-",
        "x-ms-version": "2020-02-10"
      },
      "RequestBody": null,
      "StatusCode": 412,
      "ResponseHeaders": {
        "Content-Length": "251",
        "Content-Type": "application/xml",
        "Date": "Thu, 01 Oct 2020 22:57:09 GMT",
        "Server": [
          "Windows-Azure-Blob/1.0",
          "Microsoft-HTTPAPI/2.0"
        ],
        "x-ms-client-request-id": "e287f554-f93d-5a54-92e8-41089beb1cbf",
        "x-ms-error-code": "AppendPositionConditionNotMet",
<<<<<<< HEAD
        "x-ms-request-id": "8876377a-401e-0038-1e48-09e960000000",
=======
        "x-ms-request-id": "f41bd971-701e-0075-3746-98ccfa000000",
>>>>>>> 365f255a
        "x-ms-version": "2020-02-10"
      },
      "ResponseBody": [
        "\uFEFF\u003C?xml version=\u00221.0\u0022 encoding=\u0022utf-8\u0022?\u003E\n",
        "\u003CError\u003E\u003CCode\u003EAppendPositionConditionNotMet\u003C/Code\u003E\u003CMessage\u003EThe append position condition specified was not met.\n",
        "RequestId:f41bd971-701e-0075-3746-98ccfa000000\n",
        "Time:2020-10-01T22:57:09.5599107Z\u003C/Message\u003E\u003C/Error\u003E"
      ]
    },
    {
      "RequestUri": "https://storagedotnettesting.blob.core.windows.net/test-container-d9dfadd5-d327-bd52-c17b-1aaaa5de4c15?restype=container",
      "RequestMethod": "DELETE",
      "RequestHeaders": {
        "Authorization": "Sanitized",
        "traceparent": "00-e042f3b3f36eb546b5a50d82aa768f7e-ed01e4de4fa22d40-00",
        "User-Agent": [
          "azsdk-net-Storage.Blobs/12.7.0-alpha.20201001.1",
          "(.NET Core 4.6.29220.03; Microsoft Windows 10.0.19041 )"
        ],
        "x-ms-client-request-id": "988359ed-f1df-70c2-98b6-620f29d4a144",
        "x-ms-date": "Thu, 01 Oct 2020 22:57:09 GMT",
        "x-ms-return-client-request-id": "true",
        "x-ms-version": "2020-02-10"
      },
      "RequestBody": null,
      "StatusCode": 202,
      "ResponseHeaders": {
        "Content-Length": "0",
        "Date": "Thu, 01 Oct 2020 22:57:09 GMT",
        "Server": [
          "Windows-Azure-Blob/1.0",
          "Microsoft-HTTPAPI/2.0"
        ],
        "x-ms-client-request-id": "988359ed-f1df-70c2-98b6-620f29d4a144",
<<<<<<< HEAD
        "x-ms-request-id": "8876377f-401e-0038-2248-09e960000000",
=======
        "x-ms-request-id": "f41bd98e-701e-0075-5046-98ccfa000000",
>>>>>>> 365f255a
        "x-ms-version": "2020-02-10"
      },
      "ResponseBody": []
    },
    {
      "RequestUri": "https://storagedotnettesting.blob.core.windows.net/test-container-4e308597-ff37-f98b-9e25-2b42f131e5f9?restype=container",
      "RequestMethod": "PUT",
      "RequestHeaders": {
        "Authorization": "Sanitized",
        "traceparent": "00-0ab78b4b6bf2c844b2b64700214b5931-f51b9790264a2f48-00",
        "User-Agent": [
          "azsdk-net-Storage.Blobs/12.7.0-alpha.20201001.1",
          "(.NET Core 4.6.29220.03; Microsoft Windows 10.0.19041 )"
        ],
        "x-ms-blob-public-access": "container",
        "x-ms-client-request-id": "ef8ac359-1368-ed86-ce8a-fab9c67f7f66",
        "x-ms-date": "Thu, 01 Oct 2020 22:57:09 GMT",
        "x-ms-return-client-request-id": "true",
        "x-ms-version": "2020-02-10"
      },
      "RequestBody": null,
      "StatusCode": 201,
      "ResponseHeaders": {
        "Content-Length": "0",
        "Date": "Thu, 01 Oct 2020 22:57:09 GMT",
        "ETag": "\u00220x8D8665D53CFE8F8\u0022",
        "Last-Modified": "Thu, 01 Oct 2020 22:57:09 GMT",
        "Server": [
          "Windows-Azure-Blob/1.0",
          "Microsoft-HTTPAPI/2.0"
        ],
        "x-ms-client-request-id": "ef8ac359-1368-ed86-ce8a-fab9c67f7f66",
<<<<<<< HEAD
        "x-ms-request-id": "4af6cd58-f01e-004f-6348-093cf4000000",
=======
        "x-ms-request-id": "2a9e9460-b01e-0055-2146-98b75d000000",
>>>>>>> 365f255a
        "x-ms-version": "2020-02-10"
      },
      "ResponseBody": []
    },
    {
      "RequestUri": "https://storagedotnettesting.blob.core.windows.net/test-container-4e308597-ff37-f98b-9e25-2b42f131e5f9?restype=container\u0026comp=acl",
      "RequestMethod": "PUT",
      "RequestHeaders": {
        "Authorization": "Sanitized",
        "Content-Length": "21",
        "Content-Type": "application/xml",
        "traceparent": "00-0661007816c55a4e91f271005f6d7737-0969f8e1a843b44b-00",
        "User-Agent": [
          "azsdk-net-Storage.Blobs/12.7.0-alpha.20201001.1",
          "(.NET Core 4.6.29220.03; Microsoft Windows 10.0.19041 )"
        ],
        "x-ms-blob-public-access": "container",
        "x-ms-client-request-id": "2de948ed-f6a7-7391-fc2d-72dd89251f8e",
        "x-ms-date": "Thu, 01 Oct 2020 22:57:09 GMT",
        "x-ms-return-client-request-id": "true",
        "x-ms-version": "2020-02-10"
      },
      "RequestBody": "\u003CSignedIdentifiers /\u003E",
      "StatusCode": 200,
      "ResponseHeaders": {
        "Content-Length": "0",
        "Date": "Thu, 01 Oct 2020 22:57:09 GMT",
        "ETag": "\u00220x8D8665D53D51609\u0022",
        "Last-Modified": "Thu, 01 Oct 2020 22:57:09 GMT",
        "Server": [
          "Windows-Azure-Blob/1.0",
          "Microsoft-HTTPAPI/2.0"
        ],
        "x-ms-client-request-id": "2de948ed-f6a7-7391-fc2d-72dd89251f8e",
<<<<<<< HEAD
        "x-ms-request-id": "4af6cd5b-f01e-004f-6448-093cf4000000",
=======
        "x-ms-request-id": "2a9e9478-b01e-0055-3646-98b75d000000",
>>>>>>> 365f255a
        "x-ms-version": "2020-02-10"
      },
      "ResponseBody": []
    },
    {
      "RequestUri": "https://storagedotnettesting.blob.core.windows.net/test-container-4e308597-ff37-f98b-9e25-2b42f131e5f9/test-blob-4a77e5f8-d31d-44f0-c588-a2cc7e9652bf",
      "RequestMethod": "PUT",
      "RequestHeaders": {
        "Authorization": "Sanitized",
        "Content-Length": "0",
        "If-None-Match": "*",
        "traceparent": "00-0670075b1cf9384f8d33606d7532898e-39bf11e627da1c43-00",
        "User-Agent": [
          "azsdk-net-Storage.Blobs/12.7.0-alpha.20201001.1",
          "(.NET Core 4.6.29220.03; Microsoft Windows 10.0.19041 )"
        ],
        "x-ms-blob-type": "AppendBlob",
        "x-ms-client-request-id": "47f01e5a-ac2f-a074-0ce9-ad54e658a1f8",
        "x-ms-date": "Thu, 01 Oct 2020 22:57:09 GMT",
        "x-ms-return-client-request-id": "true",
        "x-ms-version": "2020-02-10"
      },
      "RequestBody": null,
      "StatusCode": 201,
      "ResponseHeaders": {
        "Content-Length": "0",
        "Date": "Thu, 01 Oct 2020 22:57:09 GMT",
        "ETag": "\u00220x8D8665D53D8E97A\u0022",
        "Last-Modified": "Thu, 01 Oct 2020 22:57:09 GMT",
        "Server": [
          "Windows-Azure-Blob/1.0",
          "Microsoft-HTTPAPI/2.0"
        ],
        "x-ms-client-request-id": "47f01e5a-ac2f-a074-0ce9-ad54e658a1f8",
        "x-ms-request-id": "2a9e9481-b01e-0055-3f46-98b75d000000",
        "x-ms-request-server-encrypted": "true",
        "x-ms-version": "2020-02-10"
      },
      "ResponseBody": []
    },
    {
      "RequestUri": "https://storagedotnettesting.blob.core.windows.net/test-container-4e308597-ff37-f98b-9e25-2b42f131e5f9/test-blob-4a77e5f8-d31d-44f0-c588-a2cc7e9652bf?comp=appendblock",
      "RequestMethod": "PUT",
      "RequestHeaders": {
        "Authorization": "Sanitized",
        "Content-Length": "7",
        "traceparent": "00-cd0d685ef0952a418f14fcf222ab7ef1-d6fbeafb047c004b-00",
        "User-Agent": [
          "azsdk-net-Storage.Blobs/12.7.0-alpha.20201001.1",
          "(.NET Core 4.6.29220.03; Microsoft Windows 10.0.19041 )"
        ],
        "x-ms-client-request-id": "60720a16-0aa5-2e90-6274-9da13faca226",
        "x-ms-date": "Thu, 01 Oct 2020 22:57:09 GMT",
        "x-ms-return-client-request-id": "true",
        "x-ms-version": "2020-02-10"
      },
      "RequestBody": "Ie\u002Bxj76SKg==",
      "StatusCode": 201,
      "ResponseHeaders": {
        "Content-Length": "0",
        "Date": "Thu, 01 Oct 2020 22:57:09 GMT",
        "ETag": "\u00220x8D8665D53DE6910\u0022",
        "Last-Modified": "Thu, 01 Oct 2020 22:57:09 GMT",
        "Server": [
          "Windows-Azure-Blob/1.0",
          "Microsoft-HTTPAPI/2.0"
        ],
        "x-ms-blob-append-offset": "0",
        "x-ms-blob-committed-block-count": "1",
        "x-ms-client-request-id": "60720a16-0aa5-2e90-6274-9da13faca226",
        "x-ms-content-crc64": "J6IE8/T3oL0=",
        "x-ms-request-id": "2a9e948f-b01e-0055-4d46-98b75d000000",
        "x-ms-request-server-encrypted": "true",
        "x-ms-version": "2020-02-10"
      },
      "ResponseBody": []
    },
    {
      "RequestUri": "https://storagedotnettesting.blob.core.windows.net/test-container-4e308597-ff37-f98b-9e25-2b42f131e5f9/test-blob-88a4b78a-ba80-71ef-7ee5-6141e1837d90",
      "RequestMethod": "PUT",
      "RequestHeaders": {
        "Authorization": "Sanitized",
        "Content-Length": "0",
        "If-None-Match": "*",
        "traceparent": "00-767a3a107fef2849b0910f321c44add0-85541ceea562a844-00",
        "User-Agent": [
          "azsdk-net-Storage.Blobs/12.7.0-alpha.20201001.1",
          "(.NET Core 4.6.29220.03; Microsoft Windows 10.0.19041 )"
        ],
        "x-ms-blob-type": "AppendBlob",
        "x-ms-client-request-id": "6a66a34b-02d6-5ced-1a00-e1bfa84e4cde",
        "x-ms-date": "Thu, 01 Oct 2020 22:57:09 GMT",
        "x-ms-return-client-request-id": "true",
        "x-ms-version": "2020-02-10"
      },
      "RequestBody": null,
      "StatusCode": 201,
      "ResponseHeaders": {
        "Content-Length": "0",
        "Date": "Thu, 01 Oct 2020 22:57:09 GMT",
        "ETag": "\u00220x8D8665D53E5216B\u0022",
        "Last-Modified": "Thu, 01 Oct 2020 22:57:09 GMT",
        "Server": [
          "Windows-Azure-Blob/1.0",
          "Microsoft-HTTPAPI/2.0"
        ],
        "x-ms-client-request-id": "6a66a34b-02d6-5ced-1a00-e1bfa84e4cde",
        "x-ms-request-id": "2a9e94ad-b01e-0055-6646-98b75d000000",
        "x-ms-request-server-encrypted": "true",
        "x-ms-version": "2020-02-10"
      },
      "ResponseBody": []
    },
    {
      "RequestUri": "https://storagedotnettesting.blob.core.windows.net/test-container-4e308597-ff37-f98b-9e25-2b42f131e5f9/test-blob-88a4b78a-ba80-71ef-7ee5-6141e1837d90?comp=appendblock",
      "RequestMethod": "PUT",
      "RequestHeaders": {
        "Authorization": "Sanitized",
        "Content-Length": "0",
        "traceparent": "00-919efd0d8c5c2a49b392577ced29a997-890d37b23a34474e-00",
        "User-Agent": [
          "azsdk-net-Storage.Blobs/12.7.0-alpha.20201001.1",
          "(.NET Core 4.6.29220.03; Microsoft Windows 10.0.19041 )"
        ],
        "x-ms-blob-condition-maxsize": "1",
        "x-ms-client-request-id": "3df5281a-121d-5ab9-52e2-c2e55f931b51",
        "x-ms-copy-source": "https://storagedotnettesting.blob.core.windows.net/test-container-4e308597-ff37-f98b-9e25-2b42f131e5f9/test-blob-4a77e5f8-d31d-44f0-c588-a2cc7e9652bf",
        "x-ms-date": "Thu, 01 Oct 2020 22:57:09 GMT",
        "x-ms-return-client-request-id": "true",
        "x-ms-source-range": "bytes=0-",
        "x-ms-version": "2020-02-10"
      },
      "RequestBody": null,
      "StatusCode": 412,
      "ResponseHeaders": {
        "Content-Length": "246",
        "Content-Type": "application/xml",
        "Date": "Thu, 01 Oct 2020 22:57:09 GMT",
        "Server": [
          "Windows-Azure-Blob/1.0",
          "Microsoft-HTTPAPI/2.0"
        ],
        "x-ms-client-request-id": "3df5281a-121d-5ab9-52e2-c2e55f931b51",
        "x-ms-error-code": "MaxBlobSizeConditionNotMet",
<<<<<<< HEAD
        "x-ms-request-id": "4af6cd70-f01e-004f-7748-093cf4000000",
=======
        "x-ms-request-id": "2a9e94c1-b01e-0055-7946-98b75d000000",
>>>>>>> 365f255a
        "x-ms-version": "2020-02-10"
      },
      "ResponseBody": [
        "\uFEFF\u003C?xml version=\u00221.0\u0022 encoding=\u0022utf-8\u0022?\u003E\n",
        "\u003CError\u003E\u003CCode\u003EMaxBlobSizeConditionNotMet\u003C/Code\u003E\u003CMessage\u003EThe max blob size condition specified was not met.\n",
        "RequestId:2a9e94c1-b01e-0055-7946-98b75d000000\n",
        "Time:2020-10-01T22:57:09.8993223Z\u003C/Message\u003E\u003C/Error\u003E"
      ]
    },
    {
      "RequestUri": "https://storagedotnettesting.blob.core.windows.net/test-container-4e308597-ff37-f98b-9e25-2b42f131e5f9?restype=container",
      "RequestMethod": "DELETE",
      "RequestHeaders": {
        "Authorization": "Sanitized",
        "traceparent": "00-0fa07133b41a25489c502e8245ef24e5-ca15402901ef2b47-00",
        "User-Agent": [
          "azsdk-net-Storage.Blobs/12.7.0-alpha.20201001.1",
          "(.NET Core 4.6.29220.03; Microsoft Windows 10.0.19041 )"
        ],
        "x-ms-client-request-id": "80a560d9-0f59-e3c0-53e8-ac8b035aead0",
        "x-ms-date": "Thu, 01 Oct 2020 22:57:09 GMT",
        "x-ms-return-client-request-id": "true",
        "x-ms-version": "2020-02-10"
      },
      "RequestBody": null,
      "StatusCode": 202,
      "ResponseHeaders": {
        "Content-Length": "0",
        "Date": "Thu, 01 Oct 2020 22:57:09 GMT",
        "Server": [
          "Windows-Azure-Blob/1.0",
          "Microsoft-HTTPAPI/2.0"
        ],
        "x-ms-client-request-id": "80a560d9-0f59-e3c0-53e8-ac8b035aead0",
<<<<<<< HEAD
        "x-ms-request-id": "4af6cd72-f01e-004f-7948-093cf4000000",
=======
        "x-ms-request-id": "2a9e94fb-b01e-0055-2946-98b75d000000",
>>>>>>> 365f255a
        "x-ms-version": "2020-02-10"
      },
      "ResponseBody": []
    },
    {
      "RequestUri": "https://storagedotnettesting.blob.core.windows.net/test-container-ec7a96c4-e97c-4ec6-5d6f-d9000cc3403c?restype=container",
      "RequestMethod": "PUT",
      "RequestHeaders": {
        "Authorization": "Sanitized",
        "traceparent": "00-bd5767add0a37648960219acdecb70e7-e58950968f61e945-00",
        "User-Agent": [
          "azsdk-net-Storage.Blobs/12.7.0-alpha.20201001.1",
          "(.NET Core 4.6.29220.03; Microsoft Windows 10.0.19041 )"
        ],
        "x-ms-blob-public-access": "container",
        "x-ms-client-request-id": "84323532-0b9b-f0e4-9a57-22ea35bfd790",
        "x-ms-date": "Thu, 01 Oct 2020 22:57:09 GMT",
        "x-ms-return-client-request-id": "true",
        "x-ms-version": "2020-02-10"
      },
      "RequestBody": null,
      "StatusCode": 201,
      "ResponseHeaders": {
        "Content-Length": "0",
        "Date": "Thu, 01 Oct 2020 22:57:09 GMT",
        "ETag": "\u00220x8D8665D540A4A4F\u0022",
        "Last-Modified": "Thu, 01 Oct 2020 22:57:10 GMT",
        "Server": [
          "Windows-Azure-Blob/1.0",
          "Microsoft-HTTPAPI/2.0"
        ],
        "x-ms-client-request-id": "84323532-0b9b-f0e4-9a57-22ea35bfd790",
<<<<<<< HEAD
        "x-ms-request-id": "c8e39a4c-201e-003e-7448-09dadf000000",
=======
        "x-ms-request-id": "2aedf8b2-701e-0017-5246-980edd000000",
>>>>>>> 365f255a
        "x-ms-version": "2020-02-10"
      },
      "ResponseBody": []
    },
    {
      "RequestUri": "https://storagedotnettesting.blob.core.windows.net/test-container-ec7a96c4-e97c-4ec6-5d6f-d9000cc3403c?restype=container\u0026comp=acl",
      "RequestMethod": "PUT",
      "RequestHeaders": {
        "Authorization": "Sanitized",
        "Content-Length": "21",
        "Content-Type": "application/xml",
        "traceparent": "00-389b9022dcc1ae4ca8830446d18c2249-1aaf44d17336d847-00",
        "User-Agent": [
          "azsdk-net-Storage.Blobs/12.7.0-alpha.20201001.1",
          "(.NET Core 4.6.29220.03; Microsoft Windows 10.0.19041 )"
        ],
        "x-ms-blob-public-access": "container",
        "x-ms-client-request-id": "d6ced0ec-bc90-dea0-7d1b-6496790e17f6",
        "x-ms-date": "Thu, 01 Oct 2020 22:57:10 GMT",
        "x-ms-return-client-request-id": "true",
        "x-ms-version": "2020-02-10"
      },
      "RequestBody": "\u003CSignedIdentifiers /\u003E",
      "StatusCode": 200,
      "ResponseHeaders": {
        "Content-Length": "0",
        "Date": "Thu, 01 Oct 2020 22:57:09 GMT",
        "ETag": "\u00220x8D8665D54107FBC\u0022",
        "Last-Modified": "Thu, 01 Oct 2020 22:57:10 GMT",
        "Server": [
          "Windows-Azure-Blob/1.0",
          "Microsoft-HTTPAPI/2.0"
        ],
        "x-ms-client-request-id": "d6ced0ec-bc90-dea0-7d1b-6496790e17f6",
<<<<<<< HEAD
        "x-ms-request-id": "c8e39a58-201e-003e-7e48-09dadf000000",
=======
        "x-ms-request-id": "2aedf8dc-701e-0017-7146-980edd000000",
>>>>>>> 365f255a
        "x-ms-version": "2020-02-10"
      },
      "ResponseBody": []
    },
    {
      "RequestUri": "https://storagedotnettesting.blob.core.windows.net/test-container-ec7a96c4-e97c-4ec6-5d6f-d9000cc3403c/test-blob-e50a5247-d66e-f0c2-a527-05fd64f100ff",
      "RequestMethod": "PUT",
      "RequestHeaders": {
        "Authorization": "Sanitized",
        "Content-Length": "0",
        "If-None-Match": "*",
        "traceparent": "00-4a7238a9126fa941a03d62a4e231ff9f-07dfeb6dbc287546-00",
        "User-Agent": [
          "azsdk-net-Storage.Blobs/12.7.0-alpha.20201001.1",
          "(.NET Core 4.6.29220.03; Microsoft Windows 10.0.19041 )"
        ],
        "x-ms-blob-type": "AppendBlob",
        "x-ms-client-request-id": "8386160a-d686-0732-bb2b-bf6e7310b305",
        "x-ms-date": "Thu, 01 Oct 2020 22:57:10 GMT",
        "x-ms-return-client-request-id": "true",
        "x-ms-version": "2020-02-10"
      },
      "RequestBody": null,
      "StatusCode": 201,
      "ResponseHeaders": {
        "Content-Length": "0",
        "Date": "Thu, 01 Oct 2020 22:57:09 GMT",
        "ETag": "\u00220x8D8665D54142C12\u0022",
        "Last-Modified": "Thu, 01 Oct 2020 22:57:10 GMT",
        "Server": [
          "Windows-Azure-Blob/1.0",
          "Microsoft-HTTPAPI/2.0"
        ],
        "x-ms-client-request-id": "8386160a-d686-0732-bb2b-bf6e7310b305",
        "x-ms-request-id": "2aedf8f3-701e-0017-0346-980edd000000",
        "x-ms-request-server-encrypted": "true",
        "x-ms-version": "2020-02-10"
      },
      "ResponseBody": []
    },
    {
      "RequestUri": "https://storagedotnettesting.blob.core.windows.net/test-container-ec7a96c4-e97c-4ec6-5d6f-d9000cc3403c/test-blob-e50a5247-d66e-f0c2-a527-05fd64f100ff?comp=appendblock",
      "RequestMethod": "PUT",
      "RequestHeaders": {
        "Authorization": "Sanitized",
        "Content-Length": "7",
        "traceparent": "00-4e280c27e9064a42a9bc40784c8f1a61-1a4485bf9319cc46-00",
        "User-Agent": [
          "azsdk-net-Storage.Blobs/12.7.0-alpha.20201001.1",
          "(.NET Core 4.6.29220.03; Microsoft Windows 10.0.19041 )"
        ],
        "x-ms-client-request-id": "4ef387a6-7d6a-1678-9dbb-6706c6dd3b7f",
        "x-ms-date": "Thu, 01 Oct 2020 22:57:10 GMT",
        "x-ms-return-client-request-id": "true",
        "x-ms-version": "2020-02-10"
      },
      "RequestBody": "g1kprp7hug==",
      "StatusCode": 201,
      "ResponseHeaders": {
        "Content-Length": "0",
        "Date": "Thu, 01 Oct 2020 22:57:09 GMT",
        "ETag": "\u00220x8D8665D54190F3E\u0022",
        "Last-Modified": "Thu, 01 Oct 2020 22:57:10 GMT",
        "Server": [
          "Windows-Azure-Blob/1.0",
          "Microsoft-HTTPAPI/2.0"
        ],
        "x-ms-blob-append-offset": "0",
        "x-ms-blob-committed-block-count": "1",
        "x-ms-client-request-id": "4ef387a6-7d6a-1678-9dbb-6706c6dd3b7f",
        "x-ms-content-crc64": "oIiLrtnWBSw=",
        "x-ms-request-id": "2aedf913-701e-0017-2046-980edd000000",
        "x-ms-request-server-encrypted": "true",
        "x-ms-version": "2020-02-10"
      },
      "ResponseBody": []
    },
    {
      "RequestUri": "https://storagedotnettesting.blob.core.windows.net/test-container-ec7a96c4-e97c-4ec6-5d6f-d9000cc3403c/test-blob-4c1c3962-a38d-4ca2-8ec5-7d2b80da7097",
      "RequestMethod": "PUT",
      "RequestHeaders": {
        "Authorization": "Sanitized",
        "Content-Length": "0",
        "If-None-Match": "*",
        "traceparent": "00-6e27c99ab655a143923ca40c2a641708-85093031729e3342-00",
        "User-Agent": [
          "azsdk-net-Storage.Blobs/12.7.0-alpha.20201001.1",
          "(.NET Core 4.6.29220.03; Microsoft Windows 10.0.19041 )"
        ],
        "x-ms-blob-type": "AppendBlob",
        "x-ms-client-request-id": "5df5d61f-fd07-034c-e4a7-bfa5ff4c96c3",
        "x-ms-date": "Thu, 01 Oct 2020 22:57:10 GMT",
        "x-ms-return-client-request-id": "true",
        "x-ms-version": "2020-02-10"
      },
      "RequestBody": null,
      "StatusCode": 201,
      "ResponseHeaders": {
        "Content-Length": "0",
        "Date": "Thu, 01 Oct 2020 22:57:09 GMT",
        "ETag": "\u00220x8D8665D541D07D5\u0022",
        "Last-Modified": "Thu, 01 Oct 2020 22:57:10 GMT",
        "Server": [
          "Windows-Azure-Blob/1.0",
          "Microsoft-HTTPAPI/2.0"
        ],
        "x-ms-client-request-id": "5df5d61f-fd07-034c-e4a7-bfa5ff4c96c3",
        "x-ms-request-id": "2aedf928-701e-0017-3146-980edd000000",
        "x-ms-request-server-encrypted": "true",
        "x-ms-version": "2020-02-10"
      },
      "ResponseBody": []
    },
    {
      "RequestUri": "https://storagedotnettesting.blob.core.windows.net/test-container-ec7a96c4-e97c-4ec6-5d6f-d9000cc3403c/test-blob-4c1c3962-a38d-4ca2-8ec5-7d2b80da7097?comp=appendblock",
      "RequestMethod": "PUT",
      "RequestHeaders": {
        "Authorization": "Sanitized",
        "Content-Length": "0",
        "traceparent": "00-146f45b2ac73f34c9250ede3f4485652-6283b02b1a888e49-00",
        "User-Agent": [
          "azsdk-net-Storage.Blobs/12.7.0-alpha.20201001.1",
          "(.NET Core 4.6.29220.03; Microsoft Windows 10.0.19041 )"
        ],
        "x-ms-client-request-id": "aa0b54ca-12e4-e38f-97c5-0875a5f50594",
        "x-ms-copy-source": "https://storagedotnettesting.blob.core.windows.net/test-container-ec7a96c4-e97c-4ec6-5d6f-d9000cc3403c/test-blob-e50a5247-d66e-f0c2-a527-05fd64f100ff",
        "x-ms-date": "Thu, 01 Oct 2020 22:57:10 GMT",
        "x-ms-return-client-request-id": "true",
        "x-ms-source-if-modified-since": "Fri, 02 Oct 2020 22:57:07 GMT",
        "x-ms-source-range": "bytes=0-",
        "x-ms-version": "2020-02-10"
      },
      "RequestBody": null,
      "StatusCode": 304,
      "ResponseHeaders": {
        "Date": "Thu, 01 Oct 2020 22:57:09 GMT",
        "Server": [
          "Windows-Azure-Blob/1.0",
          "Microsoft-HTTPAPI/2.0"
        ],
        "x-ms-client-request-id": "aa0b54ca-12e4-e38f-97c5-0875a5f50594",
        "x-ms-error-code": "CannotVerifyCopySource",
<<<<<<< HEAD
        "x-ms-request-id": "c8e39a71-201e-003e-1548-09dadf000000",
=======
        "x-ms-request-id": "2aedf93b-701e-0017-4246-980edd000000",
>>>>>>> 365f255a
        "x-ms-version": "2020-02-10"
      },
      "ResponseBody": []
    },
    {
      "RequestUri": "https://storagedotnettesting.blob.core.windows.net/test-container-ec7a96c4-e97c-4ec6-5d6f-d9000cc3403c?restype=container",
      "RequestMethod": "DELETE",
      "RequestHeaders": {
        "Authorization": "Sanitized",
        "traceparent": "00-9c4a71bec60d44468db14fdd98db1175-c5e0d378ddeb4b42-00",
        "User-Agent": [
          "azsdk-net-Storage.Blobs/12.7.0-alpha.20201001.1",
          "(.NET Core 4.6.29220.03; Microsoft Windows 10.0.19041 )"
        ],
        "x-ms-client-request-id": "abdbb2b1-eb41-38df-4142-4a5046ec57a9",
        "x-ms-date": "Thu, 01 Oct 2020 22:57:10 GMT",
        "x-ms-return-client-request-id": "true",
        "x-ms-version": "2020-02-10"
      },
      "RequestBody": null,
      "StatusCode": 202,
      "ResponseHeaders": {
        "Content-Length": "0",
        "Date": "Thu, 01 Oct 2020 22:57:09 GMT",
        "Server": [
          "Windows-Azure-Blob/1.0",
          "Microsoft-HTTPAPI/2.0"
        ],
        "x-ms-client-request-id": "abdbb2b1-eb41-38df-4142-4a5046ec57a9",
<<<<<<< HEAD
        "x-ms-request-id": "c8e39a78-201e-003e-1b48-09dadf000000",
=======
        "x-ms-request-id": "2aedf97d-701e-0017-7c46-980edd000000",
>>>>>>> 365f255a
        "x-ms-version": "2020-02-10"
      },
      "ResponseBody": []
    },
    {
      "RequestUri": "https://storagedotnettesting.blob.core.windows.net/test-container-e7d5d712-70ac-b0b1-413a-36eb539f50b1?restype=container",
      "RequestMethod": "PUT",
      "RequestHeaders": {
        "Authorization": "Sanitized",
        "traceparent": "00-b94fc293cc0cd345b289fa60088b2f89-b9b9597233854648-00",
        "User-Agent": [
          "azsdk-net-Storage.Blobs/12.7.0-alpha.20201001.1",
          "(.NET Core 4.6.29220.03; Microsoft Windows 10.0.19041 )"
        ],
        "x-ms-blob-public-access": "container",
        "x-ms-client-request-id": "bbdd15a1-b810-41b6-012a-6907b5f4e5a1",
        "x-ms-date": "Thu, 01 Oct 2020 22:57:10 GMT",
        "x-ms-return-client-request-id": "true",
        "x-ms-version": "2020-02-10"
      },
      "RequestBody": null,
      "StatusCode": 201,
      "ResponseHeaders": {
        "Content-Length": "0",
        "Date": "Thu, 01 Oct 2020 22:57:09 GMT",
        "ETag": "\u00220x8D8665D5444FF87\u0022",
        "Last-Modified": "Thu, 01 Oct 2020 22:57:10 GMT",
        "Server": [
          "Windows-Azure-Blob/1.0",
          "Microsoft-HTTPAPI/2.0"
        ],
        "x-ms-client-request-id": "bbdd15a1-b810-41b6-012a-6907b5f4e5a1",
<<<<<<< HEAD
        "x-ms-request-id": "ad0baff5-901e-0059-7448-09ca23000000",
=======
        "x-ms-request-id": "8daabf0d-201e-0047-1746-98cc8d000000",
>>>>>>> 365f255a
        "x-ms-version": "2020-02-10"
      },
      "ResponseBody": []
    },
    {
      "RequestUri": "https://storagedotnettesting.blob.core.windows.net/test-container-e7d5d712-70ac-b0b1-413a-36eb539f50b1?restype=container\u0026comp=acl",
      "RequestMethod": "PUT",
      "RequestHeaders": {
        "Authorization": "Sanitized",
        "Content-Length": "21",
        "Content-Type": "application/xml",
        "traceparent": "00-2eaf5a148b65bf4fb5d8c4a14338e766-8a7a6d1ad64e294c-00",
        "User-Agent": [
          "azsdk-net-Storage.Blobs/12.7.0-alpha.20201001.1",
          "(.NET Core 4.6.29220.03; Microsoft Windows 10.0.19041 )"
        ],
        "x-ms-blob-public-access": "container",
        "x-ms-client-request-id": "3d4ab0ae-95c1-6ca0-ef83-f1eff04bf0a8",
        "x-ms-date": "Thu, 01 Oct 2020 22:57:10 GMT",
        "x-ms-return-client-request-id": "true",
        "x-ms-version": "2020-02-10"
      },
      "RequestBody": "\u003CSignedIdentifiers /\u003E",
      "StatusCode": 200,
      "ResponseHeaders": {
        "Content-Length": "0",
        "Date": "Thu, 01 Oct 2020 22:57:09 GMT",
        "ETag": "\u00220x8D8665D544977E4\u0022",
        "Last-Modified": "Thu, 01 Oct 2020 22:57:10 GMT",
        "Server": [
          "Windows-Azure-Blob/1.0",
          "Microsoft-HTTPAPI/2.0"
        ],
        "x-ms-client-request-id": "3d4ab0ae-95c1-6ca0-ef83-f1eff04bf0a8",
<<<<<<< HEAD
        "x-ms-request-id": "ad0baffa-901e-0059-7748-09ca23000000",
=======
        "x-ms-request-id": "8daabf28-201e-0047-2a46-98cc8d000000",
>>>>>>> 365f255a
        "x-ms-version": "2020-02-10"
      },
      "ResponseBody": []
    },
    {
      "RequestUri": "https://storagedotnettesting.blob.core.windows.net/test-container-e7d5d712-70ac-b0b1-413a-36eb539f50b1/test-blob-3624863c-6ee0-15a7-6848-ea5804aaa8df",
      "RequestMethod": "PUT",
      "RequestHeaders": {
        "Authorization": "Sanitized",
        "Content-Length": "0",
        "If-None-Match": "*",
        "traceparent": "00-0ac019a380b6114fa84d54cf77d16379-19bbc312f9b9a840-00",
        "User-Agent": [
          "azsdk-net-Storage.Blobs/12.7.0-alpha.20201001.1",
          "(.NET Core 4.6.29220.03; Microsoft Windows 10.0.19041 )"
        ],
        "x-ms-blob-type": "AppendBlob",
        "x-ms-client-request-id": "b60e51c3-5e9d-fec0-486d-88a706f3ebfe",
        "x-ms-date": "Thu, 01 Oct 2020 22:57:10 GMT",
        "x-ms-return-client-request-id": "true",
        "x-ms-version": "2020-02-10"
      },
      "RequestBody": null,
      "StatusCode": 201,
      "ResponseHeaders": {
        "Content-Length": "0",
        "Date": "Thu, 01 Oct 2020 22:57:09 GMT",
        "ETag": "\u00220x8D8665D544E8414\u0022",
        "Last-Modified": "Thu, 01 Oct 2020 22:57:10 GMT",
        "Server": [
          "Windows-Azure-Blob/1.0",
          "Microsoft-HTTPAPI/2.0"
        ],
        "x-ms-client-request-id": "b60e51c3-5e9d-fec0-486d-88a706f3ebfe",
        "x-ms-request-id": "8daabf3a-201e-0047-3946-98cc8d000000",
        "x-ms-request-server-encrypted": "true",
        "x-ms-version": "2020-02-10"
      },
      "ResponseBody": []
    },
    {
      "RequestUri": "https://storagedotnettesting.blob.core.windows.net/test-container-e7d5d712-70ac-b0b1-413a-36eb539f50b1/test-blob-3624863c-6ee0-15a7-6848-ea5804aaa8df?comp=appendblock",
      "RequestMethod": "PUT",
      "RequestHeaders": {
        "Authorization": "Sanitized",
        "Content-Length": "7",
        "traceparent": "00-a4c528c0e7a78549976ca5e8f0453bf3-697155f516d1a84b-00",
        "User-Agent": [
          "azsdk-net-Storage.Blobs/12.7.0-alpha.20201001.1",
          "(.NET Core 4.6.29220.03; Microsoft Windows 10.0.19041 )"
        ],
        "x-ms-client-request-id": "b294029b-f29c-fd42-37c0-6937ebf7c244",
        "x-ms-date": "Thu, 01 Oct 2020 22:57:10 GMT",
        "x-ms-return-client-request-id": "true",
        "x-ms-version": "2020-02-10"
      },
      "RequestBody": "t6ImNZfqXg==",
      "StatusCode": 201,
      "ResponseHeaders": {
        "Content-Length": "0",
        "Date": "Thu, 01 Oct 2020 22:57:09 GMT",
        "ETag": "\u00220x8D8665D54522E74\u0022",
        "Last-Modified": "Thu, 01 Oct 2020 22:57:10 GMT",
        "Server": [
          "Windows-Azure-Blob/1.0",
          "Microsoft-HTTPAPI/2.0"
        ],
        "x-ms-blob-append-offset": "0",
        "x-ms-blob-committed-block-count": "1",
        "x-ms-client-request-id": "b294029b-f29c-fd42-37c0-6937ebf7c244",
        "x-ms-content-crc64": "QwslzPigMXM=",
        "x-ms-request-id": "8daabf56-201e-0047-5146-98cc8d000000",
        "x-ms-request-server-encrypted": "true",
        "x-ms-version": "2020-02-10"
      },
      "ResponseBody": []
    },
    {
      "RequestUri": "https://storagedotnettesting.blob.core.windows.net/test-container-e7d5d712-70ac-b0b1-413a-36eb539f50b1/test-blob-c648a355-6fa7-8a0f-9846-ce405f2032f8",
      "RequestMethod": "PUT",
      "RequestHeaders": {
        "Authorization": "Sanitized",
        "Content-Length": "0",
        "If-None-Match": "*",
        "traceparent": "00-7e410110718e3f4595fee4ed536f38bd-2f5ff4b1f3b8eb4a-00",
        "User-Agent": [
          "azsdk-net-Storage.Blobs/12.7.0-alpha.20201001.1",
          "(.NET Core 4.6.29220.03; Microsoft Windows 10.0.19041 )"
        ],
        "x-ms-blob-type": "AppendBlob",
        "x-ms-client-request-id": "284ab99a-c507-2c4e-f309-1a5623029d17",
        "x-ms-date": "Thu, 01 Oct 2020 22:57:10 GMT",
        "x-ms-return-client-request-id": "true",
        "x-ms-version": "2020-02-10"
      },
      "RequestBody": null,
      "StatusCode": 201,
      "ResponseHeaders": {
        "Content-Length": "0",
        "Date": "Thu, 01 Oct 2020 22:57:09 GMT",
        "ETag": "\u00220x8D8665D54564E1F\u0022",
        "Last-Modified": "Thu, 01 Oct 2020 22:57:10 GMT",
        "Server": [
          "Windows-Azure-Blob/1.0",
          "Microsoft-HTTPAPI/2.0"
        ],
        "x-ms-client-request-id": "284ab99a-c507-2c4e-f309-1a5623029d17",
        "x-ms-request-id": "8daabf61-201e-0047-5b46-98cc8d000000",
        "x-ms-request-server-encrypted": "true",
        "x-ms-version": "2020-02-10"
      },
      "ResponseBody": []
    },
    {
      "RequestUri": "https://storagedotnettesting.blob.core.windows.net/test-container-e7d5d712-70ac-b0b1-413a-36eb539f50b1/test-blob-c648a355-6fa7-8a0f-9846-ce405f2032f8?comp=appendblock",
      "RequestMethod": "PUT",
      "RequestHeaders": {
        "Authorization": "Sanitized",
        "Content-Length": "0",
        "traceparent": "00-d7f031cc3110ca4ca1892eca263ccf49-3ca440e4e4361e4c-00",
        "User-Agent": [
          "azsdk-net-Storage.Blobs/12.7.0-alpha.20201001.1",
          "(.NET Core 4.6.29220.03; Microsoft Windows 10.0.19041 )"
        ],
        "x-ms-client-request-id": "a6a6de69-09d6-1bf1-43de-10551e0bf87d",
        "x-ms-copy-source": "https://storagedotnettesting.blob.core.windows.net/test-container-e7d5d712-70ac-b0b1-413a-36eb539f50b1/test-blob-3624863c-6ee0-15a7-6848-ea5804aaa8df",
        "x-ms-date": "Thu, 01 Oct 2020 22:57:10 GMT",
        "x-ms-return-client-request-id": "true",
        "x-ms-source-if-unmodified-since": "Wed, 30 Sep 2020 22:57:07 GMT",
        "x-ms-source-range": "bytes=0-",
        "x-ms-version": "2020-02-10"
      },
      "RequestBody": null,
      "StatusCode": 412,
      "ResponseHeaders": {
        "Content-Length": "251",
        "Content-Type": "application/xml",
        "Date": "Thu, 01 Oct 2020 22:57:10 GMT",
        "Server": [
          "Windows-Azure-Blob/1.0",
          "Microsoft-HTTPAPI/2.0"
        ],
        "x-ms-client-request-id": "a6a6de69-09d6-1bf1-43de-10551e0bf87d",
        "x-ms-error-code": "CannotVerifyCopySource",
<<<<<<< HEAD
        "x-ms-request-id": "ad0bb016-901e-0059-1048-09ca23000000",
=======
        "x-ms-request-id": "8daabf86-201e-0047-7d46-98cc8d000000",
>>>>>>> 365f255a
        "x-ms-version": "2020-02-10"
      },
      "ResponseBody": [
        "\uFEFF\u003C?xml version=\u00221.0\u0022 encoding=\u0022utf-8\u0022?\u003E\n",
        "\u003CError\u003E\u003CCode\u003ECannotVerifyCopySource\u003C/Code\u003E\u003CMessage\u003ECould not verify the copy source within the specified time.\n",
        "RequestId:8daabf86-201e-0047-7d46-98cc8d000000\n",
        "Time:2020-10-01T22:57:10.6506553Z\u003C/Message\u003E\u003C/Error\u003E"
      ]
    },
    {
      "RequestUri": "https://storagedotnettesting.blob.core.windows.net/test-container-e7d5d712-70ac-b0b1-413a-36eb539f50b1?restype=container",
      "RequestMethod": "DELETE",
      "RequestHeaders": {
        "Authorization": "Sanitized",
        "traceparent": "00-1cc553163dd0c249b530173550857ab1-f89e2bfb1a3bbb4f-00",
        "User-Agent": [
          "azsdk-net-Storage.Blobs/12.7.0-alpha.20201001.1",
          "(.NET Core 4.6.29220.03; Microsoft Windows 10.0.19041 )"
        ],
        "x-ms-client-request-id": "45ec024f-f75c-8341-7f3a-160dad8ffe36",
        "x-ms-date": "Thu, 01 Oct 2020 22:57:10 GMT",
        "x-ms-return-client-request-id": "true",
        "x-ms-version": "2020-02-10"
      },
      "RequestBody": null,
      "StatusCode": 202,
      "ResponseHeaders": {
        "Content-Length": "0",
        "Date": "Thu, 01 Oct 2020 22:57:10 GMT",
        "Server": [
          "Windows-Azure-Blob/1.0",
          "Microsoft-HTTPAPI/2.0"
        ],
        "x-ms-client-request-id": "45ec024f-f75c-8341-7f3a-160dad8ffe36",
<<<<<<< HEAD
        "x-ms-request-id": "ad0bb020-901e-0059-1848-09ca23000000",
=======
        "x-ms-request-id": "8daabfa0-201e-0047-1546-98cc8d000000",
>>>>>>> 365f255a
        "x-ms-version": "2020-02-10"
      },
      "ResponseBody": []
    },
    {
      "RequestUri": "https://storagedotnettesting.blob.core.windows.net/test-container-7cacca32-5a6b-e6ec-dbc9-d1a823159dcf?restype=container",
      "RequestMethod": "PUT",
      "RequestHeaders": {
        "Authorization": "Sanitized",
        "traceparent": "00-6e8c534b826fbe4c9903579a937c5821-592282eabf4faa44-00",
        "User-Agent": [
          "azsdk-net-Storage.Blobs/12.7.0-alpha.20201001.1",
          "(.NET Core 4.6.29220.03; Microsoft Windows 10.0.19041 )"
        ],
        "x-ms-blob-public-access": "container",
        "x-ms-client-request-id": "b3a8af2f-46c6-f491-1605-699226986069",
        "x-ms-date": "Thu, 01 Oct 2020 22:57:10 GMT",
        "x-ms-return-client-request-id": "true",
        "x-ms-version": "2020-02-10"
      },
      "RequestBody": null,
      "StatusCode": 201,
      "ResponseHeaders": {
        "Content-Length": "0",
        "Date": "Thu, 01 Oct 2020 22:57:10 GMT",
        "ETag": "\u00220x8D8665D5477779D\u0022",
        "Last-Modified": "Thu, 01 Oct 2020 22:57:10 GMT",
        "Server": [
          "Windows-Azure-Blob/1.0",
          "Microsoft-HTTPAPI/2.0"
        ],
        "x-ms-client-request-id": "b3a8af2f-46c6-f491-1605-699226986069",
<<<<<<< HEAD
        "x-ms-request-id": "4d4ac57c-201e-0097-5648-091bad000000",
=======
        "x-ms-request-id": "85f95654-801e-0095-5946-984f63000000",
>>>>>>> 365f255a
        "x-ms-version": "2020-02-10"
      },
      "ResponseBody": []
    },
    {
      "RequestUri": "https://storagedotnettesting.blob.core.windows.net/test-container-7cacca32-5a6b-e6ec-dbc9-d1a823159dcf?restype=container\u0026comp=acl",
      "RequestMethod": "PUT",
      "RequestHeaders": {
        "Authorization": "Sanitized",
        "Content-Length": "21",
        "Content-Type": "application/xml",
        "traceparent": "00-9799162a9773d74586390f6341f42017-c1a30b0971a0ce42-00",
        "User-Agent": [
          "azsdk-net-Storage.Blobs/12.7.0-alpha.20201001.1",
          "(.NET Core 4.6.29220.03; Microsoft Windows 10.0.19041 )"
        ],
        "x-ms-blob-public-access": "container",
        "x-ms-client-request-id": "73798c9a-e96d-d508-8211-05194a8e1014",
        "x-ms-date": "Thu, 01 Oct 2020 22:57:10 GMT",
        "x-ms-return-client-request-id": "true",
        "x-ms-version": "2020-02-10"
      },
      "RequestBody": "\u003CSignedIdentifiers /\u003E",
      "StatusCode": 200,
      "ResponseHeaders": {
        "Content-Length": "0",
        "Date": "Thu, 01 Oct 2020 22:57:10 GMT",
        "ETag": "\u00220x8D8665D547B696A\u0022",
        "Last-Modified": "Thu, 01 Oct 2020 22:57:10 GMT",
        "Server": [
          "Windows-Azure-Blob/1.0",
          "Microsoft-HTTPAPI/2.0"
        ],
        "x-ms-client-request-id": "73798c9a-e96d-d508-8211-05194a8e1014",
<<<<<<< HEAD
        "x-ms-request-id": "4d4ac586-201e-0097-5e48-091bad000000",
=======
        "x-ms-request-id": "85f95671-801e-0095-7246-984f63000000",
>>>>>>> 365f255a
        "x-ms-version": "2020-02-10"
      },
      "ResponseBody": []
    },
    {
      "RequestUri": "https://storagedotnettesting.blob.core.windows.net/test-container-7cacca32-5a6b-e6ec-dbc9-d1a823159dcf/test-blob-0a29984c-7750-792c-198b-82f7991fecfc",
      "RequestMethod": "PUT",
      "RequestHeaders": {
        "Authorization": "Sanitized",
        "Content-Length": "0",
        "If-None-Match": "*",
        "traceparent": "00-8a6149132eee3040b2acf448d549452b-945e7f6ed6e3ab4e-00",
        "User-Agent": [
          "azsdk-net-Storage.Blobs/12.7.0-alpha.20201001.1",
          "(.NET Core 4.6.29220.03; Microsoft Windows 10.0.19041 )"
        ],
        "x-ms-blob-type": "AppendBlob",
        "x-ms-client-request-id": "da2cd204-de43-5db7-5697-eb8dc89676f4",
        "x-ms-date": "Thu, 01 Oct 2020 22:57:10 GMT",
        "x-ms-return-client-request-id": "true",
        "x-ms-version": "2020-02-10"
      },
      "RequestBody": null,
      "StatusCode": 201,
      "ResponseHeaders": {
        "Content-Length": "0",
        "Date": "Thu, 01 Oct 2020 22:57:10 GMT",
        "ETag": "\u00220x8D8665D5482C01C\u0022",
        "Last-Modified": "Thu, 01 Oct 2020 22:57:10 GMT",
        "Server": [
          "Windows-Azure-Blob/1.0",
          "Microsoft-HTTPAPI/2.0"
        ],
        "x-ms-client-request-id": "da2cd204-de43-5db7-5697-eb8dc89676f4",
        "x-ms-request-id": "85f9568e-801e-0095-0d46-984f63000000",
        "x-ms-request-server-encrypted": "true",
        "x-ms-version": "2020-02-10"
      },
      "ResponseBody": []
    },
    {
      "RequestUri": "https://storagedotnettesting.blob.core.windows.net/test-container-7cacca32-5a6b-e6ec-dbc9-d1a823159dcf/test-blob-0a29984c-7750-792c-198b-82f7991fecfc?comp=appendblock",
      "RequestMethod": "PUT",
      "RequestHeaders": {
        "Authorization": "Sanitized",
        "Content-Length": "7",
        "traceparent": "00-c525eb27fd3aa44cb33e7690db900a32-110d9ad565cd7643-00",
        "User-Agent": [
          "azsdk-net-Storage.Blobs/12.7.0-alpha.20201001.1",
          "(.NET Core 4.6.29220.03; Microsoft Windows 10.0.19041 )"
        ],
        "x-ms-client-request-id": "c7f39e37-11f2-d4b9-86be-c0e0f2706c83",
        "x-ms-date": "Thu, 01 Oct 2020 22:57:10 GMT",
        "x-ms-return-client-request-id": "true",
        "x-ms-version": "2020-02-10"
      },
      "RequestBody": "pnVTJQKVug==",
      "StatusCode": 201,
      "ResponseHeaders": {
        "Content-Length": "0",
        "Date": "Thu, 01 Oct 2020 22:57:10 GMT",
        "ETag": "\u00220x8D8665D54872DF5\u0022",
        "Last-Modified": "Thu, 01 Oct 2020 22:57:10 GMT",
        "Server": [
          "Windows-Azure-Blob/1.0",
          "Microsoft-HTTPAPI/2.0"
        ],
        "x-ms-blob-append-offset": "0",
        "x-ms-blob-committed-block-count": "1",
        "x-ms-client-request-id": "c7f39e37-11f2-d4b9-86be-c0e0f2706c83",
        "x-ms-content-crc64": "vpe68IyLIeg=",
        "x-ms-request-id": "85f956a2-801e-0095-1f46-984f63000000",
        "x-ms-request-server-encrypted": "true",
        "x-ms-version": "2020-02-10"
      },
      "ResponseBody": []
    },
    {
      "RequestUri": "https://storagedotnettesting.blob.core.windows.net/test-container-7cacca32-5a6b-e6ec-dbc9-d1a823159dcf/test-blob-8c03c6ef-6c09-85fd-90be-3f4deecca1e7",
      "RequestMethod": "PUT",
      "RequestHeaders": {
        "Authorization": "Sanitized",
        "Content-Length": "0",
        "If-None-Match": "*",
        "traceparent": "00-a5a82a8d22f02f42acba6aa08add2140-2de29a851910f148-00",
        "User-Agent": [
          "azsdk-net-Storage.Blobs/12.7.0-alpha.20201001.1",
          "(.NET Core 4.6.29220.03; Microsoft Windows 10.0.19041 )"
        ],
        "x-ms-blob-type": "AppendBlob",
        "x-ms-client-request-id": "f6fb6d89-e76b-ca67-a16e-3734d16be5b9",
        "x-ms-date": "Thu, 01 Oct 2020 22:57:10 GMT",
        "x-ms-return-client-request-id": "true",
        "x-ms-version": "2020-02-10"
      },
      "RequestBody": null,
      "StatusCode": 201,
      "ResponseHeaders": {
        "Content-Length": "0",
        "Date": "Thu, 01 Oct 2020 22:57:10 GMT",
        "ETag": "\u00220x8D8665D548B74BD\u0022",
        "Last-Modified": "Thu, 01 Oct 2020 22:57:10 GMT",
        "Server": [
          "Windows-Azure-Blob/1.0",
          "Microsoft-HTTPAPI/2.0"
        ],
        "x-ms-client-request-id": "f6fb6d89-e76b-ca67-a16e-3734d16be5b9",
        "x-ms-request-id": "85f956be-801e-0095-3846-984f63000000",
        "x-ms-request-server-encrypted": "true",
        "x-ms-version": "2020-02-10"
      },
      "ResponseBody": []
    },
    {
      "RequestUri": "https://storagedotnettesting.blob.core.windows.net/test-container-7cacca32-5a6b-e6ec-dbc9-d1a823159dcf/test-blob-8c03c6ef-6c09-85fd-90be-3f4deecca1e7?comp=appendblock",
      "RequestMethod": "PUT",
      "RequestHeaders": {
        "Authorization": "Sanitized",
        "Content-Length": "0",
        "traceparent": "00-bddcca1f3a99dd4e9ed2d1b81050ac44-cc4097bfffef0641-00",
        "User-Agent": [
          "azsdk-net-Storage.Blobs/12.7.0-alpha.20201001.1",
          "(.NET Core 4.6.29220.03; Microsoft Windows 10.0.19041 )"
        ],
        "x-ms-client-request-id": "81c41541-abd1-3b7c-138b-883578cdd653",
        "x-ms-copy-source": "https://storagedotnettesting.blob.core.windows.net/test-container-7cacca32-5a6b-e6ec-dbc9-d1a823159dcf/test-blob-0a29984c-7750-792c-198b-82f7991fecfc",
        "x-ms-date": "Thu, 01 Oct 2020 22:57:10 GMT",
        "x-ms-return-client-request-id": "true",
        "x-ms-source-if-match": "\u0022garbage\u0022",
        "x-ms-source-range": "bytes=0-",
        "x-ms-version": "2020-02-10"
      },
      "RequestBody": null,
      "StatusCode": 412,
      "ResponseHeaders": {
        "Content-Length": "251",
        "Content-Type": "application/xml",
        "Date": "Thu, 01 Oct 2020 22:57:10 GMT",
        "Server": [
          "Windows-Azure-Blob/1.0",
          "Microsoft-HTTPAPI/2.0"
        ],
        "x-ms-client-request-id": "81c41541-abd1-3b7c-138b-883578cdd653",
        "x-ms-error-code": "CannotVerifyCopySource",
<<<<<<< HEAD
        "x-ms-request-id": "4d4ac5af-201e-0097-0148-091bad000000",
=======
        "x-ms-request-id": "85f956d2-801e-0095-4946-984f63000000",
>>>>>>> 365f255a
        "x-ms-version": "2020-02-10"
      },
      "ResponseBody": [
        "\uFEFF\u003C?xml version=\u00221.0\u0022 encoding=\u0022utf-8\u0022?\u003E\n",
        "\u003CError\u003E\u003CCode\u003ECannotVerifyCopySource\u003C/Code\u003E\u003CMessage\u003ECould not verify the copy source within the specified time.\n",
        "RequestId:85f956d2-801e-0095-4946-984f63000000\n",
        "Time:2020-10-01T22:57:10.9804086Z\u003C/Message\u003E\u003C/Error\u003E"
      ]
    },
    {
      "RequestUri": "https://storagedotnettesting.blob.core.windows.net/test-container-7cacca32-5a6b-e6ec-dbc9-d1a823159dcf?restype=container",
      "RequestMethod": "DELETE",
      "RequestHeaders": {
        "Authorization": "Sanitized",
        "traceparent": "00-6caaeb457533104ca136fee3e210ebd7-a9870d219fbf6349-00",
        "User-Agent": [
          "azsdk-net-Storage.Blobs/12.7.0-alpha.20201001.1",
          "(.NET Core 4.6.29220.03; Microsoft Windows 10.0.19041 )"
        ],
        "x-ms-client-request-id": "bcf208a8-64a6-72e8-5c82-648fbaaac7f5",
        "x-ms-date": "Thu, 01 Oct 2020 22:57:11 GMT",
        "x-ms-return-client-request-id": "true",
        "x-ms-version": "2020-02-10"
      },
      "RequestBody": null,
      "StatusCode": 202,
      "ResponseHeaders": {
        "Content-Length": "0",
        "Date": "Thu, 01 Oct 2020 22:57:10 GMT",
        "Server": [
          "Windows-Azure-Blob/1.0",
          "Microsoft-HTTPAPI/2.0"
        ],
        "x-ms-client-request-id": "bcf208a8-64a6-72e8-5c82-648fbaaac7f5",
<<<<<<< HEAD
        "x-ms-request-id": "4d4ac5b7-201e-0097-0748-091bad000000",
=======
        "x-ms-request-id": "85f956eb-801e-0095-6046-984f63000000",
>>>>>>> 365f255a
        "x-ms-version": "2020-02-10"
      },
      "ResponseBody": []
    },
    {
      "RequestUri": "https://storagedotnettesting.blob.core.windows.net/test-container-63587885-dfcc-3d8b-057d-f415786c20e9?restype=container",
      "RequestMethod": "PUT",
      "RequestHeaders": {
        "Authorization": "Sanitized",
        "traceparent": "00-d96ec4c08e43374b8dfd0a960a3bff81-a7c0c59915ebda4f-00",
        "User-Agent": [
          "azsdk-net-Storage.Blobs/12.7.0-alpha.20201001.1",
          "(.NET Core 4.6.29220.03; Microsoft Windows 10.0.19041 )"
        ],
        "x-ms-blob-public-access": "container",
        "x-ms-client-request-id": "a28a3cf4-5cd1-c9fe-7cb4-b62970d2f9f0",
        "x-ms-date": "Thu, 01 Oct 2020 22:57:11 GMT",
        "x-ms-return-client-request-id": "true",
        "x-ms-version": "2020-02-10"
      },
      "RequestBody": null,
      "StatusCode": 201,
      "ResponseHeaders": {
        "Content-Length": "0",
        "Date": "Thu, 01 Oct 2020 22:57:10 GMT",
        "ETag": "\u00220x8D8665D54AF038E\u0022",
        "Last-Modified": "Thu, 01 Oct 2020 22:57:11 GMT",
        "Server": [
          "Windows-Azure-Blob/1.0",
          "Microsoft-HTTPAPI/2.0"
        ],
        "x-ms-client-request-id": "a28a3cf4-5cd1-c9fe-7cb4-b62970d2f9f0",
<<<<<<< HEAD
        "x-ms-request-id": "804ef005-c01e-0036-5248-09c0d0000000",
=======
        "x-ms-request-id": "2e42c366-a01e-0004-4f46-982ad1000000",
>>>>>>> 365f255a
        "x-ms-version": "2020-02-10"
      },
      "ResponseBody": []
    },
    {
      "RequestUri": "https://storagedotnettesting.blob.core.windows.net/test-container-63587885-dfcc-3d8b-057d-f415786c20e9?restype=container\u0026comp=acl",
      "RequestMethod": "PUT",
      "RequestHeaders": {
        "Authorization": "Sanitized",
        "Content-Length": "21",
        "Content-Type": "application/xml",
        "traceparent": "00-dba8320c041f2949933f085dbfd90852-8e2c585fc444fe43-00",
        "User-Agent": [
          "azsdk-net-Storage.Blobs/12.7.0-alpha.20201001.1",
          "(.NET Core 4.6.29220.03; Microsoft Windows 10.0.19041 )"
        ],
        "x-ms-blob-public-access": "container",
        "x-ms-client-request-id": "3c2111f1-7de2-6f18-bfc3-f326638410ec",
        "x-ms-date": "Thu, 01 Oct 2020 22:57:11 GMT",
        "x-ms-return-client-request-id": "true",
        "x-ms-version": "2020-02-10"
      },
      "RequestBody": "\u003CSignedIdentifiers /\u003E",
      "StatusCode": 200,
      "ResponseHeaders": {
        "Content-Length": "0",
        "Date": "Thu, 01 Oct 2020 22:57:10 GMT",
        "ETag": "\u00220x8D8665D54B30198\u0022",
        "Last-Modified": "Thu, 01 Oct 2020 22:57:11 GMT",
        "Server": [
          "Windows-Azure-Blob/1.0",
          "Microsoft-HTTPAPI/2.0"
        ],
        "x-ms-client-request-id": "3c2111f1-7de2-6f18-bfc3-f326638410ec",
<<<<<<< HEAD
        "x-ms-request-id": "804ef00e-c01e-0036-5948-09c0d0000000",
=======
        "x-ms-request-id": "2e42c380-a01e-0004-6646-982ad1000000",
>>>>>>> 365f255a
        "x-ms-version": "2020-02-10"
      },
      "ResponseBody": []
    },
    {
      "RequestUri": "https://storagedotnettesting.blob.core.windows.net/test-container-63587885-dfcc-3d8b-057d-f415786c20e9/test-blob-d61f229d-b8fa-73c9-1317-31375eb1bd0e",
      "RequestMethod": "PUT",
      "RequestHeaders": {
        "Authorization": "Sanitized",
        "Content-Length": "0",
        "If-None-Match": "*",
        "traceparent": "00-5981ca98cc30264f9665a817abd37a42-26c2130267d71841-00",
        "User-Agent": [
          "azsdk-net-Storage.Blobs/12.7.0-alpha.20201001.1",
          "(.NET Core 4.6.29220.03; Microsoft Windows 10.0.19041 )"
        ],
        "x-ms-blob-type": "AppendBlob",
        "x-ms-client-request-id": "19844d62-a6c2-b61d-f54f-e00f314cb23a",
        "x-ms-date": "Thu, 01 Oct 2020 22:57:11 GMT",
        "x-ms-return-client-request-id": "true",
        "x-ms-version": "2020-02-10"
      },
      "RequestBody": null,
      "StatusCode": 201,
      "ResponseHeaders": {
        "Content-Length": "0",
        "Date": "Thu, 01 Oct 2020 22:57:10 GMT",
        "ETag": "\u00220x8D8665D54B686CB\u0022",
        "Last-Modified": "Thu, 01 Oct 2020 22:57:11 GMT",
        "Server": [
          "Windows-Azure-Blob/1.0",
          "Microsoft-HTTPAPI/2.0"
        ],
        "x-ms-client-request-id": "19844d62-a6c2-b61d-f54f-e00f314cb23a",
        "x-ms-request-id": "2e42c394-a01e-0004-7846-982ad1000000",
        "x-ms-request-server-encrypted": "true",
        "x-ms-version": "2020-02-10"
      },
      "ResponseBody": []
    },
    {
      "RequestUri": "https://storagedotnettesting.blob.core.windows.net/test-container-63587885-dfcc-3d8b-057d-f415786c20e9/test-blob-d61f229d-b8fa-73c9-1317-31375eb1bd0e?comp=appendblock",
      "RequestMethod": "PUT",
      "RequestHeaders": {
        "Authorization": "Sanitized",
        "Content-Length": "7",
        "traceparent": "00-143792c05be74244ab3e2c3225503bcd-5e761132572f6342-00",
        "User-Agent": [
          "azsdk-net-Storage.Blobs/12.7.0-alpha.20201001.1",
          "(.NET Core 4.6.29220.03; Microsoft Windows 10.0.19041 )"
        ],
        "x-ms-client-request-id": "11d4699e-a42d-3d4b-459d-480a83e4d6fa",
        "x-ms-date": "Thu, 01 Oct 2020 22:57:11 GMT",
        "x-ms-return-client-request-id": "true",
        "x-ms-version": "2020-02-10"
      },
      "RequestBody": "nZm/JLyPxA==",
      "StatusCode": 201,
      "ResponseHeaders": {
        "Content-Length": "0",
        "Date": "Thu, 01 Oct 2020 22:57:10 GMT",
        "ETag": "\u00220x8D8665D54BDDB94\u0022",
        "Last-Modified": "Thu, 01 Oct 2020 22:57:11 GMT",
        "Server": [
          "Windows-Azure-Blob/1.0",
          "Microsoft-HTTPAPI/2.0"
        ],
        "x-ms-blob-append-offset": "0",
        "x-ms-blob-committed-block-count": "1",
        "x-ms-client-request-id": "11d4699e-a42d-3d4b-459d-480a83e4d6fa",
        "x-ms-content-crc64": "lzqPC1E5IVA=",
        "x-ms-request-id": "2e42c3ca-a01e-0004-2746-982ad1000000",
        "x-ms-request-server-encrypted": "true",
        "x-ms-version": "2020-02-10"
      },
      "ResponseBody": []
    },
    {
      "RequestUri": "https://storagedotnettesting.blob.core.windows.net/test-container-63587885-dfcc-3d8b-057d-f415786c20e9/test-blob-30b87c14-b7ce-1160-e24a-ebab17e9b6c4",
      "RequestMethod": "PUT",
      "RequestHeaders": {
        "Authorization": "Sanitized",
        "Content-Length": "0",
        "If-None-Match": "*",
        "traceparent": "00-eee00dd532038341b709f543e66200a2-fa4f9a846e321249-00",
        "User-Agent": [
          "azsdk-net-Storage.Blobs/12.7.0-alpha.20201001.1",
          "(.NET Core 4.6.29220.03; Microsoft Windows 10.0.19041 )"
        ],
        "x-ms-blob-type": "AppendBlob",
        "x-ms-client-request-id": "83209441-8678-e69b-08c3-2ee2b89f255c",
        "x-ms-date": "Thu, 01 Oct 2020 22:57:11 GMT",
        "x-ms-return-client-request-id": "true",
        "x-ms-version": "2020-02-10"
      },
      "RequestBody": null,
      "StatusCode": 201,
      "ResponseHeaders": {
        "Content-Length": "0",
        "Date": "Thu, 01 Oct 2020 22:57:10 GMT",
        "ETag": "\u00220x8D8665D54C1FB3D\u0022",
        "Last-Modified": "Thu, 01 Oct 2020 22:57:11 GMT",
        "Server": [
          "Windows-Azure-Blob/1.0",
          "Microsoft-HTTPAPI/2.0"
        ],
        "x-ms-client-request-id": "83209441-8678-e69b-08c3-2ee2b89f255c",
        "x-ms-request-id": "2e42c3e4-a01e-0004-4146-982ad1000000",
        "x-ms-request-server-encrypted": "true",
        "x-ms-version": "2020-02-10"
      },
      "ResponseBody": []
    },
    {
      "RequestUri": "https://storagedotnettesting.blob.core.windows.net/test-container-63587885-dfcc-3d8b-057d-f415786c20e9/test-blob-d61f229d-b8fa-73c9-1317-31375eb1bd0e",
      "RequestMethod": "HEAD",
      "RequestHeaders": {
        "Authorization": "Sanitized",
        "traceparent": "00-83a4c409feb41e47813a5b8a99452da6-6b74a1695c8c6a4b-00",
        "User-Agent": [
          "azsdk-net-Storage.Blobs/12.7.0-alpha.20201001.1",
          "(.NET Core 4.6.29220.03; Microsoft Windows 10.0.19041 )"
        ],
        "x-ms-client-request-id": "8369a095-32c9-114c-da8a-bfb4712982a0",
        "x-ms-date": "Thu, 01 Oct 2020 22:57:11 GMT",
        "x-ms-return-client-request-id": "true",
        "x-ms-version": "2020-02-10"
      },
      "RequestBody": null,
      "StatusCode": 200,
      "ResponseHeaders": {
        "Accept-Ranges": "bytes",
        "Content-Length": "7",
        "Content-Type": "application/octet-stream",
        "Date": "Thu, 01 Oct 2020 22:57:10 GMT",
        "ETag": "\u00220x8D8665D54BDDB94\u0022",
        "Last-Modified": "Thu, 01 Oct 2020 22:57:11 GMT",
        "Server": [
          "Windows-Azure-Blob/1.0",
          "Microsoft-HTTPAPI/2.0"
        ],
        "Vary": "Origin",
        "x-ms-blob-committed-block-count": "1",
        "x-ms-blob-type": "AppendBlob",
        "x-ms-client-request-id": "8369a095-32c9-114c-da8a-bfb4712982a0",
        "x-ms-creation-time": "Thu, 01 Oct 2020 22:57:11 GMT",
        "x-ms-lease-state": "available",
        "x-ms-lease-status": "unlocked",
        "x-ms-request-id": "2e42c3f6-a01e-0004-5146-982ad1000000",
        "x-ms-server-encrypted": "true",
        "x-ms-version": "2020-02-10"
      },
      "ResponseBody": []
    },
    {
      "RequestUri": "https://storagedotnettesting.blob.core.windows.net/test-container-63587885-dfcc-3d8b-057d-f415786c20e9/test-blob-30b87c14-b7ce-1160-e24a-ebab17e9b6c4?comp=appendblock",
      "RequestMethod": "PUT",
      "RequestHeaders": {
        "Authorization": "Sanitized",
        "Content-Length": "0",
        "traceparent": "00-ef7693d0f3a34e4f8b68a205aeb1ba41-aa1ba943760bf249-00",
        "User-Agent": [
          "azsdk-net-Storage.Blobs/12.7.0-alpha.20201001.1",
          "(.NET Core 4.6.29220.03; Microsoft Windows 10.0.19041 )"
        ],
        "x-ms-client-request-id": "184dacbb-a136-b592-3761-32e84dce0146",
        "x-ms-copy-source": "https://storagedotnettesting.blob.core.windows.net/test-container-63587885-dfcc-3d8b-057d-f415786c20e9/test-blob-d61f229d-b8fa-73c9-1317-31375eb1bd0e",
        "x-ms-date": "Thu, 01 Oct 2020 22:57:11 GMT",
        "x-ms-return-client-request-id": "true",
        "x-ms-source-if-none-match": "\u00220x8D8665D54BDDB94\u0022",
        "x-ms-source-range": "bytes=0-",
        "x-ms-version": "2020-02-10"
      },
      "RequestBody": null,
      "StatusCode": 304,
      "ResponseHeaders": {
        "Date": "Thu, 01 Oct 2020 22:57:10 GMT",
        "Server": [
          "Windows-Azure-Blob/1.0",
          "Microsoft-HTTPAPI/2.0"
        ],
        "x-ms-client-request-id": "184dacbb-a136-b592-3761-32e84dce0146",
        "x-ms-error-code": "CannotVerifyCopySource",
<<<<<<< HEAD
        "x-ms-request-id": "804ef045-c01e-0036-0d48-09c0d0000000",
=======
        "x-ms-request-id": "2e42c40f-a01e-0004-6646-982ad1000000",
>>>>>>> 365f255a
        "x-ms-version": "2020-02-10"
      },
      "ResponseBody": []
    },
    {
      "RequestUri": "https://storagedotnettesting.blob.core.windows.net/test-container-63587885-dfcc-3d8b-057d-f415786c20e9?restype=container",
      "RequestMethod": "DELETE",
      "RequestHeaders": {
        "Authorization": "Sanitized",
        "traceparent": "00-37ae2693f9f0054f8d7688b1b998711d-3ad949658b03b744-00",
        "User-Agent": [
          "azsdk-net-Storage.Blobs/12.7.0-alpha.20201001.1",
          "(.NET Core 4.6.29220.03; Microsoft Windows 10.0.19041 )"
        ],
        "x-ms-client-request-id": "c5f94ede-6adc-d66a-8d2b-4e8b75efe642",
        "x-ms-date": "Thu, 01 Oct 2020 22:57:11 GMT",
        "x-ms-return-client-request-id": "true",
        "x-ms-version": "2020-02-10"
      },
      "RequestBody": null,
      "StatusCode": 202,
      "ResponseHeaders": {
        "Content-Length": "0",
        "Date": "Thu, 01 Oct 2020 22:57:10 GMT",
        "Server": [
          "Windows-Azure-Blob/1.0",
          "Microsoft-HTTPAPI/2.0"
        ],
        "x-ms-client-request-id": "c5f94ede-6adc-d66a-8d2b-4e8b75efe642",
<<<<<<< HEAD
        "x-ms-request-id": "804ef051-c01e-0036-1848-09c0d0000000",
=======
        "x-ms-request-id": "2e42c42f-a01e-0004-0246-982ad1000000",
>>>>>>> 365f255a
        "x-ms-version": "2020-02-10"
      },
      "ResponseBody": []
    }
  ],
  "Variables": {
    "DateTimeOffsetNow": "2020-10-01T15:57:07.3997297-07:00",
    "RandomSeed": "1697664117",
    "Storage_TestConfigDefault": "ProductionTenant\nstoragedotnettesting\nU2FuaXRpemVk\nhttps://storagedotnettesting.blob.core.windows.net\nhttps://storagedotnettesting.file.core.windows.net\nhttps://storagedotnettesting.queue.core.windows.net\nhttps://storagedotnettesting.table.core.windows.net\n\n\n\n\nhttps://storagedotnettesting-secondary.blob.core.windows.net\nhttps://storagedotnettesting-secondary.file.core.windows.net\nhttps://storagedotnettesting-secondary.queue.core.windows.net\nhttps://storagedotnettesting-secondary.table.core.windows.net\n\nSanitized\n\n\nCloud\nBlobEndpoint=https://storagedotnettesting.blob.core.windows.net/;QueueEndpoint=https://storagedotnettesting.queue.core.windows.net/;FileEndpoint=https://storagedotnettesting.file.core.windows.net/;BlobSecondaryEndpoint=https://storagedotnettesting-secondary.blob.core.windows.net/;QueueSecondaryEndpoint=https://storagedotnettesting-secondary.queue.core.windows.net/;FileSecondaryEndpoint=https://storagedotnettesting-secondary.file.core.windows.net/;AccountName=storagedotnettesting;AccountKey=Kg==;\n"
  }
}<|MERGE_RESOLUTION|>--- conflicted
+++ resolved
@@ -28,11 +28,7 @@
           "Microsoft-HTTPAPI/2.0"
         ],
         "x-ms-client-request-id": "a8bedd8c-9ffc-4859-2270-484ae5cc0cf7",
-<<<<<<< HEAD
-        "x-ms-request-id": "0ea740e6-001e-0064-5d48-09bc38000000",
-=======
         "x-ms-request-id": "8feb1510-b01e-0018-6b46-9878b1000000",
->>>>>>> 365f255a
         "x-ms-version": "2020-02-10"
       },
       "ResponseBody": []
@@ -67,11 +63,7 @@
           "Microsoft-HTTPAPI/2.0"
         ],
         "x-ms-client-request-id": "0d48ad50-fee6-69b5-cb8c-70e6a0c8a4e2",
-<<<<<<< HEAD
-        "x-ms-request-id": "0ea74115-001e-0064-0848-09bc38000000",
-=======
         "x-ms-request-id": "8feb1539-b01e-0018-0d46-9878b1000000",
->>>>>>> 365f255a
         "x-ms-version": "2020-02-10"
       },
       "ResponseBody": []
@@ -216,11 +208,7 @@
         ],
         "x-ms-client-request-id": "a7fa3799-7e5d-0873-68cb-4d4ebbc4968d",
         "x-ms-error-code": "ConditionNotMet",
-<<<<<<< HEAD
-        "x-ms-request-id": "0ea74142-001e-0064-3448-09bc38000000",
-=======
         "x-ms-request-id": "8feb15c0-b01e-0018-0746-9878b1000000",
->>>>>>> 365f255a
         "x-ms-version": "2020-02-10"
       },
       "ResponseBody": [
@@ -255,11 +243,7 @@
           "Microsoft-HTTPAPI/2.0"
         ],
         "x-ms-client-request-id": "4a44ac52-46dc-8f97-fb02-d16ed2c74e01",
-<<<<<<< HEAD
-        "x-ms-request-id": "0ea7415b-001e-0064-4848-09bc38000000",
-=======
         "x-ms-request-id": "8feb160a-b01e-0018-4e46-9878b1000000",
->>>>>>> 365f255a
         "x-ms-version": "2020-02-10"
       },
       "ResponseBody": []
@@ -292,11 +276,7 @@
           "Microsoft-HTTPAPI/2.0"
         ],
         "x-ms-client-request-id": "fa8bfedc-3573-c3a2-02b5-b7c72c651119",
-<<<<<<< HEAD
-        "x-ms-request-id": "e80086f8-c01e-008f-7d48-09c4ca000000",
-=======
         "x-ms-request-id": "9223288d-b01e-007a-4b46-98ba96000000",
->>>>>>> 365f255a
         "x-ms-version": "2020-02-10"
       },
       "ResponseBody": []
@@ -331,11 +311,7 @@
           "Microsoft-HTTPAPI/2.0"
         ],
         "x-ms-client-request-id": "7f545402-a557-a258-b439-0dca94e9c7c1",
-<<<<<<< HEAD
-        "x-ms-request-id": "e80086fb-c01e-008f-7e48-09c4ca000000",
-=======
         "x-ms-request-id": "922328a2-b01e-007a-5d46-98ba96000000",
->>>>>>> 365f255a
         "x-ms-version": "2020-02-10"
       },
       "ResponseBody": []
@@ -480,11 +456,7 @@
         ],
         "x-ms-client-request-id": "401cc2af-93f8-eb58-1d88-1b0ae248647c",
         "x-ms-error-code": "ConditionNotMet",
-<<<<<<< HEAD
-        "x-ms-request-id": "e8008724-c01e-008f-1d48-09c4ca000000",
-=======
         "x-ms-request-id": "92232907-b01e-007a-3646-98ba96000000",
->>>>>>> 365f255a
         "x-ms-version": "2020-02-10"
       },
       "ResponseBody": [
@@ -519,11 +491,7 @@
           "Microsoft-HTTPAPI/2.0"
         ],
         "x-ms-client-request-id": "915e8aa5-1742-2250-2fe9-8b962cdb2a85",
-<<<<<<< HEAD
-        "x-ms-request-id": "e8008732-c01e-008f-2848-09c4ca000000",
-=======
         "x-ms-request-id": "92232945-b01e-007a-7046-98ba96000000",
->>>>>>> 365f255a
         "x-ms-version": "2020-02-10"
       },
       "ResponseBody": []
@@ -556,11 +524,7 @@
           "Microsoft-HTTPAPI/2.0"
         ],
         "x-ms-client-request-id": "9fbf521a-07da-83df-9aa2-299dac9c67bb",
-<<<<<<< HEAD
-        "x-ms-request-id": "aaa14d7c-201e-002e-4548-091fb7000000",
-=======
         "x-ms-request-id": "784f6dc8-f01e-0026-3b46-98efce000000",
->>>>>>> 365f255a
         "x-ms-version": "2020-02-10"
       },
       "ResponseBody": []
@@ -595,11 +559,7 @@
           "Microsoft-HTTPAPI/2.0"
         ],
         "x-ms-client-request-id": "68997059-5cb4-8195-0be1-be47a99cc1c0",
-<<<<<<< HEAD
-        "x-ms-request-id": "aaa14d80-201e-002e-4648-091fb7000000",
-=======
         "x-ms-request-id": "784f6de7-f01e-0026-5246-98efce000000",
->>>>>>> 365f255a
         "x-ms-version": "2020-02-10"
       },
       "ResponseBody": []
@@ -744,11 +704,7 @@
         ],
         "x-ms-client-request-id": "da454315-139a-3608-2aa4-b6e7e4772f0c",
         "x-ms-error-code": "ConditionNotMet",
-<<<<<<< HEAD
-        "x-ms-request-id": "aaa14d97-201e-002e-5848-091fb7000000",
-=======
         "x-ms-request-id": "784f6e3f-f01e-0026-2246-98efce000000",
->>>>>>> 365f255a
         "x-ms-version": "2020-02-10"
       },
       "ResponseBody": [
@@ -783,11 +739,7 @@
           "Microsoft-HTTPAPI/2.0"
         ],
         "x-ms-client-request-id": "bc7d6340-1af5-dd7e-7cd4-660a41d4029b",
-<<<<<<< HEAD
-        "x-ms-request-id": "aaa14da3-201e-002e-6148-091fb7000000",
-=======
         "x-ms-request-id": "784f6e5d-f01e-0026-3d46-98efce000000",
->>>>>>> 365f255a
         "x-ms-version": "2020-02-10"
       },
       "ResponseBody": []
@@ -820,11 +772,7 @@
           "Microsoft-HTTPAPI/2.0"
         ],
         "x-ms-client-request-id": "b3b7c3cb-8c8f-b981-7adf-d3f66fb1293f",
-<<<<<<< HEAD
-        "x-ms-request-id": "e9adfaa1-801e-0045-2b48-099843000000",
-=======
         "x-ms-request-id": "ccbaa581-f01e-007b-5946-98e54a000000",
->>>>>>> 365f255a
         "x-ms-version": "2020-02-10"
       },
       "ResponseBody": []
@@ -859,11 +807,7 @@
           "Microsoft-HTTPAPI/2.0"
         ],
         "x-ms-client-request-id": "f0014ef9-e085-ef17-6cee-061a9f207016",
-<<<<<<< HEAD
-        "x-ms-request-id": "e9adfaa5-801e-0045-2d48-099843000000",
-=======
         "x-ms-request-id": "ccbaa594-f01e-007b-6946-98e54a000000",
->>>>>>> 365f255a
         "x-ms-version": "2020-02-10"
       },
       "ResponseBody": []
@@ -1049,11 +993,7 @@
         ],
         "x-ms-client-request-id": "e1c0dfe9-2e12-9f02-57ef-60d540ea938a",
         "x-ms-error-code": "ConditionNotMet",
-<<<<<<< HEAD
-        "x-ms-request-id": "e9adfac5-801e-0045-4448-099843000000",
-=======
         "x-ms-request-id": "ccbaa5ef-f01e-007b-3c46-98e54a000000",
->>>>>>> 365f255a
         "x-ms-version": "2020-02-10"
       },
       "ResponseBody": [
@@ -1088,11 +1028,7 @@
           "Microsoft-HTTPAPI/2.0"
         ],
         "x-ms-client-request-id": "964fa4ab-ff9d-8def-54e7-0cf34ffca386",
-<<<<<<< HEAD
-        "x-ms-request-id": "e9adfacb-801e-0045-4a48-099843000000",
-=======
         "x-ms-request-id": "ccbaa657-f01e-007b-1746-98e54a000000",
->>>>>>> 365f255a
         "x-ms-version": "2020-02-10"
       },
       "ResponseBody": []
@@ -1125,11 +1061,7 @@
           "Microsoft-HTTPAPI/2.0"
         ],
         "x-ms-client-request-id": "a1e65558-b5ed-c449-6550-cb7ca1d73b1d",
-<<<<<<< HEAD
-        "x-ms-request-id": "29422f68-e01e-0098-1a48-096dc1000000",
-=======
         "x-ms-request-id": "1c3e47d9-d01e-0031-1b46-9846c5000000",
->>>>>>> 365f255a
         "x-ms-version": "2020-02-10"
       },
       "ResponseBody": []
@@ -1164,11 +1096,7 @@
           "Microsoft-HTTPAPI/2.0"
         ],
         "x-ms-client-request-id": "fcbfd7d0-2a50-bb4c-4f66-364a31708355",
-<<<<<<< HEAD
-        "x-ms-request-id": "29422f87-e01e-0098-3748-096dc1000000",
-=======
         "x-ms-request-id": "1c3e47e8-d01e-0031-2646-9846c5000000",
->>>>>>> 365f255a
         "x-ms-version": "2020-02-10"
       },
       "ResponseBody": []
@@ -1313,11 +1241,7 @@
         ],
         "x-ms-client-request-id": "d06b87b7-fe7e-d57a-6288-13de47d7ad78",
         "x-ms-error-code": "LeaseNotPresentWithBlobOperation",
-<<<<<<< HEAD
-        "x-ms-request-id": "29422fca-e01e-0098-7548-096dc1000000",
-=======
         "x-ms-request-id": "1c3e4824-d01e-0031-5746-9846c5000000",
->>>>>>> 365f255a
         "x-ms-version": "2020-02-10"
       },
       "ResponseBody": [
@@ -1352,11 +1276,7 @@
           "Microsoft-HTTPAPI/2.0"
         ],
         "x-ms-client-request-id": "59040a03-0903-5a90-83d5-d8f59be2739c",
-<<<<<<< HEAD
-        "x-ms-request-id": "29422ff2-e01e-0098-1948-096dc1000000",
-=======
         "x-ms-request-id": "1c3e4858-d01e-0031-0446-9846c5000000",
->>>>>>> 365f255a
         "x-ms-version": "2020-02-10"
       },
       "ResponseBody": []
@@ -1389,11 +1309,7 @@
           "Microsoft-HTTPAPI/2.0"
         ],
         "x-ms-client-request-id": "dbc6bc60-766c-303c-b747-9888eee6b4a5",
-<<<<<<< HEAD
-        "x-ms-request-id": "8876375e-401e-0038-0648-09e960000000",
-=======
         "x-ms-request-id": "f41bd917-701e-0075-6746-98ccfa000000",
->>>>>>> 365f255a
         "x-ms-version": "2020-02-10"
       },
       "ResponseBody": []
@@ -1428,11 +1344,7 @@
           "Microsoft-HTTPAPI/2.0"
         ],
         "x-ms-client-request-id": "e9494726-7017-c1a9-73aa-858abbec8bde",
-<<<<<<< HEAD
-        "x-ms-request-id": "88763765-401e-0038-0a48-09e960000000",
-=======
         "x-ms-request-id": "f41bd93a-701e-0075-0446-98ccfa000000",
->>>>>>> 365f255a
         "x-ms-version": "2020-02-10"
       },
       "ResponseBody": []
@@ -1577,11 +1489,7 @@
         ],
         "x-ms-client-request-id": "e287f554-f93d-5a54-92e8-41089beb1cbf",
         "x-ms-error-code": "AppendPositionConditionNotMet",
-<<<<<<< HEAD
-        "x-ms-request-id": "8876377a-401e-0038-1e48-09e960000000",
-=======
         "x-ms-request-id": "f41bd971-701e-0075-3746-98ccfa000000",
->>>>>>> 365f255a
         "x-ms-version": "2020-02-10"
       },
       "ResponseBody": [
@@ -1616,11 +1524,7 @@
           "Microsoft-HTTPAPI/2.0"
         ],
         "x-ms-client-request-id": "988359ed-f1df-70c2-98b6-620f29d4a144",
-<<<<<<< HEAD
-        "x-ms-request-id": "8876377f-401e-0038-2248-09e960000000",
-=======
         "x-ms-request-id": "f41bd98e-701e-0075-5046-98ccfa000000",
->>>>>>> 365f255a
         "x-ms-version": "2020-02-10"
       },
       "ResponseBody": []
@@ -1653,11 +1557,7 @@
           "Microsoft-HTTPAPI/2.0"
         ],
         "x-ms-client-request-id": "ef8ac359-1368-ed86-ce8a-fab9c67f7f66",
-<<<<<<< HEAD
-        "x-ms-request-id": "4af6cd58-f01e-004f-6348-093cf4000000",
-=======
         "x-ms-request-id": "2a9e9460-b01e-0055-2146-98b75d000000",
->>>>>>> 365f255a
         "x-ms-version": "2020-02-10"
       },
       "ResponseBody": []
@@ -1692,11 +1592,7 @@
           "Microsoft-HTTPAPI/2.0"
         ],
         "x-ms-client-request-id": "2de948ed-f6a7-7391-fc2d-72dd89251f8e",
-<<<<<<< HEAD
-        "x-ms-request-id": "4af6cd5b-f01e-004f-6448-093cf4000000",
-=======
         "x-ms-request-id": "2a9e9478-b01e-0055-3646-98b75d000000",
->>>>>>> 365f255a
         "x-ms-version": "2020-02-10"
       },
       "ResponseBody": []
@@ -1841,11 +1737,7 @@
         ],
         "x-ms-client-request-id": "3df5281a-121d-5ab9-52e2-c2e55f931b51",
         "x-ms-error-code": "MaxBlobSizeConditionNotMet",
-<<<<<<< HEAD
-        "x-ms-request-id": "4af6cd70-f01e-004f-7748-093cf4000000",
-=======
         "x-ms-request-id": "2a9e94c1-b01e-0055-7946-98b75d000000",
->>>>>>> 365f255a
         "x-ms-version": "2020-02-10"
       },
       "ResponseBody": [
@@ -1880,11 +1772,7 @@
           "Microsoft-HTTPAPI/2.0"
         ],
         "x-ms-client-request-id": "80a560d9-0f59-e3c0-53e8-ac8b035aead0",
-<<<<<<< HEAD
-        "x-ms-request-id": "4af6cd72-f01e-004f-7948-093cf4000000",
-=======
         "x-ms-request-id": "2a9e94fb-b01e-0055-2946-98b75d000000",
->>>>>>> 365f255a
         "x-ms-version": "2020-02-10"
       },
       "ResponseBody": []
@@ -1917,11 +1805,7 @@
           "Microsoft-HTTPAPI/2.0"
         ],
         "x-ms-client-request-id": "84323532-0b9b-f0e4-9a57-22ea35bfd790",
-<<<<<<< HEAD
-        "x-ms-request-id": "c8e39a4c-201e-003e-7448-09dadf000000",
-=======
         "x-ms-request-id": "2aedf8b2-701e-0017-5246-980edd000000",
->>>>>>> 365f255a
         "x-ms-version": "2020-02-10"
       },
       "ResponseBody": []
@@ -1956,11 +1840,7 @@
           "Microsoft-HTTPAPI/2.0"
         ],
         "x-ms-client-request-id": "d6ced0ec-bc90-dea0-7d1b-6496790e17f6",
-<<<<<<< HEAD
-        "x-ms-request-id": "c8e39a58-201e-003e-7e48-09dadf000000",
-=======
         "x-ms-request-id": "2aedf8dc-701e-0017-7146-980edd000000",
->>>>>>> 365f255a
         "x-ms-version": "2020-02-10"
       },
       "ResponseBody": []
@@ -2103,11 +1983,7 @@
         ],
         "x-ms-client-request-id": "aa0b54ca-12e4-e38f-97c5-0875a5f50594",
         "x-ms-error-code": "CannotVerifyCopySource",
-<<<<<<< HEAD
-        "x-ms-request-id": "c8e39a71-201e-003e-1548-09dadf000000",
-=======
         "x-ms-request-id": "2aedf93b-701e-0017-4246-980edd000000",
->>>>>>> 365f255a
         "x-ms-version": "2020-02-10"
       },
       "ResponseBody": []
@@ -2137,11 +2013,7 @@
           "Microsoft-HTTPAPI/2.0"
         ],
         "x-ms-client-request-id": "abdbb2b1-eb41-38df-4142-4a5046ec57a9",
-<<<<<<< HEAD
-        "x-ms-request-id": "c8e39a78-201e-003e-1b48-09dadf000000",
-=======
         "x-ms-request-id": "2aedf97d-701e-0017-7c46-980edd000000",
->>>>>>> 365f255a
         "x-ms-version": "2020-02-10"
       },
       "ResponseBody": []
@@ -2174,11 +2046,7 @@
           "Microsoft-HTTPAPI/2.0"
         ],
         "x-ms-client-request-id": "bbdd15a1-b810-41b6-012a-6907b5f4e5a1",
-<<<<<<< HEAD
-        "x-ms-request-id": "ad0baff5-901e-0059-7448-09ca23000000",
-=======
         "x-ms-request-id": "8daabf0d-201e-0047-1746-98cc8d000000",
->>>>>>> 365f255a
         "x-ms-version": "2020-02-10"
       },
       "ResponseBody": []
@@ -2213,11 +2081,7 @@
           "Microsoft-HTTPAPI/2.0"
         ],
         "x-ms-client-request-id": "3d4ab0ae-95c1-6ca0-ef83-f1eff04bf0a8",
-<<<<<<< HEAD
-        "x-ms-request-id": "ad0baffa-901e-0059-7748-09ca23000000",
-=======
         "x-ms-request-id": "8daabf28-201e-0047-2a46-98cc8d000000",
->>>>>>> 365f255a
         "x-ms-version": "2020-02-10"
       },
       "ResponseBody": []
@@ -2362,11 +2226,7 @@
         ],
         "x-ms-client-request-id": "a6a6de69-09d6-1bf1-43de-10551e0bf87d",
         "x-ms-error-code": "CannotVerifyCopySource",
-<<<<<<< HEAD
-        "x-ms-request-id": "ad0bb016-901e-0059-1048-09ca23000000",
-=======
         "x-ms-request-id": "8daabf86-201e-0047-7d46-98cc8d000000",
->>>>>>> 365f255a
         "x-ms-version": "2020-02-10"
       },
       "ResponseBody": [
@@ -2401,11 +2261,7 @@
           "Microsoft-HTTPAPI/2.0"
         ],
         "x-ms-client-request-id": "45ec024f-f75c-8341-7f3a-160dad8ffe36",
-<<<<<<< HEAD
-        "x-ms-request-id": "ad0bb020-901e-0059-1848-09ca23000000",
-=======
         "x-ms-request-id": "8daabfa0-201e-0047-1546-98cc8d000000",
->>>>>>> 365f255a
         "x-ms-version": "2020-02-10"
       },
       "ResponseBody": []
@@ -2438,11 +2294,7 @@
           "Microsoft-HTTPAPI/2.0"
         ],
         "x-ms-client-request-id": "b3a8af2f-46c6-f491-1605-699226986069",
-<<<<<<< HEAD
-        "x-ms-request-id": "4d4ac57c-201e-0097-5648-091bad000000",
-=======
         "x-ms-request-id": "85f95654-801e-0095-5946-984f63000000",
->>>>>>> 365f255a
         "x-ms-version": "2020-02-10"
       },
       "ResponseBody": []
@@ -2477,11 +2329,7 @@
           "Microsoft-HTTPAPI/2.0"
         ],
         "x-ms-client-request-id": "73798c9a-e96d-d508-8211-05194a8e1014",
-<<<<<<< HEAD
-        "x-ms-request-id": "4d4ac586-201e-0097-5e48-091bad000000",
-=======
         "x-ms-request-id": "85f95671-801e-0095-7246-984f63000000",
->>>>>>> 365f255a
         "x-ms-version": "2020-02-10"
       },
       "ResponseBody": []
@@ -2626,11 +2474,7 @@
         ],
         "x-ms-client-request-id": "81c41541-abd1-3b7c-138b-883578cdd653",
         "x-ms-error-code": "CannotVerifyCopySource",
-<<<<<<< HEAD
-        "x-ms-request-id": "4d4ac5af-201e-0097-0148-091bad000000",
-=======
         "x-ms-request-id": "85f956d2-801e-0095-4946-984f63000000",
->>>>>>> 365f255a
         "x-ms-version": "2020-02-10"
       },
       "ResponseBody": [
@@ -2665,11 +2509,7 @@
           "Microsoft-HTTPAPI/2.0"
         ],
         "x-ms-client-request-id": "bcf208a8-64a6-72e8-5c82-648fbaaac7f5",
-<<<<<<< HEAD
-        "x-ms-request-id": "4d4ac5b7-201e-0097-0748-091bad000000",
-=======
         "x-ms-request-id": "85f956eb-801e-0095-6046-984f63000000",
->>>>>>> 365f255a
         "x-ms-version": "2020-02-10"
       },
       "ResponseBody": []
@@ -2702,11 +2542,7 @@
           "Microsoft-HTTPAPI/2.0"
         ],
         "x-ms-client-request-id": "a28a3cf4-5cd1-c9fe-7cb4-b62970d2f9f0",
-<<<<<<< HEAD
-        "x-ms-request-id": "804ef005-c01e-0036-5248-09c0d0000000",
-=======
         "x-ms-request-id": "2e42c366-a01e-0004-4f46-982ad1000000",
->>>>>>> 365f255a
         "x-ms-version": "2020-02-10"
       },
       "ResponseBody": []
@@ -2741,11 +2577,7 @@
           "Microsoft-HTTPAPI/2.0"
         ],
         "x-ms-client-request-id": "3c2111f1-7de2-6f18-bfc3-f326638410ec",
-<<<<<<< HEAD
-        "x-ms-request-id": "804ef00e-c01e-0036-5948-09c0d0000000",
-=======
         "x-ms-request-id": "2e42c380-a01e-0004-6646-982ad1000000",
->>>>>>> 365f255a
         "x-ms-version": "2020-02-10"
       },
       "ResponseBody": []
@@ -2929,11 +2761,7 @@
         ],
         "x-ms-client-request-id": "184dacbb-a136-b592-3761-32e84dce0146",
         "x-ms-error-code": "CannotVerifyCopySource",
-<<<<<<< HEAD
-        "x-ms-request-id": "804ef045-c01e-0036-0d48-09c0d0000000",
-=======
         "x-ms-request-id": "2e42c40f-a01e-0004-6646-982ad1000000",
->>>>>>> 365f255a
         "x-ms-version": "2020-02-10"
       },
       "ResponseBody": []
@@ -2963,11 +2791,7 @@
           "Microsoft-HTTPAPI/2.0"
         ],
         "x-ms-client-request-id": "c5f94ede-6adc-d66a-8d2b-4e8b75efe642",
-<<<<<<< HEAD
-        "x-ms-request-id": "804ef051-c01e-0036-1848-09c0d0000000",
-=======
         "x-ms-request-id": "2e42c42f-a01e-0004-0246-982ad1000000",
->>>>>>> 365f255a
         "x-ms-version": "2020-02-10"
       },
       "ResponseBody": []
