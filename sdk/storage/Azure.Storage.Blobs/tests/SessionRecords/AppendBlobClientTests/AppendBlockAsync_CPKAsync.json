{
  "Entries": [
    {
      "RequestUri": "https://camaiaor.blob.core.windows.net/test-container-a095819c-5c81-5aa1-a6d8-cd1410c3d64a?restype=container",
      "RequestMethod": "PUT",
      "RequestHeaders": {
        "Accept": "application/xml",
        "Authorization": "Sanitized",
        "traceparent": "00-308dde65dbd3a94b9295dcfbc9656e2f-5b0e10b054df0a4e-00",
        "User-Agent": "azsdk-net-Storage.Blobs/12.11.0-alpha.20211015.1 (.NET Framework 4.8.4300.0; Microsoft Windows 10.0.19043 )",
        "x-ms-blob-public-access": "container",
        "x-ms-client-request-id": "c8c4fc31-3339-9b83-d7ec-a484635b917b",
        "x-ms-date": "Fri, 15 Oct 2021 18:52:42 GMT",
        "x-ms-return-client-request-id": "true",
        "x-ms-version": "2021-02-12"
      },
      "RequestBody": null,
      "StatusCode": 201,
      "ResponseHeaders": {
        "Content-Length": "0",
        "Date": "Fri, 15 Oct 2021 18:52:42 GMT",
        "ETag": "\u00220x8D9900CF836A19D\u0022",
        "Last-Modified": "Fri, 15 Oct 2021 18:52:42 GMT",
        "Server": "Windows-Azure-Blob/1.0 Microsoft-HTTPAPI/2.0",
        "x-ms-client-request-id": "c8c4fc31-3339-9b83-d7ec-a484635b917b",
<<<<<<< HEAD
        "x-ms-request-id": "8fe41033-801e-002a-10d0-0405d2000000",
        "x-ms-version": "2021-02-12"
=======
        "x-ms-request-id": "dfebdaf1-a01e-0021-20f5-c10fa4000000",
        "x-ms-version": "2020-12-06"
>>>>>>> 6b7c7623
      },
      "ResponseBody": []
    },
    {
      "RequestUri": "https://camaiaor.blob.core.windows.net/test-container-a095819c-5c81-5aa1-a6d8-cd1410c3d64a/test-blob-7cbc8c46-7899-6f7f-58b9-197456caae3c",
      "RequestMethod": "PUT",
      "RequestHeaders": {
        "Accept": "application/xml",
        "Authorization": "Sanitized",
        "If-None-Match": "*",
        "traceparent": "00-e7d73f8a4a11b845818ded981f5c9393-f8c18f7b9764a847-00",
        "User-Agent": "azsdk-net-Storage.Blobs/12.11.0-alpha.20211015.1 (.NET Framework 4.8.4300.0; Microsoft Windows 10.0.19043 )",
        "x-ms-blob-type": "AppendBlob",
        "x-ms-client-request-id": "8a43f5b1-fab9-5141-4ee1-b074f4af1b3e",
        "x-ms-date": "Fri, 15 Oct 2021 18:52:42 GMT",
        "x-ms-encryption-algorithm": "AES256",
        "x-ms-encryption-key": "Sanitized",
        "x-ms-encryption-key-sha256": "J1Lw2BMVts5KraZCtk66f8Jh2V7MEfpwVsW50hFqmPA=",
        "x-ms-return-client-request-id": "true",
        "x-ms-version": "2021-02-12"
      },
      "RequestBody": null,
      "StatusCode": 201,
      "ResponseHeaders": {
        "Content-Length": "0",
        "Date": "Fri, 15 Oct 2021 18:52:42 GMT",
        "ETag": "\u00220x8D9900CF8510900\u0022",
        "Last-Modified": "Fri, 15 Oct 2021 18:52:42 GMT",
        "Server": "Windows-Azure-Blob/1.0 Microsoft-HTTPAPI/2.0",
        "x-ms-client-request-id": "8a43f5b1-fab9-5141-4ee1-b074f4af1b3e",
        "x-ms-encryption-key-sha256": "J1Lw2BMVts5KraZCtk66f8Jh2V7MEfpwVsW50hFqmPA=",
        "x-ms-request-id": "dfebdb50-a01e-0021-73f5-c10fa4000000",
        "x-ms-request-server-encrypted": "true",
<<<<<<< HEAD
        "x-ms-version": "2021-02-12",
        "x-ms-version-id": "2021-02-17T02:00:39.8667852Z"
=======
        "x-ms-version": "2020-12-06",
        "x-ms-version-id": "2021-10-15T18:52:42.9703424Z"
>>>>>>> 6b7c7623
      },
      "ResponseBody": []
    },
    {
      "RequestUri": "https://camaiaor.blob.core.windows.net/test-container-a095819c-5c81-5aa1-a6d8-cd1410c3d64a/test-blob-7cbc8c46-7899-6f7f-58b9-197456caae3c?comp=appendblock",
      "RequestMethod": "PUT",
      "RequestHeaders": {
        "Accept": "application/xml",
        "Authorization": "Sanitized",
        "Content-Length": "1024",
        "Content-Type": "application/octet-stream",
        "traceparent": "00-4f5e730f022af144a856506e51de3f2b-19eb54ff13798d47-00",
        "User-Agent": "azsdk-net-Storage.Blobs/12.11.0-alpha.20211015.1 (.NET Framework 4.8.4300.0; Microsoft Windows 10.0.19043 )",
        "x-ms-client-request-id": "f13a81ff-a77e-5512-4e84-9b97e2116a61",
        "x-ms-date": "Fri, 15 Oct 2021 18:52:42 GMT",
        "x-ms-encryption-algorithm": "AES256",
        "x-ms-encryption-key": "Sanitized",
        "x-ms-encryption-key-sha256": "J1Lw2BMVts5KraZCtk66f8Jh2V7MEfpwVsW50hFqmPA=",
        "x-ms-return-client-request-id": "true",
        "x-ms-version": "2021-02-12"
      },
      "RequestBody": "PWjM4Hh9fDh7OQwtnXPmsz/u\u002BMs5j44T0CmXqZ6RaWEmzc4g2Jiz/g1XpHSYgxsIbrw/KxZ50q7ZuQ9O5tOa6c\u002BqB8\u002BlxtunO/q\u002B4usaekwNjjriUT1KrPofRx6IZRc6vbqk7XxMY6jgmPAcuvDDvz7DQFeYuJeRYFrUhX68HtXihCQwdY3QwSuSAblNLfIKW4jfxSXAoQUiEowhd90pI3oaOjbMk0mx8n4sBrbeRDNoyin23FiwIeIfDWIBrkpNaN0\u002BM/O7Pcg\u002BLtOmlJtOQ85ZuayzM0YiaRhTrIXmsEM03p3ZoBFArIxht66FCo1H0cmUp/WdmTWWHMnaZ5FDWH6PcrX9dKO9GQwfUnuYnF\u002BLDNu7UghOlkRoQoNIZUX7HV8v9pfXSVwm147ofUe5/n9pTlu2hwZ1QNxxlTIgdbPHJDQcaKbHs8J\u002BlXp5ZRj9rkQD3hfpRZVZubW7ZrQqBmLbIVkSnZXZoZuZN/KL/NrDc\u002BbuHJac3d\u002Bfwq7xDE0NVI8YnkS\u002B6xCuKjx7UA2jzb3b9/LOO\u002BnLP0R6c9rm6JVNi\u002BNjcl2WBIjVP/FZII3S\u002B/XxFRRaPxilTV8ARHc1x0KnLcQpQFtgRPNq\u002BPz4cR62p3fl9dKA80zKvSX\u002Blr8QoHeusfLIqLuakNEh8EYcrNtASZwAUNJwJjp4XoI1Yq4zWViESr8s7v\u002B8S2QAXwIFrhFJvU0jEFClPYq3UEo5ZC4i7pbumGIcE1qdRARtb8c3crBw7KRhEEkI3gw0dJ21guc23nFsFhavLanyhcxLN83DgN2ZyHeJwd1N5rlV55\u002B96MEdN5FWy1uawb/6b4p8vKY\u002BcfS/G7pvrByTHjBcWUYKNZwKLgA8bbSC/we4j1FS0CkSFnWr/c0Hrop0wq0rPWd47zruco6mAgM/PRuyth3KQE0GSUPQXzfPA392x6oHV8GfP58XZF6bbBNxa7\u002BxVPdtqYFfJPQkqJACHm8OMDtZN\u002BZZE3Z9s9zua90vXvR4Hq6ICB0ppzLNepYPFUbvjDzXGDPZV0GA7/alcLgW9EqciQDAhiceL5C0jJjfbp2V/9\u002BhV0XAn8ZsBxgmhDZ5toVMcoxFLgUUuemjJMupoIBZD3HZdZ0F2\u002Bo6U34O96tZOtUSk/sRUNDZjJ1bHXr6w2aXzXTFoEHoRpehC9uHBcI9Ser2lw2FSL\u002Bg/\u002Bn/qb5wP48Xdio2k5qTKUxkb0T1UobbHtOPAyxZEoS1JKBY6J3YMcxLb4\u002BYB7VQY23AINh6qq1iJIvr4DtjvmOlgG/6O0CvjD13quL3QhYdP6C/mPKrOnny9cQS7FGQ57Ar84ZGVicsEZObAwDLauF0zqCbpCZx\u002BUX1B0V8nZ/s58IxzA==",
      "StatusCode": 201,
      "ResponseHeaders": {
        "Content-Length": "0",
        "Date": "Fri, 15 Oct 2021 18:52:42 GMT",
        "ETag": "\u00220x8D9900CF8707B7C\u0022",
        "Last-Modified": "Fri, 15 Oct 2021 18:52:43 GMT",
        "Server": "Windows-Azure-Blob/1.0 Microsoft-HTTPAPI/2.0",
        "x-ms-blob-append-offset": "0",
        "x-ms-blob-committed-block-count": "1",
        "x-ms-client-request-id": "f13a81ff-a77e-5512-4e84-9b97e2116a61",
        "x-ms-content-crc64": "8xBsLl5NopA=",
        "x-ms-encryption-key-sha256": "J1Lw2BMVts5KraZCtk66f8Jh2V7MEfpwVsW50hFqmPA=",
        "x-ms-request-id": "dfebdb93-a01e-0021-33f5-c10fa4000000",
        "x-ms-request-server-encrypted": "true",
        "x-ms-version": "2021-02-12"
      },
      "ResponseBody": []
    },
    {
      "RequestUri": "https://camaiaor.blob.core.windows.net/test-container-a095819c-5c81-5aa1-a6d8-cd1410c3d64a?restype=container",
      "RequestMethod": "DELETE",
      "RequestHeaders": {
        "Accept": "application/xml",
        "Authorization": "Sanitized",
        "traceparent": "00-f1772b01c366b848beeb2dcf0b9a89db-9768671872f5d046-00",
        "User-Agent": "azsdk-net-Storage.Blobs/12.11.0-alpha.20211015.1 (.NET Framework 4.8.4300.0; Microsoft Windows 10.0.19043 )",
        "x-ms-client-request-id": "72751626-2974-f1bf-8b3d-96731b8a2e8e",
        "x-ms-date": "Fri, 15 Oct 2021 18:52:43 GMT",
        "x-ms-return-client-request-id": "true",
        "x-ms-version": "2021-02-12"
      },
      "RequestBody": null,
      "StatusCode": 202,
      "ResponseHeaders": {
        "Content-Length": "0",
        "Date": "Fri, 15 Oct 2021 18:52:43 GMT",
        "Server": "Windows-Azure-Blob/1.0 Microsoft-HTTPAPI/2.0",
        "x-ms-client-request-id": "72751626-2974-f1bf-8b3d-96731b8a2e8e",
<<<<<<< HEAD
        "x-ms-request-id": "8fe4105b-801e-002a-32d0-0405d2000000",
        "x-ms-version": "2021-02-12"
=======
        "x-ms-request-id": "dfebdbf5-a01e-0021-08f5-c10fa4000000",
        "x-ms-version": "2020-12-06"
>>>>>>> 6b7c7623
      },
      "ResponseBody": []
    }
  ],
  "Variables": {
    "RandomSeed": "981860044",
    "Storage_TestConfigDefault": "ProductionTenant\ncamaiaor\nU2FuaXRpemVk\nhttps://camaiaor.blob.core.windows.net\nhttps://camaiaor.file.core.windows.net\nhttps://camaiaor.queue.core.windows.net\nhttps://camaiaor.table.core.windows.net\n\n\n\n\nhttps://camaiaor-secondary.blob.core.windows.net\nhttps://camaiaor-secondary.file.core.windows.net\nhttps://camaiaor-secondary.queue.core.windows.net\nhttps://camaiaor-secondary.table.core.windows.net\n\nSanitized\n\n\nCloud\nBlobEndpoint=https://camaiaor.blob.core.windows.net/;QueueEndpoint=https://camaiaor.queue.core.windows.net/;FileEndpoint=https://camaiaor.file.core.windows.net/;BlobSecondaryEndpoint=https://camaiaor-secondary.blob.core.windows.net/;QueueSecondaryEndpoint=https://camaiaor-secondary.queue.core.windows.net/;FileSecondaryEndpoint=https://camaiaor-secondary.file.core.windows.net/;AccountName=camaiaor;AccountKey=Kg==;\nsdktest\n\n"
  }
}<|MERGE_RESOLUTION|>--- conflicted
+++ resolved
@@ -23,13 +23,8 @@
         "Last-Modified": "Fri, 15 Oct 2021 18:52:42 GMT",
         "Server": "Windows-Azure-Blob/1.0 Microsoft-HTTPAPI/2.0",
         "x-ms-client-request-id": "c8c4fc31-3339-9b83-d7ec-a484635b917b",
-<<<<<<< HEAD
-        "x-ms-request-id": "8fe41033-801e-002a-10d0-0405d2000000",
+        "x-ms-request-id": "dfebdaf1-a01e-0021-20f5-c10fa4000000",
         "x-ms-version": "2021-02-12"
-=======
-        "x-ms-request-id": "dfebdaf1-a01e-0021-20f5-c10fa4000000",
-        "x-ms-version": "2020-12-06"
->>>>>>> 6b7c7623
       },
       "ResponseBody": []
     },
@@ -63,13 +58,8 @@
         "x-ms-encryption-key-sha256": "J1Lw2BMVts5KraZCtk66f8Jh2V7MEfpwVsW50hFqmPA=",
         "x-ms-request-id": "dfebdb50-a01e-0021-73f5-c10fa4000000",
         "x-ms-request-server-encrypted": "true",
-<<<<<<< HEAD
         "x-ms-version": "2021-02-12",
-        "x-ms-version-id": "2021-02-17T02:00:39.8667852Z"
-=======
-        "x-ms-version": "2020-12-06",
         "x-ms-version-id": "2021-10-15T18:52:42.9703424Z"
->>>>>>> 6b7c7623
       },
       "ResponseBody": []
     },
@@ -130,13 +120,8 @@
         "Date": "Fri, 15 Oct 2021 18:52:43 GMT",
         "Server": "Windows-Azure-Blob/1.0 Microsoft-HTTPAPI/2.0",
         "x-ms-client-request-id": "72751626-2974-f1bf-8b3d-96731b8a2e8e",
-<<<<<<< HEAD
-        "x-ms-request-id": "8fe4105b-801e-002a-32d0-0405d2000000",
+        "x-ms-request-id": "dfebdbf5-a01e-0021-08f5-c10fa4000000",
         "x-ms-version": "2021-02-12"
-=======
-        "x-ms-request-id": "dfebdbf5-a01e-0021-08f5-c10fa4000000",
-        "x-ms-version": "2020-12-06"
->>>>>>> 6b7c7623
       },
       "ResponseBody": []
     }
