--- conflicted
+++ resolved
@@ -29,13 +29,8 @@
           "Microsoft-HTTPAPI/2.0"
         ],
         "x-ms-client-request-id": "66392f7b-4b25-fbe9-5850-c07cb0eff399",
-<<<<<<< HEAD
-        "x-ms-request-id": "c5a44255-901e-0019-415c-055a79000000",
-        "x-ms-version": "2021-04-10"
-=======
         "x-ms-request-id": "d3a38e8e-d01e-007f-80d8-c5ea32000000",
-        "x-ms-version": "2021-02-12"
->>>>>>> 49dd1a0e
+        "x-ms-version": "2021-04-10"
       },
       "ResponseBody": []
     },
@@ -66,13 +61,8 @@
         "Transfer-Encoding": "chunked",
         "x-ms-client-request-id": "a6b00d91-16fc-9473-1cd9-079ae287b42c",
         "x-ms-error-code": "BlobNotFound",
-<<<<<<< HEAD
-        "x-ms-request-id": "c5a44269-901e-0019-4d5c-055a79000000",
-        "x-ms-version": "2021-04-10"
-=======
         "x-ms-request-id": "d3a38e9e-d01e-007f-0fd8-c5ea32000000",
-        "x-ms-version": "2021-02-12"
->>>>>>> 49dd1a0e
+        "x-ms-version": "2021-04-10"
       },
       "ResponseBody": []
     },
@@ -107,13 +97,8 @@
         "x-ms-client-request-id": "dc198c7a-c8f0-0d31-9b4c-8c3dc52a23f0",
         "x-ms-request-id": "d3a38ea4-d01e-007f-14d8-c5ea32000000",
         "x-ms-request-server-encrypted": "true",
-<<<<<<< HEAD
         "x-ms-version": "2021-04-10",
-        "x-ms-version-id": "2021-02-17T18:43:05.3516423Z"
-=======
-        "x-ms-version": "2021-02-12",
         "x-ms-version-id": "2021-10-20T17:29:36.9142714Z"
->>>>>>> 49dd1a0e
       },
       "ResponseBody": []
     },
@@ -194,13 +179,8 @@
         "x-ms-lease-status": "unlocked",
         "x-ms-request-id": "d3a38eb8-d01e-007f-27d8-c5ea32000000",
         "x-ms-server-encrypted": "true",
-<<<<<<< HEAD
         "x-ms-version": "2021-04-10",
-        "x-ms-version-id": "2021-02-17T18:43:05.3516423Z"
-=======
-        "x-ms-version": "2021-02-12",
         "x-ms-version-id": "2021-10-20T17:29:36.9142714Z"
->>>>>>> 49dd1a0e
       },
       "ResponseBody": "7ZvGcloprQa0m0IrSNLui2MzRXtpzsHhxKJMNripQwYZ\u002BY4UKYE\u002B/sm/NJBXPk5GAAfdhA28Xh/a5K233HdOC1c8Ek9E2WLh9EaxqpowioZUBTWxy7/4XZtvOUTThiFScCg5Gyz\u002BAiel\u002B4/GCrOEqlonY9dBnECXQ7W01Z8dDm4lXzly9m9aVQMNDNAwMlLn6o/qrCJKENToodd2SS2Ih\u002B0hoap5ErPrzQ7TNJBvZxFizeoQM2JL2k9lilSX4wvWhYTjDpGnbdjb/t4UdtxEeDrGE3xCeFSK1cZbFIdeU\u002BkC/a4LjFh/u18SNDSDNmRzIRIa0c\u002BPkw0wWDjLTFhQfKr1EXktOOvhRlgcMEMgB55i6PN1RIIac2mh2jQftG4HwbeJjiXqRegnOYp2cmPJEFCaaGNl2jgo250PjF22wZHpFW6Llnl5d6MKTgr4owEG18rkhUsLoeZ/YbOH27iKcHf4jFz1PXnXIPHAWowtLzecCbWT0jxF3nSHDDXG8Zzqf92T/xakEZlQDGVaSkZaUTF769ED9547s67obTFEES5U1tuumjAh\u002BPgbQsXW65QtLboDSgbK5oc/V0xou6NoDPs2BXRrq7cBWvPZ6LXYZMgZu0B2QMYoivBTb0PkuDxUszbKoOUgwYEDAvAT8f3SZvKETgBj8cs0DXuDGDx0HaG2hTV/DcPi\u002Bfm\u002Bcz7VFZjygAhQX2o88MJqlZNpnKlFj\u002BVPXGzIU1kuoVUGpX6MXvjikZc0I702epRzFHcweVxPeeNZhrgsKS2vIb4VNUtE3TeahgsSEWsoGOLXVT7h/if4tyyaM9g/tWdphAL\u002BIUVILjZAlfJRPGd3MW3WVdTvziOWHH0fqapeW9CkqYxpKfecjyYIoGg1pnrEIgJraWCSerbeZwTHKIWL4johrZPbDgd2OcWt5y27YXUDW4eo8/JvES/Vi8Hy1WahfL0tE/nm6BT69S\u002Bb5ZOIIwaOxM394\u002B9IsZtkBoJFg2ReDGpwjU18HHJzrf3C1CycTGi7YxGZpJjO5WFdguKRtXHLPNgoGJW4EqhbiTbxhd1vyLkaiiBSxWjSoqjrHpmP4viM95hTdDPSAlBpPRpi3GCE7ropditReHZwVXbtzPQOy6c\u002BZY1FHFSFR4fP6YhNcMVIZzDfZmvNOn4h4h695TVcW3FyI3fSP9Floy6jgY/uIuSxpGXELmU8cCoPIzk1yGJRc44W20xNdideesM8KbnvMr85C0DQlywMNrJNwxuYL9rMUQ4A10eYYy49ZrSi/0dxH/B6/L0hgdtiCqWZALIMxkrpcNeq71p4oacRkzF4aTZr3KMqHTMcqtAyns2h/mN8MaBquY9vxi\u002BWAVoVEO2q6qBvLg=="
     },
@@ -230,13 +210,8 @@
           "Microsoft-HTTPAPI/2.0"
         ],
         "x-ms-client-request-id": "d043cbee-98fb-7796-da7e-824caffdfb6d",
-<<<<<<< HEAD
-        "x-ms-request-id": "c5a442a7-901e-0019-805c-055a79000000",
-        "x-ms-version": "2021-04-10"
-=======
         "x-ms-request-id": "d3a38ebf-d01e-007f-2ed8-c5ea32000000",
-        "x-ms-version": "2021-02-12"
->>>>>>> 49dd1a0e
+        "x-ms-version": "2021-04-10"
       },
       "ResponseBody": []
     }
