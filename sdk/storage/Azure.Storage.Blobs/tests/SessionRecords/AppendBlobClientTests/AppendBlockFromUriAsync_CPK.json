{
  "Entries": [
    {
      "RequestUri": "https://camaiaor.blob.core.windows.net/test-container-dfd953c2-965d-a432-8b3b-87a709bc893e?restype=container",
      "RequestMethod": "PUT",
      "RequestHeaders": {
        "Accept": "application/xml",
        "Authorization": "Sanitized",
        "traceparent": "00-136d2d273b40ad47a5cf41e103fa0f17-cbd04b31bf450042-00",
        "User-Agent": "azsdk-net-Storage.Blobs/12.11.0-alpha.20211015.1 (.NET Framework 4.8.4300.0; Microsoft Windows 10.0.19043 )",
        "x-ms-blob-public-access": "container",
        "x-ms-client-request-id": "55f9ccf3-feda-9c45-e76f-7dba3c388411",
        "x-ms-date": "Fri, 15 Oct 2021 18:55:14 GMT",
        "x-ms-return-client-request-id": "true",
        "x-ms-version": "2021-04-10"
      },
      "RequestBody": null,
      "StatusCode": 201,
      "ResponseHeaders": {
        "Content-Length": "0",
        "Date": "Fri, 15 Oct 2021 18:55:15 GMT",
        "ETag": "\u00220x8D9900D5360FF09\u0022",
        "Last-Modified": "Fri, 15 Oct 2021 18:55:15 GMT",
        "Server": "Windows-Azure-Blob/1.0 Microsoft-HTTPAPI/2.0",
        "x-ms-client-request-id": "55f9ccf3-feda-9c45-e76f-7dba3c388411",
<<<<<<< HEAD
        "x-ms-request-id": "b3343392-c01e-0066-385c-0595e2000000",
        "x-ms-version": "2021-04-10"
=======
        "x-ms-request-id": "676c6f38-201e-0072-4cf6-c12c90000000",
        "x-ms-version": "2021-02-12"
>>>>>>> 49dd1a0e
      },
      "ResponseBody": []
    },
    {
      "RequestUri": "https://camaiaor.blob.core.windows.net/test-container-dfd953c2-965d-a432-8b3b-87a709bc893e?restype=container\u0026comp=acl",
      "RequestMethod": "PUT",
      "RequestHeaders": {
        "Accept": "application/xml",
        "Authorization": "Sanitized",
        "traceparent": "00-cfa10538506e2344af2b09e9daedbeda-6b5bd532561c3e4b-00",
        "User-Agent": "azsdk-net-Storage.Blobs/12.11.0-alpha.20211015.1 (.NET Framework 4.8.4300.0; Microsoft Windows 10.0.19043 )",
        "x-ms-blob-public-access": "container",
        "x-ms-client-request-id": "3cb36700-34c3-c964-43a4-0afcf54c056c",
        "x-ms-date": "Fri, 15 Oct 2021 18:55:15 GMT",
        "x-ms-return-client-request-id": "true",
        "x-ms-version": "2021-04-10"
      },
      "RequestBody": null,
      "StatusCode": 200,
      "ResponseHeaders": {
        "Content-Length": "0",
        "Date": "Fri, 15 Oct 2021 18:55:15 GMT",
        "ETag": "\u00220x8D9900D5385DFD9\u0022",
        "Last-Modified": "Fri, 15 Oct 2021 18:55:15 GMT",
        "Server": "Windows-Azure-Blob/1.0 Microsoft-HTTPAPI/2.0",
        "x-ms-client-request-id": "3cb36700-34c3-c964-43a4-0afcf54c056c",
<<<<<<< HEAD
        "x-ms-request-id": "b33433cc-c01e-0066-6f5c-0595e2000000",
        "x-ms-version": "2021-04-10"
=======
        "x-ms-request-id": "676c6fe5-201e-0072-69f6-c12c90000000",
        "x-ms-version": "2021-02-12"
>>>>>>> 49dd1a0e
      },
      "ResponseBody": []
    },
    {
      "RequestUri": "https://camaiaor.blob.core.windows.net/test-container-dfd953c2-965d-a432-8b3b-87a709bc893e/test-blob-945e43fe-fe5d-9fb9-ca2c-f93e17339e57",
      "RequestMethod": "PUT",
      "RequestHeaders": {
        "Accept": "application/xml",
        "Authorization": "Sanitized",
        "If-None-Match": "*",
        "traceparent": "00-cfb51091de139e4abfaff4c04cc09d5c-baba3248b5681340-00",
        "User-Agent": "azsdk-net-Storage.Blobs/12.11.0-alpha.20211015.1 (.NET Framework 4.8.4300.0; Microsoft Windows 10.0.19043 )",
        "x-ms-blob-type": "AppendBlob",
        "x-ms-client-request-id": "2619f249-f56a-5fe2-2b8f-cd4ad783dd7a",
        "x-ms-date": "Fri, 15 Oct 2021 18:55:15 GMT",
        "x-ms-return-client-request-id": "true",
        "x-ms-version": "2021-04-10"
      },
      "RequestBody": null,
      "StatusCode": 201,
      "ResponseHeaders": {
        "Content-Length": "0",
        "Date": "Fri, 15 Oct 2021 18:55:15 GMT",
        "ETag": "\u00220x8D9900D53926D1F\u0022",
        "Last-Modified": "Fri, 15 Oct 2021 18:55:16 GMT",
        "Server": "Windows-Azure-Blob/1.0 Microsoft-HTTPAPI/2.0",
        "x-ms-client-request-id": "2619f249-f56a-5fe2-2b8f-cd4ad783dd7a",
        "x-ms-request-id": "676c7011-201e-0072-12f6-c12c90000000",
        "x-ms-request-server-encrypted": "true",
<<<<<<< HEAD
        "x-ms-version": "2021-04-10",
        "x-ms-version-id": "2021-02-17T18:42:12.2926501Z"
=======
        "x-ms-version": "2021-02-12",
        "x-ms-version-id": "2021-10-15T18:55:16.0715551Z"
>>>>>>> 49dd1a0e
      },
      "ResponseBody": []
    },
    {
      "RequestUri": "https://camaiaor.blob.core.windows.net/test-container-dfd953c2-965d-a432-8b3b-87a709bc893e/test-blob-945e43fe-fe5d-9fb9-ca2c-f93e17339e57?comp=appendblock",
      "RequestMethod": "PUT",
      "RequestHeaders": {
        "Accept": "application/xml",
        "Authorization": "Sanitized",
        "Content-Length": "1024",
        "Content-Type": "application/octet-stream",
        "traceparent": "00-811aff2413d74846b97cd5ec35c3435e-11082ae648d11e48-00",
        "User-Agent": "azsdk-net-Storage.Blobs/12.11.0-alpha.20211015.1 (.NET Framework 4.8.4300.0; Microsoft Windows 10.0.19043 )",
        "x-ms-client-request-id": "25f51785-771a-7dec-dbdb-1d69ae7aa857",
        "x-ms-date": "Fri, 15 Oct 2021 18:55:16 GMT",
        "x-ms-return-client-request-id": "true",
        "x-ms-version": "2021-04-10"
      },
      "RequestBody": "HwMB96d7Hy5GqghCxIwcfwO\u002BudSESE6T3Vp7W7uJWQCSzZl8ZnQXhEiF9RksIQS2iIr4NpIw6Ne1bRlN/8RyvVAIsPfznxmPpzWM/1I0Z7xVxdIxkCJtYeTBx/hayYWDEjfII3ENw\u002BhxaY9dpOmEgAVd9zrxQS0umk4SMdggNd2vCewba0RLSAHqvyeTD737PEbz/NJKkdEJmoki\u002BpEQUDOxrZr9aRXBEq44B4EGm4qRF/WRLTgLZXcbEdG7KE5w2W/z4WIi/tMxMeojEYpPA//\u002BkeKcfiP6pkgj4VdDBulgyC4SErkobhghYPtO51Ttyw7SvJdr01pL\u002BDsa/hx77SsBw0hbPPBF1SLJeh4nrL7zNhVJcUlR9PXTxxp\u002BDm/8pnLQTCMLkY8djed1oVg8I0t8JsgGMnzhr85TiHXWxseyzdSrV1\u002Ba6KWGK\u002BRh21Kcl6POAuin9XT2751VuAkaR8YgwtOEkMzr4T0jgAaYf9N8tvDSB8TeC9hftWfCRTCbbOMdQRl\u002BGAbW4iCqg3RtXW/J2QEYSEACQbb7JNtkKJsNhxQiej66/Z7q\u002BySjNIdj8lf4\u002BWwvgySjGwBig/MqcbmFnPxgS\u002BIxDttiLkwbXgwulzKEbC8u3gTwfl89WHmqv4pqHZeLA6Z0xuqQzFXXiLzzM\u002BzBpgSKVr73cMyD87Zit27CsEB0o5OLD6VEnhKuGPaiSiSN6RmF4MfZk5Pa8dM0LhTmFdd8fpBYNZZfRrisSVjW4KiR1M5UPNB5mw8AsR7SEG/9xwIeJsuUNbSDJpkOLUo7AxAqollGktkHAuOAV4R3jDVIroFVt7rd/Z8Z0RY2am3Exa0Np20VtzUpFyPoE90wC5lkxX/J5UxWTaS5LMHD0Jh1vJLWauXHMvZLLKCW9OrB6cV80qTu\u002B\u002BBhtlrJXIt0ZUaLcldLWaG0nJKIfbirwFi690L7Rv3zh8GxdbOK/tZq18ZZCoGTdpAkyDYRZX0ntfYBD2RJeB9Il\u002BuVmeTtKZ27HabyUbXXJ4Gx133H4SFDir\u002B9ie9yIV6nEHOW/dysNp\u002BZVUfXNWRBKufil6GigbXKUg8lMJ\u002BtSfxHS0FCQSqlBaDeLozZbFVae18HkIq9BY\u002B9y6rNhgYA6wxLj\u002Boj/um9PZEAxFMp8OW5yrRAprhxiUayhHV/13\u002Ba3UJ/jdxrN312SlP5vEE7k9vFFLxRwEVU2gakcHlzPmUSZuYQqmIITZI3yVxleMwEdvGZucPCSB39K7PWx8YDAgvt51ZaKul4vMYpGfbp7mI5n/qI2oWiTx3IEn\u002BvMobLNMdQd5F2qUsIIf39mS4nFDxRnSjMeieGS5c4khdpyYo/XuUumHfQwvWuf7mHpLbuoA==",
      "StatusCode": 201,
      "ResponseHeaders": {
        "Content-Length": "0",
        "Date": "Fri, 15 Oct 2021 18:55:15 GMT",
        "ETag": "\u00220x8D9900D53B2A219\u0022",
        "Last-Modified": "Fri, 15 Oct 2021 18:55:16 GMT",
        "Server": "Windows-Azure-Blob/1.0 Microsoft-HTTPAPI/2.0",
        "x-ms-blob-append-offset": "0",
        "x-ms-blob-committed-block-count": "1",
        "x-ms-client-request-id": "25f51785-771a-7dec-dbdb-1d69ae7aa857",
        "x-ms-content-crc64": "98We54hA5EA=",
        "x-ms-request-id": "676c7053-201e-0072-50f6-c12c90000000",
        "x-ms-request-server-encrypted": "true",
        "x-ms-version": "2021-04-10"
      },
      "ResponseBody": []
    },
    {
      "RequestUri": "https://camaiaor.blob.core.windows.net/test-container-dfd953c2-965d-a432-8b3b-87a709bc893e/test-blob-0d19a355-bee9-a366-4a97-a88c3cb77e6c",
      "RequestMethod": "PUT",
      "RequestHeaders": {
        "Accept": "application/xml",
        "Authorization": "Sanitized",
        "If-None-Match": "*",
        "traceparent": "00-a5c4aa14da93ac45ae47c7a2d5ca83af-d17b7acb0c19ef44-00",
        "User-Agent": "azsdk-net-Storage.Blobs/12.11.0-alpha.20211015.1 (.NET Framework 4.8.4300.0; Microsoft Windows 10.0.19043 )",
        "x-ms-blob-type": "AppendBlob",
        "x-ms-client-request-id": "da57a5c4-41e2-3bc7-1efd-0f3ddddd9a14",
        "x-ms-date": "Fri, 15 Oct 2021 18:55:16 GMT",
        "x-ms-encryption-algorithm": "AES256",
        "x-ms-encryption-key": "Sanitized",
        "x-ms-encryption-key-sha256": "wsYaGKG4j4wdZM/bX7QBIaN4RKYwlai5bpS/WlphLao=",
        "x-ms-return-client-request-id": "true",
        "x-ms-version": "2021-04-10"
      },
      "RequestBody": null,
      "StatusCode": 201,
      "ResponseHeaders": {
        "Content-Length": "0",
        "Date": "Fri, 15 Oct 2021 18:55:15 GMT",
        "ETag": "\u00220x8D9900D53C15E9A\u0022",
        "Last-Modified": "Fri, 15 Oct 2021 18:55:16 GMT",
        "Server": "Windows-Azure-Blob/1.0 Microsoft-HTTPAPI/2.0",
        "x-ms-client-request-id": "da57a5c4-41e2-3bc7-1efd-0f3ddddd9a14",
        "x-ms-encryption-key-sha256": "wsYaGKG4j4wdZM/bX7QBIaN4RKYwlai5bpS/WlphLao=",
        "x-ms-request-id": "676c70ba-201e-0072-2cf6-c12c90000000",
        "x-ms-request-server-encrypted": "true",
<<<<<<< HEAD
        "x-ms-version": "2021-04-10",
        "x-ms-version-id": "2021-02-17T18:42:12.4367536Z"
=======
        "x-ms-version": "2021-02-12",
        "x-ms-version-id": "2021-10-15T18:55:16.3792026Z"
>>>>>>> 49dd1a0e
      },
      "ResponseBody": []
    },
    {
      "RequestUri": "https://camaiaor.blob.core.windows.net/test-container-dfd953c2-965d-a432-8b3b-87a709bc893e/test-blob-0d19a355-bee9-a366-4a97-a88c3cb77e6c?comp=appendblock",
      "RequestMethod": "PUT",
      "RequestHeaders": {
        "Accept": "application/xml",
        "Authorization": "Sanitized",
        "traceparent": "00-42542ecef41f4042a1c9766f85236881-8f9a9a26a24bbf40-00",
        "User-Agent": "azsdk-net-Storage.Blobs/12.11.0-alpha.20211015.1 (.NET Framework 4.8.4300.0; Microsoft Windows 10.0.19043 )",
        "x-ms-client-request-id": "2abdcf35-6608-1b40-e9ce-8eb7d98cbe65",
        "x-ms-copy-source": "https://camaiaor.blob.core.windows.net/test-container-dfd953c2-965d-a432-8b3b-87a709bc893e/test-blob-945e43fe-fe5d-9fb9-ca2c-f93e17339e57",
        "x-ms-date": "Fri, 15 Oct 2021 18:55:16 GMT",
        "x-ms-encryption-algorithm": "AES256",
        "x-ms-encryption-key": "Sanitized",
        "x-ms-encryption-key-sha256": "wsYaGKG4j4wdZM/bX7QBIaN4RKYwlai5bpS/WlphLao=",
        "x-ms-return-client-request-id": "true",
        "x-ms-source-range": "bytes=0-1023",
        "x-ms-version": "2021-04-10"
      },
      "RequestBody": null,
      "StatusCode": 201,
      "ResponseHeaders": {
        "Content-Length": "0",
        "Content-MD5": "tFcPSd8iHZZokrCiTlxCgQ==",
        "Date": "Fri, 15 Oct 2021 18:55:16 GMT",
        "ETag": "\u00220x8D9900D53DC9041\u0022",
        "Last-Modified": "Fri, 15 Oct 2021 18:55:16 GMT",
        "Server": "Windows-Azure-Blob/1.0 Microsoft-HTTPAPI/2.0",
        "x-ms-blob-append-offset": "0",
        "x-ms-blob-committed-block-count": "1",
        "x-ms-client-request-id": "2abdcf35-6608-1b40-e9ce-8eb7d98cbe65",
        "x-ms-encryption-key-sha256": "wsYaGKG4j4wdZM/bX7QBIaN4RKYwlai5bpS/WlphLao=",
        "x-ms-request-id": "676c7118-201e-0072-01f6-c12c90000000",
        "x-ms-request-server-encrypted": "true",
        "x-ms-version": "2021-04-10"
      },
      "ResponseBody": []
    },
    {
      "RequestUri": "https://camaiaor.blob.core.windows.net/test-container-dfd953c2-965d-a432-8b3b-87a709bc893e?restype=container",
      "RequestMethod": "DELETE",
      "RequestHeaders": {
        "Accept": "application/xml",
        "Authorization": "Sanitized",
        "traceparent": "00-26d7b7e9487902468d2cc7f645f6c10c-524b1847146d5942-00",
        "User-Agent": "azsdk-net-Storage.Blobs/12.11.0-alpha.20211015.1 (.NET Framework 4.8.4300.0; Microsoft Windows 10.0.19043 )",
        "x-ms-client-request-id": "0d0825e8-7020-f00c-a926-ed659796720c",
        "x-ms-date": "Fri, 15 Oct 2021 18:55:16 GMT",
        "x-ms-return-client-request-id": "true",
        "x-ms-version": "2021-04-10"
      },
      "RequestBody": null,
      "StatusCode": 202,
      "ResponseHeaders": {
        "Content-Length": "0",
        "Date": "Fri, 15 Oct 2021 18:55:16 GMT",
        "Server": "Windows-Azure-Blob/1.0 Microsoft-HTTPAPI/2.0",
        "x-ms-client-request-id": "0d0825e8-7020-f00c-a926-ed659796720c",
<<<<<<< HEAD
        "x-ms-request-id": "b3343481-c01e-0066-105c-0595e2000000",
        "x-ms-version": "2021-04-10"
=======
        "x-ms-request-id": "676c71c0-201e-0072-17f6-c12c90000000",
        "x-ms-version": "2021-02-12"
>>>>>>> 49dd1a0e
      },
      "ResponseBody": []
    }
  ],
  "Variables": {
    "RandomSeed": "827365537",
    "Storage_TestConfigDefault": "ProductionTenant\ncamaiaor\nU2FuaXRpemVk\nhttps://camaiaor.blob.core.windows.net\nhttps://camaiaor.file.core.windows.net\nhttps://camaiaor.queue.core.windows.net\nhttps://camaiaor.table.core.windows.net\n\n\n\n\nhttps://camaiaor-secondary.blob.core.windows.net\nhttps://camaiaor-secondary.file.core.windows.net\nhttps://camaiaor-secondary.queue.core.windows.net\nhttps://camaiaor-secondary.table.core.windows.net\n\nSanitized\n\n\nCloud\nBlobEndpoint=https://camaiaor.blob.core.windows.net/;QueueEndpoint=https://camaiaor.queue.core.windows.net/;FileEndpoint=https://camaiaor.file.core.windows.net/;BlobSecondaryEndpoint=https://camaiaor-secondary.blob.core.windows.net/;QueueSecondaryEndpoint=https://camaiaor-secondary.queue.core.windows.net/;FileSecondaryEndpoint=https://camaiaor-secondary.file.core.windows.net/;AccountName=camaiaor;AccountKey=Kg==;\nsdktest\n\n"
  }
}<|MERGE_RESOLUTION|>--- conflicted
+++ resolved
@@ -23,13 +23,8 @@
         "Last-Modified": "Fri, 15 Oct 2021 18:55:15 GMT",
         "Server": "Windows-Azure-Blob/1.0 Microsoft-HTTPAPI/2.0",
         "x-ms-client-request-id": "55f9ccf3-feda-9c45-e76f-7dba3c388411",
-<<<<<<< HEAD
-        "x-ms-request-id": "b3343392-c01e-0066-385c-0595e2000000",
-        "x-ms-version": "2021-04-10"
-=======
         "x-ms-request-id": "676c6f38-201e-0072-4cf6-c12c90000000",
-        "x-ms-version": "2021-02-12"
->>>>>>> 49dd1a0e
+        "x-ms-version": "2021-04-10"
       },
       "ResponseBody": []
     },
@@ -56,13 +51,8 @@
         "Last-Modified": "Fri, 15 Oct 2021 18:55:15 GMT",
         "Server": "Windows-Azure-Blob/1.0 Microsoft-HTTPAPI/2.0",
         "x-ms-client-request-id": "3cb36700-34c3-c964-43a4-0afcf54c056c",
-<<<<<<< HEAD
-        "x-ms-request-id": "b33433cc-c01e-0066-6f5c-0595e2000000",
-        "x-ms-version": "2021-04-10"
-=======
         "x-ms-request-id": "676c6fe5-201e-0072-69f6-c12c90000000",
-        "x-ms-version": "2021-02-12"
->>>>>>> 49dd1a0e
+        "x-ms-version": "2021-04-10"
       },
       "ResponseBody": []
     },
@@ -92,13 +82,8 @@
         "x-ms-client-request-id": "2619f249-f56a-5fe2-2b8f-cd4ad783dd7a",
         "x-ms-request-id": "676c7011-201e-0072-12f6-c12c90000000",
         "x-ms-request-server-encrypted": "true",
-<<<<<<< HEAD
         "x-ms-version": "2021-04-10",
-        "x-ms-version-id": "2021-02-17T18:42:12.2926501Z"
-=======
-        "x-ms-version": "2021-02-12",
         "x-ms-version-id": "2021-10-15T18:55:16.0715551Z"
->>>>>>> 49dd1a0e
       },
       "ResponseBody": []
     },
@@ -165,13 +150,8 @@
         "x-ms-encryption-key-sha256": "wsYaGKG4j4wdZM/bX7QBIaN4RKYwlai5bpS/WlphLao=",
         "x-ms-request-id": "676c70ba-201e-0072-2cf6-c12c90000000",
         "x-ms-request-server-encrypted": "true",
-<<<<<<< HEAD
         "x-ms-version": "2021-04-10",
-        "x-ms-version-id": "2021-02-17T18:42:12.4367536Z"
-=======
-        "x-ms-version": "2021-02-12",
         "x-ms-version-id": "2021-10-15T18:55:16.3792026Z"
->>>>>>> 49dd1a0e
       },
       "ResponseBody": []
     },
@@ -232,13 +212,8 @@
         "Date": "Fri, 15 Oct 2021 18:55:16 GMT",
         "Server": "Windows-Azure-Blob/1.0 Microsoft-HTTPAPI/2.0",
         "x-ms-client-request-id": "0d0825e8-7020-f00c-a926-ed659796720c",
-<<<<<<< HEAD
-        "x-ms-request-id": "b3343481-c01e-0066-105c-0595e2000000",
-        "x-ms-version": "2021-04-10"
-=======
         "x-ms-request-id": "676c71c0-201e-0072-17f6-c12c90000000",
-        "x-ms-version": "2021-02-12"
->>>>>>> 49dd1a0e
+        "x-ms-version": "2021-04-10"
       },
       "ResponseBody": []
     }
