{
  "Entries": [
    {
      "RequestUri": "https://seanmcccanary.blob.core.windows.net/test-container-7c19927d-88f3-7229-2016-660716bb70da?restype=container",
      "RequestMethod": "PUT",
      "RequestHeaders": {
        "Authorization": "Sanitized",
        "traceparent": "00-b1f794906678894aab21b285b9f0ab82-e227c933b0e22a45-00",
        "User-Agent": [
          "azsdk-net-Storage.Blobs/12.5.0-dev.20200402.1",
          "(.NET Core 4.6.28325.01; Microsoft Windows 10.0.18362 )"
        ],
        "x-ms-client-request-id": "4b15b011-ffdf-4f7b-6b1a-8a908a08b3b1",
        "x-ms-date": "Fri, 03 Apr 2020 00:00:55 GMT",
        "x-ms-return-client-request-id": "true",
        "x-ms-version": "2019-12-12"
      },
      "RequestBody": null,
      "StatusCode": 201,
      "ResponseHeaders": {
        "Content-Length": "0",
        "Date": "Fri, 03 Apr 2020 00:00:54 GMT",
        "ETag": "\u00220x8D7D76214662393\u0022",
        "Last-Modified": "Fri, 03 Apr 2020 00:00:54 GMT",
        "Server": [
          "Windows-Azure-Blob/1.0",
          "Microsoft-HTTPAPI/2.0"
        ],
        "x-ms-client-request-id": "4b15b011-ffdf-4f7b-6b1a-8a908a08b3b1",
<<<<<<< HEAD
        "x-ms-request-id": "6ed299e5-401e-0038-1032-f336fb000000",
=======
        "x-ms-request-id": "5128db58-001e-0080-344a-09b2a6000000",
>>>>>>> 8d420312
        "x-ms-version": "2019-12-12"
      },
      "ResponseBody": []
    },
    {
      "RequestUri": "https://seanmcccanary.blob.core.windows.net/test-container-7c19927d-88f3-7229-2016-660716bb70da?comp=lease\u0026restype=container",
      "RequestMethod": "PUT",
      "RequestHeaders": {
        "Authorization": "Sanitized",
        "traceparent": "00-68ffbe3ab1e9354a877194e8600ed93f-b211ad1c32516041-00",
        "User-Agent": [
          "azsdk-net-Storage.Blobs/12.5.0-dev.20200402.1",
          "(.NET Core 4.6.28325.01; Microsoft Windows 10.0.18362 )"
        ],
        "x-ms-client-request-id": "616012a5-ca59-245b-b789-fc6085e18b43",
        "x-ms-date": "Fri, 03 Apr 2020 00:00:55 GMT",
        "x-ms-lease-action": "acquire",
        "x-ms-lease-duration": "15",
        "x-ms-proposed-lease-id": "c3a1c2a0-ec95-8cf8-4f7e-7999c4284f25",
        "x-ms-return-client-request-id": "true",
        "x-ms-version": "2019-12-12"
      },
      "RequestBody": null,
      "StatusCode": 201,
      "ResponseHeaders": {
        "Content-Length": "0",
        "Date": "Fri, 03 Apr 2020 00:00:54 GMT",
        "ETag": "\u00220x8D7D76214662393\u0022",
        "Last-Modified": "Fri, 03 Apr 2020 00:00:54 GMT",
        "Server": [
          "Windows-Azure-Blob/1.0",
          "Microsoft-HTTPAPI/2.0"
        ],
        "x-ms-client-request-id": "616012a5-ca59-245b-b789-fc6085e18b43",
        "x-ms-lease-id": "c3a1c2a0-ec95-8cf8-4f7e-7999c4284f25",
<<<<<<< HEAD
        "x-ms-request-id": "6ed299e7-401e-0038-1132-f336fb000000",
=======
        "x-ms-request-id": "5128db88-001e-0080-604a-09b2a6000000",
>>>>>>> 8d420312
        "x-ms-version": "2019-12-12"
      },
      "ResponseBody": []
    },
    {
      "RequestUri": "https://seanmcccanary.blob.core.windows.net/test-container-7c19927d-88f3-7229-2016-660716bb70da?restype=container",
      "RequestMethod": "DELETE",
      "RequestHeaders": {
        "Authorization": "Sanitized",
        "traceparent": "00-5b0fe5167387e547974bbb025d51ac5a-18aa426736e74b47-00",
        "User-Agent": [
          "azsdk-net-Storage.Blobs/12.5.0-dev.20200402.1",
          "(.NET Core 4.6.28325.01; Microsoft Windows 10.0.18362 )"
        ],
        "x-ms-client-request-id": "b1f47e6d-eec8-becc-1bd1-ad1b2899df41",
        "x-ms-date": "Fri, 03 Apr 2020 00:00:55 GMT",
        "x-ms-lease-id": "c3a1c2a0-ec95-8cf8-4f7e-7999c4284f25",
        "x-ms-return-client-request-id": "true",
        "x-ms-version": "2019-12-12"
      },
      "RequestBody": null,
      "StatusCode": 202,
      "ResponseHeaders": {
        "Content-Length": "0",
        "Date": "Fri, 03 Apr 2020 00:00:54 GMT",
        "Server": [
          "Windows-Azure-Blob/1.0",
          "Microsoft-HTTPAPI/2.0"
        ],
        "x-ms-client-request-id": "b1f47e6d-eec8-becc-1bd1-ad1b2899df41",
<<<<<<< HEAD
        "x-ms-request-id": "6ed299e8-401e-0038-1232-f336fb000000",
=======
        "x-ms-request-id": "5128dbad-001e-0080-014a-09b2a6000000",
>>>>>>> 8d420312
        "x-ms-version": "2019-12-12"
      },
      "ResponseBody": []
    },
    {
      "RequestUri": "https://seanmcccanary.blob.core.windows.net/test-container-02dac79e-fcab-58e8-06e4-991d2aee4265?restype=container",
      "RequestMethod": "PUT",
      "RequestHeaders": {
        "Authorization": "Sanitized",
        "traceparent": "00-d3f0e99905b8ea419794020bce10478a-470427ecf1650c4f-00",
        "User-Agent": [
          "azsdk-net-Storage.Blobs/12.5.0-dev.20200402.1",
          "(.NET Core 4.6.28325.01; Microsoft Windows 10.0.18362 )"
        ],
        "x-ms-client-request-id": "1ace5e5c-2278-71f1-969b-abe354ae932c",
        "x-ms-date": "Fri, 03 Apr 2020 00:00:55 GMT",
        "x-ms-return-client-request-id": "true",
        "x-ms-version": "2019-12-12"
      },
      "RequestBody": null,
      "StatusCode": 201,
      "ResponseHeaders": {
        "Content-Length": "0",
        "Date": "Fri, 03 Apr 2020 00:00:54 GMT",
        "ETag": "\u00220x8D7D76214B1AC18\u0022",
        "Last-Modified": "Fri, 03 Apr 2020 00:00:55 GMT",
        "Server": [
          "Windows-Azure-Blob/1.0",
          "Microsoft-HTTPAPI/2.0"
        ],
        "x-ms-client-request-id": "1ace5e5c-2278-71f1-969b-abe354ae932c",
<<<<<<< HEAD
        "x-ms-request-id": "ee92bd8d-101e-0047-4b32-f3f960000000",
=======
        "x-ms-request-id": "601e37d1-401e-005a-4b4a-092b47000000",
>>>>>>> 8d420312
        "x-ms-version": "2019-12-12"
      },
      "ResponseBody": []
    },
    {
      "RequestUri": "https://seanmcccanary.blob.core.windows.net/test-container-02dac79e-fcab-58e8-06e4-991d2aee4265?comp=lease\u0026restype=container",
      "RequestMethod": "PUT",
      "RequestHeaders": {
        "Authorization": "Sanitized",
        "If-Modified-Since": "Thu, 02 Apr 2020 00:00:55 GMT",
        "traceparent": "00-1a6d153da447254693b1a4380f4dc4eb-20540683ce226f44-00",
        "User-Agent": [
          "azsdk-net-Storage.Blobs/12.5.0-dev.20200402.1",
          "(.NET Core 4.6.28325.01; Microsoft Windows 10.0.18362 )"
        ],
        "x-ms-client-request-id": "56b0ccb5-8838-8386-0a09-ce7ab88f6dec",
        "x-ms-date": "Fri, 03 Apr 2020 00:00:55 GMT",
        "x-ms-lease-action": "acquire",
        "x-ms-lease-duration": "15",
        "x-ms-proposed-lease-id": "c9b7488f-d8a6-c553-4cfd-6a6203a9b815",
        "x-ms-return-client-request-id": "true",
        "x-ms-version": "2019-12-12"
      },
      "RequestBody": null,
      "StatusCode": 201,
      "ResponseHeaders": {
        "Content-Length": "0",
        "Date": "Fri, 03 Apr 2020 00:00:54 GMT",
        "ETag": "\u00220x8D7D76214B1AC18\u0022",
        "Last-Modified": "Fri, 03 Apr 2020 00:00:55 GMT",
        "Server": [
          "Windows-Azure-Blob/1.0",
          "Microsoft-HTTPAPI/2.0"
        ],
        "x-ms-client-request-id": "56b0ccb5-8838-8386-0a09-ce7ab88f6dec",
        "x-ms-lease-id": "c9b7488f-d8a6-c553-4cfd-6a6203a9b815",
<<<<<<< HEAD
        "x-ms-request-id": "ee92bd91-101e-0047-4e32-f3f960000000",
=======
        "x-ms-request-id": "601e37f3-401e-005a-664a-092b47000000",
>>>>>>> 8d420312
        "x-ms-version": "2019-12-12"
      },
      "ResponseBody": []
    },
    {
      "RequestUri": "https://seanmcccanary.blob.core.windows.net/test-container-02dac79e-fcab-58e8-06e4-991d2aee4265?restype=container",
      "RequestMethod": "DELETE",
      "RequestHeaders": {
        "Authorization": "Sanitized",
        "traceparent": "00-f3b8eb75b13cab47b8af94c7be347c0e-31bf5321f2270848-00",
        "User-Agent": [
          "azsdk-net-Storage.Blobs/12.5.0-dev.20200402.1",
          "(.NET Core 4.6.28325.01; Microsoft Windows 10.0.18362 )"
        ],
        "x-ms-client-request-id": "37ac8074-61f8-08dc-e53d-c1175a728ade",
        "x-ms-date": "Fri, 03 Apr 2020 00:00:56 GMT",
        "x-ms-lease-id": "c9b7488f-d8a6-c553-4cfd-6a6203a9b815",
        "x-ms-return-client-request-id": "true",
        "x-ms-version": "2019-12-12"
      },
      "RequestBody": null,
      "StatusCode": 202,
      "ResponseHeaders": {
        "Content-Length": "0",
        "Date": "Fri, 03 Apr 2020 00:00:54 GMT",
        "Server": [
          "Windows-Azure-Blob/1.0",
          "Microsoft-HTTPAPI/2.0"
        ],
        "x-ms-client-request-id": "37ac8074-61f8-08dc-e53d-c1175a728ade",
<<<<<<< HEAD
        "x-ms-request-id": "ee92bd93-101e-0047-5032-f3f960000000",
=======
        "x-ms-request-id": "601e3806-401e-005a-754a-092b47000000",
>>>>>>> 8d420312
        "x-ms-version": "2019-12-12"
      },
      "ResponseBody": []
    },
    {
      "RequestUri": "https://seanmcccanary.blob.core.windows.net/test-container-976f8415-a046-edfb-c14a-fbc32c621b09?restype=container",
      "RequestMethod": "PUT",
      "RequestHeaders": {
        "Authorization": "Sanitized",
        "traceparent": "00-c64d296080d4794590d4f629a700e4fb-27201096d5c6ef4d-00",
        "User-Agent": [
          "azsdk-net-Storage.Blobs/12.5.0-dev.20200402.1",
          "(.NET Core 4.6.28325.01; Microsoft Windows 10.0.18362 )"
        ],
        "x-ms-client-request-id": "e30f7deb-0092-d46d-84be-75ae6619dc83",
        "x-ms-date": "Fri, 03 Apr 2020 00:00:56 GMT",
        "x-ms-return-client-request-id": "true",
        "x-ms-version": "2019-12-12"
      },
      "RequestBody": null,
      "StatusCode": 201,
      "ResponseHeaders": {
        "Content-Length": "0",
        "Date": "Fri, 03 Apr 2020 00:00:54 GMT",
        "ETag": "\u00220x8D7D76214FF30D8\u0022",
        "Last-Modified": "Fri, 03 Apr 2020 00:00:55 GMT",
        "Server": [
          "Windows-Azure-Blob/1.0",
          "Microsoft-HTTPAPI/2.0"
        ],
        "x-ms-client-request-id": "e30f7deb-0092-d46d-84be-75ae6619dc83",
<<<<<<< HEAD
        "x-ms-request-id": "0faf88aa-d01e-0015-7832-f38588000000",
=======
        "x-ms-request-id": "ca3cd4ad-301e-006f-044a-094753000000",
>>>>>>> 8d420312
        "x-ms-version": "2019-12-12"
      },
      "ResponseBody": []
    },
    {
      "RequestUri": "https://seanmcccanary.blob.core.windows.net/test-container-976f8415-a046-edfb-c14a-fbc32c621b09?comp=lease\u0026restype=container",
      "RequestMethod": "PUT",
      "RequestHeaders": {
        "Authorization": "Sanitized",
        "If-Unmodified-Since": "Sat, 04 Apr 2020 00:00:55 GMT",
        "traceparent": "00-560318f2b938434a92aec156cc7e118b-e68eb1d6ecc3804d-00",
        "User-Agent": [
          "azsdk-net-Storage.Blobs/12.5.0-dev.20200402.1",
          "(.NET Core 4.6.28325.01; Microsoft Windows 10.0.18362 )"
        ],
        "x-ms-client-request-id": "4d8d7e6c-cb4d-987c-8230-54a4226f3638",
        "x-ms-date": "Fri, 03 Apr 2020 00:00:56 GMT",
        "x-ms-lease-action": "acquire",
        "x-ms-lease-duration": "15",
        "x-ms-proposed-lease-id": "40a6b822-526c-dffb-8fed-ddfd9d4ce8cd",
        "x-ms-return-client-request-id": "true",
        "x-ms-version": "2019-12-12"
      },
      "RequestBody": null,
      "StatusCode": 201,
      "ResponseHeaders": {
        "Content-Length": "0",
        "Date": "Fri, 03 Apr 2020 00:00:54 GMT",
        "ETag": "\u00220x8D7D76214FF30D8\u0022",
        "Last-Modified": "Fri, 03 Apr 2020 00:00:55 GMT",
        "Server": [
          "Windows-Azure-Blob/1.0",
          "Microsoft-HTTPAPI/2.0"
        ],
        "x-ms-client-request-id": "4d8d7e6c-cb4d-987c-8230-54a4226f3638",
        "x-ms-lease-id": "40a6b822-526c-dffb-8fed-ddfd9d4ce8cd",
<<<<<<< HEAD
        "x-ms-request-id": "0faf88b5-d01e-0015-7f32-f38588000000",
=======
        "x-ms-request-id": "ca3cd4c0-301e-006f-154a-094753000000",
>>>>>>> 8d420312
        "x-ms-version": "2019-12-12"
      },
      "ResponseBody": []
    },
    {
      "RequestUri": "https://seanmcccanary.blob.core.windows.net/test-container-976f8415-a046-edfb-c14a-fbc32c621b09?restype=container",
      "RequestMethod": "DELETE",
      "RequestHeaders": {
        "Authorization": "Sanitized",
        "traceparent": "00-02e9186080124a419bc3106dd5da2eb3-c352d94780a4f74f-00",
        "User-Agent": [
          "azsdk-net-Storage.Blobs/12.5.0-dev.20200402.1",
          "(.NET Core 4.6.28325.01; Microsoft Windows 10.0.18362 )"
        ],
        "x-ms-client-request-id": "1f913ed2-9abe-7280-9640-2c22e3d24d3c",
        "x-ms-date": "Fri, 03 Apr 2020 00:00:56 GMT",
        "x-ms-lease-id": "40a6b822-526c-dffb-8fed-ddfd9d4ce8cd",
        "x-ms-return-client-request-id": "true",
        "x-ms-version": "2019-12-12"
      },
      "RequestBody": null,
      "StatusCode": 202,
      "ResponseHeaders": {
        "Content-Length": "0",
        "Date": "Fri, 03 Apr 2020 00:00:54 GMT",
        "Server": [
          "Windows-Azure-Blob/1.0",
          "Microsoft-HTTPAPI/2.0"
        ],
        "x-ms-client-request-id": "1f913ed2-9abe-7280-9640-2c22e3d24d3c",
<<<<<<< HEAD
        "x-ms-request-id": "0faf88b8-d01e-0015-0232-f38588000000",
=======
        "x-ms-request-id": "ca3cd4db-301e-006f-2f4a-094753000000",
>>>>>>> 8d420312
        "x-ms-version": "2019-12-12"
      },
      "ResponseBody": []
    }
  ],
  "Variables": {
    "DateTimeOffsetNow": "2020-04-02T17:00:55.1231358-07:00",
    "RandomSeed": "439976430",
    "Storage_TestConfigDefault": "ProductionTenant\nseanmcccanary\nU2FuaXRpemVk\nhttps://seanmcccanary.blob.core.windows.net\nhttps://seanmcccanary.file.core.windows.net\nhttps://seanmcccanary.queue.core.windows.net\nhttps://seanmcccanary.table.core.windows.net\n\n\n\n\nhttps://seanmcccanary-secondary.blob.core.windows.net\nhttps://seanmcccanary-secondary.file.core.windows.net\nhttps://seanmcccanary-secondary.queue.core.windows.net\nhttps://seanmcccanary-secondary.table.core.windows.net\n\nSanitized\n\n\nCloud\nBlobEndpoint=https://seanmcccanary.blob.core.windows.net/;QueueEndpoint=https://seanmcccanary.queue.core.windows.net/;FileEndpoint=https://seanmcccanary.file.core.windows.net/;BlobSecondaryEndpoint=https://seanmcccanary-secondary.blob.core.windows.net/;QueueSecondaryEndpoint=https://seanmcccanary-secondary.queue.core.windows.net/;FileSecondaryEndpoint=https://seanmcccanary-secondary.file.core.windows.net/;AccountName=seanmcccanary;AccountKey=Sanitized\nseanscope1"
  }
}<|MERGE_RESOLUTION|>--- conflicted
+++ resolved
@@ -27,11 +27,7 @@
           "Microsoft-HTTPAPI/2.0"
         ],
         "x-ms-client-request-id": "4b15b011-ffdf-4f7b-6b1a-8a908a08b3b1",
-<<<<<<< HEAD
-        "x-ms-request-id": "6ed299e5-401e-0038-1032-f336fb000000",
-=======
         "x-ms-request-id": "5128db58-001e-0080-344a-09b2a6000000",
->>>>>>> 8d420312
         "x-ms-version": "2019-12-12"
       },
       "ResponseBody": []
@@ -67,11 +63,7 @@
         ],
         "x-ms-client-request-id": "616012a5-ca59-245b-b789-fc6085e18b43",
         "x-ms-lease-id": "c3a1c2a0-ec95-8cf8-4f7e-7999c4284f25",
-<<<<<<< HEAD
-        "x-ms-request-id": "6ed299e7-401e-0038-1132-f336fb000000",
-=======
         "x-ms-request-id": "5128db88-001e-0080-604a-09b2a6000000",
->>>>>>> 8d420312
         "x-ms-version": "2019-12-12"
       },
       "ResponseBody": []
@@ -102,11 +94,7 @@
           "Microsoft-HTTPAPI/2.0"
         ],
         "x-ms-client-request-id": "b1f47e6d-eec8-becc-1bd1-ad1b2899df41",
-<<<<<<< HEAD
-        "x-ms-request-id": "6ed299e8-401e-0038-1232-f336fb000000",
-=======
         "x-ms-request-id": "5128dbad-001e-0080-014a-09b2a6000000",
->>>>>>> 8d420312
         "x-ms-version": "2019-12-12"
       },
       "ResponseBody": []
@@ -138,11 +126,7 @@
           "Microsoft-HTTPAPI/2.0"
         ],
         "x-ms-client-request-id": "1ace5e5c-2278-71f1-969b-abe354ae932c",
-<<<<<<< HEAD
-        "x-ms-request-id": "ee92bd8d-101e-0047-4b32-f3f960000000",
-=======
         "x-ms-request-id": "601e37d1-401e-005a-4b4a-092b47000000",
->>>>>>> 8d420312
         "x-ms-version": "2019-12-12"
       },
       "ResponseBody": []
@@ -179,11 +163,7 @@
         ],
         "x-ms-client-request-id": "56b0ccb5-8838-8386-0a09-ce7ab88f6dec",
         "x-ms-lease-id": "c9b7488f-d8a6-c553-4cfd-6a6203a9b815",
-<<<<<<< HEAD
-        "x-ms-request-id": "ee92bd91-101e-0047-4e32-f3f960000000",
-=======
         "x-ms-request-id": "601e37f3-401e-005a-664a-092b47000000",
->>>>>>> 8d420312
         "x-ms-version": "2019-12-12"
       },
       "ResponseBody": []
@@ -214,11 +194,7 @@
           "Microsoft-HTTPAPI/2.0"
         ],
         "x-ms-client-request-id": "37ac8074-61f8-08dc-e53d-c1175a728ade",
-<<<<<<< HEAD
-        "x-ms-request-id": "ee92bd93-101e-0047-5032-f3f960000000",
-=======
         "x-ms-request-id": "601e3806-401e-005a-754a-092b47000000",
->>>>>>> 8d420312
         "x-ms-version": "2019-12-12"
       },
       "ResponseBody": []
@@ -250,11 +226,7 @@
           "Microsoft-HTTPAPI/2.0"
         ],
         "x-ms-client-request-id": "e30f7deb-0092-d46d-84be-75ae6619dc83",
-<<<<<<< HEAD
-        "x-ms-request-id": "0faf88aa-d01e-0015-7832-f38588000000",
-=======
         "x-ms-request-id": "ca3cd4ad-301e-006f-044a-094753000000",
->>>>>>> 8d420312
         "x-ms-version": "2019-12-12"
       },
       "ResponseBody": []
@@ -291,11 +263,7 @@
         ],
         "x-ms-client-request-id": "4d8d7e6c-cb4d-987c-8230-54a4226f3638",
         "x-ms-lease-id": "40a6b822-526c-dffb-8fed-ddfd9d4ce8cd",
-<<<<<<< HEAD
-        "x-ms-request-id": "0faf88b5-d01e-0015-7f32-f38588000000",
-=======
         "x-ms-request-id": "ca3cd4c0-301e-006f-154a-094753000000",
->>>>>>> 8d420312
         "x-ms-version": "2019-12-12"
       },
       "ResponseBody": []
@@ -326,11 +294,7 @@
           "Microsoft-HTTPAPI/2.0"
         ],
         "x-ms-client-request-id": "1f913ed2-9abe-7280-9640-2c22e3d24d3c",
-<<<<<<< HEAD
-        "x-ms-request-id": "0faf88b8-d01e-0015-0232-f38588000000",
-=======
         "x-ms-request-id": "ca3cd4db-301e-006f-2f4a-094753000000",
->>>>>>> 8d420312
         "x-ms-version": "2019-12-12"
       },
       "ResponseBody": []
