{
  "Entries": [
    {
<<<<<<< HEAD
      "RequestUri": "https://seanmcccanary.blob.core.windows.net/test-container-81fe5629-f679-ccc6-8f97-56836ff1ab7e?restype=container",
      "RequestMethod": "PUT",
      "RequestHeaders": {
        "Authorization": "Sanitized",
        "traceparent": "00-3150486258a57040be89a4c23e713f9a-a6b57a1b4a095d4d-00",
        "User-Agent": [
          "azsdk-net-Storage.Blobs/12.5.0-dev.20200402.1",
          "(.NET Core 4.6.28325.01; Microsoft Windows 10.0.18362 )"
        ],
        "x-ms-client-request-id": "1cbdeecd-7af8-3382-067b-16d24ecfc713",
        "x-ms-date": "Fri, 03 Apr 2020 00:01:36 GMT",
=======
      "RequestUri": "https://seanmccprodca.blob.core.windows.net/test-container-81fe5629-f679-ccc6-8f97-56836ff1ab7e?restype=container",
      "RequestMethod": "PUT",
      "RequestHeaders": {
        "Authorization": "Sanitized",
        "traceparent": "00-5e06bdc05442734cb67c9b4b7beb0e20-848e6213ee83af4b-00",
        "User-Agent": [
          "azsdk-net-Storage.Blobs/12.5.0-dev.20200701.1",
          "(.NET Core 4.6.28801.04; Microsoft Windows 10.0.18362 )"
        ],
        "x-ms-client-request-id": "1cbdeecd-7af8-3382-067b-16d24ecfc713",
        "x-ms-date": "Thu, 02 Jul 2020 00:31:48 GMT",
>>>>>>> 994efc63
        "x-ms-return-client-request-id": "true",
        "x-ms-version": "2019-12-12"
      },
      "RequestBody": null,
      "StatusCode": 201,
      "ResponseHeaders": {
        "Content-Length": "0",
<<<<<<< HEAD
        "Date": "Fri, 03 Apr 2020 00:01:35 GMT",
        "ETag": "\u00220x8D7D7622CE0A4A2\u0022",
        "Last-Modified": "Fri, 03 Apr 2020 00:01:35 GMT",
=======
        "Date": "Thu, 02 Jul 2020 00:31:47 GMT",
        "ETag": "\u00220x8D81E1F4E07590C\u0022",
        "Last-Modified": "Thu, 02 Jul 2020 00:31:47 GMT",
>>>>>>> 994efc63
        "Server": [
          "Windows-Azure-Blob/1.0",
          "Microsoft-HTTPAPI/2.0"
        ],
        "x-ms-client-request-id": "1cbdeecd-7af8-3382-067b-16d24ecfc713",
<<<<<<< HEAD
        "x-ms-request-id": "ddce222f-701e-0051-2f4b-09d02c000000",
=======
        "x-ms-request-id": "77f65829-a01e-00a1-2b08-504aff000000",
>>>>>>> 994efc63
        "x-ms-version": "2019-12-12"
      },
      "ResponseBody": []
    },
    {
<<<<<<< HEAD
      "RequestUri": "https://seanmcccanary.blob.core.windows.net/test-container-81fe5629-f679-ccc6-8f97-56836ff1ab7e?restype=container",
      "RequestMethod": "GET",
      "RequestHeaders": {
        "traceparent": "00-99d9033fccdd1b48845e03611cde38de-76b7d538360fe549-00",
        "User-Agent": [
          "azsdk-net-Storage.Blobs/12.5.0-dev.20200402.1",
          "(.NET Core 4.6.28325.01; Microsoft Windows 10.0.18362 )"
=======
      "RequestUri": "https://seanmccprodca.blob.core.windows.net/test-container-81fe5629-f679-ccc6-8f97-56836ff1ab7e?restype=container",
      "RequestMethod": "GET",
      "RequestHeaders": {
        "traceparent": "00-697d4deb6113f14dad0eaaa9c5e01ec8-dcdc29727cc5a445-00",
        "User-Agent": [
          "azsdk-net-Storage.Blobs/12.5.0-dev.20200701.1",
          "(.NET Core 4.6.28801.04; Microsoft Windows 10.0.18362 )"
>>>>>>> 994efc63
        ],
        "x-ms-client-request-id": "80b6f58a-8e33-b586-55a6-b05e61c894f6",
        "x-ms-return-client-request-id": "true",
        "x-ms-version": "2019-12-12"
      },
      "RequestBody": null,
      "StatusCode": 401,
      "ResponseHeaders": {
        "Content-Length": "302",
        "Content-Type": "application/xml",
<<<<<<< HEAD
        "Date": "Fri, 03 Apr 2020 00:01:35 GMT",
=======
        "Date": "Thu, 02 Jul 2020 00:31:46 GMT",
>>>>>>> 994efc63
        "Server": [
          "Windows-Azure-Blob/1.0",
          "Microsoft-HTTPAPI/2.0"
        ],
        "WWW-Authenticate": "Bearer authorization_uri=https://login.microsoftonline.com/72f988bf-86f1-41af-91ab-2d7cd011db47/oauth2/authorize resource_id=https://storage.azure.com",
        "x-ms-client-request-id": "80b6f58a-8e33-b586-55a6-b05e61c894f6",
<<<<<<< HEAD
        "x-ms-error-code": "ResourceNotFound",
        "x-ms-request-id": "c862b2d0-901e-002b-524b-09cd6c000000",
        "x-ms-version": "2019-12-12"
      },
      "ResponseBody": [
        "\uFEFF\u003C?xml version=\u00221.0\u0022 encoding=\u0022utf-8\u0022?\u003E\u003CError\u003E\u003CCode\u003EResourceNotFound\u003C/Code\u003E\u003CMessage\u003EThe specified resource does not exist.\n",
        "RequestId:c862b2d0-901e-002b-524b-09cd6c000000\n",
        "Time:2020-04-03T00:01:35.9296990Z\u003C/Message\u003E\u003C/Error\u003E"
      ]
    },
    {
      "RequestUri": "https://seanmcccanary.blob.core.windows.net/test-container-81fe5629-f679-ccc6-8f97-56836ff1ab7e?restype=container",
      "RequestMethod": "DELETE",
      "RequestHeaders": {
        "Authorization": "Sanitized",
        "traceparent": "00-430155ae1c286f4591236619d54325ec-19bf0baaa85d5146-00",
        "User-Agent": [
          "azsdk-net-Storage.Blobs/12.5.0-dev.20200402.1",
          "(.NET Core 4.6.28325.01; Microsoft Windows 10.0.18362 )"
        ],
        "x-ms-client-request-id": "5847afb0-4618-c0df-4ee8-b2f8c7f44ff3",
        "x-ms-date": "Fri, 03 Apr 2020 00:01:36 GMT",
=======
        "x-ms-error-code": "NoAuthenticationInformation",
        "x-ms-request-id": "646eff0c-301e-000a-1d08-503535000000",
        "x-ms-version": "2019-12-12"
      },
      "ResponseBody": [
        "\uFEFF\u003C?xml version=\u00221.0\u0022 encoding=\u0022utf-8\u0022?\u003E\u003CError\u003E\u003CCode\u003ENoAuthenticationInformation\u003C/Code\u003E\u003CMessage\u003EServer failed to authenticate the request. Please refer to the information in the www-authenticate header.\n",
        "RequestId:646eff0c-301e-000a-1d08-503535000000\n",
        "Time:2020-07-02T00:31:47.6850383Z\u003C/Message\u003E\u003C/Error\u003E"
      ]
    },
    {
      "RequestUri": "https://seanmccprodca.blob.core.windows.net/test-container-81fe5629-f679-ccc6-8f97-56836ff1ab7e?restype=container",
      "RequestMethod": "DELETE",
      "RequestHeaders": {
        "Authorization": "Sanitized",
        "traceparent": "00-3444942b82886f4585c9c92341ce00a9-0859baddaed7f440-00",
        "User-Agent": [
          "azsdk-net-Storage.Blobs/12.5.0-dev.20200701.1",
          "(.NET Core 4.6.28801.04; Microsoft Windows 10.0.18362 )"
        ],
        "x-ms-client-request-id": "5847afb0-4618-c0df-4ee8-b2f8c7f44ff3",
        "x-ms-date": "Thu, 02 Jul 2020 00:31:49 GMT",
>>>>>>> 994efc63
        "x-ms-return-client-request-id": "true",
        "x-ms-version": "2019-12-12"
      },
      "RequestBody": null,
      "StatusCode": 202,
      "ResponseHeaders": {
        "Content-Length": "0",
<<<<<<< HEAD
        "Date": "Fri, 03 Apr 2020 00:01:35 GMT",
=======
        "Date": "Thu, 02 Jul 2020 00:31:47 GMT",
>>>>>>> 994efc63
        "Server": [
          "Windows-Azure-Blob/1.0",
          "Microsoft-HTTPAPI/2.0"
        ],
        "x-ms-client-request-id": "5847afb0-4618-c0df-4ee8-b2f8c7f44ff3",
<<<<<<< HEAD
        "x-ms-request-id": "c862b2ec-901e-002b-6c4b-09cd6c000000",
=======
        "x-ms-request-id": "77f6587f-a01e-00a1-7708-504aff000000",
>>>>>>> 994efc63
        "x-ms-version": "2019-12-12"
      },
      "ResponseBody": []
    }
  ],
  "Variables": {
    "RandomSeed": "1510334896",
<<<<<<< HEAD
    "Storage_TestConfigDefault": "ProductionTenant\nseanmcccanary\nU2FuaXRpemVk\nhttps://seanmcccanary.blob.core.windows.net\nhttps://seanmcccanary.file.core.windows.net\nhttps://seanmcccanary.queue.core.windows.net\nhttps://seanmcccanary.table.core.windows.net\n\n\n\n\nhttps://seanmcccanary-secondary.blob.core.windows.net\nhttps://seanmcccanary-secondary.file.core.windows.net\nhttps://seanmcccanary-secondary.queue.core.windows.net\nhttps://seanmcccanary-secondary.table.core.windows.net\n\nSanitized\n\n\nCloud\nBlobEndpoint=https://seanmcccanary.blob.core.windows.net/;QueueEndpoint=https://seanmcccanary.queue.core.windows.net/;FileEndpoint=https://seanmcccanary.file.core.windows.net/;BlobSecondaryEndpoint=https://seanmcccanary-secondary.blob.core.windows.net/;QueueSecondaryEndpoint=https://seanmcccanary-secondary.queue.core.windows.net/;FileSecondaryEndpoint=https://seanmcccanary-secondary.file.core.windows.net/;AccountName=seanmcccanary;AccountKey=Sanitized\nseanscope1"
=======
    "Storage_TestConfigDefault": "ProductionTenant\nseanmccprodca\nU2FuaXRpemVk\nhttps://seanmccprodca.blob.core.windows.net\nhttps://seanmccprodca.file.core.windows.net\nhttps://seanmccprodca.queue.core.windows.net\nhttps://seanmccprodca.table.core.windows.net\n\n\n\n\nhttps://seanmccprodca-secondary.blob.core.windows.net\nhttps://seanmccprodca-secondary.file.core.windows.net\nhttps://seanmccprodca-secondary.queue.core.windows.net\nhttps://seanmccprodca-secondary.table.core.windows.net\n\nSanitized\n\n\nCloud\nBlobEndpoint=https://seanmccprodca.blob.core.windows.net/;QueueEndpoint=https://seanmccprodca.queue.core.windows.net/;FileEndpoint=https://seanmccprodca.file.core.windows.net/;BlobSecondaryEndpoint=https://seanmccprodca-secondary.blob.core.windows.net/;QueueSecondaryEndpoint=https://seanmccprodca-secondary.queue.core.windows.net/;FileSecondaryEndpoint=https://seanmccprodca-secondary.file.core.windows.net/;AccountName=seanmccprodca;AccountKey=Kg==;\nseanscope1"
>>>>>>> 994efc63
  }
}<|MERGE_RESOLUTION|>--- conflicted
+++ resolved
@@ -1,19 +1,6 @@
 {
   "Entries": [
     {
-<<<<<<< HEAD
-      "RequestUri": "https://seanmcccanary.blob.core.windows.net/test-container-81fe5629-f679-ccc6-8f97-56836ff1ab7e?restype=container",
-      "RequestMethod": "PUT",
-      "RequestHeaders": {
-        "Authorization": "Sanitized",
-        "traceparent": "00-3150486258a57040be89a4c23e713f9a-a6b57a1b4a095d4d-00",
-        "User-Agent": [
-          "azsdk-net-Storage.Blobs/12.5.0-dev.20200402.1",
-          "(.NET Core 4.6.28325.01; Microsoft Windows 10.0.18362 )"
-        ],
-        "x-ms-client-request-id": "1cbdeecd-7af8-3382-067b-16d24ecfc713",
-        "x-ms-date": "Fri, 03 Apr 2020 00:01:36 GMT",
-=======
       "RequestUri": "https://seanmccprodca.blob.core.windows.net/test-container-81fe5629-f679-ccc6-8f97-56836ff1ab7e?restype=container",
       "RequestMethod": "PUT",
       "RequestHeaders": {
@@ -25,7 +12,6 @@
         ],
         "x-ms-client-request-id": "1cbdeecd-7af8-3382-067b-16d24ecfc713",
         "x-ms-date": "Thu, 02 Jul 2020 00:31:48 GMT",
->>>>>>> 994efc63
         "x-ms-return-client-request-id": "true",
         "x-ms-version": "2019-12-12"
       },
@@ -33,39 +19,20 @@
       "StatusCode": 201,
       "ResponseHeaders": {
         "Content-Length": "0",
-<<<<<<< HEAD
-        "Date": "Fri, 03 Apr 2020 00:01:35 GMT",
-        "ETag": "\u00220x8D7D7622CE0A4A2\u0022",
-        "Last-Modified": "Fri, 03 Apr 2020 00:01:35 GMT",
-=======
         "Date": "Thu, 02 Jul 2020 00:31:47 GMT",
         "ETag": "\u00220x8D81E1F4E07590C\u0022",
         "Last-Modified": "Thu, 02 Jul 2020 00:31:47 GMT",
->>>>>>> 994efc63
         "Server": [
           "Windows-Azure-Blob/1.0",
           "Microsoft-HTTPAPI/2.0"
         ],
         "x-ms-client-request-id": "1cbdeecd-7af8-3382-067b-16d24ecfc713",
-<<<<<<< HEAD
-        "x-ms-request-id": "ddce222f-701e-0051-2f4b-09d02c000000",
-=======
         "x-ms-request-id": "77f65829-a01e-00a1-2b08-504aff000000",
->>>>>>> 994efc63
         "x-ms-version": "2019-12-12"
       },
       "ResponseBody": []
     },
     {
-<<<<<<< HEAD
-      "RequestUri": "https://seanmcccanary.blob.core.windows.net/test-container-81fe5629-f679-ccc6-8f97-56836ff1ab7e?restype=container",
-      "RequestMethod": "GET",
-      "RequestHeaders": {
-        "traceparent": "00-99d9033fccdd1b48845e03611cde38de-76b7d538360fe549-00",
-        "User-Agent": [
-          "azsdk-net-Storage.Blobs/12.5.0-dev.20200402.1",
-          "(.NET Core 4.6.28325.01; Microsoft Windows 10.0.18362 )"
-=======
       "RequestUri": "https://seanmccprodca.blob.core.windows.net/test-container-81fe5629-f679-ccc6-8f97-56836ff1ab7e?restype=container",
       "RequestMethod": "GET",
       "RequestHeaders": {
@@ -73,7 +40,6 @@
         "User-Agent": [
           "azsdk-net-Storage.Blobs/12.5.0-dev.20200701.1",
           "(.NET Core 4.6.28801.04; Microsoft Windows 10.0.18362 )"
->>>>>>> 994efc63
         ],
         "x-ms-client-request-id": "80b6f58a-8e33-b586-55a6-b05e61c894f6",
         "x-ms-return-client-request-id": "true",
@@ -84,41 +50,13 @@
       "ResponseHeaders": {
         "Content-Length": "302",
         "Content-Type": "application/xml",
-<<<<<<< HEAD
-        "Date": "Fri, 03 Apr 2020 00:01:35 GMT",
-=======
         "Date": "Thu, 02 Jul 2020 00:31:46 GMT",
->>>>>>> 994efc63
         "Server": [
           "Windows-Azure-Blob/1.0",
           "Microsoft-HTTPAPI/2.0"
         ],
         "WWW-Authenticate": "Bearer authorization_uri=https://login.microsoftonline.com/72f988bf-86f1-41af-91ab-2d7cd011db47/oauth2/authorize resource_id=https://storage.azure.com",
         "x-ms-client-request-id": "80b6f58a-8e33-b586-55a6-b05e61c894f6",
-<<<<<<< HEAD
-        "x-ms-error-code": "ResourceNotFound",
-        "x-ms-request-id": "c862b2d0-901e-002b-524b-09cd6c000000",
-        "x-ms-version": "2019-12-12"
-      },
-      "ResponseBody": [
-        "\uFEFF\u003C?xml version=\u00221.0\u0022 encoding=\u0022utf-8\u0022?\u003E\u003CError\u003E\u003CCode\u003EResourceNotFound\u003C/Code\u003E\u003CMessage\u003EThe specified resource does not exist.\n",
-        "RequestId:c862b2d0-901e-002b-524b-09cd6c000000\n",
-        "Time:2020-04-03T00:01:35.9296990Z\u003C/Message\u003E\u003C/Error\u003E"
-      ]
-    },
-    {
-      "RequestUri": "https://seanmcccanary.blob.core.windows.net/test-container-81fe5629-f679-ccc6-8f97-56836ff1ab7e?restype=container",
-      "RequestMethod": "DELETE",
-      "RequestHeaders": {
-        "Authorization": "Sanitized",
-        "traceparent": "00-430155ae1c286f4591236619d54325ec-19bf0baaa85d5146-00",
-        "User-Agent": [
-          "azsdk-net-Storage.Blobs/12.5.0-dev.20200402.1",
-          "(.NET Core 4.6.28325.01; Microsoft Windows 10.0.18362 )"
-        ],
-        "x-ms-client-request-id": "5847afb0-4618-c0df-4ee8-b2f8c7f44ff3",
-        "x-ms-date": "Fri, 03 Apr 2020 00:01:36 GMT",
-=======
         "x-ms-error-code": "NoAuthenticationInformation",
         "x-ms-request-id": "646eff0c-301e-000a-1d08-503535000000",
         "x-ms-version": "2019-12-12"
@@ -141,7 +79,6 @@
         ],
         "x-ms-client-request-id": "5847afb0-4618-c0df-4ee8-b2f8c7f44ff3",
         "x-ms-date": "Thu, 02 Jul 2020 00:31:49 GMT",
->>>>>>> 994efc63
         "x-ms-return-client-request-id": "true",
         "x-ms-version": "2019-12-12"
       },
@@ -149,21 +86,13 @@
       "StatusCode": 202,
       "ResponseHeaders": {
         "Content-Length": "0",
-<<<<<<< HEAD
-        "Date": "Fri, 03 Apr 2020 00:01:35 GMT",
-=======
         "Date": "Thu, 02 Jul 2020 00:31:47 GMT",
->>>>>>> 994efc63
         "Server": [
           "Windows-Azure-Blob/1.0",
           "Microsoft-HTTPAPI/2.0"
         ],
         "x-ms-client-request-id": "5847afb0-4618-c0df-4ee8-b2f8c7f44ff3",
-<<<<<<< HEAD
-        "x-ms-request-id": "c862b2ec-901e-002b-6c4b-09cd6c000000",
-=======
         "x-ms-request-id": "77f6587f-a01e-00a1-7708-504aff000000",
->>>>>>> 994efc63
         "x-ms-version": "2019-12-12"
       },
       "ResponseBody": []
@@ -171,10 +100,6 @@
   ],
   "Variables": {
     "RandomSeed": "1510334896",
-<<<<<<< HEAD
-    "Storage_TestConfigDefault": "ProductionTenant\nseanmcccanary\nU2FuaXRpemVk\nhttps://seanmcccanary.blob.core.windows.net\nhttps://seanmcccanary.file.core.windows.net\nhttps://seanmcccanary.queue.core.windows.net\nhttps://seanmcccanary.table.core.windows.net\n\n\n\n\nhttps://seanmcccanary-secondary.blob.core.windows.net\nhttps://seanmcccanary-secondary.file.core.windows.net\nhttps://seanmcccanary-secondary.queue.core.windows.net\nhttps://seanmcccanary-secondary.table.core.windows.net\n\nSanitized\n\n\nCloud\nBlobEndpoint=https://seanmcccanary.blob.core.windows.net/;QueueEndpoint=https://seanmcccanary.queue.core.windows.net/;FileEndpoint=https://seanmcccanary.file.core.windows.net/;BlobSecondaryEndpoint=https://seanmcccanary-secondary.blob.core.windows.net/;QueueSecondaryEndpoint=https://seanmcccanary-secondary.queue.core.windows.net/;FileSecondaryEndpoint=https://seanmcccanary-secondary.file.core.windows.net/;AccountName=seanmcccanary;AccountKey=Sanitized\nseanscope1"
-=======
     "Storage_TestConfigDefault": "ProductionTenant\nseanmccprodca\nU2FuaXRpemVk\nhttps://seanmccprodca.blob.core.windows.net\nhttps://seanmccprodca.file.core.windows.net\nhttps://seanmccprodca.queue.core.windows.net\nhttps://seanmccprodca.table.core.windows.net\n\n\n\n\nhttps://seanmccprodca-secondary.blob.core.windows.net\nhttps://seanmccprodca-secondary.file.core.windows.net\nhttps://seanmccprodca-secondary.queue.core.windows.net\nhttps://seanmccprodca-secondary.table.core.windows.net\n\nSanitized\n\n\nCloud\nBlobEndpoint=https://seanmccprodca.blob.core.windows.net/;QueueEndpoint=https://seanmccprodca.queue.core.windows.net/;FileEndpoint=https://seanmccprodca.file.core.windows.net/;BlobSecondaryEndpoint=https://seanmccprodca-secondary.blob.core.windows.net/;QueueSecondaryEndpoint=https://seanmccprodca-secondary.queue.core.windows.net/;FileSecondaryEndpoint=https://seanmccprodca-secondary.file.core.windows.net/;AccountName=seanmccprodca;AccountKey=Kg==;\nseanscope1"
->>>>>>> 994efc63
   }
 }