{
  "Entries": [
    {
<<<<<<< HEAD
      "RequestUri": "https://seanstagetest.blob.core.windows.net/test-container-bfd73a3e-0695-2fe1-5797-5275d269eba1?sv=2019-12-12\u0026ss=bfqt\u0026srt=c\u0026spr=https\u0026se=2020-03-06T00%3A13%3A28Z\u0026sp=rwdlacup\u0026sig=Sanitized\u0026restype=container",
=======
      "RequestUri": "https://seanmcccanary.blob.core.windows.net/test-container-bfd73a3e-0695-2fe1-5797-5275d269eba1?sv=2019-12-12\u0026ss=bfqt\u0026srt=c\u0026spr=https\u0026se=2020-06-01T21%3A13%3A21Z\u0026sp=rwdlacup\u0026sig=Sanitized\u0026restype=container",
>>>>>>> 8d420312
      "RequestMethod": "PUT",
      "RequestHeaders": {
        "traceparent": "00-c5b16d209ea6104da93801efbde5e10e-550cf36c90ee7046-00",
        "User-Agent": [
          "azsdk-net-Storage.Blobs/12.5.0-dev.20200601.1",
          "(.NET Core 4.6.28619.01; Microsoft Windows 10.0.18362 )"
        ],
        "x-ms-client-request-id": "8426cbe5-15ad-6bc0-18ce-b568e9453032",
        "x-ms-return-client-request-id": "true",
        "x-ms-version": "2019-12-12"
      },
      "RequestBody": null,
      "StatusCode": 201,
      "ResponseHeaders": {
        "Content-Length": "0",
        "Date": "Mon, 01 Jun 2020 20:13:22 GMT",
        "ETag": "\u00220x8D806683C213779\u0022",
        "Last-Modified": "Mon, 01 Jun 2020 20:13:22 GMT",
        "Server": [
          "Windows-Azure-Blob/1.0",
          "Microsoft-HTTPAPI/2.0"
        ],
        "x-ms-client-request-id": "8426cbe5-15ad-6bc0-18ce-b568e9453032",
<<<<<<< HEAD
        "x-ms-request-id": "0fb3cb8c-d01e-0015-2143-f38588000000",
=======
        "x-ms-request-id": "57a3d176-e01e-0021-4f51-3869db000000",
>>>>>>> 8d420312
        "x-ms-version": "2019-12-12"
      },
      "ResponseBody": []
    },
    {
<<<<<<< HEAD
      "RequestUri": "https://seanstagetest.blob.core.windows.net/test-container-bfd73a3e-0695-2fe1-5797-5275d269eba1/test-blob-1784de34-0d12-015d-3673-1c5362e640bc?sv=2019-12-12\u0026ss=bfqt\u0026srt=c\u0026spr=https\u0026se=2020-03-06T00%3A13%3A28Z\u0026sp=rwdlacup\u0026sig=Sanitized",
=======
      "RequestUri": "https://seanmcccanary.blob.core.windows.net/test-container-bfd73a3e-0695-2fe1-5797-5275d269eba1/test-blob-1784de34-0d12-015d-3673-1c5362e640bc?sv=2019-12-12\u0026ss=bfqt\u0026srt=c\u0026spr=https\u0026se=2020-06-01T21%3A13%3A21Z\u0026sp=rwdlacup\u0026sig=Sanitized",
>>>>>>> 8d420312
      "RequestMethod": "PUT",
      "RequestHeaders": {
        "Content-Length": "1024",
        "If-None-Match": "*",
        "traceparent": "00-390d111d3b16a54893d3d8a3ef968424-fa3c6c287e19f241-00",
        "User-Agent": [
          "azsdk-net-Storage.Blobs/12.5.0-dev.20200601.1",
          "(.NET Core 4.6.28619.01; Microsoft Windows 10.0.18362 )"
        ],
        "x-ms-blob-type": "BlockBlob",
        "x-ms-client-request-id": "41dbf6f0-ea9a-0308-0313-39abebdab9d5",
        "x-ms-return-client-request-id": "true",
        "x-ms-version": "2019-12-12"
      },
      "RequestBody": "vtSPBkNn9Fq3RQOIhpt6XBFxxg8WwWvYbiRNOfltCDKN\u002BaoVtinvzeopYM0J1Xqb\u002Bb9B8CAwpvxpt5geGbthSTzR\u002Bo3wZKbogvgl7GGdzpmqsj85LBcRXFOtrP6Q0bMuyBaQN9rtqpQZWG4nC7mby\u002Bj\u002BdGd7KBwkv506Q7inV7BE9iRLDZe\u002BvAerINSo6lGZEuAWkl1Ms5/5a3g8smfccQG\u002B4hSUT75RQLdf0AhIe9VLoDHXkMVT\u002BEOEUaEegQmgzq7T6gg9BMIixVGl7eOXsfCi8RE2BOA7a\u002BrREP4dMr6tvwFZdZHNDpxutctzrQtf7aCxfJD3asnOl38dbPTDBZOT\u002BC3hPjte1eJ1x08Vx73fcSJebLYttVU3i90Rr6Gnq7A337Xdfa5kUqatgqJ6uc/CPvvRZZjdZkLXqrNeTSZBzhye3egIAfN0\u002BhoPfzOyvNINT3Cm1UUXWnlyBdP7BQWAbLOG29vnuTwHXWt\u002BzeYPJe3hUP21mvnWh4NulfsfePQVjxKAK\u002BH2JpUznnfamIyTY\u002BDmGrUHytK6sFRYeSNB5\u002BV2aT7TjvkM6ipngfuB/O722zIbOV4/DcRAxXuMnaxy8reSYy9Ov9Tn2S\u002BKn0nWOLRmYp3xJq2GN1x5ksh9f0199Y9E75i/qBtdNGAvtG17ao3HJjsOgMwJCyzT1CwLaVniDaq6kUkcp7mCk/FNV4Lu/ig7tlkRbnXCO\u002BNr69PvUsoGTabDwdlEq3\u002BBjO3au7Sq5NYEz7IA0J4191ZlsLvmkkEnRgrbKjxP9wvaj\u002BGH538vwQf96oIYBnwHjsmC3vrDm/mss3WpzrmZtdimJUG9rQ/WNe\u002B06Ke\u002BDkCO05xyzBkRFvTn2zQKhvNNZDWqceA7SuG6rKgKD7JR7aQ1G/odJui/lQ9M1dHbzK/8Z4RyFJ1fU4m7uCBwBgZBle6P1Wr4Lz1M6tvR7nUP3t/4Dqgu39kH1chwYm3ITo8ICz/jS/dEAzdHJSnBjmQUq9pAd/deErYViP\u002Bih83Pg5xLyeI1LJLoswpw57mvRUdjXLeTiNaYqfiJzcP3ontqd6GNdsSC3n5HWMTs7Sv8ZUK4PysWO/vFsx/prF/P8BGPBm8XIc\u002BC4X44TC8Sq7zNjGeBP2JQUzymyMKlmDEfd2eyXea75ERyNV6s3e7LswdiHB/3TrCuPrIzcVkM3EhMGdXIX07VEagjDgoEo3ZN2hW7Q3sSJym2BB40iHPqZVgVYMQZA1O4jQt30z\u002Bmqpo85pZEUZnNOvGrEVswoYk0OKix70OxNNfBArVwm1TpD1qD96HcphS/RybSbfL3iOuBQpqX9bpXirK/g0/jXZ6dwQEBrKrnWJKU8acd38bkyXnK7g==",
      "StatusCode": 403,
      "ResponseHeaders": {
        "Content-Length": "284",
        "Content-Type": "application/xml",
        "Date": "Mon, 01 Jun 2020 20:13:22 GMT",
        "Server": [
          "Windows-Azure-Blob/1.0",
          "Microsoft-HTTPAPI/2.0"
        ],
        "x-ms-client-request-id": "41dbf6f0-ea9a-0308-0313-39abebdab9d5",
        "x-ms-error-code": "AuthorizationResourceTypeMismatch",
<<<<<<< HEAD
        "x-ms-request-id": "0fb3cb90-d01e-0015-2343-f38588000000",
=======
        "x-ms-request-id": "57a3d17d-e01e-0021-5351-3869db000000",
>>>>>>> 8d420312
        "x-ms-version": "2019-12-12"
      },
      "ResponseBody": [
        "\uFEFF\u003C?xml version=\u00221.0\u0022 encoding=\u0022utf-8\u0022?\u003E\u003CError\u003E\u003CCode\u003EAuthorizationResourceTypeMismatch\u003C/Code\u003E\u003CMessage\u003EThis request is not authorized to perform this operation using this resource type.\n",
        "RequestId:57a3d17d-e01e-0021-5351-3869db000000\n",
        "Time:2020-06-01T20:13:22.8790961Z\u003C/Message\u003E\u003C/Error\u003E"
      ]
    },
    {
<<<<<<< HEAD
      "RequestUri": "https://seanstagetest.blob.core.windows.net/test-container-bfd73a3e-0695-2fe1-5797-5275d269eba1?sv=2019-12-12\u0026ss=bfqt\u0026srt=c\u0026spr=https\u0026se=2020-03-06T00%3A13%3A28Z\u0026sp=rwdlacup\u0026sig=Sanitized\u0026restype=container",
=======
      "RequestUri": "https://seanmcccanary.blob.core.windows.net/test-container-bfd73a3e-0695-2fe1-5797-5275d269eba1?sv=2019-12-12\u0026ss=bfqt\u0026srt=c\u0026spr=https\u0026se=2020-06-01T21%3A13%3A21Z\u0026sp=rwdlacup\u0026sig=Sanitized\u0026restype=container",
>>>>>>> 8d420312
      "RequestMethod": "DELETE",
      "RequestHeaders": {
        "traceparent": "00-c4b7868d4586bd4f9128f7767dd5895e-00e92215948a9a48-00",
        "User-Agent": [
          "azsdk-net-Storage.Blobs/12.5.0-dev.20200601.1",
          "(.NET Core 4.6.28619.01; Microsoft Windows 10.0.18362 )"
        ],
        "x-ms-client-request-id": "d3f41aa9-889e-6e53-b14e-168cf2c10442",
        "x-ms-return-client-request-id": "true",
        "x-ms-version": "2019-12-12"
      },
      "RequestBody": null,
      "StatusCode": 202,
      "ResponseHeaders": {
        "Content-Length": "0",
        "Date": "Mon, 01 Jun 2020 20:13:22 GMT",
        "Server": [
          "Windows-Azure-Blob/1.0",
          "Microsoft-HTTPAPI/2.0"
        ],
        "x-ms-client-request-id": "d3f41aa9-889e-6e53-b14e-168cf2c10442",
<<<<<<< HEAD
        "x-ms-request-id": "0fb3cb94-d01e-0015-2643-f38588000000",
=======
        "x-ms-request-id": "57a3d17e-e01e-0021-5451-3869db000000",
>>>>>>> 8d420312
        "x-ms-version": "2019-12-12"
      },
      "ResponseBody": []
    }
  ],
  "Variables": {
    "DateTimeOffsetNow": "2020-06-01T15:13:21.6603887-05:00",
    "RandomSeed": "873727315",
    "Storage_TestConfigDefault": "ProductionTenant\nseanmcccanary\nU2FuaXRpemVk\nhttps://seanmcccanary.blob.core.windows.net\nhttps://seanmcccanary.file.core.windows.net\nhttps://seanmcccanary.queue.core.windows.net\nhttps://seanmcccanary.table.core.windows.net\n\n\n\n\nhttps://seanmcccanary-secondary.blob.core.windows.net\nhttps://seanmcccanary-secondary.file.core.windows.net\nhttps://seanmcccanary-secondary.queue.core.windows.net\nhttps://seanmcccanary-secondary.table.core.windows.net\n\nSanitized\n\n\nCloud\nBlobEndpoint=https://seanmcccanary.blob.core.windows.net/;QueueEndpoint=https://seanmcccanary.queue.core.windows.net/;FileEndpoint=https://seanmcccanary.file.core.windows.net/;BlobSecondaryEndpoint=https://seanmcccanary-secondary.blob.core.windows.net/;QueueSecondaryEndpoint=https://seanmcccanary-secondary.queue.core.windows.net/;FileSecondaryEndpoint=https://seanmcccanary-secondary.file.core.windows.net/;AccountName=seanmcccanary;AccountKey=Sanitized\nseanscope1"
  }
}<|MERGE_RESOLUTION|>--- conflicted
+++ resolved
@@ -1,11 +1,7 @@
 {
   "Entries": [
     {
-<<<<<<< HEAD
-      "RequestUri": "https://seanstagetest.blob.core.windows.net/test-container-bfd73a3e-0695-2fe1-5797-5275d269eba1?sv=2019-12-12\u0026ss=bfqt\u0026srt=c\u0026spr=https\u0026se=2020-03-06T00%3A13%3A28Z\u0026sp=rwdlacup\u0026sig=Sanitized\u0026restype=container",
-=======
       "RequestUri": "https://seanmcccanary.blob.core.windows.net/test-container-bfd73a3e-0695-2fe1-5797-5275d269eba1?sv=2019-12-12\u0026ss=bfqt\u0026srt=c\u0026spr=https\u0026se=2020-06-01T21%3A13%3A21Z\u0026sp=rwdlacup\u0026sig=Sanitized\u0026restype=container",
->>>>>>> 8d420312
       "RequestMethod": "PUT",
       "RequestHeaders": {
         "traceparent": "00-c5b16d209ea6104da93801efbde5e10e-550cf36c90ee7046-00",
@@ -29,21 +25,13 @@
           "Microsoft-HTTPAPI/2.0"
         ],
         "x-ms-client-request-id": "8426cbe5-15ad-6bc0-18ce-b568e9453032",
-<<<<<<< HEAD
-        "x-ms-request-id": "0fb3cb8c-d01e-0015-2143-f38588000000",
-=======
         "x-ms-request-id": "57a3d176-e01e-0021-4f51-3869db000000",
->>>>>>> 8d420312
         "x-ms-version": "2019-12-12"
       },
       "ResponseBody": []
     },
     {
-<<<<<<< HEAD
-      "RequestUri": "https://seanstagetest.blob.core.windows.net/test-container-bfd73a3e-0695-2fe1-5797-5275d269eba1/test-blob-1784de34-0d12-015d-3673-1c5362e640bc?sv=2019-12-12\u0026ss=bfqt\u0026srt=c\u0026spr=https\u0026se=2020-03-06T00%3A13%3A28Z\u0026sp=rwdlacup\u0026sig=Sanitized",
-=======
       "RequestUri": "https://seanmcccanary.blob.core.windows.net/test-container-bfd73a3e-0695-2fe1-5797-5275d269eba1/test-blob-1784de34-0d12-015d-3673-1c5362e640bc?sv=2019-12-12\u0026ss=bfqt\u0026srt=c\u0026spr=https\u0026se=2020-06-01T21%3A13%3A21Z\u0026sp=rwdlacup\u0026sig=Sanitized",
->>>>>>> 8d420312
       "RequestMethod": "PUT",
       "RequestHeaders": {
         "Content-Length": "1024",
@@ -70,11 +58,7 @@
         ],
         "x-ms-client-request-id": "41dbf6f0-ea9a-0308-0313-39abebdab9d5",
         "x-ms-error-code": "AuthorizationResourceTypeMismatch",
-<<<<<<< HEAD
-        "x-ms-request-id": "0fb3cb90-d01e-0015-2343-f38588000000",
-=======
         "x-ms-request-id": "57a3d17d-e01e-0021-5351-3869db000000",
->>>>>>> 8d420312
         "x-ms-version": "2019-12-12"
       },
       "ResponseBody": [
@@ -84,11 +68,7 @@
       ]
     },
     {
-<<<<<<< HEAD
-      "RequestUri": "https://seanstagetest.blob.core.windows.net/test-container-bfd73a3e-0695-2fe1-5797-5275d269eba1?sv=2019-12-12\u0026ss=bfqt\u0026srt=c\u0026spr=https\u0026se=2020-03-06T00%3A13%3A28Z\u0026sp=rwdlacup\u0026sig=Sanitized\u0026restype=container",
-=======
       "RequestUri": "https://seanmcccanary.blob.core.windows.net/test-container-bfd73a3e-0695-2fe1-5797-5275d269eba1?sv=2019-12-12\u0026ss=bfqt\u0026srt=c\u0026spr=https\u0026se=2020-06-01T21%3A13%3A21Z\u0026sp=rwdlacup\u0026sig=Sanitized\u0026restype=container",
->>>>>>> 8d420312
       "RequestMethod": "DELETE",
       "RequestHeaders": {
         "traceparent": "00-c4b7868d4586bd4f9128f7767dd5895e-00e92215948a9a48-00",
@@ -110,11 +90,7 @@
           "Microsoft-HTTPAPI/2.0"
         ],
         "x-ms-client-request-id": "d3f41aa9-889e-6e53-b14e-168cf2c10442",
-<<<<<<< HEAD
-        "x-ms-request-id": "0fb3cb94-d01e-0015-2643-f38588000000",
-=======
         "x-ms-request-id": "57a3d17e-e01e-0021-5451-3869db000000",
->>>>>>> 8d420312
         "x-ms-version": "2019-12-12"
       },
       "ResponseBody": []
