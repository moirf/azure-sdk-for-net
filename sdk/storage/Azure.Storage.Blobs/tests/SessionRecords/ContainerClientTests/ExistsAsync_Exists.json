{
  "Entries": [
    {
      "RequestUri": "https://seanmcccanary.blob.core.windows.net/test-container-20c46d40-d85a-9a2d-93ee-ce6af9e10505?restype=container",
      "RequestMethod": "PUT",
      "RequestHeaders": {
        "Authorization": "Sanitized",
        "traceparent": "00-abbe073f4b8751408120a6bddbf97c1f-dabdf7a55bdf6045-00",
        "User-Agent": [
          "azsdk-net-Storage.Blobs/12.5.0-dev.20200402.1",
          "(.NET Core 4.6.28325.01; Microsoft Windows 10.0.18362 )"
        ],
        "x-ms-client-request-id": "798b745d-aa18-0337-0d26-dbb8a26cca96",
        "x-ms-date": "Fri, 03 Apr 2020 00:00:12 GMT",
        "x-ms-return-client-request-id": "true",
        "x-ms-version": "2019-12-12"
      },
      "RequestBody": null,
      "StatusCode": 201,
      "ResponseHeaders": {
        "Content-Length": "0",
        "Date": "Fri, 03 Apr 2020 00:00:11 GMT",
        "ETag": "\u00220x8D7D761FB32D1AE\u0022",
        "Last-Modified": "Fri, 03 Apr 2020 00:00:12 GMT",
        "Server": [
          "Windows-Azure-Blob/1.0",
          "Microsoft-HTTPAPI/2.0"
        ],
        "x-ms-client-request-id": "798b745d-aa18-0337-0d26-dbb8a26cca96",
<<<<<<< HEAD
        "x-ms-request-id": "1982b29a-201e-0011-6432-f3088f000000",
=======
        "x-ms-request-id": "4b6463d1-301e-007f-344a-09823b000000",
>>>>>>> 8d420312
        "x-ms-version": "2019-12-12"
      },
      "ResponseBody": []
    },
    {
      "RequestUri": "https://seanmcccanary.blob.core.windows.net/test-container-20c46d40-d85a-9a2d-93ee-ce6af9e10505?restype=container",
      "RequestMethod": "GET",
      "RequestHeaders": {
        "Authorization": "Sanitized",
        "traceparent": "00-9161e9c76b6b654bbec0e8f9916f60f5-21a2392ad1146049-00",
        "User-Agent": [
          "azsdk-net-Storage.Blobs/12.5.0-dev.20200402.1",
          "(.NET Core 4.6.28325.01; Microsoft Windows 10.0.18362 )"
        ],
        "x-ms-client-request-id": "850c4723-8b56-00ed-2cc8-295dea7b4e8d",
        "x-ms-date": "Fri, 03 Apr 2020 00:00:13 GMT",
        "x-ms-return-client-request-id": "true",
        "x-ms-version": "2019-12-12"
      },
      "RequestBody": null,
      "StatusCode": 200,
      "ResponseHeaders": {
        "Content-Length": "0",
        "Date": "Fri, 03 Apr 2020 00:00:11 GMT",
        "ETag": "\u00220x8D7D761FB32D1AE\u0022",
        "Last-Modified": "Fri, 03 Apr 2020 00:00:12 GMT",
        "Server": [
          "Windows-Azure-Blob/1.0",
          "Microsoft-HTTPAPI/2.0"
        ],
        "x-ms-client-request-id": "850c4723-8b56-00ed-2cc8-295dea7b4e8d",
        "x-ms-default-encryption-scope": "$account-encryption-key",
        "x-ms-deny-encryption-scope-override": "false",
        "x-ms-has-immutability-policy": "false",
        "x-ms-has-legal-hold": "false",
        "x-ms-lease-state": "available",
        "x-ms-lease-status": "unlocked",
<<<<<<< HEAD
        "x-ms-request-id": "1982b2a5-201e-0011-6d32-f3088f000000",
=======
        "x-ms-request-id": "4b6463dc-301e-007f-3b4a-09823b000000",
>>>>>>> 8d420312
        "x-ms-version": "2019-12-12"
      },
      "ResponseBody": []
    },
    {
      "RequestUri": "https://seanmcccanary.blob.core.windows.net/test-container-20c46d40-d85a-9a2d-93ee-ce6af9e10505?restype=container",
      "RequestMethod": "DELETE",
      "RequestHeaders": {
        "Authorization": "Sanitized",
        "traceparent": "00-3d80aee07bbc844ea9f5e3ecba22026a-ba9712193db0a94e-00",
        "User-Agent": [
          "azsdk-net-Storage.Blobs/12.5.0-dev.20200402.1",
          "(.NET Core 4.6.28325.01; Microsoft Windows 10.0.18362 )"
        ],
        "x-ms-client-request-id": "5a946486-455f-8e3f-bebd-8d83f0718ebd",
        "x-ms-date": "Fri, 03 Apr 2020 00:00:13 GMT",
        "x-ms-return-client-request-id": "true",
        "x-ms-version": "2019-12-12"
      },
      "RequestBody": null,
      "StatusCode": 202,
      "ResponseHeaders": {
        "Content-Length": "0",
        "Date": "Fri, 03 Apr 2020 00:00:12 GMT",
        "Server": [
          "Windows-Azure-Blob/1.0",
          "Microsoft-HTTPAPI/2.0"
        ],
        "x-ms-client-request-id": "5a946486-455f-8e3f-bebd-8d83f0718ebd",
<<<<<<< HEAD
        "x-ms-request-id": "1982b2ab-201e-0011-7332-f3088f000000",
=======
        "x-ms-request-id": "4b6463eb-301e-007f-474a-09823b000000",
>>>>>>> 8d420312
        "x-ms-version": "2019-12-12"
      },
      "ResponseBody": []
    }
  ],
  "Variables": {
    "RandomSeed": "2100408536",
    "Storage_TestConfigDefault": "ProductionTenant\nseanmcccanary\nU2FuaXRpemVk\nhttps://seanmcccanary.blob.core.windows.net\nhttps://seanmcccanary.file.core.windows.net\nhttps://seanmcccanary.queue.core.windows.net\nhttps://seanmcccanary.table.core.windows.net\n\n\n\n\nhttps://seanmcccanary-secondary.blob.core.windows.net\nhttps://seanmcccanary-secondary.file.core.windows.net\nhttps://seanmcccanary-secondary.queue.core.windows.net\nhttps://seanmcccanary-secondary.table.core.windows.net\n\nSanitized\n\n\nCloud\nBlobEndpoint=https://seanmcccanary.blob.core.windows.net/;QueueEndpoint=https://seanmcccanary.queue.core.windows.net/;FileEndpoint=https://seanmcccanary.file.core.windows.net/;BlobSecondaryEndpoint=https://seanmcccanary-secondary.blob.core.windows.net/;QueueSecondaryEndpoint=https://seanmcccanary-secondary.queue.core.windows.net/;FileSecondaryEndpoint=https://seanmcccanary-secondary.file.core.windows.net/;AccountName=seanmcccanary;AccountKey=Sanitized\nseanscope1"
  }
}<|MERGE_RESOLUTION|>--- conflicted
+++ resolved
@@ -27,11 +27,7 @@
           "Microsoft-HTTPAPI/2.0"
         ],
         "x-ms-client-request-id": "798b745d-aa18-0337-0d26-dbb8a26cca96",
-<<<<<<< HEAD
-        "x-ms-request-id": "1982b29a-201e-0011-6432-f3088f000000",
-=======
         "x-ms-request-id": "4b6463d1-301e-007f-344a-09823b000000",
->>>>>>> 8d420312
         "x-ms-version": "2019-12-12"
       },
       "ResponseBody": []
@@ -69,11 +65,7 @@
         "x-ms-has-legal-hold": "false",
         "x-ms-lease-state": "available",
         "x-ms-lease-status": "unlocked",
-<<<<<<< HEAD
-        "x-ms-request-id": "1982b2a5-201e-0011-6d32-f3088f000000",
-=======
         "x-ms-request-id": "4b6463dc-301e-007f-3b4a-09823b000000",
->>>>>>> 8d420312
         "x-ms-version": "2019-12-12"
       },
       "ResponseBody": []
@@ -103,11 +95,7 @@
           "Microsoft-HTTPAPI/2.0"
         ],
         "x-ms-client-request-id": "5a946486-455f-8e3f-bebd-8d83f0718ebd",
-<<<<<<< HEAD
-        "x-ms-request-id": "1982b2ab-201e-0011-7332-f3088f000000",
-=======
         "x-ms-request-id": "4b6463eb-301e-007f-474a-09823b000000",
->>>>>>> 8d420312
         "x-ms-version": "2019-12-12"
       },
       "ResponseBody": []
