--- conflicted
+++ resolved
@@ -27,13 +27,8 @@
           "Windows-Azure-Blob/1.0",
           "Microsoft-HTTPAPI/2.0"
         ],
-<<<<<<< HEAD
-        "x-ms-client-request-id": "84c5b90d-12a3-9164-9a64-150a0d9f9910",
-        "x-ms-request-id": "815e22d2-d01e-002a-3c33-f34d2b000000",
-=======
         "x-ms-client-request-id": "c90f1414-4229-12e2-78d4-a81ecbf54847",
         "x-ms-request-id": "3dfb7855-a01e-0052-4f61-3f3148000000",
->>>>>>> 8d420312
         "x-ms-version": "2019-12-12"
       },
       "ResponseBody": []
@@ -71,12 +66,8 @@
         "x-ms-content-crc64": "16HPG2vvFQA=",
         "x-ms-request-id": "3dfb7867-a01e-0052-5f61-3f3148000000",
         "x-ms-request-server-encrypted": "true",
-<<<<<<< HEAD
-        "x-ms-version": "2019-12-12"
-=======
         "x-ms-version": "2019-12-12",
         "x-ms-version-id": "2020-06-10T19:57:00.7391132Z"
->>>>>>> 8d420312
       },
       "ResponseBody": []
     },
@@ -113,12 +104,8 @@
         "x-ms-content-crc64": "16HPG2vvFQA=",
         "x-ms-request-id": "3dfb787c-a01e-0052-7461-3f3148000000",
         "x-ms-request-server-encrypted": "true",
-<<<<<<< HEAD
-        "x-ms-version": "2019-12-12"
-=======
         "x-ms-version": "2019-12-12",
         "x-ms-version-id": "2020-06-10T19:57:00.7981552Z"
->>>>>>> 8d420312
       },
       "ResponseBody": []
     },
@@ -155,12 +142,8 @@
         "x-ms-content-crc64": "16HPG2vvFQA=",
         "x-ms-request-id": "3dfb7897-a01e-0052-0b61-3f3148000000",
         "x-ms-request-server-encrypted": "true",
-<<<<<<< HEAD
-        "x-ms-version": "2019-12-12"
-=======
         "x-ms-version": "2019-12-12",
         "x-ms-version-id": "2020-06-10T19:57:00.8591990Z"
->>>>>>> 8d420312
       },
       "ResponseBody": []
     },
@@ -197,12 +180,8 @@
         "x-ms-content-crc64": "16HPG2vvFQA=",
         "x-ms-request-id": "3dfb78b2-a01e-0052-2561-3f3148000000",
         "x-ms-request-server-encrypted": "true",
-<<<<<<< HEAD
-        "x-ms-version": "2019-12-12"
-=======
         "x-ms-version": "2019-12-12",
         "x-ms-version-id": "2020-06-10T19:57:00.9182417Z"
->>>>>>> 8d420312
       },
       "ResponseBody": []
     },
@@ -239,12 +218,8 @@
         "x-ms-content-crc64": "16HPG2vvFQA=",
         "x-ms-request-id": "3dfb78d0-a01e-0052-4361-3f3148000000",
         "x-ms-request-server-encrypted": "true",
-<<<<<<< HEAD
-        "x-ms-version": "2019-12-12"
-=======
         "x-ms-version": "2019-12-12",
         "x-ms-version-id": "2020-06-10T19:57:00.9782844Z"
->>>>>>> 8d420312
       },
       "ResponseBody": []
     },
@@ -281,12 +256,8 @@
         "x-ms-content-crc64": "16HPG2vvFQA=",
         "x-ms-request-id": "3dfb78f5-a01e-0052-6861-3f3148000000",
         "x-ms-request-server-encrypted": "true",
-<<<<<<< HEAD
-        "x-ms-version": "2019-12-12"
-=======
         "x-ms-version": "2019-12-12",
         "x-ms-version-id": "2020-06-10T19:57:01.0383275Z"
->>>>>>> 8d420312
       },
       "ResponseBody": []
     },
@@ -323,12 +294,8 @@
         "x-ms-content-crc64": "16HPG2vvFQA=",
         "x-ms-request-id": "3dfb7915-a01e-0052-0161-3f3148000000",
         "x-ms-request-server-encrypted": "true",
-<<<<<<< HEAD
-        "x-ms-version": "2019-12-12"
-=======
         "x-ms-version": "2019-12-12",
         "x-ms-version-id": "2020-06-10T19:57:01.0993713Z"
->>>>>>> 8d420312
       },
       "ResponseBody": []
     },
@@ -365,12 +332,8 @@
         "x-ms-content-crc64": "16HPG2vvFQA=",
         "x-ms-request-id": "3dfb792c-a01e-0052-1761-3f3148000000",
         "x-ms-request-server-encrypted": "true",
-<<<<<<< HEAD
-        "x-ms-version": "2019-12-12"
-=======
         "x-ms-version": "2019-12-12",
         "x-ms-version-id": "2020-06-10T19:57:01.1624169Z"
->>>>>>> 8d420312
       },
       "ResponseBody": []
     },
@@ -407,12 +370,8 @@
         "x-ms-client-request-id": "273adafd-0c9a-861c-a934-968381c7b8e5",
         "x-ms-request-id": "3dfb795e-a01e-0052-4261-3f3148000000",
         "x-ms-request-server-encrypted": "true",
-<<<<<<< HEAD
-        "x-ms-version": "2019-12-12"
-=======
         "x-ms-version": "2019-12-12",
         "x-ms-version-id": "2020-06-10T19:57:01.2234605Z"
->>>>>>> 8d420312
       },
       "ResponseBody": []
     },
@@ -440,14 +399,8 @@
           "Microsoft-HTTPAPI/2.0"
         ],
         "Transfer-Encoding": "chunked",
-<<<<<<< HEAD
-        "Vary": "Origin",
-        "x-ms-client-request-id": "62f5cd4d-1a67-1bb1-11ac-00b45952e161",
-        "x-ms-request-id": "815e2325-d01e-002a-0d33-f34d2b000000",
-=======
         "x-ms-client-request-id": "1c4738a6-d1af-eec3-9276-4f1d024b98c8",
         "x-ms-request-id": "3dfb797a-a01e-0052-5d61-3f3148000000",
->>>>>>> 8d420312
         "x-ms-version": "2019-12-12"
       },
       "ResponseBody": "\uFEFF\u003C?xml version=\u00221.0\u0022 encoding=\u0022utf-8\u0022?\u003E\u003CEnumerationResults ServiceEndpoint=\u0022https://seanmcccanary.blob.core.windows.net/\u0022 ContainerName=\u0022test-container-17b90712-da11-c586-207d-de5d6cf329a7\u0022\u003E\u003CPrefix\u003Efoo\u003C/Prefix\u003E\u003CBlobs\u003E\u003CBlob\u003E\u003CName\u003Efoo\u003C/Name\u003E\u003CVersionId\u003E2020-06-10T19:57:00.7391132Z\u003C/VersionId\u003E\u003CIsCurrentVersion\u003Etrue\u003C/IsCurrentVersion\u003E\u003CProperties\u003E\u003CCreation-Time\u003EWed, 10 Jun 2020 19:57:00 GMT\u003C/Creation-Time\u003E\u003CLast-Modified\u003EWed, 10 Jun 2020 19:57:00 GMT\u003C/Last-Modified\u003E\u003CEtag\u003E0x8D80D78707CD59C\u003C/Etag\u003E\u003CContent-Length\u003E1024\u003C/Content-Length\u003E\u003CContent-Type\u003Eapplication/octet-stream\u003C/Content-Type\u003E\u003CContent-Encoding /\u003E\u003CContent-Language /\u003E\u003CContent-CRC64 /\u003E\u003CContent-MD5\u003ETvyy9IVhGn5OQ2Gdqgh2Nw==\u003C/Content-MD5\u003E\u003CCache-Control /\u003E\u003CContent-Disposition /\u003E\u003CBlobType\u003EBlockBlob\u003C/BlobType\u003E\u003CAccessTier\u003EHot\u003C/AccessTier\u003E\u003CAccessTierInferred\u003Etrue\u003C/AccessTierInferred\u003E\u003CLeaseStatus\u003Eunlocked\u003C/LeaseStatus\u003E\u003CLeaseState\u003Eavailable\u003C/LeaseState\u003E\u003CServerEncrypted\u003Etrue\u003C/ServerEncrypted\u003E\u003C/Properties\u003E\u003COrMetadata /\u003E\u003C/Blob\u003E\u003CBlob\u003E\u003CName\u003Efoo/bar\u003C/Name\u003E\u003CVersionId\u003E2020-06-10T19:57:00.9782844Z\u003C/VersionId\u003E\u003CIsCurrentVersion\u003Etrue\u003C/IsCurrentVersion\u003E\u003CProperties\u003E\u003CCreation-Time\u003EWed, 10 Jun 2020 19:57:00 GMT\u003C/Creation-Time\u003E\u003CLast-Modified\u003EWed, 10 Jun 2020 19:57:00 GMT\u003C/Last-Modified\u003E\u003CEtag\u003E0x8D80D7870A12D29\u003C/Etag\u003E\u003CContent-Length\u003E1024\u003C/Content-Length\u003E\u003CContent-Type\u003Eapplication/octet-stream\u003C/Content-Type\u003E\u003CContent-Encoding /\u003E\u003CContent-Language /\u003E\u003CContent-CRC64 /\u003E\u003CContent-MD5\u003ETvyy9IVhGn5OQ2Gdqgh2Nw==\u003C/Content-MD5\u003E\u003CCache-Control /\u003E\u003CContent-Disposition /\u003E\u003CBlobType\u003EBlockBlob\u003C/BlobType\u003E\u003CAccessTier\u003EHot\u003C/AccessTier\u003E\u003CAccessTierInferred\u003Etrue\u003C/AccessTierInferred\u003E\u003CLeaseStatus\u003Eunlocked\u003C/LeaseStatus\u003E\u003CLeaseState\u003Eavailable\u003C/LeaseState\u003E\u003CServerEncrypted\u003Etrue\u003C/ServerEncrypted\u003E\u003C/Properties\u003E\u003COrMetadata /\u003E\u003C/Blob\u003E\u003CBlob\u003E\u003CName\u003Efoo/foo\u003C/Name\u003E\u003CVersionId\u003E2020-06-10T19:57:01.2234605Z\u003C/VersionId\u003E\u003CIsCurrentVersion\u003Etrue\u003C/IsCurrentVersion\u003E\u003CProperties\u003E\u003CCreation-Time\u003EWed, 10 Jun 2020 19:57:00 GMT\u003C/Creation-Time\u003E\u003CLast-Modified\u003EWed, 10 Jun 2020 19:57:01 GMT\u003C/Last-Modified\u003E\u003CEtag\u003E0x8D80D7870C6965D\u003C/Etag\u003E\u003CContent-Length\u003E1024\u003C/Content-Length\u003E\u003CContent-Type\u003Eapplication/octet-stream\u003C/Content-Type\u003E\u003CContent-Encoding /\u003E\u003CContent-Language /\u003E\u003CContent-CRC64 /\u003E\u003CContent-MD5\u003ETvyy9IVhGn5OQ2Gdqgh2Nw==\u003C/Content-MD5\u003E\u003CCache-Control /\u003E\u003CContent-Disposition /\u003E\u003CBlobType\u003EBlockBlob\u003C/BlobType\u003E\u003CAccessTier\u003EHot\u003C/AccessTier\u003E\u003CAccessTierInferred\u003Etrue\u003C/AccessTierInferred\u003E\u003CLeaseStatus\u003Eunlocked\u003C/LeaseStatus\u003E\u003CLeaseState\u003Eavailable\u003C/LeaseState\u003E\u003CServerEncrypted\u003Etrue\u003C/ServerEncrypted\u003E\u003C/Properties\u003E\u003COrMetadata /\u003E\u003C/Blob\u003E\u003C/Blobs\u003E\u003CNextMarker /\u003E\u003C/EnumerationResults\u003E"
@@ -476,13 +429,8 @@
           "Windows-Azure-Blob/1.0",
           "Microsoft-HTTPAPI/2.0"
         ],
-<<<<<<< HEAD
-        "x-ms-client-request-id": "6c700548-5011-a314-5970-178e45a322da",
-        "x-ms-request-id": "815e2335-d01e-002a-1c33-f34d2b000000",
-=======
         "x-ms-client-request-id": "48dc0586-9c7f-5f35-86c9-8b0b4c17537c",
         "x-ms-request-id": "3dfb79c5-a01e-0052-2561-3f3148000000",
->>>>>>> 8d420312
         "x-ms-version": "2019-12-12"
       },
       "ResponseBody": []
