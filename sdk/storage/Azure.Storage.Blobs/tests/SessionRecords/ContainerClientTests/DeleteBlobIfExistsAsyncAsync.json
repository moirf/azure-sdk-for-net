--- conflicted
+++ resolved
@@ -28,11 +28,7 @@
           "Microsoft-HTTPAPI/2.0"
         ],
         "x-ms-client-request-id": "1d0e50bf-ba80-d295-a37a-932eb31037a7",
-<<<<<<< HEAD
-        "x-ms-request-id": "b519f409-501e-0046-7733-f3a6bc000000",
-=======
         "x-ms-request-id": "2c13457c-701e-0033-454b-09120b000000",
->>>>>>> 8d420312
         "x-ms-version": "2019-12-12"
       },
       "ResponseBody": []
@@ -100,11 +96,7 @@
         ],
         "x-ms-client-request-id": "9b0665c3-2edd-eb6d-4b6f-970e87168e88",
         "x-ms-delete-type-permanent": "true",
-<<<<<<< HEAD
-        "x-ms-request-id": "b519f413-501e-0046-7f33-f3a6bc000000",
-=======
         "x-ms-request-id": "2c1345a8-701e-0033-6c4b-09120b000000",
->>>>>>> 8d420312
         "x-ms-version": "2019-12-12"
       },
       "ResponseBody": []
@@ -135,11 +127,7 @@
         "Transfer-Encoding": "chunked",
         "x-ms-client-request-id": "c336c125-759c-67ed-f733-1f7f870b2aec",
         "x-ms-error-code": "BlobNotFound",
-<<<<<<< HEAD
-        "x-ms-request-id": "b519f415-501e-0046-0133-f3a6bc000000",
-=======
         "x-ms-request-id": "2c1345b6-701e-0033-774b-09120b000000",
->>>>>>> 8d420312
         "x-ms-version": "2019-12-12"
       },
       "ResponseBody": []
@@ -169,11 +157,7 @@
           "Microsoft-HTTPAPI/2.0"
         ],
         "x-ms-client-request-id": "c5e9e88f-cbdf-3dec-35c5-a4ca6d170ae3",
-<<<<<<< HEAD
-        "x-ms-request-id": "b519f417-501e-0046-0233-f3a6bc000000",
-=======
         "x-ms-request-id": "2c1345be-701e-0033-7e4b-09120b000000",
->>>>>>> 8d420312
         "x-ms-version": "2019-12-12"
       },
       "ResponseBody": []
