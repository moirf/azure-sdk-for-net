--- conflicted
+++ resolved
@@ -1,11 +1,7 @@
 {
   "Entries": [
     {
-<<<<<<< HEAD
-      "RequestUri": "https://seanstagetest.blob.core.windows.net/test-container-176d6d28-3102-b605-f87a-b40d7dc57194?sv=2019-12-12\u0026ss=bfqt\u0026srt=c\u0026spr=https\u0026se=2020-03-06T00%3A13%3A24Z\u0026sp=rwdlacup\u0026sig=Sanitized\u0026restype=container",
-=======
       "RequestUri": "https://seanmcccanary.blob.core.windows.net/test-container-176d6d28-3102-b605-f87a-b40d7dc57194?sv=2019-12-12\u0026ss=bfqt\u0026srt=c\u0026spr=https\u0026se=2020-06-01T21%3A13%3A18Z\u0026sp=rwdlacup\u0026sig=Sanitized\u0026restype=container",
->>>>>>> 8d420312
       "RequestMethod": "PUT",
       "RequestHeaders": {
         "traceparent": "00-e907f18c46f7e548b1a13c032b668c27-98d2a1d2a79f2d47-00",
@@ -29,21 +25,13 @@
           "Microsoft-HTTPAPI/2.0"
         ],
         "x-ms-client-request-id": "5326c357-a594-7b06-3aa0-5ef86d065226",
-<<<<<<< HEAD
-        "x-ms-request-id": "91675a30-501e-0024-0a43-f3649b000000",
-=======
         "x-ms-request-id": "ca4b42f4-c01e-0054-3851-3802f7000000",
->>>>>>> 8d420312
         "x-ms-version": "2019-12-12"
       },
       "ResponseBody": []
     },
     {
-<<<<<<< HEAD
-      "RequestUri": "https://seanstagetest.blob.core.windows.net/test-container-176d6d28-3102-b605-f87a-b40d7dc57194/test-blob-93b26900-c125-dad1-f7d6-8032ee1072f7?sv=2019-12-12\u0026ss=bfqt\u0026srt=c\u0026spr=https\u0026se=2020-03-06T00%3A13%3A24Z\u0026sp=rwdlacup\u0026sig=Sanitized",
-=======
       "RequestUri": "https://seanmcccanary.blob.core.windows.net/test-container-176d6d28-3102-b605-f87a-b40d7dc57194/test-blob-93b26900-c125-dad1-f7d6-8032ee1072f7?sv=2019-12-12\u0026ss=bfqt\u0026srt=c\u0026spr=https\u0026se=2020-06-01T21%3A13%3A18Z\u0026sp=rwdlacup\u0026sig=Sanitized",
->>>>>>> 8d420312
       "RequestMethod": "PUT",
       "RequestHeaders": {
         "Content-Length": "1024",
@@ -70,11 +58,7 @@
         ],
         "x-ms-client-request-id": "1e83df9c-d478-22b5-6e48-30066616cd9e",
         "x-ms-error-code": "AuthorizationResourceTypeMismatch",
-<<<<<<< HEAD
-        "x-ms-request-id": "91675a36-501e-0024-0e43-f3649b000000",
-=======
         "x-ms-request-id": "ca4b4303-c01e-0054-4251-3802f7000000",
->>>>>>> 8d420312
         "x-ms-version": "2019-12-12"
       },
       "ResponseBody": [
@@ -84,11 +68,7 @@
       ]
     },
     {
-<<<<<<< HEAD
-      "RequestUri": "https://seanstagetest.blob.core.windows.net/test-container-176d6d28-3102-b605-f87a-b40d7dc57194?sv=2019-12-12\u0026ss=bfqt\u0026srt=c\u0026spr=https\u0026se=2020-03-06T00%3A13%3A24Z\u0026sp=rwdlacup\u0026sig=Sanitized\u0026restype=container",
-=======
       "RequestUri": "https://seanmcccanary.blob.core.windows.net/test-container-176d6d28-3102-b605-f87a-b40d7dc57194?sv=2019-12-12\u0026ss=bfqt\u0026srt=c\u0026spr=https\u0026se=2020-06-01T21%3A13%3A18Z\u0026sp=rwdlacup\u0026sig=Sanitized\u0026restype=container",
->>>>>>> 8d420312
       "RequestMethod": "DELETE",
       "RequestHeaders": {
         "traceparent": "00-4d6fdd3b3d36ab4c8878a40f15d9f46a-65a73a96c6444345-00",
@@ -110,11 +90,7 @@
           "Microsoft-HTTPAPI/2.0"
         ],
         "x-ms-client-request-id": "d67bc094-208a-f064-e9fa-2be3e810a86f",
-<<<<<<< HEAD
-        "x-ms-request-id": "91675a3a-501e-0024-1243-f3649b000000",
-=======
         "x-ms-request-id": "ca4b4309-c01e-0054-4751-3802f7000000",
->>>>>>> 8d420312
         "x-ms-version": "2019-12-12"
       },
       "ResponseBody": []
