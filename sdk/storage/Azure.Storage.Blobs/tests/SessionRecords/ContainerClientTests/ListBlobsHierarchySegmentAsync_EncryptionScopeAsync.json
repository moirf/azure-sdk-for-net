--- conflicted
+++ resolved
@@ -28,11 +28,7 @@
           "Microsoft-HTTPAPI/2.0"
         ],
         "x-ms-client-request-id": "3aab0967-1b99-65bf-50a3-7b1802b1403a",
-<<<<<<< HEAD
-        "x-ms-request-id": "299c55b6-f01e-002d-044b-09fed3000000",
-=======
         "x-ms-request-id": "b11cba52-f01e-0044-5f4b-982de9000000",
->>>>>>> 365f255a
         "x-ms-version": "2020-02-10"
       },
       "ResponseBody": []
@@ -101,11 +97,7 @@
         ],
         "Transfer-Encoding": "chunked",
         "x-ms-client-request-id": "2edfa81f-c50b-2e1f-e507-71544b78fbdb",
-<<<<<<< HEAD
-        "x-ms-request-id": "299c563d-f01e-002d-7e4b-09fed3000000",
-=======
         "x-ms-request-id": "b11cba90-f01e-0044-134b-982de9000000",
->>>>>>> 365f255a
         "x-ms-version": "2020-02-10"
       },
       "ResponseBody": "\uFEFF\u003C?xml version=\u00221.0\u0022 encoding=\u0022utf-8\u0022?\u003E\u003CEnumerationResults ServiceEndpoint=\u0022https://storagedotnettesting.blob.core.windows.net/\u0022 ContainerName=\u0022test-container-5a45bf38-4e4a-7628-3e20-b51bca3022fb\u0022\u003E\u003CBlobs\u003E\u003CBlob\u003E\u003CName\u003Etest-blob-d3c829d1-bb8c-7ab9-9db0-a8f4a13188ca\u003C/Name\u003E\u003CProperties\u003E\u003CCreation-Time\u003EThu, 01 Oct 2020 23:31:51 GMT\u003C/Creation-Time\u003E\u003CLast-Modified\u003EThu, 01 Oct 2020 23:31:51 GMT\u003C/Last-Modified\u003E\u003CEtag\u003E0x8D866622C8D3C29\u003C/Etag\u003E\u003CContent-Length\u003E0\u003C/Content-Length\u003E\u003CContent-Type\u003Eapplication/octet-stream\u003C/Content-Type\u003E\u003CContent-Encoding /\u003E\u003CContent-Language /\u003E\u003CContent-CRC64 /\u003E\u003CContent-MD5 /\u003E\u003CCache-Control /\u003E\u003CContent-Disposition /\u003E\u003CBlobType\u003EAppendBlob\u003C/BlobType\u003E\u003CLeaseStatus\u003Eunlocked\u003C/LeaseStatus\u003E\u003CLeaseState\u003Eavailable\u003C/LeaseState\u003E\u003CServerEncrypted\u003Etrue\u003C/ServerEncrypted\u003E\u003CEncryptionScope\u003Escope\u003C/EncryptionScope\u003E\u003C/Properties\u003E\u003COrMetadata /\u003E\u003C/Blob\u003E\u003C/Blobs\u003E\u003CNextMarker /\u003E\u003C/EnumerationResults\u003E"
@@ -135,11 +127,7 @@
           "Microsoft-HTTPAPI/2.0"
         ],
         "x-ms-client-request-id": "cbca08f8-96eb-5513-90ab-96f60e609e4f",
-<<<<<<< HEAD
-        "x-ms-request-id": "299c5650-f01e-002d-114b-09fed3000000",
-=======
         "x-ms-request-id": "b11cbaa9-f01e-0044-274b-982de9000000",
->>>>>>> 365f255a
         "x-ms-version": "2020-02-10"
       },
       "ResponseBody": []
