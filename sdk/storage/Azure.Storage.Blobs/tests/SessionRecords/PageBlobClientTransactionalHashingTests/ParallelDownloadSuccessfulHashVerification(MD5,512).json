{
  "Entries": [
    {
      "RequestUri": "https://amandacanary.blob.core.windows.net/test-container-ac32972d-775b-0033-3c1a-fd1428272a99?restype=container",
      "RequestMethod": "PUT",
      "RequestHeaders": {
        "Accept": "application/xml",
        "Authorization": "Sanitized",
        "traceparent": "00-b5bf6141eaa0f346bc7ac6b7462083a1-c2201077c39e7447-00",
        "User-Agent": [
          "azsdk-net-Storage.Blobs/12.11.0-alpha.20211020.1",
          "(.NET 5.0.11; Microsoft Windows 10.0.19043)"
        ],
        "x-ms-blob-public-access": "container",
        "x-ms-client-request-id": "41e8af47-4201-b476-d98c-82ec0aa61e01",
        "x-ms-date": "Wed, 20 Oct 2021 17:56:24 GMT",
        "x-ms-return-client-request-id": "true",
        "x-ms-version": "2021-04-10"
      },
      "RequestBody": null,
      "StatusCode": 201,
      "ResponseHeaders": {
        "Content-Length": "0",
        "Date": "Wed, 20 Oct 2021 17:56:23 GMT",
        "ETag": "\u00220x8D993F2EE6B9BF2\u0022",
        "Last-Modified": "Wed, 20 Oct 2021 17:56:24 GMT",
        "Server": [
          "Windows-Azure-Blob/1.0",
          "Microsoft-HTTPAPI/2.0"
        ],
        "x-ms-client-request-id": "41e8af47-4201-b476-d98c-82ec0aa61e01",
<<<<<<< HEAD
        "x-ms-request-id": "5d1d4dc9-001e-008d-1bf9-beed10000000",
        "x-ms-version": "2021-04-10"
=======
        "x-ms-request-id": "547c6436-401e-006d-0ddb-c591e2000000",
        "x-ms-version": "2021-02-12"
>>>>>>> 49dd1a0e
      },
      "ResponseBody": []
    },
    {
      "RequestUri": "https://amandacanary.blob.core.windows.net/test-container-ac32972d-775b-0033-3c1a-fd1428272a99/test-blob-3d800333-6281-6542-e970-0a6019e77d7c",
      "RequestMethod": "PUT",
      "RequestHeaders": {
        "Accept": "application/xml",
        "Authorization": "Sanitized",
        "traceparent": "00-298479013fd53347b9534dfe162df4e1-8294ba8e30790d40-00",
        "User-Agent": [
          "azsdk-net-Storage.Blobs/12.11.0-alpha.20211020.1",
          "(.NET 5.0.11; Microsoft Windows 10.0.19043)"
        ],
        "x-ms-blob-content-length": "2048",
        "x-ms-blob-type": "PageBlob",
        "x-ms-client-request-id": "65645e20-e209-9cd6-d02c-5cebfd3c993d",
        "x-ms-date": "Wed, 20 Oct 2021 17:56:24 GMT",
        "x-ms-return-client-request-id": "true",
        "x-ms-version": "2021-04-10"
      },
      "RequestBody": null,
      "StatusCode": 201,
      "ResponseHeaders": {
        "Content-Length": "0",
        "Date": "Wed, 20 Oct 2021 17:56:24 GMT",
        "ETag": "\u00220x8D993F2EE786C80\u0022",
        "Last-Modified": "Wed, 20 Oct 2021 17:56:24 GMT",
        "Server": [
          "Windows-Azure-Blob/1.0",
          "Microsoft-HTTPAPI/2.0"
        ],
        "x-ms-client-request-id": "65645e20-e209-9cd6-d02c-5cebfd3c993d",
        "x-ms-request-id": "547c6447-401e-006d-18db-c591e2000000",
        "x-ms-request-server-encrypted": "true",
<<<<<<< HEAD
        "x-ms-version": "2021-04-10",
        "x-ms-version-id": "2021-10-11T23:44:43.4872592Z"
=======
        "x-ms-version": "2021-02-12",
        "x-ms-version-id": "2021-10-20T17:56:24.1884045Z"
>>>>>>> 49dd1a0e
      },
      "ResponseBody": []
    },
    {
      "RequestUri": "https://amandacanary.blob.core.windows.net/test-container-ac32972d-775b-0033-3c1a-fd1428272a99/test-blob-3d800333-6281-6542-e970-0a6019e77d7c",
      "RequestMethod": "HEAD",
      "RequestHeaders": {
        "Accept": "application/xml",
        "Authorization": "Sanitized",
        "traceparent": "00-ac5c000eb5b06748a744c1745be75818-f4eb94bfeffba641-00",
        "User-Agent": [
          "azsdk-net-Storage.Blobs/12.11.0-alpha.20211020.1",
          "(.NET 5.0.11; Microsoft Windows 10.0.19043)"
        ],
        "x-ms-client-request-id": "ba40e8f2-1883-f573-f6f2-192bd51f4765",
        "x-ms-date": "Wed, 20 Oct 2021 17:56:24 GMT",
        "x-ms-return-client-request-id": "true",
        "x-ms-version": "2021-04-10"
      },
      "RequestBody": null,
      "StatusCode": 200,
      "ResponseHeaders": {
        "Accept-Ranges": "bytes",
        "Content-Length": "2048",
        "Content-Type": "application/octet-stream",
        "Date": "Wed, 20 Oct 2021 17:56:24 GMT",
        "ETag": "\u00220x8D993F2EE786C80\u0022",
        "Last-Modified": "Wed, 20 Oct 2021 17:56:24 GMT",
        "Server": [
          "Windows-Azure-Blob/1.0",
          "Microsoft-HTTPAPI/2.0"
        ],
        "x-ms-blob-sequence-number": "0",
        "x-ms-blob-type": "PageBlob",
        "x-ms-client-request-id": "ba40e8f2-1883-f573-f6f2-192bd51f4765",
        "x-ms-creation-time": "Wed, 20 Oct 2021 17:56:24 GMT",
        "x-ms-is-current-version": "true",
        "x-ms-lease-state": "available",
        "x-ms-lease-status": "unlocked",
        "x-ms-request-id": "547c644f-401e-006d-1ddb-c591e2000000",
        "x-ms-server-encrypted": "true",
<<<<<<< HEAD
        "x-ms-version": "2021-04-10",
        "x-ms-version-id": "2021-10-11T23:44:43.4872592Z"
=======
        "x-ms-version": "2021-02-12",
        "x-ms-version-id": "2021-10-20T17:56:24.1884045Z"
>>>>>>> 49dd1a0e
      },
      "ResponseBody": []
    },
    {
      "RequestUri": "https://amandacanary.blob.core.windows.net/test-container-ac32972d-775b-0033-3c1a-fd1428272a99/test-blob-3d800333-6281-6542-e970-0a6019e77d7c?comp=page",
      "RequestMethod": "PUT",
      "RequestHeaders": {
        "Accept": "application/xml",
        "Authorization": "Sanitized",
        "Content-Length": "2048",
        "Content-Type": "application/octet-stream",
        "If-Match": "\u00220x8D993F2EE786C80\u0022",
        "User-Agent": [
          "azsdk-net-Storage.Blobs/12.11.0-alpha.20211020.1",
          "(.NET 5.0.11; Microsoft Windows 10.0.19043)"
        ],
        "x-ms-client-request-id": "14f9f212-defb-39ba-3b86-ba74a0fb2cd8",
        "x-ms-date": "Wed, 20 Oct 2021 17:56:24 GMT",
        "x-ms-page-write": "update",
        "x-ms-range": "bytes=0-2047",
        "x-ms-return-client-request-id": "true",
        "x-ms-version": "2021-04-10"
      },
      "RequestBody": "YIfBhes5SMSCKVZLLE7fykC0zHk/6Zd/KHpU7eYo/q7xSYOasFRdDmcjvtjsK4eKrberVdqlwXfvQVxw5FvdWSqoWuLKRBnsV70SHCu/kvzzyT8ufajTTIcMqm737SoMRWStQ9Gkv2idvv4dkqVMMK9ffBobr9yC1A1bvpqr9GmSBdbGEk4rTgnXkb6qtrnhwHq/l3AP8JaIK2/DSQHO8smUiozPhR5gNC0RRB0d2B5Uef0g6135gxVAPuffaAUHCJ71FSssEjtcX2NC/qx4alJRb88Ergdsmwd3j0Y3gMsnCTt/KMLyKGbCxIv5toVpx9SUjvk2A1qWiHojtIP0JN\u002BXGvRw\u002BUKPXkZoQul8c\u002BSCDsdyovLS8Qbg6J9Iz3PjzZ\u002BsYZuQ\u002BM6RBC\u002ByzcBxGhWVoaa8goHsxSnukBCiRo/ThXRKzxFJ8Rb54Z7CICRFb82Ksy7MJksdv5xyome97r2g3kdMJksDTK\u002BPwqHjKaQFqCFDGJNhBl4pLQ901k\u002BuO/LgIUHc\u002BUiCh2d\u002BPWSpOZX3bflGetYqP9fpIvk7jnVg4YeuAghiKK/YwJAs4sn6gPN6fWlVZ8EbtuJp8tdPR/jyHlvc\u002BjeNlERKbrlF/l0O7qIFwRELCnnGkksl\u002BTbYiHmYOcNuHYW87OglC/kH1riFWwQ1SYbm5hPiFmjraJsOcuY/rcSZoNAcSdQp5f\u002BAvrySoJ0yoz7zsVKvjAcd0IRMF5gSyCn067szGP\u002BxvQAUYVirWMf\u002B3M6nS/tx6RTJ/3lQ3c5mbfaTnrTi/os\u002BQvRRmyqvcXe8TjvKa3wtggKnaRiGYeAyrfRhGLoSHN1DaQkHH03pGY4Bk46TnAJ5ZRuyOpRyuOETH\u002B02TVm9qTFdhgJyJWO0vVCKhM1RnhHy57KfYOFI0bAo8wBgs8w0ROldNRb/Bz\u002B4/X1E6DMTwoDcQ2WnHUlQFbVRSjJiVAmDVT/k9Gn68uBy52JjA\u002Bh9FTF/g29mjSagDCBhrrwNValzwJPzLs4X4lGENTbm7BHM0zUB49CZHccZROdJmUMjZJG570JVieZiaKEe4VjvuR8OlNqHDHLY2qPL2urmzUgOYNClLfzOd0pPnnoveztvKYrIOgVonFgf4BWfia/7fJpYEIGHSowiPxyQOG73qV5oXLFfHpJDpcR4hU3nL\u002B6aUyHf1mu5597\u002Bpfvo2GPpJze3Niz9m14IFWq8D8Q/OxAu9eRMGNLyrnXSYXiXW81gjl4WL/nBnbfD18EA/dcZv2rrueJ\u002BnQ9kxIe3KjrmcLmdXIBmKQwWbFgtiUEQ8rGduaIOrKHq4fFPsWpxCnJ93WYIYqBWspZe1E2JURTNU9LWGXGX18QYs3qPF3ehpWLmr6zaCI8QRgYMsNdTYY/cgV2Xm/EA5QWi768mx5oevC/roqJo80tDxdJqiyfsxFHrspYaCQlw5cmnOBnf6n9r7vOoaL7sdI4SVNUellrdtSpeOhQEA7MlerzZwboyY9tT/p00RFyS/j0HCLUzUk9uyYPuga9qZ\u002BpAgu4BE7PT3/D6y5e8qHHOyzzW/Pv\u002B8Shtavc3ROIr6Jez9MFtkeuKMyjEOYa3sSARH7ZzlGruQZDFlKi8nJsOz\u002BMACbSvYDlQTMjTObihtbjWJSQrt1MtxbIwqPxCzZeNtmmjt6hrYr58IkehGwjYJN7w5XZ24hiP0kQCfrg9Dn8xRYNO/f0QasJmr5QMi6mpWIMeUecgFtNRFORjaeQFPxTIb9WFiSbg4Hq0DzODgkaaWCU1HryXES\u002Bv/OkYrAHeYW\u002BAQxvUJM5cPXFsbAagzpGeyRG\u002B0CBXMV6m1ow9yDN51a7EAz8qxTNW2OFLKqQoDi5XeuLvIJBOKRK9Lk5CH3U98pdX3MpScwPdZ/c\u002BDAe6fcdd5U1RirQeddosbZflFLhsDTcN0DJkBQffEriZDxwLArGG5Doo7GjiOWfwJQVs\u002BFI/0v7Pra2V\u002Bd9Fcnf7hGW9IWvmXjB\u002BRCDOKpbLdN8CchpmWT0eO1UE8epa4nrx5rQBMgSahpkhwY3eAYIWyoX/Qv9dlSoon\u002BUV4m1GI2Gl3UPhyUHbaOuARJivPzrT7SdkWqB6k1GJ2ZMehKQs250rOCM\u002BNABEJNoT3VGSeF\u002BrQvRG4cjBKkryV/CtvONHVGj6gwcWlLgmIDbFZrYA92A0c0Kw5frVag3ZS90Plmf2zIjol/RYlK07H8GR\u002B8OU8l\u002BQeUihl25uJRn5PUjbF4nOz5otF2Br29\u002BVdMY5Q25JRVl9fx0eVTUZenLaXlZkXwg3wywpZtr/JJ1pCyKoNOGrsPfvXpdsr3pkE53ukH2IMBS\u002BAYBBH95\u002BfVt/tUkTcUWQL61fdAFwyxOyxVM9EJMf4NoN6TJhapAZcOA87PowUaFXXmHPKbwTTTZsj1qLQWzHX9RuBYcSLsUdRgQgM94ZgXOx5rIxULce\u002Bpv89No1jS90dIwlwkwZRC\u002BcsuO38xpYUw3n2lu5lg8cTwvrFjnq57jUq75R878nl6GDlJ3UZgaBo6HNTrPUut59CHJBLi71ssoq40dbBl9OwEK5NgFxSOgEanKYHJkFAPHg1OpM5WlyjuHTqoO\u002BJp1Bf41wGoTcC8CKPMO7XJYwJOJWezF1AdrZR6gfnp5kRUPUVp0LleVtA8kpwqmltjFLooWgaKtrzH2zltPcvWwiJfaA5wb4JY786XdoSz8xNJB20/sYxN2YaYogWP8SkUVcB52yJc8qU332o38=",
      "StatusCode": 201,
      "ResponseHeaders": {
        "Content-Length": "0",
        "Date": "Wed, 20 Oct 2021 17:56:24 GMT",
        "ETag": "\u00220x8D993F2EE91212D\u0022",
        "Last-Modified": "Wed, 20 Oct 2021 17:56:24 GMT",
        "Server": [
          "Windows-Azure-Blob/1.0",
          "Microsoft-HTTPAPI/2.0"
        ],
        "x-ms-blob-sequence-number": "0",
        "x-ms-client-request-id": "14f9f212-defb-39ba-3b86-ba74a0fb2cd8",
        "x-ms-content-crc64": "HT5LuWHobeM=",
        "x-ms-request-id": "547c645b-401e-006d-25db-c591e2000000",
        "x-ms-request-server-encrypted": "true",
        "x-ms-version": "2021-04-10"
      },
      "ResponseBody": []
    },
    {
      "RequestUri": "https://amandacanary.blob.core.windows.net/test-container-ac32972d-775b-0033-3c1a-fd1428272a99/test-blob-3d800333-6281-6542-e970-0a6019e77d7c",
      "RequestMethod": "GET",
      "RequestHeaders": {
        "Accept": "application/xml",
        "Authorization": "Sanitized",
        "traceparent": "00-f9481c92a89a5b42b65fbef34f337ded-d29130ec19ac764b-00",
        "User-Agent": [
          "azsdk-net-Storage.Blobs/12.11.0-alpha.20211020.1",
          "(.NET 5.0.11; Microsoft Windows 10.0.19043)"
        ],
        "x-ms-client-request-id": "e219caa8-3226-0669-1836-627d1446c53a",
        "x-ms-date": "Wed, 20 Oct 2021 17:56:24 GMT",
        "x-ms-range": "bytes=0-511",
        "x-ms-range-get-content-md5": "true",
        "x-ms-return-client-request-id": "true",
        "x-ms-version": "2021-04-10"
      },
      "RequestBody": null,
      "StatusCode": 206,
      "ResponseHeaders": {
        "Accept-Ranges": "bytes",
        "Content-Length": "512",
        "Content-MD5": "6As6a8gwiJZVI71q295PuA==",
        "Content-Range": "bytes 0-511/2048",
        "Content-Type": "application/octet-stream",
        "Date": "Wed, 20 Oct 2021 17:56:24 GMT",
        "ETag": "\u00220x8D993F2EE91212D\u0022",
        "Last-Modified": "Wed, 20 Oct 2021 17:56:24 GMT",
        "Server": [
          "Windows-Azure-Blob/1.0",
          "Microsoft-HTTPAPI/2.0"
        ],
        "x-ms-blob-sequence-number": "0",
        "x-ms-blob-type": "PageBlob",
        "x-ms-client-request-id": "e219caa8-3226-0669-1836-627d1446c53a",
        "x-ms-creation-time": "Wed, 20 Oct 2021 17:56:24 GMT",
        "x-ms-is-current-version": "true",
        "x-ms-lease-state": "available",
        "x-ms-lease-status": "unlocked",
        "x-ms-request-id": "547c6466-401e-006d-2cdb-c591e2000000",
        "x-ms-server-encrypted": "true",
<<<<<<< HEAD
        "x-ms-version": "2021-04-10",
        "x-ms-version-id": "2021-10-11T23:44:43.4872592Z"
=======
        "x-ms-version": "2021-02-12",
        "x-ms-version-id": "2021-10-20T17:56:24.1884045Z"
>>>>>>> 49dd1a0e
      },
      "ResponseBody": "YIfBhes5SMSCKVZLLE7fykC0zHk/6Zd/KHpU7eYo/q7xSYOasFRdDmcjvtjsK4eKrberVdqlwXfvQVxw5FvdWSqoWuLKRBnsV70SHCu/kvzzyT8ufajTTIcMqm737SoMRWStQ9Gkv2idvv4dkqVMMK9ffBobr9yC1A1bvpqr9GmSBdbGEk4rTgnXkb6qtrnhwHq/l3AP8JaIK2/DSQHO8smUiozPhR5gNC0RRB0d2B5Uef0g6135gxVAPuffaAUHCJ71FSssEjtcX2NC/qx4alJRb88Ergdsmwd3j0Y3gMsnCTt/KMLyKGbCxIv5toVpx9SUjvk2A1qWiHojtIP0JN\u002BXGvRw\u002BUKPXkZoQul8c\u002BSCDsdyovLS8Qbg6J9Iz3PjzZ\u002BsYZuQ\u002BM6RBC\u002ByzcBxGhWVoaa8goHsxSnukBCiRo/ThXRKzxFJ8Rb54Z7CICRFb82Ksy7MJksdv5xyome97r2g3kdMJksDTK\u002BPwqHjKaQFqCFDGJNhBl4pLQ901k\u002BuO/LgIUHc\u002BUiCh2d\u002BPWSpOZX3bflGetYqP9fpIvk7jnVg4YeuAghiKK/YwJAs4sn6gPN6fWlVZ8EbtuJp8tdPR/jyHlvc\u002BjeNlERKbrlF/l0O7qIFwRELCnnGkksl\u002BTbYiHmYOcNuHYW87OglC/kH1riFWwQ1SYbm5hPiFmjraJs="
    },
    {
      "RequestUri": "https://amandacanary.blob.core.windows.net/test-container-ac32972d-775b-0033-3c1a-fd1428272a99/test-blob-3d800333-6281-6542-e970-0a6019e77d7c",
      "RequestMethod": "GET",
      "RequestHeaders": {
        "Accept": "application/xml",
        "Authorization": "Sanitized",
        "If-Match": "\u00220x8D993F2EE91212D\u0022",
        "traceparent": "00-f9481c92a89a5b42b65fbef34f337ded-f71fba02b29ad148-00",
        "User-Agent": [
          "azsdk-net-Storage.Blobs/12.11.0-alpha.20211020.1",
          "(.NET 5.0.11; Microsoft Windows 10.0.19043)"
        ],
        "x-ms-client-request-id": "d5cb96d8-49e2-c3b2-cc17-68db1ae70fe7",
        "x-ms-date": "Wed, 20 Oct 2021 17:56:24 GMT",
        "x-ms-range": "bytes=512-1023",
        "x-ms-range-get-content-md5": "true",
        "x-ms-return-client-request-id": "true",
        "x-ms-version": "2021-04-10"
      },
      "RequestBody": null,
      "StatusCode": 206,
      "ResponseHeaders": {
        "Accept-Ranges": "bytes",
        "Content-Length": "512",
        "Content-MD5": "cwmkdJuMdh8T5D9bwstu0w==",
        "Content-Range": "bytes 512-1023/2048",
        "Content-Type": "application/octet-stream",
        "Date": "Wed, 20 Oct 2021 17:56:24 GMT",
        "ETag": "\u00220x8D993F2EE91212D\u0022",
        "Last-Modified": "Wed, 20 Oct 2021 17:56:24 GMT",
        "Server": [
          "Windows-Azure-Blob/1.0",
          "Microsoft-HTTPAPI/2.0"
        ],
        "x-ms-blob-sequence-number": "0",
        "x-ms-blob-type": "PageBlob",
        "x-ms-client-request-id": "d5cb96d8-49e2-c3b2-cc17-68db1ae70fe7",
        "x-ms-creation-time": "Wed, 20 Oct 2021 17:56:24 GMT",
        "x-ms-is-current-version": "true",
        "x-ms-lease-state": "available",
        "x-ms-lease-status": "unlocked",
        "x-ms-request-id": "547c6472-401e-006d-34db-c591e2000000",
        "x-ms-server-encrypted": "true",
<<<<<<< HEAD
        "x-ms-version": "2021-04-10",
        "x-ms-version-id": "2021-10-11T23:44:43.4872592Z"
=======
        "x-ms-version": "2021-02-12",
        "x-ms-version-id": "2021-10-20T17:56:24.1884045Z"
>>>>>>> 49dd1a0e
      },
      "ResponseBody": "DnLmP63EmaDQHEnUKeX/gL68kqCdMqM\u002B87FSr4wHHdCETBeYEsgp9Ou7Mxj/sb0AFGFYq1jH/tzOp0v7cekUyf95UN3OZm32k5604v6LPkL0UZsqr3F3vE47ymt8LYICp2kYhmHgMq30YRi6EhzdQ2kJBx9N6RmOAZOOk5wCeWUbsjqUcrjhEx/tNk1ZvakxXYYCciVjtL1QioTNUZ4R8ueyn2DhSNGwKPMAYLPMNETpXTUW/wc/uP19ROgzE8KA3ENlpx1JUBW1UUoyYlQJg1U/5PRp\u002BvLgcudiYwPofRUxf4NvZo0moAwgYa68DVWpc8CT8y7OF\u002BJRhDU25uwRzNM1AePQmR3HGUTnSZlDI2SRue9CVYnmYmihHuFY77kfDpTahwxy2Nqjy9rq5s1IDmDQpS38zndKT556L3s7bymKyDoFaJxYH\u002BAVn4mv\u002B3yaWBCBh0qMIj8ckDhu96leaFyxXx6SQ6XEeIVN5y/umlMh39Zruefe/qX76Nhj6Sc3tzYs/ZteCBVqvA/EPzsQLvXkTBjS8q510mF4l1vNYI5eFi/5wZ23w9fBAP3XGb9q67nifp0PZMSHtyo65nC5nVyAZikMFmxYLYlBEPKxnbmiDqyh6uHxT7FqcQpyfd1mCGKgVrKWXtRNiVEUzVPS1hlxl9fEGLN6jxd3oaVi5q8="
    },
    {
      "RequestUri": "https://amandacanary.blob.core.windows.net/test-container-ac32972d-775b-0033-3c1a-fd1428272a99/test-blob-3d800333-6281-6542-e970-0a6019e77d7c",
      "RequestMethod": "GET",
      "RequestHeaders": {
        "Accept": "application/xml",
        "Authorization": "Sanitized",
        "If-Match": "\u00220x8D993F2EE91212D\u0022",
        "traceparent": "00-f9481c92a89a5b42b65fbef34f337ded-fc6b2c5dc2c1074f-00",
        "User-Agent": [
          "azsdk-net-Storage.Blobs/12.11.0-alpha.20211020.1",
          "(.NET 5.0.11; Microsoft Windows 10.0.19043)"
        ],
        "x-ms-client-request-id": "7da5cda8-ef7b-ed57-e213-449d60617ca6",
        "x-ms-date": "Wed, 20 Oct 2021 17:56:24 GMT",
        "x-ms-range": "bytes=1024-1535",
        "x-ms-range-get-content-md5": "true",
        "x-ms-return-client-request-id": "true",
        "x-ms-version": "2021-04-10"
      },
      "RequestBody": null,
      "StatusCode": 206,
      "ResponseHeaders": {
        "Accept-Ranges": "bytes",
        "Content-Length": "512",
        "Content-MD5": "5f6WemBKzgvreOiqfM2VgA==",
        "Content-Range": "bytes 1024-1535/2048",
        "Content-Type": "application/octet-stream",
        "Date": "Wed, 20 Oct 2021 17:56:24 GMT",
        "ETag": "\u00220x8D993F2EE91212D\u0022",
        "Last-Modified": "Wed, 20 Oct 2021 17:56:24 GMT",
        "Server": [
          "Windows-Azure-Blob/1.0",
          "Microsoft-HTTPAPI/2.0"
        ],
        "x-ms-blob-sequence-number": "0",
        "x-ms-blob-type": "PageBlob",
        "x-ms-client-request-id": "7da5cda8-ef7b-ed57-e213-449d60617ca6",
        "x-ms-creation-time": "Wed, 20 Oct 2021 17:56:24 GMT",
        "x-ms-is-current-version": "true",
        "x-ms-lease-state": "available",
        "x-ms-lease-status": "unlocked",
        "x-ms-request-id": "547c6478-401e-006d-39db-c591e2000000",
        "x-ms-server-encrypted": "true",
<<<<<<< HEAD
        "x-ms-version": "2021-04-10",
        "x-ms-version-id": "2021-10-11T23:44:43.4872592Z"
=======
        "x-ms-version": "2021-02-12",
        "x-ms-version-id": "2021-10-20T17:56:24.1884045Z"
>>>>>>> 49dd1a0e
      },
      "ResponseBody": "rNoIjxBGBgyw11Nhj9yBXZeb8QDlBaLvrybHmh68L\u002BuiomjzS0PF0mqLJ\u002BzEUeuylhoJCXDlyac4Gd/qf2vu86hovux0jhJU1R6WWt21Kl46FAQDsyV6vNnBujJj21P\u002BnTREXJL\u002BPQcItTNST27Jg\u002B6Br2pn6kCC7gETs9Pf8PrLl7yocc7LPNb8\u002B/7xKG1q9zdE4ivol7P0wW2R64ozKMQ5hrexIBEftnOUau5BkMWUqLycmw7P4wAJtK9gOVBMyNM5uKG1uNYlJCu3Uy3FsjCo/ELNl422aaO3qGtivnwiR6EbCNgk3vDldnbiGI/SRAJ\u002BuD0OfzFFg079/RBqwmavlAyLqalYgx5R5yAW01EU5GNp5AU/FMhv1YWJJuDgerQPM4OCRppYJTUevJcRL6/86RisAd5hb4BDG9Qkzlw9cWxsBqDOkZ7JEb7QIFcxXqbWjD3IM3nVrsQDPyrFM1bY4UsqpCgOLld64u8gkE4pEr0uTkIfdT3yl1fcylJzA91n9z4MB7p9x13lTVGKtB512ixtl\u002BUUuGwNNw3QMmQFB98SuJkPHAsCsYbkOijsaOI5Z/AlBWz4Uj/S/s\u002BtrZX530Vyd/uEZb0ha\u002BZeMH5EIM4qlst03wJyGmZZPR47VQTx6lrievHmtAEyBJqGmSHBjd4BghbKhf9C/12VKig="
    },
    {
      "RequestUri": "https://amandacanary.blob.core.windows.net/test-container-ac32972d-775b-0033-3c1a-fd1428272a99/test-blob-3d800333-6281-6542-e970-0a6019e77d7c",
      "RequestMethod": "GET",
      "RequestHeaders": {
        "Accept": "application/xml",
        "Authorization": "Sanitized",
        "If-Match": "\u00220x8D993F2EE91212D\u0022",
        "traceparent": "00-f9481c92a89a5b42b65fbef34f337ded-d6c001785790e94b-00",
        "User-Agent": [
          "azsdk-net-Storage.Blobs/12.11.0-alpha.20211020.1",
          "(.NET 5.0.11; Microsoft Windows 10.0.19043)"
        ],
        "x-ms-client-request-id": "4c33ea6c-9241-246c-f1fb-33bd57d07e2b",
        "x-ms-date": "Wed, 20 Oct 2021 17:56:24 GMT",
        "x-ms-range": "bytes=1536-2047",
        "x-ms-range-get-content-md5": "true",
        "x-ms-return-client-request-id": "true",
        "x-ms-version": "2021-04-10"
      },
      "RequestBody": null,
      "StatusCode": 206,
      "ResponseHeaders": {
        "Accept-Ranges": "bytes",
        "Content-Length": "512",
        "Content-MD5": "ZobKeTgme\u002BSd7etOBfhaYw==",
        "Content-Range": "bytes 1536-2047/2048",
        "Content-Type": "application/octet-stream",
        "Date": "Wed, 20 Oct 2021 17:56:24 GMT",
        "ETag": "\u00220x8D993F2EE91212D\u0022",
        "Last-Modified": "Wed, 20 Oct 2021 17:56:24 GMT",
        "Server": [
          "Windows-Azure-Blob/1.0",
          "Microsoft-HTTPAPI/2.0"
        ],
        "x-ms-blob-sequence-number": "0",
        "x-ms-blob-type": "PageBlob",
        "x-ms-client-request-id": "4c33ea6c-9241-246c-f1fb-33bd57d07e2b",
        "x-ms-creation-time": "Wed, 20 Oct 2021 17:56:24 GMT",
        "x-ms-is-current-version": "true",
        "x-ms-lease-state": "available",
        "x-ms-lease-status": "unlocked",
        "x-ms-request-id": "547c647f-401e-006d-3edb-c591e2000000",
        "x-ms-server-encrypted": "true",
<<<<<<< HEAD
        "x-ms-version": "2021-04-10",
        "x-ms-version-id": "2021-10-11T23:44:43.4872592Z"
=======
        "x-ms-version": "2021-02-12",
        "x-ms-version-id": "2021-10-20T17:56:24.1884045Z"
>>>>>>> 49dd1a0e
      },
      "ResponseBody": "n\u002BUV4m1GI2Gl3UPhyUHbaOuARJivPzrT7SdkWqB6k1GJ2ZMehKQs250rOCM\u002BNABEJNoT3VGSeF\u002BrQvRG4cjBKkryV/CtvONHVGj6gwcWlLgmIDbFZrYA92A0c0Kw5frVag3ZS90Plmf2zIjol/RYlK07H8GR\u002B8OU8l\u002BQeUihl25uJRn5PUjbF4nOz5otF2Br29\u002BVdMY5Q25JRVl9fx0eVTUZenLaXlZkXwg3wywpZtr/JJ1pCyKoNOGrsPfvXpdsr3pkE53ukH2IMBS\u002BAYBBH95\u002BfVt/tUkTcUWQL61fdAFwyxOyxVM9EJMf4NoN6TJhapAZcOA87PowUaFXXmHPKbwTTTZsj1qLQWzHX9RuBYcSLsUdRgQgM94ZgXOx5rIxULce\u002Bpv89No1jS90dIwlwkwZRC\u002BcsuO38xpYUw3n2lu5lg8cTwvrFjnq57jUq75R878nl6GDlJ3UZgaBo6HNTrPUut59CHJBLi71ssoq40dbBl9OwEK5NgFxSOgEanKYHJkFAPHg1OpM5WlyjuHTqoO\u002BJp1Bf41wGoTcC8CKPMO7XJYwJOJWezF1AdrZR6gfnp5kRUPUVp0LleVtA8kpwqmltjFLooWgaKtrzH2zltPcvWwiJfaA5wb4JY786XdoSz8xNJB20/sYxN2YaYogWP8SkUVcB52yJc8qU332o38="
    },
    {
      "RequestUri": "https://amandacanary.blob.core.windows.net/test-container-ac32972d-775b-0033-3c1a-fd1428272a99?restype=container",
      "RequestMethod": "DELETE",
      "RequestHeaders": {
        "Accept": "application/xml",
        "Authorization": "Sanitized",
        "traceparent": "00-500b0d6cccec8d46a60b3ad428246143-0f3a77e8fbb04147-00",
        "User-Agent": [
          "azsdk-net-Storage.Blobs/12.11.0-alpha.20211020.1",
          "(.NET 5.0.11; Microsoft Windows 10.0.19043)"
        ],
        "x-ms-client-request-id": "7631c09c-302d-3264-91e7-20b54405e458",
        "x-ms-date": "Wed, 20 Oct 2021 17:56:24 GMT",
        "x-ms-return-client-request-id": "true",
        "x-ms-version": "2021-04-10"
      },
      "RequestBody": null,
      "StatusCode": 202,
      "ResponseHeaders": {
        "Content-Length": "0",
        "Date": "Wed, 20 Oct 2021 17:56:24 GMT",
        "Server": [
          "Windows-Azure-Blob/1.0",
          "Microsoft-HTTPAPI/2.0"
        ],
        "x-ms-client-request-id": "7631c09c-302d-3264-91e7-20b54405e458",
<<<<<<< HEAD
        "x-ms-request-id": "5d1d4e6f-001e-008d-27f9-beed10000000",
        "x-ms-version": "2021-04-10"
=======
        "x-ms-request-id": "547c6488-401e-006d-44db-c591e2000000",
        "x-ms-version": "2021-02-12"
>>>>>>> 49dd1a0e
      },
      "ResponseBody": []
    }
  ],
  "Variables": {
    "RandomSeed": "244269817",
    "Storage_TestConfigDefault": "ProductionTenant\namandacanary\nU2FuaXRpemVk\nhttps://amandacanary.blob.core.windows.net\nhttps://amandacanary.file.core.windows.net\nhttps://amandacanary.queue.core.windows.net\nhttps://amandacanary.table.core.windows.net\n\n\n\n\nhttps://amandacanary-secondary.blob.core.windows.net\nhttps://amandacanary-secondary.file.core.windows.net\nhttps://amandacanary-secondary.queue.core.windows.net\nhttps://amandacanary-secondary.table.core.windows.net\n\nSanitized\n\n\nCloud\nBlobEndpoint=https://amandacanary.blob.core.windows.net/;QueueEndpoint=https://amandacanary.queue.core.windows.net/;FileEndpoint=https://amandacanary.file.core.windows.net/;BlobSecondaryEndpoint=https://amandacanary-secondary.blob.core.windows.net/;QueueSecondaryEndpoint=https://amandacanary-secondary.queue.core.windows.net/;FileSecondaryEndpoint=https://amandacanary-secondary.file.core.windows.net/;AccountName=amandacanary;AccountKey=Kg==;\ntestscope2\n\n"
  }
}<|MERGE_RESOLUTION|>--- conflicted
+++ resolved
@@ -29,13 +29,8 @@
           "Microsoft-HTTPAPI/2.0"
         ],
         "x-ms-client-request-id": "41e8af47-4201-b476-d98c-82ec0aa61e01",
-<<<<<<< HEAD
-        "x-ms-request-id": "5d1d4dc9-001e-008d-1bf9-beed10000000",
-        "x-ms-version": "2021-04-10"
-=======
         "x-ms-request-id": "547c6436-401e-006d-0ddb-c591e2000000",
-        "x-ms-version": "2021-02-12"
->>>>>>> 49dd1a0e
+        "x-ms-version": "2021-04-10"
       },
       "ResponseBody": []
     },
@@ -71,13 +66,8 @@
         "x-ms-client-request-id": "65645e20-e209-9cd6-d02c-5cebfd3c993d",
         "x-ms-request-id": "547c6447-401e-006d-18db-c591e2000000",
         "x-ms-request-server-encrypted": "true",
-<<<<<<< HEAD
-        "x-ms-version": "2021-04-10",
-        "x-ms-version-id": "2021-10-11T23:44:43.4872592Z"
-=======
-        "x-ms-version": "2021-02-12",
-        "x-ms-version-id": "2021-10-20T17:56:24.1884045Z"
->>>>>>> 49dd1a0e
+        "x-ms-version": "2021-04-10",
+        "x-ms-version-id": "2021-10-20T17:56:24.1884045Z"
       },
       "ResponseBody": []
     },
@@ -119,13 +109,8 @@
         "x-ms-lease-status": "unlocked",
         "x-ms-request-id": "547c644f-401e-006d-1ddb-c591e2000000",
         "x-ms-server-encrypted": "true",
-<<<<<<< HEAD
-        "x-ms-version": "2021-04-10",
-        "x-ms-version-id": "2021-10-11T23:44:43.4872592Z"
-=======
-        "x-ms-version": "2021-02-12",
-        "x-ms-version-id": "2021-10-20T17:56:24.1884045Z"
->>>>>>> 49dd1a0e
+        "x-ms-version": "2021-04-10",
+        "x-ms-version-id": "2021-10-20T17:56:24.1884045Z"
       },
       "ResponseBody": []
     },
@@ -211,13 +196,8 @@
         "x-ms-lease-status": "unlocked",
         "x-ms-request-id": "547c6466-401e-006d-2cdb-c591e2000000",
         "x-ms-server-encrypted": "true",
-<<<<<<< HEAD
-        "x-ms-version": "2021-04-10",
-        "x-ms-version-id": "2021-10-11T23:44:43.4872592Z"
-=======
-        "x-ms-version": "2021-02-12",
-        "x-ms-version-id": "2021-10-20T17:56:24.1884045Z"
->>>>>>> 49dd1a0e
+        "x-ms-version": "2021-04-10",
+        "x-ms-version-id": "2021-10-20T17:56:24.1884045Z"
       },
       "ResponseBody": "YIfBhes5SMSCKVZLLE7fykC0zHk/6Zd/KHpU7eYo/q7xSYOasFRdDmcjvtjsK4eKrberVdqlwXfvQVxw5FvdWSqoWuLKRBnsV70SHCu/kvzzyT8ufajTTIcMqm737SoMRWStQ9Gkv2idvv4dkqVMMK9ffBobr9yC1A1bvpqr9GmSBdbGEk4rTgnXkb6qtrnhwHq/l3AP8JaIK2/DSQHO8smUiozPhR5gNC0RRB0d2B5Uef0g6135gxVAPuffaAUHCJ71FSssEjtcX2NC/qx4alJRb88Ergdsmwd3j0Y3gMsnCTt/KMLyKGbCxIv5toVpx9SUjvk2A1qWiHojtIP0JN\u002BXGvRw\u002BUKPXkZoQul8c\u002BSCDsdyovLS8Qbg6J9Iz3PjzZ\u002BsYZuQ\u002BM6RBC\u002ByzcBxGhWVoaa8goHsxSnukBCiRo/ThXRKzxFJ8Rb54Z7CICRFb82Ksy7MJksdv5xyome97r2g3kdMJksDTK\u002BPwqHjKaQFqCFDGJNhBl4pLQ901k\u002BuO/LgIUHc\u002BUiCh2d\u002BPWSpOZX3bflGetYqP9fpIvk7jnVg4YeuAghiKK/YwJAs4sn6gPN6fWlVZ8EbtuJp8tdPR/jyHlvc\u002BjeNlERKbrlF/l0O7qIFwRELCnnGkksl\u002BTbYiHmYOcNuHYW87OglC/kH1riFWwQ1SYbm5hPiFmjraJs="
     },
@@ -264,13 +244,8 @@
         "x-ms-lease-status": "unlocked",
         "x-ms-request-id": "547c6472-401e-006d-34db-c591e2000000",
         "x-ms-server-encrypted": "true",
-<<<<<<< HEAD
-        "x-ms-version": "2021-04-10",
-        "x-ms-version-id": "2021-10-11T23:44:43.4872592Z"
-=======
-        "x-ms-version": "2021-02-12",
-        "x-ms-version-id": "2021-10-20T17:56:24.1884045Z"
->>>>>>> 49dd1a0e
+        "x-ms-version": "2021-04-10",
+        "x-ms-version-id": "2021-10-20T17:56:24.1884045Z"
       },
       "ResponseBody": "DnLmP63EmaDQHEnUKeX/gL68kqCdMqM\u002B87FSr4wHHdCETBeYEsgp9Ou7Mxj/sb0AFGFYq1jH/tzOp0v7cekUyf95UN3OZm32k5604v6LPkL0UZsqr3F3vE47ymt8LYICp2kYhmHgMq30YRi6EhzdQ2kJBx9N6RmOAZOOk5wCeWUbsjqUcrjhEx/tNk1ZvakxXYYCciVjtL1QioTNUZ4R8ueyn2DhSNGwKPMAYLPMNETpXTUW/wc/uP19ROgzE8KA3ENlpx1JUBW1UUoyYlQJg1U/5PRp\u002BvLgcudiYwPofRUxf4NvZo0moAwgYa68DVWpc8CT8y7OF\u002BJRhDU25uwRzNM1AePQmR3HGUTnSZlDI2SRue9CVYnmYmihHuFY77kfDpTahwxy2Nqjy9rq5s1IDmDQpS38zndKT556L3s7bymKyDoFaJxYH\u002BAVn4mv\u002B3yaWBCBh0qMIj8ckDhu96leaFyxXx6SQ6XEeIVN5y/umlMh39Zruefe/qX76Nhj6Sc3tzYs/ZteCBVqvA/EPzsQLvXkTBjS8q510mF4l1vNYI5eFi/5wZ23w9fBAP3XGb9q67nifp0PZMSHtyo65nC5nVyAZikMFmxYLYlBEPKxnbmiDqyh6uHxT7FqcQpyfd1mCGKgVrKWXtRNiVEUzVPS1hlxl9fEGLN6jxd3oaVi5q8="
     },
@@ -317,13 +292,8 @@
         "x-ms-lease-status": "unlocked",
         "x-ms-request-id": "547c6478-401e-006d-39db-c591e2000000",
         "x-ms-server-encrypted": "true",
-<<<<<<< HEAD
-        "x-ms-version": "2021-04-10",
-        "x-ms-version-id": "2021-10-11T23:44:43.4872592Z"
-=======
-        "x-ms-version": "2021-02-12",
-        "x-ms-version-id": "2021-10-20T17:56:24.1884045Z"
->>>>>>> 49dd1a0e
+        "x-ms-version": "2021-04-10",
+        "x-ms-version-id": "2021-10-20T17:56:24.1884045Z"
       },
       "ResponseBody": "rNoIjxBGBgyw11Nhj9yBXZeb8QDlBaLvrybHmh68L\u002BuiomjzS0PF0mqLJ\u002BzEUeuylhoJCXDlyac4Gd/qf2vu86hovux0jhJU1R6WWt21Kl46FAQDsyV6vNnBujJj21P\u002BnTREXJL\u002BPQcItTNST27Jg\u002B6Br2pn6kCC7gETs9Pf8PrLl7yocc7LPNb8\u002B/7xKG1q9zdE4ivol7P0wW2R64ozKMQ5hrexIBEftnOUau5BkMWUqLycmw7P4wAJtK9gOVBMyNM5uKG1uNYlJCu3Uy3FsjCo/ELNl422aaO3qGtivnwiR6EbCNgk3vDldnbiGI/SRAJ\u002BuD0OfzFFg079/RBqwmavlAyLqalYgx5R5yAW01EU5GNp5AU/FMhv1YWJJuDgerQPM4OCRppYJTUevJcRL6/86RisAd5hb4BDG9Qkzlw9cWxsBqDOkZ7JEb7QIFcxXqbWjD3IM3nVrsQDPyrFM1bY4UsqpCgOLld64u8gkE4pEr0uTkIfdT3yl1fcylJzA91n9z4MB7p9x13lTVGKtB512ixtl\u002BUUuGwNNw3QMmQFB98SuJkPHAsCsYbkOijsaOI5Z/AlBWz4Uj/S/s\u002BtrZX530Vyd/uEZb0ha\u002BZeMH5EIM4qlst03wJyGmZZPR47VQTx6lrievHmtAEyBJqGmSHBjd4BghbKhf9C/12VKig="
     },
@@ -370,13 +340,8 @@
         "x-ms-lease-status": "unlocked",
         "x-ms-request-id": "547c647f-401e-006d-3edb-c591e2000000",
         "x-ms-server-encrypted": "true",
-<<<<<<< HEAD
-        "x-ms-version": "2021-04-10",
-        "x-ms-version-id": "2021-10-11T23:44:43.4872592Z"
-=======
-        "x-ms-version": "2021-02-12",
-        "x-ms-version-id": "2021-10-20T17:56:24.1884045Z"
->>>>>>> 49dd1a0e
+        "x-ms-version": "2021-04-10",
+        "x-ms-version-id": "2021-10-20T17:56:24.1884045Z"
       },
       "ResponseBody": "n\u002BUV4m1GI2Gl3UPhyUHbaOuARJivPzrT7SdkWqB6k1GJ2ZMehKQs250rOCM\u002BNABEJNoT3VGSeF\u002BrQvRG4cjBKkryV/CtvONHVGj6gwcWlLgmIDbFZrYA92A0c0Kw5frVag3ZS90Plmf2zIjol/RYlK07H8GR\u002B8OU8l\u002BQeUihl25uJRn5PUjbF4nOz5otF2Br29\u002BVdMY5Q25JRVl9fx0eVTUZenLaXlZkXwg3wywpZtr/JJ1pCyKoNOGrsPfvXpdsr3pkE53ukH2IMBS\u002BAYBBH95\u002BfVt/tUkTcUWQL61fdAFwyxOyxVM9EJMf4NoN6TJhapAZcOA87PowUaFXXmHPKbwTTTZsj1qLQWzHX9RuBYcSLsUdRgQgM94ZgXOx5rIxULce\u002Bpv89No1jS90dIwlwkwZRC\u002BcsuO38xpYUw3n2lu5lg8cTwvrFjnq57jUq75R878nl6GDlJ3UZgaBo6HNTrPUut59CHJBLi71ssoq40dbBl9OwEK5NgFxSOgEanKYHJkFAPHg1OpM5WlyjuHTqoO\u002BJp1Bf41wGoTcC8CKPMO7XJYwJOJWezF1AdrZR6gfnp5kRUPUVp0LleVtA8kpwqmltjFLooWgaKtrzH2zltPcvWwiJfaA5wb4JY786XdoSz8xNJB20/sYxN2YaYogWP8SkUVcB52yJc8qU332o38="
     },
@@ -406,13 +371,8 @@
           "Microsoft-HTTPAPI/2.0"
         ],
         "x-ms-client-request-id": "7631c09c-302d-3264-91e7-20b54405e458",
-<<<<<<< HEAD
-        "x-ms-request-id": "5d1d4e6f-001e-008d-27f9-beed10000000",
-        "x-ms-version": "2021-04-10"
-=======
         "x-ms-request-id": "547c6488-401e-006d-44db-c591e2000000",
-        "x-ms-version": "2021-02-12"
->>>>>>> 49dd1a0e
+        "x-ms-version": "2021-04-10"
       },
       "ResponseBody": []
     }
