{
  "Entries": [
    {
      "RequestUri": "https://amandacanary.blob.core.windows.net/test-container-923e1a93-8d82-07ea-1f38-5475a5051d10?restype=container",
      "RequestMethod": "PUT",
      "RequestHeaders": {
        "Accept": "application/xml",
        "Authorization": "Sanitized",
        "traceparent": "00-66a8a50b6af23642a7a946cd3e68c8c8-c317935f929ec840-00",
        "User-Agent": [
          "azsdk-net-Storage.Blobs/12.11.0-alpha.20211020.1",
          "(.NET 5.0.11; Microsoft Windows 10.0.19043)"
        ],
        "x-ms-blob-public-access": "container",
        "x-ms-client-request-id": "2db4f4fc-5bf0-5d9f-6818-4d2295e7f26e",
        "x-ms-date": "Wed, 20 Oct 2021 17:56:34 GMT",
        "x-ms-return-client-request-id": "true",
        "x-ms-version": "2021-04-10"
      },
      "RequestBody": null,
      "StatusCode": 201,
      "ResponseHeaders": {
        "Content-Length": "0",
        "Date": "Wed, 20 Oct 2021 17:56:34 GMT",
        "ETag": "\u00220x8D993F2F4C0BB8C\u0022",
        "Last-Modified": "Wed, 20 Oct 2021 17:56:34 GMT",
        "Server": [
          "Windows-Azure-Blob/1.0",
          "Microsoft-HTTPAPI/2.0"
        ],
        "x-ms-client-request-id": "2db4f4fc-5bf0-5d9f-6818-4d2295e7f26e",
<<<<<<< HEAD
        "x-ms-request-id": "5d1d630d-001e-008d-6ffa-beed10000000",
        "x-ms-version": "2021-04-10"
=======
        "x-ms-request-id": "547c6885-401e-006d-66db-c591e2000000",
        "x-ms-version": "2021-02-12"
>>>>>>> 49dd1a0e
      },
      "ResponseBody": []
    },
    {
      "RequestUri": "https://amandacanary.blob.core.windows.net/test-container-923e1a93-8d82-07ea-1f38-5475a5051d10/test-blob-7198e935-dd12-7d40-3e3e-627a68a7613e",
      "RequestMethod": "PUT",
      "RequestHeaders": {
        "Accept": "application/xml",
        "Authorization": "Sanitized",
        "traceparent": "00-7e9ea70b335527448b690ce5116127b5-da9320ad13e29848-00",
        "User-Agent": [
          "azsdk-net-Storage.Blobs/12.11.0-alpha.20211020.1",
          "(.NET 5.0.11; Microsoft Windows 10.0.19043)"
        ],
        "x-ms-blob-content-length": "10240",
        "x-ms-blob-type": "PageBlob",
        "x-ms-client-request-id": "630d1e77-18aa-f0d7-6f31-c816da3cc07d",
        "x-ms-date": "Wed, 20 Oct 2021 17:56:34 GMT",
        "x-ms-return-client-request-id": "true",
        "x-ms-version": "2021-04-10"
      },
      "RequestBody": null,
      "StatusCode": 201,
      "ResponseHeaders": {
        "Content-Length": "0",
        "Date": "Wed, 20 Oct 2021 17:56:34 GMT",
        "ETag": "\u00220x8D993F2F4CD8C95\u0022",
        "Last-Modified": "Wed, 20 Oct 2021 17:56:34 GMT",
        "Server": [
          "Windows-Azure-Blob/1.0",
          "Microsoft-HTTPAPI/2.0"
        ],
        "x-ms-client-request-id": "630d1e77-18aa-f0d7-6f31-c816da3cc07d",
        "x-ms-request-id": "547c689d-401e-006d-72db-c591e2000000",
        "x-ms-request-server-encrypted": "true",
<<<<<<< HEAD
        "x-ms-version": "2021-04-10",
        "x-ms-version-id": "2021-10-11T23:44:59.4451955Z"
=======
        "x-ms-version": "2021-02-12",
        "x-ms-version-id": "2021-10-20T17:56:34.8116117Z"
>>>>>>> 49dd1a0e
      },
      "ResponseBody": []
    },
    {
      "RequestUri": "https://amandacanary.blob.core.windows.net/test-container-923e1a93-8d82-07ea-1f38-5475a5051d10/test-blob-7198e935-dd12-7d40-3e3e-627a68a7613e",
      "RequestMethod": "HEAD",
      "RequestHeaders": {
        "Accept": "application/xml",
        "Authorization": "Sanitized",
        "traceparent": "00-271338f7a7e0ad4ba5391cb7834df1c8-03694b9ca105c74b-00",
        "User-Agent": [
          "azsdk-net-Storage.Blobs/12.11.0-alpha.20211020.1",
          "(.NET 5.0.11; Microsoft Windows 10.0.19043)"
        ],
        "x-ms-client-request-id": "49020b59-fd99-b594-6b05-ef96c0d97d31",
        "x-ms-date": "Wed, 20 Oct 2021 17:56:34 GMT",
        "x-ms-return-client-request-id": "true",
        "x-ms-version": "2021-04-10"
      },
      "RequestBody": null,
      "StatusCode": 200,
      "ResponseHeaders": {
        "Accept-Ranges": "bytes",
        "Content-Length": "10240",
        "Content-Type": "application/octet-stream",
        "Date": "Wed, 20 Oct 2021 17:56:34 GMT",
        "ETag": "\u00220x8D993F2F4CD8C95\u0022",
        "Last-Modified": "Wed, 20 Oct 2021 17:56:34 GMT",
        "Server": [
          "Windows-Azure-Blob/1.0",
          "Microsoft-HTTPAPI/2.0"
        ],
        "x-ms-blob-sequence-number": "0",
        "x-ms-blob-type": "PageBlob",
        "x-ms-client-request-id": "49020b59-fd99-b594-6b05-ef96c0d97d31",
        "x-ms-creation-time": "Wed, 20 Oct 2021 17:56:34 GMT",
        "x-ms-is-current-version": "true",
        "x-ms-lease-state": "available",
        "x-ms-lease-status": "unlocked",
        "x-ms-request-id": "547c68a6-401e-006d-7adb-c591e2000000",
        "x-ms-server-encrypted": "true",
<<<<<<< HEAD
        "x-ms-version": "2021-04-10",
        "x-ms-version-id": "2021-10-11T23:44:59.4451955Z"
=======
        "x-ms-version": "2021-02-12",
        "x-ms-version-id": "2021-10-20T17:56:34.8116117Z"
>>>>>>> 49dd1a0e
      },
      "ResponseBody": []
    },
    {
      "RequestUri": "https://amandacanary.blob.core.windows.net/test-container-923e1a93-8d82-07ea-1f38-5475a5051d10/test-blob-7198e935-dd12-7d40-3e3e-627a68a7613e?comp=page",
      "RequestMethod": "PUT",
      "RequestHeaders": {
        "Accept": "application/xml",
        "Authorization": "Sanitized",
        "Content-Length": "1024",
        "Content-MD5": "8ywsvbrw\u002BwkuKZhXdSxFmQ==",
        "Content-Type": "application/octet-stream",
        "If-Match": "\u00220x8D993F2F4CD8C95\u0022",
        "User-Agent": [
          "azsdk-net-Storage.Blobs/12.11.0-alpha.20211020.1",
          "(.NET 5.0.11; Microsoft Windows 10.0.19043)"
        ],
        "x-ms-client-request-id": "cfbce68c-763a-c3e3-6329-1518cf3aeb20",
        "x-ms-date": "Wed, 20 Oct 2021 17:56:34 GMT",
        "x-ms-page-write": "update",
        "x-ms-range": "bytes=0-1023",
        "x-ms-return-client-request-id": "true",
        "x-ms-version": "2021-04-10"
      },
      "RequestBody": "0\u002By2YouEoCY4\u002BpI9LNFBWa/2eLBR7x\u002BrPjxJbh/ArhhS8kbYDiXSeFSO9fbIYTGW1vNyn29BHOPNCiROOjEGeEx66jmKaUuJIwBcw/oo4twLspgsTQ\u002BpEdZiCwMAgz0ih3yqTnf3C22n6Xtu5VnppCdIQ4iZ2Ss90dljKF1HiKDDOTt9fpRkFKYrhWOTOit9eWfbuEC0iK5RbXyelOMQYGDbq6sdayWT4y7hblTHqZat5q71a9BfDrGMLBEYxoDCGyQCuI6AXw1CSNQR0xpaisPl8K00GvSQe536kD8TehyuH1MvxPAILYagsiP7TjuXMqJNMtbSjQAwcj3xhc/OLs24YrTGKsXS3cInlGfRlS1iYl6dxUhG3JFT/1KzFqe30oNVQ\u002BuG0Afce1QTqvmYXtwQjiNxMWmFcoUjcytzH8YbcMHkfFJB25JWwErzMjKXuqB1o4eERqAaz9FlY13caVuO\u002BDo4tOKKzrOQGnAekT9Ti7iL/ns/likhyayA23c0eVfuZTn3Xga96tXU8ysw/D2REtekUWrgT2EQF\u002Bs2CvM7W6EYLywFWy2xzROmaqL\u002B8Mxu78mfkCjsDhbY50cbh\u002BDhmJeKF80Ri7aq8oNWOeS\u002BEiYexxopnMt4LCAWLXTllkUzxNILc9n/XWMS9J2kldUxGdQh/b/Ft/vMEuus\u002Bl1BxVw9I3URs55MHmq3F6ct05ZL5BSgw5mGbgzWPmHuU2IF0C9BZ3JfIGU21d5VDqBUnj5UYBZJoQLCt7RoO3Q8XcsHsUZ47Gwj68Svae66MGBrgqAjmfJMvC8sfq\u002B99\u002BTw\u002BXcSTVxa27HRMXRRmTcUB4ZU/LnUGcPZu/UXS229ZfTfvnB2qOMDEabuUWh9\u002BiL3GHYoaPorG9\u002BzOZJnQo9EFMuActvHnV\u002BjUeoS5sdbW8DSHzP3lP36s6KQwm5Qm84Wqjyd/YhHMHsWhRcPGTUYWN7RlSNcTIDOhr44NtrxUrUb\u002BzyKvV44i\u002B\u002B34A7l6ppteGqQfwarul28z3fJD/qgJTJi8x35jZuAmAk0pGxx6Jsjyr1wYNOucEHezu3mb3v0F7rcg/Z9c\u002BvOEOb8dxXwS\u002BfbpkQ8MMRes4PbGr\u002BtmSmNP42ylGWlpVfSoVDtsfks7oMGCsg3uOb1fc9zolgsIXa8bjeHPraCNgDsao50cQGKriw8po5gVoenvRaVMQP\u002Bpn/aMULBpbDMhNTISk5XgQzO6fMs8HroWxiw34Gf7AT97sMPmj\u002B\u002ByAl8byK6mAs5TzsKxkgP0rYF8dUqEMUuLZfPy1yKSObMDyDqr4BYLcINd5BFlSW87RwNCahqlLhDTUKK6s2vrgdVPbcoJCI1rMMSHJnT7LZii4SgJjj6kg==",
      "StatusCode": 201,
      "ResponseHeaders": {
        "Content-Length": "0",
        "Content-MD5": "8ywsvbrw\u002BwkuKZhXdSxFmQ==",
        "Date": "Wed, 20 Oct 2021 17:56:34 GMT",
        "ETag": "\u00220x8D993F2F4E61A3A\u0022",
        "Last-Modified": "Wed, 20 Oct 2021 17:56:34 GMT",
        "Server": [
          "Windows-Azure-Blob/1.0",
          "Microsoft-HTTPAPI/2.0"
        ],
        "x-ms-blob-sequence-number": "0",
        "x-ms-client-request-id": "cfbce68c-763a-c3e3-6329-1518cf3aeb20",
        "x-ms-request-id": "547c68ad-401e-006d-01db-c591e2000000",
        "x-ms-request-server-encrypted": "true",
        "x-ms-version": "2021-04-10"
      },
      "ResponseBody": []
    },
    {
      "RequestUri": "https://amandacanary.blob.core.windows.net/test-container-923e1a93-8d82-07ea-1f38-5475a5051d10/test-blob-7198e935-dd12-7d40-3e3e-627a68a7613e?comp=page",
      "RequestMethod": "PUT",
      "RequestHeaders": {
        "Accept": "application/xml",
        "Authorization": "Sanitized",
        "Content-Length": "1024",
        "Content-MD5": "S6PgIMfC5fhzScFZR98ZnQ==",
        "Content-Type": "application/octet-stream",
        "If-Match": "\u00220x8D993F2F4E61A3A\u0022",
        "User-Agent": [
          "azsdk-net-Storage.Blobs/12.11.0-alpha.20211020.1",
          "(.NET 5.0.11; Microsoft Windows 10.0.19043)"
        ],
        "x-ms-client-request-id": "da0ac729-ad1c-5df7-6874-7d554e22e912",
        "x-ms-date": "Wed, 20 Oct 2021 17:56:35 GMT",
        "x-ms-page-write": "update",
        "x-ms-range": "bytes=1024-2047",
        "x-ms-return-client-request-id": "true",
        "x-ms-version": "2021-04-10"
      },
      "RequestBody": "PSzRQVmv9niwUe8fqz48SW4fwK4YUvJG2A4l0nhUjvX2yGExltbzcp9vQRzjzQokTjoxBnhMeuo5imlLiSMAXMP6KOLcC7KYLE0PqRHWYgsDAIM9Iod8qk539wttp\u002Bl7buVZ6aQnSEOImdkrPdHZYyhdR4igwzk7fX6UZBSmK4VjkzorfXln27hAtIiuUW18npTjEGBg26urHWslk\u002BMu4W5Ux6mWreau9WvQXw6xjCwRGMaAwhskAriOgF8NQkjUEdMaWorD5fCtNBr0kHud\u002BpA/E3ocrh9TL8TwCC2GoLIj\u002B047lzKiTTLW0o0AMHI98YXPzi7NuGK0xirF0t3CJ5Rn0ZUtYmJencVIRtyRU/9Ssxant9KDVUPrhtAH3HtUE6r5mF7cEI4jcTFphXKFI3Mrcx/GG3DB5HxSQduSVsBK8zIyl7qgdaOHhEagGs/RZWNd3Glbjvg6OLTiis6zkBpwHpE/U4u4i/57P5YpIcmsgNt3NHlX7mU5914GverV1PMrMPw9kRLXpFFq4E9hEBfrNgrzO1uhGC8sBVstsc0Tpmqi/vDMbu/Jn5Ao7A4W2OdHG4fg4ZiXihfNEYu2qvKDVjnkvhImHscaKZzLeCwgFi105ZZFM8TSC3PZ/11jEvSdpJXVMRnUIf2/xbf7zBLrrPpdQcVcPSN1EbOeTB5qtxenLdOWS\u002BQUoMOZhm4M1j5h7lNiBdAvQWdyXyBlNtXeVQ6gVJ4\u002BVGAWSaECwre0aDt0PF3LB7FGeOxsI\u002BvEr2nuujBga4KgI5nyTLwvLH6vvffk8Pl3Ek1cWtux0TF0UZk3FAeGVPy51BnD2bv1F0ttvWX0375wdqjjAxGm7lFoffoi9xh2KGj6KxvfszmSZ0KPRBTLgHLbx51fo1HqEubHW1vA0h8z95T9\u002BrOikMJuUJvOFqo8nf2IRzB7FoUXDxk1GFje0ZUjXEyAzoa\u002BODba8VK1G/s8ir1eOIvvt\u002BAO5eqabXhqkH8Gq7pdvM93yQ/6oCUyYvMd\u002BY2bgJgJNKRsceibI8q9cGDTrnBB3s7t5m979Be63IP2fXPrzhDm/HcV8Evn26ZEPDDEXrOD2xq/rZkpjT\u002BNspRlpaVX0qFQ7bH5LO6DBgrIN7jm9X3Pc6JYLCF2vG43hz62gjYA7GqOdHEBiq4sPKaOYFaHp70WlTED/qZ/2jFCwaWwzITUyEpOV4EMzunzLPB66FsYsN\u002BBn\u002BwE/e7DD5o/vsgJfG8iupgLOU87CsZID9K2BfHVKhDFLi2Xz8tcikjmzA8g6q\u002BAWC3CDXeQRZUlvO0cDQmoapS4Q01CiurNr64HVT23KCQiNazDEhyZ0\u002By2YouEoCY4\u002BpI9LNFBWa/2eLBR7w==",
      "StatusCode": 201,
      "ResponseHeaders": {
        "Content-Length": "0",
        "Content-MD5": "S6PgIMfC5fhzScFZR98ZnQ==",
        "Date": "Wed, 20 Oct 2021 17:56:34 GMT",
        "ETag": "\u00220x8D993F2F4F24D86\u0022",
        "Last-Modified": "Wed, 20 Oct 2021 17:56:35 GMT",
        "Server": [
          "Windows-Azure-Blob/1.0",
          "Microsoft-HTTPAPI/2.0"
        ],
        "x-ms-blob-sequence-number": "0",
        "x-ms-client-request-id": "da0ac729-ad1c-5df7-6874-7d554e22e912",
        "x-ms-request-id": "547c68b1-401e-006d-05db-c591e2000000",
        "x-ms-request-server-encrypted": "true",
        "x-ms-version": "2021-04-10"
      },
      "ResponseBody": []
    },
    {
      "RequestUri": "https://amandacanary.blob.core.windows.net/test-container-923e1a93-8d82-07ea-1f38-5475a5051d10/test-blob-7198e935-dd12-7d40-3e3e-627a68a7613e?comp=page",
      "RequestMethod": "PUT",
      "RequestHeaders": {
        "Accept": "application/xml",
        "Authorization": "Sanitized",
        "Content-Length": "1024",
        "Content-MD5": "qRdO\u002BFkzqnK4LImxVdX9IA==",
        "Content-Type": "application/octet-stream",
        "If-Match": "\u00220x8D993F2F4F24D86\u0022",
        "User-Agent": [
          "azsdk-net-Storage.Blobs/12.11.0-alpha.20211020.1",
          "(.NET 5.0.11; Microsoft Windows 10.0.19043)"
        ],
        "x-ms-client-request-id": "08ee0388-1030-1503-da4d-609a480ea7af",
        "x-ms-date": "Wed, 20 Oct 2021 17:56:35 GMT",
        "x-ms-page-write": "update",
        "x-ms-range": "bytes=2048-3071",
        "x-ms-return-client-request-id": "true",
        "x-ms-version": "2021-04-10"
      },
      "RequestBody": "H6s\u002BPEluH8CuGFLyRtgOJdJ4VI719shhMZbW83Kfb0Ec480KJE46MQZ4THrqOYppS4kjAFzD\u002Biji3AuymCxND6kR1mILAwCDPSKHfKpOd/cLbafpe27lWemkJ0hDiJnZKz3R2WMoXUeIoMM5O31\u002BlGQUpiuFY5M6K315Z9u4QLSIrlFtfJ6U4xBgYNurqx1rJZPjLuFuVMeplq3mrvVr0F8OsYwsERjGgMIbJAK4joBfDUJI1BHTGlqKw\u002BXwrTQa9JB7nfqQPxN6HK4fUy/E8AgthqCyI/tOO5cyok0y1tKNADByPfGFz84uzbhitMYqxdLdwieUZ9GVLWJiXp3FSEbckVP/UrMWp7fSg1VD64bQB9x7VBOq\u002BZhe3BCOI3ExaYVyhSNzK3MfxhtwweR8UkHbklbASvMyMpe6oHWjh4RGoBrP0WVjXdxpW474Oji04orOs5AacB6RP1OLuIv\u002Bez\u002BWKSHJrIDbdzR5V\u002B5lOfdeBr3q1dTzKzD8PZES16RRauBPYRAX6zYK8ztboRgvLAVbLbHNE6Zqov7wzG7vyZ\u002BQKOwOFtjnRxuH4OGYl4oXzRGLtqryg1Y55L4SJh7HGimcy3gsIBYtdOWWRTPE0gtz2f9dYxL0naSV1TEZ1CH9v8W3\u002B8wS66z6XUHFXD0jdRGznkwearcXpy3TlkvkFKDDmYZuDNY\u002BYe5TYgXQL0Fncl8gZTbV3lUOoFSePlRgFkmhAsK3tGg7dDxdywexRnjsbCPrxK9p7rowYGuCoCOZ8ky8Lyx\u002Br7335PD5dxJNXFrbsdExdFGZNxQHhlT8udQZw9m79RdLbb1l9N\u002B\u002BcHao4wMRpu5RaH36IvcYdiho\u002Bisb37M5kmdCj0QUy4By28edX6NR6hLmx1tbwNIfM/eU/fqzopDCblCbzhaqPJ39iEcwexaFFw8ZNRhY3tGVI1xMgM6Gvjg22vFStRv7PIq9XjiL77fgDuXqmm14apB/Bqu6XbzPd8kP\u002BqAlMmLzHfmNm4CYCTSkbHHomyPKvXBg065wQd7O7eZve/QXutyD9n1z684Q5vx3FfBL59umRDwwxF6zg9sav62ZKY0/jbKUZaWlV9KhUO2x\u002BSzugwYKyDe45vV9z3OiWCwhdrxuN4c\u002BtoI2AOxqjnRxAYquLDymjmBWh6e9FpUxA/6mf9oxQsGlsMyE1MhKTleBDM7p8yzweuhbGLDfgZ/sBP3uww\u002BaP77ICXxvIrqYCzlPOwrGSA/StgXx1SoQxS4tl8/LXIpI5swPIOqvgFgtwg13kEWVJbztHA0JqGqUuENNQorqza\u002BuB1U9tygkIjWswxIcmdPstmKLhKAmOPqSPSzRQVmv9niwUe8fqz48SW4fwK4YUg==",
      "StatusCode": 201,
      "ResponseHeaders": {
        "Content-Length": "0",
        "Content-MD5": "qRdO\u002BFkzqnK4LImxVdX9IA==",
        "Date": "Wed, 20 Oct 2021 17:56:34 GMT",
        "ETag": "\u00220x8D993F2F4FE80CE\u0022",
        "Last-Modified": "Wed, 20 Oct 2021 17:56:35 GMT",
        "Server": [
          "Windows-Azure-Blob/1.0",
          "Microsoft-HTTPAPI/2.0"
        ],
        "x-ms-blob-sequence-number": "0",
        "x-ms-client-request-id": "08ee0388-1030-1503-da4d-609a480ea7af",
        "x-ms-request-id": "547c68bf-401e-006d-11db-c591e2000000",
        "x-ms-request-server-encrypted": "true",
        "x-ms-version": "2021-04-10"
      },
      "ResponseBody": []
    },
    {
      "RequestUri": "https://amandacanary.blob.core.windows.net/test-container-923e1a93-8d82-07ea-1f38-5475a5051d10/test-blob-7198e935-dd12-7d40-3e3e-627a68a7613e?comp=page",
      "RequestMethod": "PUT",
      "RequestHeaders": {
        "Accept": "application/xml",
        "Authorization": "Sanitized",
        "Content-Length": "1024",
        "Content-MD5": "9Pen/\u002B3btenQtBoLDwfgCQ==",
        "Content-Type": "application/octet-stream",
        "If-Match": "\u00220x8D993F2F4FE80CE\u0022",
        "User-Agent": [
          "azsdk-net-Storage.Blobs/12.11.0-alpha.20211020.1",
          "(.NET 5.0.11; Microsoft Windows 10.0.19043)"
        ],
        "x-ms-client-request-id": "4acc4444-e133-65e1-4590-6860b37d7d73",
        "x-ms-date": "Wed, 20 Oct 2021 17:56:35 GMT",
        "x-ms-page-write": "update",
        "x-ms-range": "bytes=3072-4095",
        "x-ms-return-client-request-id": "true",
        "x-ms-version": "2021-04-10"
      },
      "RequestBody": "8kbYDiXSeFSO9fbIYTGW1vNyn29BHOPNCiROOjEGeEx66jmKaUuJIwBcw/oo4twLspgsTQ\u002BpEdZiCwMAgz0ih3yqTnf3C22n6Xtu5VnppCdIQ4iZ2Ss90dljKF1HiKDDOTt9fpRkFKYrhWOTOit9eWfbuEC0iK5RbXyelOMQYGDbq6sdayWT4y7hblTHqZat5q71a9BfDrGMLBEYxoDCGyQCuI6AXw1CSNQR0xpaisPl8K00GvSQe536kD8TehyuH1MvxPAILYagsiP7TjuXMqJNMtbSjQAwcj3xhc/OLs24YrTGKsXS3cInlGfRlS1iYl6dxUhG3JFT/1KzFqe30oNVQ\u002BuG0Afce1QTqvmYXtwQjiNxMWmFcoUjcytzH8YbcMHkfFJB25JWwErzMjKXuqB1o4eERqAaz9FlY13caVuO\u002BDo4tOKKzrOQGnAekT9Ti7iL/ns/likhyayA23c0eVfuZTn3Xga96tXU8ysw/D2REtekUWrgT2EQF\u002Bs2CvM7W6EYLywFWy2xzROmaqL\u002B8Mxu78mfkCjsDhbY50cbh\u002BDhmJeKF80Ri7aq8oNWOeS\u002BEiYexxopnMt4LCAWLXTllkUzxNILc9n/XWMS9J2kldUxGdQh/b/Ft/vMEuus\u002Bl1BxVw9I3URs55MHmq3F6ct05ZL5BSgw5mGbgzWPmHuU2IF0C9BZ3JfIGU21d5VDqBUnj5UYBZJoQLCt7RoO3Q8XcsHsUZ47Gwj68Svae66MGBrgqAjmfJMvC8sfq\u002B99\u002BTw\u002BXcSTVxa27HRMXRRmTcUB4ZU/LnUGcPZu/UXS229ZfTfvnB2qOMDEabuUWh9\u002BiL3GHYoaPorG9\u002BzOZJnQo9EFMuActvHnV\u002BjUeoS5sdbW8DSHzP3lP36s6KQwm5Qm84Wqjyd/YhHMHsWhRcPGTUYWN7RlSNcTIDOhr44NtrxUrUb\u002BzyKvV44i\u002B\u002B34A7l6ppteGqQfwarul28z3fJD/qgJTJi8x35jZuAmAk0pGxx6Jsjyr1wYNOucEHezu3mb3v0F7rcg/Z9c\u002BvOEOb8dxXwS\u002BfbpkQ8MMRes4PbGr\u002BtmSmNP42ylGWlpVfSoVDtsfks7oMGCsg3uOb1fc9zolgsIXa8bjeHPraCNgDsao50cQGKriw8po5gVoenvRaVMQP\u002Bpn/aMULBpbDMhNTISk5XgQzO6fMs8HroWxiw34Gf7AT97sMPmj\u002B\u002ByAl8byK6mAs5TzsKxkgP0rYF8dUqEMUuLZfPy1yKSObMDyDqr4BYLcINd5BFlSW87RwNCahqlLhDTUKK6s2vrgdVPbcoJCI1rMMSHJnT7LZii4SgJjj6kj0s0UFZr/Z4sFHvH6s\u002BPEluH8CuGFLyRtgOJdJ4VI719g==",
      "StatusCode": 201,
      "ResponseHeaders": {
        "Content-Length": "0",
        "Content-MD5": "9Pen/\u002B3btenQtBoLDwfgCQ==",
        "Date": "Wed, 20 Oct 2021 17:56:35 GMT",
        "ETag": "\u00220x8D993F2F50ADB27\u0022",
        "Last-Modified": "Wed, 20 Oct 2021 17:56:35 GMT",
        "Server": [
          "Windows-Azure-Blob/1.0",
          "Microsoft-HTTPAPI/2.0"
        ],
        "x-ms-blob-sequence-number": "0",
        "x-ms-client-request-id": "4acc4444-e133-65e1-4590-6860b37d7d73",
        "x-ms-request-id": "547c68c6-401e-006d-18db-c591e2000000",
        "x-ms-request-server-encrypted": "true",
        "x-ms-version": "2021-04-10"
      },
      "ResponseBody": []
    },
    {
      "RequestUri": "https://amandacanary.blob.core.windows.net/test-container-923e1a93-8d82-07ea-1f38-5475a5051d10/test-blob-7198e935-dd12-7d40-3e3e-627a68a7613e?comp=page",
      "RequestMethod": "PUT",
      "RequestHeaders": {
        "Accept": "application/xml",
        "Authorization": "Sanitized",
        "Content-Length": "1024",
        "Content-MD5": "8Wy0sa5RJRs8DD5GgSOZLA==",
        "Content-Type": "application/octet-stream",
        "If-Match": "\u00220x8D993F2F50ADB27\u0022",
        "User-Agent": [
          "azsdk-net-Storage.Blobs/12.11.0-alpha.20211020.1",
          "(.NET 5.0.11; Microsoft Windows 10.0.19043)"
        ],
        "x-ms-client-request-id": "0356a269-5d41-7e7b-085d-03f3f5046230",
        "x-ms-date": "Wed, 20 Oct 2021 17:56:35 GMT",
        "x-ms-page-write": "update",
        "x-ms-range": "bytes=4096-5119",
        "x-ms-return-client-request-id": "true",
        "x-ms-version": "2021-04-10"
      },
      "RequestBody": "yGExltbzcp9vQRzjzQokTjoxBnhMeuo5imlLiSMAXMP6KOLcC7KYLE0PqRHWYgsDAIM9Iod8qk539wttp\u002Bl7buVZ6aQnSEOImdkrPdHZYyhdR4igwzk7fX6UZBSmK4VjkzorfXln27hAtIiuUW18npTjEGBg26urHWslk\u002BMu4W5Ux6mWreau9WvQXw6xjCwRGMaAwhskAriOgF8NQkjUEdMaWorD5fCtNBr0kHud\u002BpA/E3ocrh9TL8TwCC2GoLIj\u002B047lzKiTTLW0o0AMHI98YXPzi7NuGK0xirF0t3CJ5Rn0ZUtYmJencVIRtyRU/9Ssxant9KDVUPrhtAH3HtUE6r5mF7cEI4jcTFphXKFI3Mrcx/GG3DB5HxSQduSVsBK8zIyl7qgdaOHhEagGs/RZWNd3Glbjvg6OLTiis6zkBpwHpE/U4u4i/57P5YpIcmsgNt3NHlX7mU5914GverV1PMrMPw9kRLXpFFq4E9hEBfrNgrzO1uhGC8sBVstsc0Tpmqi/vDMbu/Jn5Ao7A4W2OdHG4fg4ZiXihfNEYu2qvKDVjnkvhImHscaKZzLeCwgFi105ZZFM8TSC3PZ/11jEvSdpJXVMRnUIf2/xbf7zBLrrPpdQcVcPSN1EbOeTB5qtxenLdOWS\u002BQUoMOZhm4M1j5h7lNiBdAvQWdyXyBlNtXeVQ6gVJ4\u002BVGAWSaECwre0aDt0PF3LB7FGeOxsI\u002BvEr2nuujBga4KgI5nyTLwvLH6vvffk8Pl3Ek1cWtux0TF0UZk3FAeGVPy51BnD2bv1F0ttvWX0375wdqjjAxGm7lFoffoi9xh2KGj6KxvfszmSZ0KPRBTLgHLbx51fo1HqEubHW1vA0h8z95T9\u002BrOikMJuUJvOFqo8nf2IRzB7FoUXDxk1GFje0ZUjXEyAzoa\u002BODba8VK1G/s8ir1eOIvvt\u002BAO5eqabXhqkH8Gq7pdvM93yQ/6oCUyYvMd\u002BY2bgJgJNKRsceibI8q9cGDTrnBB3s7t5m979Be63IP2fXPrzhDm/HcV8Evn26ZEPDDEXrOD2xq/rZkpjT\u002BNspRlpaVX0qFQ7bH5LO6DBgrIN7jm9X3Pc6JYLCF2vG43hz62gjYA7GqOdHEBiq4sPKaOYFaHp70WlTED/qZ/2jFCwaWwzITUyEpOV4EMzunzLPB66FsYsN\u002BBn\u002BwE/e7DD5o/vsgJfG8iupgLOU87CsZID9K2BfHVKhDFLi2Xz8tcikjmzA8g6q\u002BAWC3CDXeQRZUlvO0cDQmoapS4Q01CiurNr64HVT23KCQiNazDEhyZ0\u002By2YouEoCY4\u002BpI9LNFBWa/2eLBR7x\u002BrPjxJbh/ArhhS8kbYDiXSeFSO9fbIYTGW1vNyn29BHA==",
      "StatusCode": 201,
      "ResponseHeaders": {
        "Content-Length": "0",
        "Content-MD5": "8Wy0sa5RJRs8DD5GgSOZLA==",
        "Date": "Wed, 20 Oct 2021 17:56:35 GMT",
        "ETag": "\u00220x8D993F2F5170E7D\u0022",
        "Last-Modified": "Wed, 20 Oct 2021 17:56:35 GMT",
        "Server": [
          "Windows-Azure-Blob/1.0",
          "Microsoft-HTTPAPI/2.0"
        ],
        "x-ms-blob-sequence-number": "0",
        "x-ms-client-request-id": "0356a269-5d41-7e7b-085d-03f3f5046230",
        "x-ms-request-id": "547c68d2-401e-006d-20db-c591e2000000",
        "x-ms-request-server-encrypted": "true",
        "x-ms-version": "2021-04-10"
      },
      "ResponseBody": []
    },
    {
      "RequestUri": "https://amandacanary.blob.core.windows.net/test-container-923e1a93-8d82-07ea-1f38-5475a5051d10/test-blob-7198e935-dd12-7d40-3e3e-627a68a7613e?comp=page",
      "RequestMethod": "PUT",
      "RequestHeaders": {
        "Accept": "application/xml",
        "Authorization": "Sanitized",
        "Content-Length": "1024",
        "Content-MD5": "jPJWjCaPgFWvciwIbjZzgQ==",
        "Content-Type": "application/octet-stream",
        "If-Match": "\u00220x8D993F2F5170E7D\u0022",
        "User-Agent": [
          "azsdk-net-Storage.Blobs/12.11.0-alpha.20211020.1",
          "(.NET 5.0.11; Microsoft Windows 10.0.19043)"
        ],
        "x-ms-client-request-id": "10f6952a-7a27-c131-d312-858ae2c0349a",
        "x-ms-date": "Wed, 20 Oct 2021 17:56:35 GMT",
        "x-ms-page-write": "update",
        "x-ms-range": "bytes=5120-6143",
        "x-ms-return-client-request-id": "true",
        "x-ms-version": "2021-04-10"
      },
      "RequestBody": "480KJE46MQZ4THrqOYppS4kjAFzD\u002Biji3AuymCxND6kR1mILAwCDPSKHfKpOd/cLbafpe27lWemkJ0hDiJnZKz3R2WMoXUeIoMM5O31\u002BlGQUpiuFY5M6K315Z9u4QLSIrlFtfJ6U4xBgYNurqx1rJZPjLuFuVMeplq3mrvVr0F8OsYwsERjGgMIbJAK4joBfDUJI1BHTGlqKw\u002BXwrTQa9JB7nfqQPxN6HK4fUy/E8AgthqCyI/tOO5cyok0y1tKNADByPfGFz84uzbhitMYqxdLdwieUZ9GVLWJiXp3FSEbckVP/UrMWp7fSg1VD64bQB9x7VBOq\u002BZhe3BCOI3ExaYVyhSNzK3MfxhtwweR8UkHbklbASvMyMpe6oHWjh4RGoBrP0WVjXdxpW474Oji04orOs5AacB6RP1OLuIv\u002Bez\u002BWKSHJrIDbdzR5V\u002B5lOfdeBr3q1dTzKzD8PZES16RRauBPYRAX6zYK8ztboRgvLAVbLbHNE6Zqov7wzG7vyZ\u002BQKOwOFtjnRxuH4OGYl4oXzRGLtqryg1Y55L4SJh7HGimcy3gsIBYtdOWWRTPE0gtz2f9dYxL0naSV1TEZ1CH9v8W3\u002B8wS66z6XUHFXD0jdRGznkwearcXpy3TlkvkFKDDmYZuDNY\u002BYe5TYgXQL0Fncl8gZTbV3lUOoFSePlRgFkmhAsK3tGg7dDxdywexRnjsbCPrxK9p7rowYGuCoCOZ8ky8Lyx\u002Br7335PD5dxJNXFrbsdExdFGZNxQHhlT8udQZw9m79RdLbb1l9N\u002B\u002BcHao4wMRpu5RaH36IvcYdiho\u002Bisb37M5kmdCj0QUy4By28edX6NR6hLmx1tbwNIfM/eU/fqzopDCblCbzhaqPJ39iEcwexaFFw8ZNRhY3tGVI1xMgM6Gvjg22vFStRv7PIq9XjiL77fgDuXqmm14apB/Bqu6XbzPd8kP\u002BqAlMmLzHfmNm4CYCTSkbHHomyPKvXBg065wQd7O7eZve/QXutyD9n1z684Q5vx3FfBL59umRDwwxF6zg9sav62ZKY0/jbKUZaWlV9KhUO2x\u002BSzugwYKyDe45vV9z3OiWCwhdrxuN4c\u002BtoI2AOxqjnRxAYquLDymjmBWh6e9FpUxA/6mf9oxQsGlsMyE1MhKTleBDM7p8yzweuhbGLDfgZ/sBP3uww\u002BaP77ICXxvIrqYCzlPOwrGSA/StgXx1SoQxS4tl8/LXIpI5swPIOqvgFgtwg13kEWVJbztHA0JqGqUuENNQorqza\u002BuB1U9tygkIjWswxIcmdPstmKLhKAmOPqSPSzRQVmv9niwUe8fqz48SW4fwK4YUvJG2A4l0nhUjvX2yGExltbzcp9vQRzjzQokTjoxBnhMeg==",
      "StatusCode": 201,
      "ResponseHeaders": {
        "Content-Length": "0",
        "Content-MD5": "jPJWjCaPgFWvciwIbjZzgQ==",
        "Date": "Wed, 20 Oct 2021 17:56:35 GMT",
        "ETag": "\u00220x8D993F2F527ADF2\u0022",
        "Last-Modified": "Wed, 20 Oct 2021 17:56:35 GMT",
        "Server": [
          "Windows-Azure-Blob/1.0",
          "Microsoft-HTTPAPI/2.0"
        ],
        "x-ms-blob-sequence-number": "0",
        "x-ms-client-request-id": "10f6952a-7a27-c131-d312-858ae2c0349a",
        "x-ms-request-id": "547c68dc-401e-006d-28db-c591e2000000",
        "x-ms-request-server-encrypted": "true",
        "x-ms-version": "2021-04-10"
      },
      "ResponseBody": []
    },
    {
      "RequestUri": "https://amandacanary.blob.core.windows.net/test-container-923e1a93-8d82-07ea-1f38-5475a5051d10/test-blob-7198e935-dd12-7d40-3e3e-627a68a7613e?comp=page",
      "RequestMethod": "PUT",
      "RequestHeaders": {
        "Accept": "application/xml",
        "Authorization": "Sanitized",
        "Content-Length": "1024",
        "Content-MD5": "0pQitglCe96Md8LVKiSDxg==",
        "Content-Type": "application/octet-stream",
        "If-Match": "\u00220x8D993F2F527ADF2\u0022",
        "User-Agent": [
          "azsdk-net-Storage.Blobs/12.11.0-alpha.20211020.1",
          "(.NET 5.0.11; Microsoft Windows 10.0.19043)"
        ],
        "x-ms-client-request-id": "60c96cb0-510e-4c09-b475-8d63cf4a7bd0",
        "x-ms-date": "Wed, 20 Oct 2021 17:56:35 GMT",
        "x-ms-page-write": "update",
        "x-ms-range": "bytes=6144-7167",
        "x-ms-return-client-request-id": "true",
        "x-ms-version": "2021-04-10"
      },
      "RequestBody": "6jmKaUuJIwBcw/oo4twLspgsTQ\u002BpEdZiCwMAgz0ih3yqTnf3C22n6Xtu5VnppCdIQ4iZ2Ss90dljKF1HiKDDOTt9fpRkFKYrhWOTOit9eWfbuEC0iK5RbXyelOMQYGDbq6sdayWT4y7hblTHqZat5q71a9BfDrGMLBEYxoDCGyQCuI6AXw1CSNQR0xpaisPl8K00GvSQe536kD8TehyuH1MvxPAILYagsiP7TjuXMqJNMtbSjQAwcj3xhc/OLs24YrTGKsXS3cInlGfRlS1iYl6dxUhG3JFT/1KzFqe30oNVQ\u002BuG0Afce1QTqvmYXtwQjiNxMWmFcoUjcytzH8YbcMHkfFJB25JWwErzMjKXuqB1o4eERqAaz9FlY13caVuO\u002BDo4tOKKzrOQGnAekT9Ti7iL/ns/likhyayA23c0eVfuZTn3Xga96tXU8ysw/D2REtekUWrgT2EQF\u002Bs2CvM7W6EYLywFWy2xzROmaqL\u002B8Mxu78mfkCjsDhbY50cbh\u002BDhmJeKF80Ri7aq8oNWOeS\u002BEiYexxopnMt4LCAWLXTllkUzxNILc9n/XWMS9J2kldUxGdQh/b/Ft/vMEuus\u002Bl1BxVw9I3URs55MHmq3F6ct05ZL5BSgw5mGbgzWPmHuU2IF0C9BZ3JfIGU21d5VDqBUnj5UYBZJoQLCt7RoO3Q8XcsHsUZ47Gwj68Svae66MGBrgqAjmfJMvC8sfq\u002B99\u002BTw\u002BXcSTVxa27HRMXRRmTcUB4ZU/LnUGcPZu/UXS229ZfTfvnB2qOMDEabuUWh9\u002BiL3GHYoaPorG9\u002BzOZJnQo9EFMuActvHnV\u002BjUeoS5sdbW8DSHzP3lP36s6KQwm5Qm84Wqjyd/YhHMHsWhRcPGTUYWN7RlSNcTIDOhr44NtrxUrUb\u002BzyKvV44i\u002B\u002B34A7l6ppteGqQfwarul28z3fJD/qgJTJi8x35jZuAmAk0pGxx6Jsjyr1wYNOucEHezu3mb3v0F7rcg/Z9c\u002BvOEOb8dxXwS\u002BfbpkQ8MMRes4PbGr\u002BtmSmNP42ylGWlpVfSoVDtsfks7oMGCsg3uOb1fc9zolgsIXa8bjeHPraCNgDsao50cQGKriw8po5gVoenvRaVMQP\u002Bpn/aMULBpbDMhNTISk5XgQzO6fMs8HroWxiw34Gf7AT97sMPmj\u002B\u002ByAl8byK6mAs5TzsKxkgP0rYF8dUqEMUuLZfPy1yKSObMDyDqr4BYLcINd5BFlSW87RwNCahqlLhDTUKK6s2vrgdVPbcoJCI1rMMSHJnT7LZii4SgJjj6kj0s0UFZr/Z4sFHvH6s\u002BPEluH8CuGFLyRtgOJdJ4VI719shhMZbW83Kfb0Ec480KJE46MQZ4THrqOYppS4kjAFzD\u002Bg==",
      "StatusCode": 201,
      "ResponseHeaders": {
        "Content-Length": "0",
        "Content-MD5": "0pQitglCe96Md8LVKiSDxg==",
        "Date": "Wed, 20 Oct 2021 17:56:35 GMT",
        "ETag": "\u00220x8D993F2F533E146\u0022",
        "Last-Modified": "Wed, 20 Oct 2021 17:56:35 GMT",
        "Server": [
          "Windows-Azure-Blob/1.0",
          "Microsoft-HTTPAPI/2.0"
        ],
        "x-ms-blob-sequence-number": "0",
        "x-ms-client-request-id": "60c96cb0-510e-4c09-b475-8d63cf4a7bd0",
        "x-ms-request-id": "547c68ea-401e-006d-32db-c591e2000000",
        "x-ms-request-server-encrypted": "true",
        "x-ms-version": "2021-04-10"
      },
      "ResponseBody": []
    },
    {
      "RequestUri": "https://amandacanary.blob.core.windows.net/test-container-923e1a93-8d82-07ea-1f38-5475a5051d10/test-blob-7198e935-dd12-7d40-3e3e-627a68a7613e?comp=page",
      "RequestMethod": "PUT",
      "RequestHeaders": {
        "Accept": "application/xml",
        "Authorization": "Sanitized",
        "Content-Length": "1024",
        "Content-MD5": "/wK2iaC5Jt\u002BG\u002BsJM7c\u002Bryw==",
        "Content-Type": "application/octet-stream",
        "If-Match": "\u00220x8D993F2F533E146\u0022",
        "User-Agent": [
          "azsdk-net-Storage.Blobs/12.11.0-alpha.20211020.1",
          "(.NET 5.0.11; Microsoft Windows 10.0.19043)"
        ],
        "x-ms-client-request-id": "76da721b-d4f6-248c-20d9-1d0077f94383",
        "x-ms-date": "Wed, 20 Oct 2021 17:56:35 GMT",
        "x-ms-page-write": "update",
        "x-ms-range": "bytes=7168-8191",
        "x-ms-return-client-request-id": "true",
        "x-ms-version": "2021-04-10"
      },
      "RequestBody": "KOLcC7KYLE0PqRHWYgsDAIM9Iod8qk539wttp\u002Bl7buVZ6aQnSEOImdkrPdHZYyhdR4igwzk7fX6UZBSmK4VjkzorfXln27hAtIiuUW18npTjEGBg26urHWslk\u002BMu4W5Ux6mWreau9WvQXw6xjCwRGMaAwhskAriOgF8NQkjUEdMaWorD5fCtNBr0kHud\u002BpA/E3ocrh9TL8TwCC2GoLIj\u002B047lzKiTTLW0o0AMHI98YXPzi7NuGK0xirF0t3CJ5Rn0ZUtYmJencVIRtyRU/9Ssxant9KDVUPrhtAH3HtUE6r5mF7cEI4jcTFphXKFI3Mrcx/GG3DB5HxSQduSVsBK8zIyl7qgdaOHhEagGs/RZWNd3Glbjvg6OLTiis6zkBpwHpE/U4u4i/57P5YpIcmsgNt3NHlX7mU5914GverV1PMrMPw9kRLXpFFq4E9hEBfrNgrzO1uhGC8sBVstsc0Tpmqi/vDMbu/Jn5Ao7A4W2OdHG4fg4ZiXihfNEYu2qvKDVjnkvhImHscaKZzLeCwgFi105ZZFM8TSC3PZ/11jEvSdpJXVMRnUIf2/xbf7zBLrrPpdQcVcPSN1EbOeTB5qtxenLdOWS\u002BQUoMOZhm4M1j5h7lNiBdAvQWdyXyBlNtXeVQ6gVJ4\u002BVGAWSaECwre0aDt0PF3LB7FGeOxsI\u002BvEr2nuujBga4KgI5nyTLwvLH6vvffk8Pl3Ek1cWtux0TF0UZk3FAeGVPy51BnD2bv1F0ttvWX0375wdqjjAxGm7lFoffoi9xh2KGj6KxvfszmSZ0KPRBTLgHLbx51fo1HqEubHW1vA0h8z95T9\u002BrOikMJuUJvOFqo8nf2IRzB7FoUXDxk1GFje0ZUjXEyAzoa\u002BODba8VK1G/s8ir1eOIvvt\u002BAO5eqabXhqkH8Gq7pdvM93yQ/6oCUyYvMd\u002BY2bgJgJNKRsceibI8q9cGDTrnBB3s7t5m979Be63IP2fXPrzhDm/HcV8Evn26ZEPDDEXrOD2xq/rZkpjT\u002BNspRlpaVX0qFQ7bH5LO6DBgrIN7jm9X3Pc6JYLCF2vG43hz62gjYA7GqOdHEBiq4sPKaOYFaHp70WlTED/qZ/2jFCwaWwzITUyEpOV4EMzunzLPB66FsYsN\u002BBn\u002BwE/e7DD5o/vsgJfG8iupgLOU87CsZID9K2BfHVKhDFLi2Xz8tcikjmzA8g6q\u002BAWC3CDXeQRZUlvO0cDQmoapS4Q01CiurNr64HVT23KCQiNazDEhyZ0\u002By2YouEoCY4\u002BpI9LNFBWa/2eLBR7x\u002BrPjxJbh/ArhhS8kbYDiXSeFSO9fbIYTGW1vNyn29BHOPNCiROOjEGeEx66jmKaUuJIwBcw/oo4twLspgsTQ\u002BpEQ==",
      "StatusCode": 201,
      "ResponseHeaders": {
        "Content-Length": "0",
        "Content-MD5": "/wK2iaC5Jt\u002BG\u002BsJM7c\u002Bryw==",
        "Date": "Wed, 20 Oct 2021 17:56:35 GMT",
        "ETag": "\u00220x8D993F2F540148A\u0022",
        "Last-Modified": "Wed, 20 Oct 2021 17:56:35 GMT",
        "Server": [
          "Windows-Azure-Blob/1.0",
          "Microsoft-HTTPAPI/2.0"
        ],
        "x-ms-blob-sequence-number": "0",
        "x-ms-client-request-id": "76da721b-d4f6-248c-20d9-1d0077f94383",
        "x-ms-request-id": "547c68f1-401e-006d-38db-c591e2000000",
        "x-ms-request-server-encrypted": "true",
        "x-ms-version": "2021-04-10"
      },
      "ResponseBody": []
    },
    {
      "RequestUri": "https://amandacanary.blob.core.windows.net/test-container-923e1a93-8d82-07ea-1f38-5475a5051d10/test-blob-7198e935-dd12-7d40-3e3e-627a68a7613e?comp=page",
      "RequestMethod": "PUT",
      "RequestHeaders": {
        "Accept": "application/xml",
        "Authorization": "Sanitized",
        "Content-Length": "1024",
        "Content-MD5": "//Yha1AakSexbnpT1nsWqQ==",
        "Content-Type": "application/octet-stream",
        "If-Match": "\u00220x8D993F2F540148A\u0022",
        "User-Agent": [
          "azsdk-net-Storage.Blobs/12.11.0-alpha.20211020.1",
          "(.NET 5.0.11; Microsoft Windows 10.0.19043)"
        ],
        "x-ms-client-request-id": "5d48dc65-0570-9ada-85bf-3cf5be20ad3e",
        "x-ms-date": "Wed, 20 Oct 2021 17:56:35 GMT",
        "x-ms-page-write": "update",
        "x-ms-range": "bytes=8192-9215",
        "x-ms-return-client-request-id": "true",
        "x-ms-version": "2021-04-10"
      },
      "RequestBody": "1mILAwCDPSKHfKpOd/cLbafpe27lWemkJ0hDiJnZKz3R2WMoXUeIoMM5O31\u002BlGQUpiuFY5M6K315Z9u4QLSIrlFtfJ6U4xBgYNurqx1rJZPjLuFuVMeplq3mrvVr0F8OsYwsERjGgMIbJAK4joBfDUJI1BHTGlqKw\u002BXwrTQa9JB7nfqQPxN6HK4fUy/E8AgthqCyI/tOO5cyok0y1tKNADByPfGFz84uzbhitMYqxdLdwieUZ9GVLWJiXp3FSEbckVP/UrMWp7fSg1VD64bQB9x7VBOq\u002BZhe3BCOI3ExaYVyhSNzK3MfxhtwweR8UkHbklbASvMyMpe6oHWjh4RGoBrP0WVjXdxpW474Oji04orOs5AacB6RP1OLuIv\u002Bez\u002BWKSHJrIDbdzR5V\u002B5lOfdeBr3q1dTzKzD8PZES16RRauBPYRAX6zYK8ztboRgvLAVbLbHNE6Zqov7wzG7vyZ\u002BQKOwOFtjnRxuH4OGYl4oXzRGLtqryg1Y55L4SJh7HGimcy3gsIBYtdOWWRTPE0gtz2f9dYxL0naSV1TEZ1CH9v8W3\u002B8wS66z6XUHFXD0jdRGznkwearcXpy3TlkvkFKDDmYZuDNY\u002BYe5TYgXQL0Fncl8gZTbV3lUOoFSePlRgFkmhAsK3tGg7dDxdywexRnjsbCPrxK9p7rowYGuCoCOZ8ky8Lyx\u002Br7335PD5dxJNXFrbsdExdFGZNxQHhlT8udQZw9m79RdLbb1l9N\u002B\u002BcHao4wMRpu5RaH36IvcYdiho\u002Bisb37M5kmdCj0QUy4By28edX6NR6hLmx1tbwNIfM/eU/fqzopDCblCbzhaqPJ39iEcwexaFFw8ZNRhY3tGVI1xMgM6Gvjg22vFStRv7PIq9XjiL77fgDuXqmm14apB/Bqu6XbzPd8kP\u002BqAlMmLzHfmNm4CYCTSkbHHomyPKvXBg065wQd7O7eZve/QXutyD9n1z684Q5vx3FfBL59umRDwwxF6zg9sav62ZKY0/jbKUZaWlV9KhUO2x\u002BSzugwYKyDe45vV9z3OiWCwhdrxuN4c\u002BtoI2AOxqjnRxAYquLDymjmBWh6e9FpUxA/6mf9oxQsGlsMyE1MhKTleBDM7p8yzweuhbGLDfgZ/sBP3uww\u002BaP77ICXxvIrqYCzlPOwrGSA/StgXx1SoQxS4tl8/LXIpI5swPIOqvgFgtwg13kEWVJbztHA0JqGqUuENNQorqza\u002BuB1U9tygkIjWswxIcmdPstmKLhKAmOPqSPSzRQVmv9niwUe8fqz48SW4fwK4YUvJG2A4l0nhUjvX2yGExltbzcp9vQRzjzQokTjoxBnhMeuo5imlLiSMAXMP6KOLcC7KYLE0PqRHWYgsDAIM9Iod8qg==",
      "StatusCode": 201,
      "ResponseHeaders": {
        "Content-Length": "0",
        "Content-MD5": "//Yha1AakSexbnpT1nsWqQ==",
        "Date": "Wed, 20 Oct 2021 17:56:35 GMT",
        "ETag": "\u00220x8D993F2F54C6EDF\u0022",
        "Last-Modified": "Wed, 20 Oct 2021 17:56:35 GMT",
        "Server": [
          "Windows-Azure-Blob/1.0",
          "Microsoft-HTTPAPI/2.0"
        ],
        "x-ms-blob-sequence-number": "0",
        "x-ms-client-request-id": "5d48dc65-0570-9ada-85bf-3cf5be20ad3e",
        "x-ms-request-id": "547c68f9-401e-006d-3edb-c591e2000000",
        "x-ms-request-server-encrypted": "true",
        "x-ms-version": "2021-04-10"
      },
      "ResponseBody": []
    },
    {
      "RequestUri": "https://amandacanary.blob.core.windows.net/test-container-923e1a93-8d82-07ea-1f38-5475a5051d10?restype=container",
      "RequestMethod": "DELETE",
      "RequestHeaders": {
        "Accept": "application/xml",
        "Authorization": "Sanitized",
        "traceparent": "00-020a42fce648744e9767f84bd9f6f8a9-353b42ec62060e41-00",
        "User-Agent": [
          "azsdk-net-Storage.Blobs/12.11.0-alpha.20211020.1",
          "(.NET 5.0.11; Microsoft Windows 10.0.19043)"
        ],
        "x-ms-client-request-id": "9b9bfa94-e6b0-7813-c897-197e5d4d162a",
        "x-ms-date": "Wed, 20 Oct 2021 17:56:35 GMT",
        "x-ms-return-client-request-id": "true",
        "x-ms-version": "2021-04-10"
      },
      "RequestBody": null,
      "StatusCode": 202,
      "ResponseHeaders": {
        "Content-Length": "0",
        "Date": "Wed, 20 Oct 2021 17:56:35 GMT",
        "Server": [
          "Windows-Azure-Blob/1.0",
          "Microsoft-HTTPAPI/2.0"
        ],
        "x-ms-client-request-id": "9b9bfa94-e6b0-7813-c897-197e5d4d162a",
<<<<<<< HEAD
        "x-ms-request-id": "5d1d644c-001e-008d-6bfa-beed10000000",
        "x-ms-version": "2021-04-10"
=======
        "x-ms-request-id": "547c6900-401e-006d-45db-c591e2000000",
        "x-ms-version": "2021-02-12"
>>>>>>> 49dd1a0e
      },
      "ResponseBody": []
    }
  ],
  "Variables": {
    "RandomSeed": "1299255991",
    "Storage_TestConfigDefault": "ProductionTenant\namandacanary\nU2FuaXRpemVk\nhttps://amandacanary.blob.core.windows.net\nhttps://amandacanary.file.core.windows.net\nhttps://amandacanary.queue.core.windows.net\nhttps://amandacanary.table.core.windows.net\n\n\n\n\nhttps://amandacanary-secondary.blob.core.windows.net\nhttps://amandacanary-secondary.file.core.windows.net\nhttps://amandacanary-secondary.queue.core.windows.net\nhttps://amandacanary-secondary.table.core.windows.net\n\nSanitized\n\n\nCloud\nBlobEndpoint=https://amandacanary.blob.core.windows.net/;QueueEndpoint=https://amandacanary.queue.core.windows.net/;FileEndpoint=https://amandacanary.file.core.windows.net/;BlobSecondaryEndpoint=https://amandacanary-secondary.blob.core.windows.net/;QueueSecondaryEndpoint=https://amandacanary-secondary.queue.core.windows.net/;FileSecondaryEndpoint=https://amandacanary-secondary.file.core.windows.net/;AccountName=amandacanary;AccountKey=Kg==;\ntestscope2\n\n"
  }
}<|MERGE_RESOLUTION|>--- conflicted
+++ resolved
@@ -29,13 +29,8 @@
           "Microsoft-HTTPAPI/2.0"
         ],
         "x-ms-client-request-id": "2db4f4fc-5bf0-5d9f-6818-4d2295e7f26e",
-<<<<<<< HEAD
-        "x-ms-request-id": "5d1d630d-001e-008d-6ffa-beed10000000",
-        "x-ms-version": "2021-04-10"
-=======
         "x-ms-request-id": "547c6885-401e-006d-66db-c591e2000000",
-        "x-ms-version": "2021-02-12"
->>>>>>> 49dd1a0e
+        "x-ms-version": "2021-04-10"
       },
       "ResponseBody": []
     },
@@ -71,13 +66,8 @@
         "x-ms-client-request-id": "630d1e77-18aa-f0d7-6f31-c816da3cc07d",
         "x-ms-request-id": "547c689d-401e-006d-72db-c591e2000000",
         "x-ms-request-server-encrypted": "true",
-<<<<<<< HEAD
         "x-ms-version": "2021-04-10",
-        "x-ms-version-id": "2021-10-11T23:44:59.4451955Z"
-=======
-        "x-ms-version": "2021-02-12",
         "x-ms-version-id": "2021-10-20T17:56:34.8116117Z"
->>>>>>> 49dd1a0e
       },
       "ResponseBody": []
     },
@@ -119,13 +109,8 @@
         "x-ms-lease-status": "unlocked",
         "x-ms-request-id": "547c68a6-401e-006d-7adb-c591e2000000",
         "x-ms-server-encrypted": "true",
-<<<<<<< HEAD
         "x-ms-version": "2021-04-10",
-        "x-ms-version-id": "2021-10-11T23:44:59.4451955Z"
-=======
-        "x-ms-version": "2021-02-12",
         "x-ms-version-id": "2021-10-20T17:56:34.8116117Z"
->>>>>>> 49dd1a0e
       },
       "ResponseBody": []
     },
@@ -524,13 +509,8 @@
           "Microsoft-HTTPAPI/2.0"
         ],
         "x-ms-client-request-id": "9b9bfa94-e6b0-7813-c897-197e5d4d162a",
-<<<<<<< HEAD
-        "x-ms-request-id": "5d1d644c-001e-008d-6bfa-beed10000000",
-        "x-ms-version": "2021-04-10"
-=======
         "x-ms-request-id": "547c6900-401e-006d-45db-c591e2000000",
-        "x-ms-version": "2021-02-12"
->>>>>>> 49dd1a0e
+        "x-ms-version": "2021-04-10"
       },
       "ResponseBody": []
     }
