--- conflicted
+++ resolved
@@ -29,13 +29,8 @@
           "Microsoft-HTTPAPI/2.0"
         ],
         "x-ms-client-request-id": "89fb32bd-8378-efc9-5115-515c5bf9b7fd",
-<<<<<<< HEAD
-        "x-ms-request-id": "5d1d3d6c-001e-008d-0bf9-beed10000000",
-        "x-ms-version": "2021-02-12"
-=======
         "x-ms-request-id": "547c6110-401e-006d-07db-c591e2000000",
-        "x-ms-version": "2020-12-06"
->>>>>>> 6b7c7623
+        "x-ms-version": "2021-02-12"
       },
       "ResponseBody": []
     },
@@ -71,13 +66,8 @@
         "x-ms-client-request-id": "68a80dbc-7db6-03d7-d396-0be3b5b17382",
         "x-ms-request-id": "547c611f-401e-006d-13db-c591e2000000",
         "x-ms-request-server-encrypted": "true",
-<<<<<<< HEAD
         "x-ms-version": "2021-02-12",
-        "x-ms-version-id": "2021-10-11T23:44:31.3441564Z"
-=======
-        "x-ms-version": "2020-12-06",
         "x-ms-version-id": "2021-10-20T17:56:16.0198583Z"
->>>>>>> 6b7c7623
       },
       "ResponseBody": []
     },
@@ -119,13 +109,8 @@
         "x-ms-lease-status": "unlocked",
         "x-ms-request-id": "547c612d-401e-006d-1edb-c591e2000000",
         "x-ms-server-encrypted": "true",
-<<<<<<< HEAD
         "x-ms-version": "2021-02-12",
-        "x-ms-version-id": "2021-10-11T23:44:31.3441564Z"
-=======
-        "x-ms-version": "2020-12-06",
         "x-ms-version-id": "2021-10-20T17:56:16.0198583Z"
->>>>>>> 6b7c7623
       },
       "ResponseBody": []
     },
@@ -211,13 +196,8 @@
         "x-ms-lease-status": "unlocked",
         "x-ms-request-id": "547c613a-401e-006d-2adb-c591e2000000",
         "x-ms-server-encrypted": "true",
-<<<<<<< HEAD
         "x-ms-version": "2021-02-12",
-        "x-ms-version-id": "2021-10-11T23:44:31.3441564Z"
-=======
-        "x-ms-version": "2020-12-06",
         "x-ms-version-id": "2021-10-20T17:56:16.0198583Z"
->>>>>>> 6b7c7623
       },
       "ResponseBody": "r9dvfoGM5N8Lgs5U\u002BugpJcW9UDI6Zi3z/qRfxjApaS\u002BSnbvEDPHIME0cffa0dfVo7CyWnqmEwkipfH/cLB6u4RifwlwsZBnU9R/lHuk2P4mv9tkEksuFDdpyGpBx6wMvbZveFLKYPIgSwqmJn6Rfczz1LTVEqk5NGrWCukmJYgkctbFNWCrXFrpR8dAh\u002B201EqdTfL3N68JMkfn9FoE\u002BiV\u002BfberzEhsRHhd78rl\u002BKx5HTKiiNeZMT8nuAMYw2QA5E2dwgY6DQv\u002BLQV6mUvgIzmXatsrZnFN5Ux4gBBJU4EQXQd9RDqmQwwmoFvSIpfzQ5jJgViI1X3cT9i1wYz3tN2AZjxAZtr\u002B8SvLAMYVf8a4hTx7g84oh4eFnPRd8IGDMut\u002BTbhbrty9ypAswdS7xtAR/ThMfDUPV964vsnioQCmS83amzIKYNZjubU5\u002B8WuzdokS/NFNrK2bvXdnvAS2yWTinoG4S\u002BeC5hh7MJ/0VwVCezzvlUNXREfICw4LMHmTN6TqnFPp\u002BiuhkBW50nwOpmZxJEDIxzQhilk67z/Ydraf5/j7CrqyWYAQTQUtnnLLumSomgs4ynBwyRL6rwvryRpfGuqDE5yrvsu/t3ou8\u002BzmbzXbMNyqZhyIikGouKp1JYTrzYSISKbI/NtAeBL1QdUmFD/VD5g9tbPO\u002BohbAwYhSpL2QyVnXieOEzMAae4Jk0lrgaNqnxXrrRjQuk0dbfjUHy2A/v2vvrUXRvxlPEvExGY/74Fitqp8C5UNlqTZcaY6LErAiZRLu8PuUlgYhXDMC/Xn3n13cWiDA/NooScRPtVWKxABBDrR8zO\u002BdGNSY4UlQYqu8pIow7riPYWh4xmb3BSCwlpgyge6FepJuPwEMaBtQl\u002BdY0xDLmdVH8e1MBAaI5hPz6ErxHeD89yn3wq93QzlM6C5/njIP5PyCqs/BeXaL5VktWL\u002BQn7oGW9wm05cl0G70P1wYCQfh48NOLnLQ\u002B73za91WSeq5vAi0eQIV6NElnNphDTnas9wRC7S8QrEHdWBec6f5z4aEeoMTY4/Fy/ryKJGYb\u002B5D2PgBBX51/XmXrMPh97Vpa81T3NK2xxAMS3/5ihofbsWyGlrvuIoIDn0Ju/bMI9QFiLzERJLbjNGoNPn\u002BvHMfuD4\u002BL50aefMDC45VrUsZQCdrs8FdGuoylk2JB4OQSZIJ6cP4jjR2607JgXjEhh\u002BGjrSSkshxwl0Ty1kPkTIvsoI8C4NHYLIzNMiyU5mxbhBuArjPPbaJ2CdmpMKbJxocmg62yHqcPy4CX14//27Dop1I4Y55YHTLcnNb4Pvvl82uVflK\u002BmWV0cOKzJ4Yihi4osIlUkWLo3mZq5XHAB5yEseQUWm1Q=="
     },
@@ -247,13 +227,8 @@
           "Microsoft-HTTPAPI/2.0"
         ],
         "x-ms-client-request-id": "6a1771c0-b933-83f0-8040-a5bc8dc67fa3",
-<<<<<<< HEAD
-        "x-ms-request-id": "5d1d3e39-001e-008d-2ff9-beed10000000",
-        "x-ms-version": "2021-02-12"
-=======
         "x-ms-request-id": "547c613c-401e-006d-2cdb-c591e2000000",
-        "x-ms-version": "2020-12-06"
->>>>>>> 6b7c7623
+        "x-ms-version": "2021-02-12"
       },
       "ResponseBody": []
     }
