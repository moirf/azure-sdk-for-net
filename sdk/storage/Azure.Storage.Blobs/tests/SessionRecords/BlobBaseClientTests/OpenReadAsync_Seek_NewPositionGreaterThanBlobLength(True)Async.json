{
  "Entries": [
    {
      "RequestUri": "http://seanmcccanary3.blob.core.windows.net/test-container-9e5f16da-c3ac-ad4d-6deb-c7d599549450?restype=container",
      "RequestMethod": "PUT",
      "RequestHeaders": {
        "Accept": "application/xml",
        "Authorization": "Sanitized",
        "traceparent": "00-8eaa88b354152c40b821bb46dd3f2c4b-35ac5bb1745ff247-00",
        "User-Agent": "azsdk-net-Storage.Blobs/12.11.0-alpha.20210921.1 (.NET Framework 4.8.4300.0; Microsoft Windows 10.0.19043 )",
        "x-ms-blob-public-access": "container",
        "x-ms-client-request-id": "16a99679-ad56-499e-52ec-7385905db9c2",
        "x-ms-date": "Tue, 21 Sep 2021 19:47:47 GMT",
        "x-ms-return-client-request-id": "true",
        "x-ms-version": "2021-02-12"
      },
      "RequestBody": null,
      "StatusCode": 201,
      "ResponseHeaders": {
        "Content-Length": "0",
        "Date": "Tue, 21 Sep 2021 19:47:46 GMT",
        "ETag": "\u00220x8D97D38AFD6201D\u0022",
        "Last-Modified": "Tue, 21 Sep 2021 19:47:47 GMT",
        "Server": "Windows-Azure-Blob/1.0 Microsoft-HTTPAPI/2.0",
        "x-ms-client-request-id": "16a99679-ad56-499e-52ec-7385905db9c2",
<<<<<<< HEAD
        "x-ms-request-id": "127134ee-101e-0028-145d-05bb6a000000",
        "x-ms-version": "2021-02-12"
=======
        "x-ms-request-id": "89fcd760-301e-0072-4221-afdd8d000000",
        "x-ms-version": "2020-12-06"
>>>>>>> 73d5f10e
      },
      "ResponseBody": []
    },
    {
      "RequestUri": "http://seanmcccanary3.blob.core.windows.net/test-container-9e5f16da-c3ac-ad4d-6deb-c7d599549450/test-blob-e2aa5493-5582-8979-027d-255d97e5d257",
      "RequestMethod": "PUT",
      "RequestHeaders": {
        "Accept": "application/xml",
        "Authorization": "Sanitized",
        "Content-Length": "1024",
        "Content-Type": "application/octet-stream",
        "traceparent": "00-b98822be87419544b1bccfb737ae28b3-04b96bafb0b89146-00",
        "User-Agent": "azsdk-net-Storage.Blobs/12.11.0-alpha.20210921.1 (.NET Framework 4.8.4300.0; Microsoft Windows 10.0.19043 )",
        "x-ms-blob-type": "BlockBlob",
        "x-ms-client-request-id": "a6556df2-c8ca-1baa-2e7e-4933d7607422",
        "x-ms-date": "Tue, 21 Sep 2021 19:47:47 GMT",
        "x-ms-return-client-request-id": "true",
        "x-ms-version": "2021-02-12"
      },
      "RequestBody": "lhp0qc6yEFiM/FApfTMWJKLWWwKrffrHzL\u002BS\u002BQ4E0vDJhIR81J8ixoZQillcdMwf1U7iugG3FxggrNwPIBZKhypgYPmumlADs5V8WvOga1jyciS/IRfuEmxsXCfCEqZvBgIv\u002BxPTcDv\u002B3wZsOr0kf0GEHa3yi2YSck6MQj4oQaHuDVTxcW9FHwHpwEIQgdevR9zlPfX5fHucHInERy781Z5lfi1oMw7SP/6rCcokAvB33PthQgOs9JDZVVTlgNjT7OujqwOqRhPOE/73TXOwdxqZTWozm5KauImcj9657L4l1xzfgFbszJbnky4FtaYcKN06TDNtoFFYCPJ6DrY1FSc/0XZX0ffErYDTSwdklQPif2cBf6CLuDfKh3djcr7fsn4HxeMwxVfldp6ymlRJ9HPul45ONJWHtBk\u002BjEp/YDvC85mJXNAgsboQGwkB2B3jgZMEddovkH3ofxDK8jgNZRVj8Ka6v5eizubTPhiMhtz7Wwu2e\u002BpgkmIcody/Vb\u002BBA7Xzned3KMH7Yab0XFJkW/kzz5YtVuorAl5Dnh6643gmUjtjmej0hDNJuxlEbDYQt0Xii4YoVK3LyJuJM4mjQX4tzQkXAcIRP0pj45vQ5pUnM\u002BfY11fy/f2OmNBNa1CppnmbFp8s\u002BbWD0Uw7xXES\u002BuEFYgCiy2knO88MiWnxxNT6uj0hNdD2\u002BzoxVAYKtjiMfJ3vSAhQBtoQdNrPH3BMkQ14QQsz8MUQDmbFcXZjHIWXfw3LAnzLqbNiEMD1J9vK5MP5knQtWIvX3jmiipVkrVdVN59jgI\u002BRrZhX0d8EG\u002BeL\u002B4yzaYoQaieB8yRCKR4d/mNpn\u002B87ZmQ0aOTc1Yer08NRFo4JsEPNRc144Y1rToR5OdN8m3v4UJQofwGlM5Sg1iBg8RKQFE0gm1oiwoXXyRlgY5y0LjdHWcb54TFBKBE42ApsClxx6SSFXAAg1o0PUbboRND466foGZhMljMc3nNI6ep6ar687np3LtI3JoI46pB7WeNBQOxjg/DEJFLxaX2M2OyjlOb3K1VVgLzVsfIVFKyjoYWQBqn9F\u002BfN\u002BMonhsVUqk6WlFWpgy2N7L8vjtL\u002BrxCmTsj3/NJDpn3/KTKLLfr3gAakf39W\u002BR1XAhrpzYkVz0m5gTj9Xa58Uu7Yqlr7Ab7FOA7LWi\u002BRT1SqoPq3Wtnz6lrp0qzC\u002BSNYKC2RfU/DXAFbI5R7SXUZKDHjU7y0xPcV5L8AES8SAz7rczICANEE5kP5XDZEeKDkz6p63qZmpGM1e5mPw0rRSSBWkNZDFyhf32x5umjA0GsfG0KFmCSXhM7OzIQ4dCP4JxMW7ujKobiCGv867en7daotcKgITLH8vgsHdEqjJ2pIgA==",
      "StatusCode": 201,
      "ResponseHeaders": {
        "Content-Length": "0",
        "Content-MD5": "43d0aX82/ct/HrPlEraEog==",
        "Date": "Tue, 21 Sep 2021 19:47:47 GMT",
        "ETag": "\u00220x8D97D38AFE93F5F\u0022",
        "Last-Modified": "Tue, 21 Sep 2021 19:47:47 GMT",
        "Server": "Windows-Azure-Blob/1.0 Microsoft-HTTPAPI/2.0",
        "x-ms-client-request-id": "a6556df2-c8ca-1baa-2e7e-4933d7607422",
        "x-ms-content-crc64": "h26g7VQeqSg=",
        "x-ms-request-id": "89fcd786-301e-0072-6121-afdd8d000000",
        "x-ms-request-server-encrypted": "true",
<<<<<<< HEAD
        "x-ms-version": "2021-02-12",
        "x-ms-version-id": "2021-02-17T18:49:25.7286183Z"
=======
        "x-ms-version": "2020-12-06",
        "x-ms-version-id": "2021-09-21T19:47:47.2575327Z"
>>>>>>> 73d5f10e
      },
      "ResponseBody": []
    },
    {
      "RequestUri": "http://seanmcccanary3.blob.core.windows.net/test-container-9e5f16da-c3ac-ad4d-6deb-c7d599549450/test-blob-e2aa5493-5582-8979-027d-255d97e5d257",
      "RequestMethod": "HEAD",
      "RequestHeaders": {
        "Accept": "application/xml",
        "Authorization": "Sanitized",
        "traceparent": "00-0b939a25e38ef3468a517052cf2b088b-f17cb565413e784f-00",
        "User-Agent": "azsdk-net-Storage.Blobs/12.11.0-alpha.20210921.1 (.NET Framework 4.8.4300.0; Microsoft Windows 10.0.19043 )",
        "x-ms-client-request-id": "2a6b9089-2c8f-118c-60e8-4d70902e42cf",
        "x-ms-date": "Tue, 21 Sep 2021 19:47:47 GMT",
        "x-ms-return-client-request-id": "true",
        "x-ms-version": "2021-02-12"
      },
      "RequestBody": null,
      "StatusCode": 200,
      "ResponseHeaders": {
        "Accept-Ranges": "bytes",
        "Access-Control-Allow-Origin": "*",
        "Access-Control-Expose-Headers": "x-ms-request-id,x-ms-client-request-id,Server,x-ms-version,x-ms-version-id,x-ms-is-current-version,Content-Type,Last-Modified,ETag,x-ms-creation-time,Content-MD5,x-ms-lease-status,x-ms-lease-state,x-ms-blob-type,x-ms-server-encrypted,x-ms-access-tier,x-ms-access-tier-inferred,Accept-Ranges,x-ms-last-access-time,Content-Length,Date,Transfer-Encoding",
        "Content-Length": "1024",
        "Content-MD5": "43d0aX82/ct/HrPlEraEog==",
        "Content-Type": "application/octet-stream",
        "Date": "Tue, 21 Sep 2021 19:47:46 GMT",
        "ETag": "\u00220x8D97D38AFE93F5F\u0022",
        "Last-Modified": "Tue, 21 Sep 2021 19:47:47 GMT",
        "Server": "Windows-Azure-Blob/1.0 Microsoft-HTTPAPI/2.0",
        "x-ms-access-tier": "Hot",
        "x-ms-access-tier-inferred": "true",
        "x-ms-blob-type": "BlockBlob",
        "x-ms-client-request-id": "2a6b9089-2c8f-118c-60e8-4d70902e42cf",
        "x-ms-creation-time": "Tue, 21 Sep 2021 19:47:47 GMT",
        "x-ms-is-current-version": "true",
        "x-ms-last-access-time": "Tue, 21 Sep 2021 19:47:47 GMT",
        "x-ms-lease-state": "available",
        "x-ms-lease-status": "unlocked",
        "x-ms-request-id": "136f6eb4-f01e-001f-6321-af69c6000000",
        "x-ms-server-encrypted": "true",
<<<<<<< HEAD
        "x-ms-version": "2021-02-12",
        "x-ms-version-id": "2021-02-17T18:49:25.7286183Z"
=======
        "x-ms-version": "2020-12-06",
        "x-ms-version-id": "2021-09-21T19:47:47.2575327Z"
>>>>>>> 73d5f10e
      },
      "ResponseBody": []
    },
    {
      "RequestUri": "http://seanmcccanary3.blob.core.windows.net/test-container-9e5f16da-c3ac-ad4d-6deb-c7d599549450?restype=container",
      "RequestMethod": "DELETE",
      "RequestHeaders": {
        "Accept": "application/xml",
        "Authorization": "Sanitized",
        "traceparent": "00-857e413f402f1542abff022e40e6c353-8e833b804a9dce4d-00",
        "User-Agent": "azsdk-net-Storage.Blobs/12.11.0-alpha.20210921.1 (.NET Framework 4.8.4300.0; Microsoft Windows 10.0.19043 )",
        "x-ms-client-request-id": "46a92562-49f5-7692-66b8-bb7e801f29c4",
        "x-ms-date": "Tue, 21 Sep 2021 19:47:47 GMT",
        "x-ms-return-client-request-id": "true",
        "x-ms-version": "2021-02-12"
      },
      "RequestBody": null,
      "StatusCode": 202,
      "ResponseHeaders": {
        "Content-Length": "0",
        "Date": "Tue, 21 Sep 2021 19:47:46 GMT",
        "Server": "Windows-Azure-Blob/1.0 Microsoft-HTTPAPI/2.0",
        "x-ms-client-request-id": "46a92562-49f5-7692-66b8-bb7e801f29c4",
<<<<<<< HEAD
        "x-ms-request-id": "12713550-101e-0028-6b5d-05bb6a000000",
        "x-ms-version": "2021-02-12"
=======
        "x-ms-request-id": "136f6ebf-f01e-001f-6821-af69c6000000",
        "x-ms-version": "2020-12-06"
>>>>>>> 73d5f10e
      },
      "ResponseBody": []
    }
  ],
  "Variables": {
    "RandomSeed": "1386133604",
    "Storage_TestConfigDefault": "ProductionTenant\nseanmcccanary3\nU2FuaXRpemVk\nhttp://seanmcccanary3.blob.core.windows.net\nhttp://seanmcccanary3.file.core.windows.net\nhttp://seanmcccanary3.queue.core.windows.net\nhttp://seanmcccanary3.table.core.windows.net\n\n\n\n\nhttp://seanmcccanary3-secondary.blob.core.windows.net\nhttp://seanmcccanary3-secondary.file.core.windows.net\nhttp://seanmcccanary3-secondary.queue.core.windows.net\nhttp://seanmcccanary3-secondary.table.core.windows.net\n\nSanitized\n\n\nCloud\nBlobEndpoint=http://seanmcccanary3.blob.core.windows.net/;QueueEndpoint=http://seanmcccanary3.queue.core.windows.net/;FileEndpoint=http://seanmcccanary3.file.core.windows.net/;BlobSecondaryEndpoint=http://seanmcccanary3-secondary.blob.core.windows.net/;QueueSecondaryEndpoint=http://seanmcccanary3-secondary.queue.core.windows.net/;FileSecondaryEndpoint=http://seanmcccanary3-secondary.file.core.windows.net/;AccountName=seanmcccanary3;AccountKey=Kg==;\n[encryption scope]\n\n"
  }
}<|MERGE_RESOLUTION|>--- conflicted
+++ resolved
@@ -23,13 +23,8 @@
         "Last-Modified": "Tue, 21 Sep 2021 19:47:47 GMT",
         "Server": "Windows-Azure-Blob/1.0 Microsoft-HTTPAPI/2.0",
         "x-ms-client-request-id": "16a99679-ad56-499e-52ec-7385905db9c2",
-<<<<<<< HEAD
-        "x-ms-request-id": "127134ee-101e-0028-145d-05bb6a000000",
+        "x-ms-request-id": "89fcd760-301e-0072-4221-afdd8d000000",
         "x-ms-version": "2021-02-12"
-=======
-        "x-ms-request-id": "89fcd760-301e-0072-4221-afdd8d000000",
-        "x-ms-version": "2020-12-06"
->>>>>>> 73d5f10e
       },
       "ResponseBody": []
     },
@@ -62,13 +57,8 @@
         "x-ms-content-crc64": "h26g7VQeqSg=",
         "x-ms-request-id": "89fcd786-301e-0072-6121-afdd8d000000",
         "x-ms-request-server-encrypted": "true",
-<<<<<<< HEAD
         "x-ms-version": "2021-02-12",
-        "x-ms-version-id": "2021-02-17T18:49:25.7286183Z"
-=======
-        "x-ms-version": "2020-12-06",
         "x-ms-version-id": "2021-09-21T19:47:47.2575327Z"
->>>>>>> 73d5f10e
       },
       "ResponseBody": []
     },
@@ -109,13 +99,8 @@
         "x-ms-lease-status": "unlocked",
         "x-ms-request-id": "136f6eb4-f01e-001f-6321-af69c6000000",
         "x-ms-server-encrypted": "true",
-<<<<<<< HEAD
         "x-ms-version": "2021-02-12",
-        "x-ms-version-id": "2021-02-17T18:49:25.7286183Z"
-=======
-        "x-ms-version": "2020-12-06",
         "x-ms-version-id": "2021-09-21T19:47:47.2575327Z"
->>>>>>> 73d5f10e
       },
       "ResponseBody": []
     },
@@ -139,13 +124,8 @@
         "Date": "Tue, 21 Sep 2021 19:47:46 GMT",
         "Server": "Windows-Azure-Blob/1.0 Microsoft-HTTPAPI/2.0",
         "x-ms-client-request-id": "46a92562-49f5-7692-66b8-bb7e801f29c4",
-<<<<<<< HEAD
-        "x-ms-request-id": "12713550-101e-0028-6b5d-05bb6a000000",
+        "x-ms-request-id": "136f6ebf-f01e-001f-6821-af69c6000000",
         "x-ms-version": "2021-02-12"
-=======
-        "x-ms-request-id": "136f6ebf-f01e-001f-6821-af69c6000000",
-        "x-ms-version": "2020-12-06"
->>>>>>> 73d5f10e
       },
       "ResponseBody": []
     }
