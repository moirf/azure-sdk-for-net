{
  "Entries": [
    {
      "RequestUri": "https://amandacanary.blob.core.windows.net/test-container-b5650160-a161-c266-8ce6-747e4b8d6f15?restype=container",
      "RequestMethod": "PUT",
      "RequestHeaders": {
        "Accept": "application/xml",
        "Authorization": "Sanitized",
        "traceparent": "00-264516177d6655469a05d66cf58cf5d0-ba0b9b2fdcd11a41-00",
        "User-Agent": [
          "azsdk-net-Storage.Blobs/12.11.0-alpha.20211020.1",
          "(.NET 5.0.10; Microsoft Windows 10.0.19043)"
        ],
        "x-ms-blob-public-access": "container",
        "x-ms-client-request-id": "b1b38039-1828-df39-aadb-25f02f7f328a",
        "x-ms-date": "Wed, 20 Oct 2021 17:29:50 GMT",
        "x-ms-return-client-request-id": "true",
        "x-ms-version": "2021-04-10"
      },
      "RequestBody": null,
      "StatusCode": 201,
      "ResponseHeaders": {
        "Content-Length": "0",
        "Date": "Wed, 20 Oct 2021 17:29:50 GMT",
        "ETag": "\u00220x8D993EF38B42FAF\u0022",
        "Last-Modified": "Wed, 20 Oct 2021 17:29:50 GMT",
        "Server": [
          "Windows-Azure-Blob/1.0",
          "Microsoft-HTTPAPI/2.0"
        ],
        "x-ms-client-request-id": "b1b38039-1828-df39-aadb-25f02f7f328a",
<<<<<<< HEAD
        "x-ms-request-id": "136f6e97-f01e-001f-5121-af69c6000000",
        "x-ms-version": "2021-04-10"
=======
        "x-ms-request-id": "d3a3960f-d01e-007f-7cd8-c5ea32000000",
        "x-ms-version": "2021-02-12"
>>>>>>> 49dd1a0e
      },
      "ResponseBody": []
    },
    {
      "RequestUri": "https://amandacanary.blob.core.windows.net/test-container-b5650160-a161-c266-8ce6-747e4b8d6f15/test-blob-4a356438-8d4f-d72f-808c-293f4b30403b",
      "RequestMethod": "PUT",
      "RequestHeaders": {
        "Accept": "application/xml",
        "Authorization": "Sanitized",
        "Content-Length": "1024",
        "Content-Type": "application/octet-stream",
        "traceparent": "00-8b9393cafed14f448348392e23a993be-b38b40fada4a214c-00",
        "User-Agent": [
          "azsdk-net-Storage.Blobs/12.11.0-alpha.20211020.1",
          "(.NET 5.0.10; Microsoft Windows 10.0.19043)"
        ],
        "x-ms-blob-type": "BlockBlob",
        "x-ms-client-request-id": "ce33768f-0c56-2c41-094b-f58ed25280b9",
        "x-ms-date": "Wed, 20 Oct 2021 17:29:50 GMT",
        "x-ms-return-client-request-id": "true",
        "x-ms-version": "2021-04-10"
      },
      "RequestBody": "JwvTR5afcGS3BTYL4s\u002Blqk9VRcrZve2N8aMIHtZZMf8jNXARDU\u002BImRBO\u002BiLhLv3bNnqg2TlnsGkdRlbzl1KOXtQ3561fk50Azay6isPKrMKmLehbuFfFvIQG88f4lAK\u002BwJxOqUdQe6LdoAyNrSalU5mUTWppMqV8cSsoWJ/VBzip/MonfAJ7VbFGfhdLOA5eYaAuZEeYVI720TgcJyICB5nT5LFbfdeWGfe4I7SNMTkcyvf/p6LxEac8MarKXi6PQ3Z\u002BeFRdAuPJl0tP3zHZaKD//1wqA2D34tIJH0wtzLrJKN8\u002BD7nlv8gTNRBWoTF2YsgJy1/RZEAWhpWBU\u002BKWnMuRhrdRm1jnGUCUFs1PoEGhk72EJABb98SfKIgjY2vlfZlFxRp6JMdvIbEePU1yxuZU4L8lEnjKNo7ysXLQxLbVrpk0CtomJm71FQJPPLp2LGKiz4OrwGogeo\u002BLh3JUn1z7SY6zPrsLLblQL/11evnUfIUQLvUzKe0vE49Lmp/8oHWmVPMswu6mlqHJWpFtqwCWtwvtRHFnyB\u002BghCsrwJIaVI6HzyYFp7mXaZdTac9cwWePteOUDlwEPozUiz7Ce9YOrwUC5dvZkA9RVtvZE15QRMLDmwqvhkYygpCaMRx61O3BRbrJWduLtiTTQriBKystg0Z7/\u002BDLXyi/z2NLPl/z1oHtGM6kh\u002BrnN\u002BTm3ESOsVdlbK3W/9UN9eaRCYp4QHfF4Gs2kxJdifxclMf75YLkMR4L5dGxHdes3yLnEn1gbvZtIfzYWB1FCOOxeWsOEhBjrdhrbFqlE8KTibPvdXd\u002B\u002ByXQjsOFC9kAxt3uAKNsns0ShGSl9AGcxw45RM5pVZJsMn1FPYRN3aH/aqZ9txIfJ\u002Brm3fES2QYjNMa1TMYKlnBKgs4lJmBJxabDpolbHhD8Gh3jg3ihWVh2Igm9l5Ha9NQ2MjVD\u002BgGKnRhKTjN9yBW2uTKpJhP4qSh1rgRXiy0V6LG1JOzauB8bWeZfVgol\u002BVnzB95fMc7APYkMzUv9MhHqNWaCx6Mp2wASjswsmFIdULSqY4RPtrfi9OdizurUHifUdSGkozK1yivdTKMBk6U2732XUs6Nm3\u002Bvn9K8xg0WPm\u002BlWCMxea2B9JlYcWkT4WBBLN5tPMtYR9mh9ANg\u002BQMexw4zWzuCBXbPFV40NCoWm75xe5ouqAGkTRBKj4SpIfuWOqlb4IUlvyZonSdsIxOui1lF7n5o7x8Mjg4rOHbyJvNinvmAuro4TLt0xgrZNyn9mwMqYzN9LUuKTlJ3\u002BYevdXczCoUaLtCeDKLC9CgUMlbkLpxzx8LA5XCt9WxowVI0xFCTpi2k4mwyjFeQujkjdhv7ksvqPK60cyQUbA==",
      "StatusCode": 201,
      "ResponseHeaders": {
        "Content-Length": "0",
        "Content-MD5": "T1qKtaNmbauSuUgEDVglrQ==",
        "Date": "Wed, 20 Oct 2021 17:29:50 GMT",
        "ETag": "\u00220x8D993EF38C107C2\u0022",
        "Last-Modified": "Wed, 20 Oct 2021 17:29:50 GMT",
        "Server": [
          "Windows-Azure-Blob/1.0",
          "Microsoft-HTTPAPI/2.0"
        ],
        "x-ms-client-request-id": "ce33768f-0c56-2c41-094b-f58ed25280b9",
        "x-ms-content-crc64": "xjKeKN2YY6w=",
        "x-ms-request-id": "d3a39617-d01e-007f-02d8-c5ea32000000",
        "x-ms-request-server-encrypted": "true",
<<<<<<< HEAD
        "x-ms-version": "2021-04-10",
        "x-ms-version-id": "2021-09-21T19:47:47.2575327Z"
=======
        "x-ms-version": "2021-02-12",
        "x-ms-version-id": "2021-10-20T17:29:50.8277186Z"
>>>>>>> 49dd1a0e
      },
      "ResponseBody": []
    },
    {
      "RequestUri": "https://amandacanary.blob.core.windows.net/test-container-b5650160-a161-c266-8ce6-747e4b8d6f15/test-blob-4a356438-8d4f-d72f-808c-293f4b30403b",
      "RequestMethod": "HEAD",
      "RequestHeaders": {
        "Accept": "application/xml",
        "Authorization": "Sanitized",
        "traceparent": "00-a28cb873f74f4240ad1cfa58b199c606-bfe3612c02cd244a-00",
        "User-Agent": [
          "azsdk-net-Storage.Blobs/12.11.0-alpha.20211020.1",
          "(.NET 5.0.10; Microsoft Windows 10.0.19043)"
        ],
        "x-ms-client-request-id": "d4b02059-72fc-5ee5-eefd-2d3f89c29adc",
        "x-ms-date": "Wed, 20 Oct 2021 17:29:50 GMT",
        "x-ms-return-client-request-id": "true",
        "x-ms-version": "2021-04-10"
      },
      "RequestBody": null,
      "StatusCode": 200,
      "ResponseHeaders": {
        "Accept-Ranges": "bytes",
        "Content-Length": "1024",
        "Content-MD5": "T1qKtaNmbauSuUgEDVglrQ==",
        "Content-Type": "application/octet-stream",
        "Date": "Wed, 20 Oct 2021 17:29:50 GMT",
        "ETag": "\u00220x8D993EF38C107C2\u0022",
        "Last-Modified": "Wed, 20 Oct 2021 17:29:50 GMT",
        "Server": [
          "Windows-Azure-Blob/1.0",
          "Microsoft-HTTPAPI/2.0"
        ],
        "x-ms-access-tier": "Hot",
        "x-ms-access-tier-inferred": "true",
        "x-ms-blob-type": "BlockBlob",
        "x-ms-client-request-id": "d4b02059-72fc-5ee5-eefd-2d3f89c29adc",
        "x-ms-creation-time": "Wed, 20 Oct 2021 17:29:50 GMT",
        "x-ms-is-current-version": "true",
        "x-ms-lease-state": "available",
        "x-ms-lease-status": "unlocked",
        "x-ms-request-id": "d3a3961b-d01e-007f-06d8-c5ea32000000",
        "x-ms-server-encrypted": "true",
<<<<<<< HEAD
        "x-ms-version": "2021-04-10",
        "x-ms-version-id": "2021-09-21T19:47:47.2575327Z"
=======
        "x-ms-version": "2021-02-12",
        "x-ms-version-id": "2021-10-20T17:29:50.8277186Z"
>>>>>>> 49dd1a0e
      },
      "ResponseBody": []
    },
    {
      "RequestUri": "https://amandacanary.blob.core.windows.net/test-container-b5650160-a161-c266-8ce6-747e4b8d6f15/test-blob-4a356438-8d4f-d72f-808c-293f4b30403b",
      "RequestMethod": "GET",
      "RequestHeaders": {
        "Accept": "application/xml",
        "Authorization": "Sanitized",
        "If-Match": "\u00220x8D993EF38C107C2\u0022",
        "User-Agent": [
          "azsdk-net-Storage.Blobs/12.11.0-alpha.20211020.1",
          "(.NET 5.0.10; Microsoft Windows 10.0.19043)"
        ],
        "x-ms-client-request-id": "b2355315-aba2-88bd-8dea-54fcb0a23050",
        "x-ms-date": "Wed, 20 Oct 2021 17:29:50 GMT",
        "x-ms-range": "bytes=0-4194303",
        "x-ms-return-client-request-id": "true",
        "x-ms-version": "2021-04-10"
      },
      "RequestBody": null,
      "StatusCode": 206,
      "ResponseHeaders": {
        "Accept-Ranges": "bytes",
        "Content-Length": "1024",
        "Content-Range": "bytes 0-1023/1024",
        "Content-Type": "application/octet-stream",
        "Date": "Wed, 20 Oct 2021 17:29:50 GMT",
        "ETag": "\u00220x8D993EF38C107C2\u0022",
        "Last-Modified": "Wed, 20 Oct 2021 17:29:50 GMT",
        "Server": [
          "Windows-Azure-Blob/1.0",
          "Microsoft-HTTPAPI/2.0"
        ],
        "x-ms-blob-content-md5": "T1qKtaNmbauSuUgEDVglrQ==",
        "x-ms-blob-type": "BlockBlob",
        "x-ms-client-request-id": "b2355315-aba2-88bd-8dea-54fcb0a23050",
        "x-ms-creation-time": "Wed, 20 Oct 2021 17:29:50 GMT",
        "x-ms-is-current-version": "true",
        "x-ms-lease-state": "available",
        "x-ms-lease-status": "unlocked",
        "x-ms-request-id": "d3a3961e-d01e-007f-09d8-c5ea32000000",
        "x-ms-server-encrypted": "true",
<<<<<<< HEAD
        "x-ms-version": "2021-04-10",
        "x-ms-version-id": "2021-09-21T19:47:47.2575327Z"
=======
        "x-ms-version": "2021-02-12",
        "x-ms-version-id": "2021-10-20T17:29:50.8277186Z"
>>>>>>> 49dd1a0e
      },
      "ResponseBody": "JwvTR5afcGS3BTYL4s\u002Blqk9VRcrZve2N8aMIHtZZMf8jNXARDU\u002BImRBO\u002BiLhLv3bNnqg2TlnsGkdRlbzl1KOXtQ3561fk50Azay6isPKrMKmLehbuFfFvIQG88f4lAK\u002BwJxOqUdQe6LdoAyNrSalU5mUTWppMqV8cSsoWJ/VBzip/MonfAJ7VbFGfhdLOA5eYaAuZEeYVI720TgcJyICB5nT5LFbfdeWGfe4I7SNMTkcyvf/p6LxEac8MarKXi6PQ3Z\u002BeFRdAuPJl0tP3zHZaKD//1wqA2D34tIJH0wtzLrJKN8\u002BD7nlv8gTNRBWoTF2YsgJy1/RZEAWhpWBU\u002BKWnMuRhrdRm1jnGUCUFs1PoEGhk72EJABb98SfKIgjY2vlfZlFxRp6JMdvIbEePU1yxuZU4L8lEnjKNo7ysXLQxLbVrpk0CtomJm71FQJPPLp2LGKiz4OrwGogeo\u002BLh3JUn1z7SY6zPrsLLblQL/11evnUfIUQLvUzKe0vE49Lmp/8oHWmVPMswu6mlqHJWpFtqwCWtwvtRHFnyB\u002BghCsrwJIaVI6HzyYFp7mXaZdTac9cwWePteOUDlwEPozUiz7Ce9YOrwUC5dvZkA9RVtvZE15QRMLDmwqvhkYygpCaMRx61O3BRbrJWduLtiTTQriBKystg0Z7/\u002BDLXyi/z2NLPl/z1oHtGM6kh\u002BrnN\u002BTm3ESOsVdlbK3W/9UN9eaRCYp4QHfF4Gs2kxJdifxclMf75YLkMR4L5dGxHdes3yLnEn1gbvZtIfzYWB1FCOOxeWsOEhBjrdhrbFqlE8KTibPvdXd\u002B\u002ByXQjsOFC9kAxt3uAKNsns0ShGSl9AGcxw45RM5pVZJsMn1FPYRN3aH/aqZ9txIfJ\u002Brm3fES2QYjNMa1TMYKlnBKgs4lJmBJxabDpolbHhD8Gh3jg3ihWVh2Igm9l5Ha9NQ2MjVD\u002BgGKnRhKTjN9yBW2uTKpJhP4qSh1rgRXiy0V6LG1JOzauB8bWeZfVgol\u002BVnzB95fMc7APYkMzUv9MhHqNWaCx6Mp2wASjswsmFIdULSqY4RPtrfi9OdizurUHifUdSGkozK1yivdTKMBk6U2732XUs6Nm3\u002Bvn9K8xg0WPm\u002BlWCMxea2B9JlYcWkT4WBBLN5tPMtYR9mh9ANg\u002BQMexw4zWzuCBXbPFV40NCoWm75xe5ouqAGkTRBKj4SpIfuWOqlb4IUlvyZonSdsIxOui1lF7n5o7x8Mjg4rOHbyJvNinvmAuro4TLt0xgrZNyn9mwMqYzN9LUuKTlJ3\u002BYevdXczCoUaLtCeDKLC9CgUMlbkLpxzx8LA5XCt9WxowVI0xFCTpi2k4mwyjFeQujkjdhv7ksvqPK60cyQUbA=="
    },
    {
      "RequestUri": "https://amandacanary.blob.core.windows.net/test-container-b5650160-a161-c266-8ce6-747e4b8d6f15?restype=container",
      "RequestMethod": "DELETE",
      "RequestHeaders": {
        "Accept": "application/xml",
        "Authorization": "Sanitized",
        "traceparent": "00-1209727594ff6b4a912f6b2d569b55d9-f19a0618e4c31a40-00",
        "User-Agent": [
          "azsdk-net-Storage.Blobs/12.11.0-alpha.20211020.1",
          "(.NET 5.0.10; Microsoft Windows 10.0.19043)"
        ],
        "x-ms-client-request-id": "352acb14-e88d-5a3a-d303-a2aa9b1301f2",
        "x-ms-date": "Wed, 20 Oct 2021 17:29:51 GMT",
        "x-ms-return-client-request-id": "true",
        "x-ms-version": "2021-04-10"
      },
      "RequestBody": null,
      "StatusCode": 202,
      "ResponseHeaders": {
        "Content-Length": "0",
        "Date": "Wed, 20 Oct 2021 17:29:50 GMT",
        "Server": [
          "Windows-Azure-Blob/1.0",
          "Microsoft-HTTPAPI/2.0"
        ],
        "x-ms-client-request-id": "352acb14-e88d-5a3a-d303-a2aa9b1301f2",
<<<<<<< HEAD
        "x-ms-request-id": "89fcd7f1-301e-0072-3521-afdd8d000000",
        "x-ms-version": "2021-04-10"
=======
        "x-ms-request-id": "d3a3962e-d01e-007f-17d8-c5ea32000000",
        "x-ms-version": "2021-02-12"
>>>>>>> 49dd1a0e
      },
      "ResponseBody": []
    }
  ],
  "Variables": {
    "RandomSeed": "1241420260",
    "Storage_TestConfigDefault": "ProductionTenant\namandacanary\nU2FuaXRpemVk\nhttps://amandacanary.blob.core.windows.net\nhttps://amandacanary.file.core.windows.net\nhttps://amandacanary.queue.core.windows.net\nhttps://amandacanary.table.core.windows.net\n\n\n\n\nhttps://amandacanary-secondary.blob.core.windows.net\nhttps://amandacanary-secondary.file.core.windows.net\nhttps://amandacanary-secondary.queue.core.windows.net\nhttps://amandacanary-secondary.table.core.windows.net\n\nSanitized\n\n\nCloud\nBlobEndpoint=https://amandacanary.blob.core.windows.net/;QueueEndpoint=https://amandacanary.queue.core.windows.net/;FileEndpoint=https://amandacanary.file.core.windows.net/;BlobSecondaryEndpoint=https://amandacanary-secondary.blob.core.windows.net/;QueueSecondaryEndpoint=https://amandacanary-secondary.queue.core.windows.net/;FileSecondaryEndpoint=https://amandacanary-secondary.file.core.windows.net/;AccountName=amandacanary;AccountKey=Kg==;\ntestscope2\n\n"
  }
}<|MERGE_RESOLUTION|>--- conflicted
+++ resolved
@@ -29,13 +29,8 @@
           "Microsoft-HTTPAPI/2.0"
         ],
         "x-ms-client-request-id": "b1b38039-1828-df39-aadb-25f02f7f328a",
-<<<<<<< HEAD
-        "x-ms-request-id": "136f6e97-f01e-001f-5121-af69c6000000",
-        "x-ms-version": "2021-04-10"
-=======
         "x-ms-request-id": "d3a3960f-d01e-007f-7cd8-c5ea32000000",
-        "x-ms-version": "2021-02-12"
->>>>>>> 49dd1a0e
+        "x-ms-version": "2021-04-10"
       },
       "ResponseBody": []
     },
@@ -74,13 +69,8 @@
         "x-ms-content-crc64": "xjKeKN2YY6w=",
         "x-ms-request-id": "d3a39617-d01e-007f-02d8-c5ea32000000",
         "x-ms-request-server-encrypted": "true",
-<<<<<<< HEAD
         "x-ms-version": "2021-04-10",
-        "x-ms-version-id": "2021-09-21T19:47:47.2575327Z"
-=======
-        "x-ms-version": "2021-02-12",
         "x-ms-version-id": "2021-10-20T17:29:50.8277186Z"
->>>>>>> 49dd1a0e
       },
       "ResponseBody": []
     },
@@ -124,13 +114,8 @@
         "x-ms-lease-status": "unlocked",
         "x-ms-request-id": "d3a3961b-d01e-007f-06d8-c5ea32000000",
         "x-ms-server-encrypted": "true",
-<<<<<<< HEAD
         "x-ms-version": "2021-04-10",
-        "x-ms-version-id": "2021-09-21T19:47:47.2575327Z"
-=======
-        "x-ms-version": "2021-02-12",
         "x-ms-version-id": "2021-10-20T17:29:50.8277186Z"
->>>>>>> 49dd1a0e
       },
       "ResponseBody": []
     },
@@ -174,13 +159,8 @@
         "x-ms-lease-status": "unlocked",
         "x-ms-request-id": "d3a3961e-d01e-007f-09d8-c5ea32000000",
         "x-ms-server-encrypted": "true",
-<<<<<<< HEAD
         "x-ms-version": "2021-04-10",
-        "x-ms-version-id": "2021-09-21T19:47:47.2575327Z"
-=======
-        "x-ms-version": "2021-02-12",
         "x-ms-version-id": "2021-10-20T17:29:50.8277186Z"
->>>>>>> 49dd1a0e
       },
       "ResponseBody": "JwvTR5afcGS3BTYL4s\u002Blqk9VRcrZve2N8aMIHtZZMf8jNXARDU\u002BImRBO\u002BiLhLv3bNnqg2TlnsGkdRlbzl1KOXtQ3561fk50Azay6isPKrMKmLehbuFfFvIQG88f4lAK\u002BwJxOqUdQe6LdoAyNrSalU5mUTWppMqV8cSsoWJ/VBzip/MonfAJ7VbFGfhdLOA5eYaAuZEeYVI720TgcJyICB5nT5LFbfdeWGfe4I7SNMTkcyvf/p6LxEac8MarKXi6PQ3Z\u002BeFRdAuPJl0tP3zHZaKD//1wqA2D34tIJH0wtzLrJKN8\u002BD7nlv8gTNRBWoTF2YsgJy1/RZEAWhpWBU\u002BKWnMuRhrdRm1jnGUCUFs1PoEGhk72EJABb98SfKIgjY2vlfZlFxRp6JMdvIbEePU1yxuZU4L8lEnjKNo7ysXLQxLbVrpk0CtomJm71FQJPPLp2LGKiz4OrwGogeo\u002BLh3JUn1z7SY6zPrsLLblQL/11evnUfIUQLvUzKe0vE49Lmp/8oHWmVPMswu6mlqHJWpFtqwCWtwvtRHFnyB\u002BghCsrwJIaVI6HzyYFp7mXaZdTac9cwWePteOUDlwEPozUiz7Ce9YOrwUC5dvZkA9RVtvZE15QRMLDmwqvhkYygpCaMRx61O3BRbrJWduLtiTTQriBKystg0Z7/\u002BDLXyi/z2NLPl/z1oHtGM6kh\u002BrnN\u002BTm3ESOsVdlbK3W/9UN9eaRCYp4QHfF4Gs2kxJdifxclMf75YLkMR4L5dGxHdes3yLnEn1gbvZtIfzYWB1FCOOxeWsOEhBjrdhrbFqlE8KTibPvdXd\u002B\u002ByXQjsOFC9kAxt3uAKNsns0ShGSl9AGcxw45RM5pVZJsMn1FPYRN3aH/aqZ9txIfJ\u002Brm3fES2QYjNMa1TMYKlnBKgs4lJmBJxabDpolbHhD8Gh3jg3ihWVh2Igm9l5Ha9NQ2MjVD\u002BgGKnRhKTjN9yBW2uTKpJhP4qSh1rgRXiy0V6LG1JOzauB8bWeZfVgol\u002BVnzB95fMc7APYkMzUv9MhHqNWaCx6Mp2wASjswsmFIdULSqY4RPtrfi9OdizurUHifUdSGkozK1yivdTKMBk6U2732XUs6Nm3\u002Bvn9K8xg0WPm\u002BlWCMxea2B9JlYcWkT4WBBLN5tPMtYR9mh9ANg\u002BQMexw4zWzuCBXbPFV40NCoWm75xe5ouqAGkTRBKj4SpIfuWOqlb4IUlvyZonSdsIxOui1lF7n5o7x8Mjg4rOHbyJvNinvmAuro4TLt0xgrZNyn9mwMqYzN9LUuKTlJ3\u002BYevdXczCoUaLtCeDKLC9CgUMlbkLpxzx8LA5XCt9WxowVI0xFCTpi2k4mwyjFeQujkjdhv7ksvqPK60cyQUbA=="
     },
@@ -210,13 +190,8 @@
           "Microsoft-HTTPAPI/2.0"
         ],
         "x-ms-client-request-id": "352acb14-e88d-5a3a-d303-a2aa9b1301f2",
-<<<<<<< HEAD
-        "x-ms-request-id": "89fcd7f1-301e-0072-3521-afdd8d000000",
-        "x-ms-version": "2021-04-10"
-=======
         "x-ms-request-id": "d3a3962e-d01e-007f-17d8-c5ea32000000",
-        "x-ms-version": "2021-02-12"
->>>>>>> 49dd1a0e
+        "x-ms-version": "2021-04-10"
       },
       "ResponseBody": []
     }
