{
  "Entries": [
    {
      "RequestUri": "https://amandacanary.blob.core.windows.net/test-container-447ffb48-92cf-0fda-8ce1-5a57117f5131?restype=container",
      "RequestMethod": "PUT",
      "RequestHeaders": {
        "Accept": "application/xml",
        "Authorization": "Sanitized",
        "traceparent": "00-1ff66e8e7ea7254199ab14515849299e-3e6894cef388ea49-00",
        "User-Agent": [
          "azsdk-net-Storage.Blobs/12.11.0-alpha.20211020.1",
          "(.NET 5.0.10; Microsoft Windows 10.0.19043)"
        ],
        "x-ms-blob-public-access": "container",
        "x-ms-client-request-id": "741d1571-9880-482f-22bb-3b82e63862eb",
        "x-ms-date": "Wed, 20 Oct 2021 17:30:17 GMT",
        "x-ms-return-client-request-id": "true",
        "x-ms-version": "2021-02-12"
      },
      "RequestBody": null,
      "StatusCode": 201,
      "ResponseHeaders": {
        "Content-Length": "0",
        "Date": "Wed, 20 Oct 2021 17:30:16 GMT",
        "ETag": "\u00220x8D993EF48958288\u0022",
        "Last-Modified": "Wed, 20 Oct 2021 17:30:17 GMT",
        "Server": [
          "Windows-Azure-Blob/1.0",
          "Microsoft-HTTPAPI/2.0"
        ],
        "x-ms-client-request-id": "741d1571-9880-482f-22bb-3b82e63862eb",
<<<<<<< HEAD
        "x-ms-request-id": "136f6ef3-f01e-001f-0c21-af69c6000000",
        "x-ms-version": "2021-02-12"
=======
        "x-ms-request-id": "d3a3a47d-d01e-007f-76d8-c5ea32000000",
        "x-ms-version": "2020-12-06"
>>>>>>> 6b7c7623
      },
      "ResponseBody": []
    },
    {
      "RequestUri": "https://amandacanary.blob.core.windows.net/test-container-447ffb48-92cf-0fda-8ce1-5a57117f5131/test-blob-30cf047d-a686-6ccb-e591-f90dad434a87",
      "RequestMethod": "PUT",
      "RequestHeaders": {
        "Accept": "application/xml",
        "Authorization": "Sanitized",
        "Content-Length": "1024",
        "Content-Type": "application/octet-stream",
        "traceparent": "00-0cbb585891bd6e409597affe5818373e-786c00cd19722848-00",
        "User-Agent": [
          "azsdk-net-Storage.Blobs/12.11.0-alpha.20211020.1",
          "(.NET 5.0.10; Microsoft Windows 10.0.19043)"
        ],
        "x-ms-blob-type": "BlockBlob",
        "x-ms-client-request-id": "762bb6ad-4423-e765-824e-13f4e2c2215b",
        "x-ms-date": "Wed, 20 Oct 2021 17:30:17 GMT",
        "x-ms-return-client-request-id": "true",
        "x-ms-version": "2021-02-12"
      },
      "RequestBody": "SG2ZLQBs7EfF1o18ge58lbi65vth3LFkPB705sWzwn7wJaMkXfqfBSjWr6kKs8YzPqbKK1JniWu8NfDhdwaBERQPi1xLWDe9GuDSiy0HWYlXwacf6ZYsiZs3ZygJvo0hVJ2U\u002Bydq5\u002BVuDBFxlP4\u002BtdxnirVfYSh\u002B4gLAFPEPs1xTsDeQcl1h7dnCsdyFu/Sc\u002BbJMojPXwvJ0FhklqdP0Xli0HuTHrUJ\u002BBpzcnLBM\u002BScNJBs\u002BwxEpe\u002B1EHFxEO0QGzVKE0JwQ1UtwzZuW\u002ByVBKBzxGIW4tZtGi6P2gpHlOspY1c9dxyiK/E7PzvV2kn/HAvNAUyO\u002BThi3PUX5GVK5ipPRPSVW5GDzZhs26Oal0PkjL4Cdpeenmoe3porikeP8FUNipVRZcB6TTOwHiGYxEm1M1erSHOWrKaOenz7VENQ4OtKjQiukyr5iClj6nxEhhpQdlrv4Kfldtnuwu9HfvTsXz02Tjc9BpwsscBGNsYqSfBmquHoYPxDYRYyv9A7tgkwd4s/EjfjE2\u002B6wzLnn0AXxHj\u002B3NQTA/pA9u0hDkbL8P\u002B7Fb866ze4h5d2LaHNW8HSGvtbPNUxIXOM/h9KvgUk7s43LImA2N1BQlk8nNZYc5srUvNPcLQmhfBPqekYccWOTT7Tli80TUIeGf578ICdNI6EH28V1X4aDKqVNS7wJMyTsk\u002BXiNlr8wGxMVq1qpFzrnVelFZWeHvAtYmEoxgTKfEx5EI1CauxGChtZKQnZGIVJYa5lZB2PTnX0tNT51Ppngtlh8ZPPqTJrXwp6RPTmU0nb3mRWZBgu6sIXTbYXTDUg8acveCfxerh7\u002BgQTFAmADWCKHfaWER3BMgbRt1x8UxLUWlJNt9sh6WSs2mkTG9a4lj9VjC4/iuCJbkUhIMJb/qfyPrm3M1aFaDSS6TazrRcvGCEcJ8bjlc9xw0iVAMmhUNzCId0cAWLp0CT6raCq1cEu8QihP9fhDqnqRW8N72hr8Jla8Yw6Eha\u002BMlei6Ocux\u002B2HZw7B/xAE4RI0Mrzy2\u002BC7j7wHUOQ09N/x4w2APibBu32ChodZqvGIVQ95BeBZy1d25lkqJ3cIUnMvzxwDhKLscnY/cFVZYeXLfvrVu\u002B7\u002BmBi1CVjMl5MFeTMUKtrUhdBsjZNpGloBHYR0Xqh8M5eFMDcETXtKH9vjOfchRTcK9vkqaS1alH69tOzTWDjriUabjvmj0DdVIW24huBj39hNaWevUcpqKpu4RpmOd8ej\u002BLCxhrY9ZiXB1Ue/og6dWtQUhe7QOzd8MWRd6oqexqqmFI4wslkhEAJC7nyCqoeNG\u002BvFevLY0rx4NFRS33ybIw\u002BdGI1/bah68nTrjk27\u002BYbc0M\u002Be2Uu3zkLRtw==",
      "StatusCode": 201,
      "ResponseHeaders": {
        "Content-Length": "0",
        "Content-MD5": "R1HsWjpHIfNarmq7AFg6fw==",
        "Date": "Wed, 20 Oct 2021 17:30:16 GMT",
        "ETag": "\u00220x8D993EF48A25BA5\u0022",
        "Last-Modified": "Wed, 20 Oct 2021 17:30:17 GMT",
        "Server": [
          "Windows-Azure-Blob/1.0",
          "Microsoft-HTTPAPI/2.0"
        ],
        "x-ms-client-request-id": "762bb6ad-4423-e765-824e-13f4e2c2215b",
        "x-ms-content-crc64": "nA1em5HgCR0=",
        "x-ms-request-id": "d3a3a489-d01e-007f-01d8-c5ea32000000",
        "x-ms-request-server-encrypted": "true",
<<<<<<< HEAD
        "x-ms-version": "2021-02-12",
        "x-ms-version-id": "2021-09-21T19:47:47.8741831Z"
=======
        "x-ms-version": "2020-12-06",
        "x-ms-version-id": "2021-10-20T17:30:17.4702501Z"
>>>>>>> 6b7c7623
      },
      "ResponseBody": []
    },
    {
      "RequestUri": "https://amandacanary.blob.core.windows.net/test-container-447ffb48-92cf-0fda-8ce1-5a57117f5131/test-blob-30cf047d-a686-6ccb-e591-f90dad434a87",
      "RequestMethod": "HEAD",
      "RequestHeaders": {
        "Accept": "application/xml",
        "Authorization": "Sanitized",
        "traceparent": "00-e8cdbc79df7141449a37afcad91de825-adf1197176bb4946-00",
        "User-Agent": [
          "azsdk-net-Storage.Blobs/12.11.0-alpha.20211020.1",
          "(.NET 5.0.10; Microsoft Windows 10.0.19043)"
        ],
        "x-ms-client-request-id": "f75fae47-d317-3964-875d-ed6e28d9934d",
        "x-ms-date": "Wed, 20 Oct 2021 17:30:17 GMT",
        "x-ms-return-client-request-id": "true",
        "x-ms-version": "2021-02-12"
      },
      "RequestBody": null,
      "StatusCode": 200,
      "ResponseHeaders": {
        "Accept-Ranges": "bytes",
        "Content-Length": "1024",
        "Content-MD5": "R1HsWjpHIfNarmq7AFg6fw==",
        "Content-Type": "application/octet-stream",
        "Date": "Wed, 20 Oct 2021 17:30:16 GMT",
        "ETag": "\u00220x8D993EF48A25BA5\u0022",
        "Last-Modified": "Wed, 20 Oct 2021 17:30:17 GMT",
        "Server": [
          "Windows-Azure-Blob/1.0",
          "Microsoft-HTTPAPI/2.0"
        ],
        "x-ms-access-tier": "Hot",
        "x-ms-access-tier-inferred": "true",
        "x-ms-blob-type": "BlockBlob",
        "x-ms-client-request-id": "f75fae47-d317-3964-875d-ed6e28d9934d",
        "x-ms-creation-time": "Wed, 20 Oct 2021 17:30:17 GMT",
        "x-ms-is-current-version": "true",
        "x-ms-lease-state": "available",
        "x-ms-lease-status": "unlocked",
        "x-ms-request-id": "d3a3a497-d01e-007f-0ed8-c5ea32000000",
        "x-ms-server-encrypted": "true",
<<<<<<< HEAD
        "x-ms-version": "2021-02-12",
        "x-ms-version-id": "2021-09-21T19:47:47.8741831Z"
=======
        "x-ms-version": "2020-12-06",
        "x-ms-version-id": "2021-10-20T17:30:17.4702501Z"
>>>>>>> 6b7c7623
      },
      "ResponseBody": []
    },
    {
      "RequestUri": "https://amandacanary.blob.core.windows.net/test-container-447ffb48-92cf-0fda-8ce1-5a57117f5131/test-blob-30cf047d-a686-6ccb-e591-f90dad434a87",
      "RequestMethod": "GET",
      "RequestHeaders": {
        "Accept": "application/xml",
        "Authorization": "Sanitized",
        "If-Match": "\u00220x8D993EF48A25BA5\u0022",
        "User-Agent": [
          "azsdk-net-Storage.Blobs/12.11.0-alpha.20211020.1",
          "(.NET 5.0.10; Microsoft Windows 10.0.19043)"
        ],
        "x-ms-client-request-id": "34ad12a6-2a62-bb44-5f01-5aa0748a195c",
        "x-ms-date": "Wed, 20 Oct 2021 17:30:17 GMT",
        "x-ms-range": "bytes=0-4194303",
        "x-ms-return-client-request-id": "true",
        "x-ms-version": "2021-02-12"
      },
      "RequestBody": null,
      "StatusCode": 206,
      "ResponseHeaders": {
        "Accept-Ranges": "bytes",
        "Content-Length": "1024",
        "Content-Range": "bytes 0-1023/1024",
        "Content-Type": "application/octet-stream",
        "Date": "Wed, 20 Oct 2021 17:30:16 GMT",
        "ETag": "\u00220x8D993EF48A25BA5\u0022",
        "Last-Modified": "Wed, 20 Oct 2021 17:30:17 GMT",
        "Server": [
          "Windows-Azure-Blob/1.0",
          "Microsoft-HTTPAPI/2.0"
        ],
        "x-ms-blob-content-md5": "R1HsWjpHIfNarmq7AFg6fw==",
        "x-ms-blob-type": "BlockBlob",
        "x-ms-client-request-id": "34ad12a6-2a62-bb44-5f01-5aa0748a195c",
        "x-ms-creation-time": "Wed, 20 Oct 2021 17:30:17 GMT",
        "x-ms-is-current-version": "true",
        "x-ms-lease-state": "available",
        "x-ms-lease-status": "unlocked",
        "x-ms-request-id": "d3a3a49f-d01e-007f-16d8-c5ea32000000",
        "x-ms-server-encrypted": "true",
<<<<<<< HEAD
        "x-ms-version": "2021-02-12",
        "x-ms-version-id": "2021-09-21T19:47:47.8741831Z"
=======
        "x-ms-version": "2020-12-06",
        "x-ms-version-id": "2021-10-20T17:30:17.4702501Z"
>>>>>>> 6b7c7623
      },
      "ResponseBody": "SG2ZLQBs7EfF1o18ge58lbi65vth3LFkPB705sWzwn7wJaMkXfqfBSjWr6kKs8YzPqbKK1JniWu8NfDhdwaBERQPi1xLWDe9GuDSiy0HWYlXwacf6ZYsiZs3ZygJvo0hVJ2U\u002Bydq5\u002BVuDBFxlP4\u002BtdxnirVfYSh\u002B4gLAFPEPs1xTsDeQcl1h7dnCsdyFu/Sc\u002BbJMojPXwvJ0FhklqdP0Xli0HuTHrUJ\u002BBpzcnLBM\u002BScNJBs\u002BwxEpe\u002B1EHFxEO0QGzVKE0JwQ1UtwzZuW\u002ByVBKBzxGIW4tZtGi6P2gpHlOspY1c9dxyiK/E7PzvV2kn/HAvNAUyO\u002BThi3PUX5GVK5ipPRPSVW5GDzZhs26Oal0PkjL4Cdpeenmoe3porikeP8FUNipVRZcB6TTOwHiGYxEm1M1erSHOWrKaOenz7VENQ4OtKjQiukyr5iClj6nxEhhpQdlrv4Kfldtnuwu9HfvTsXz02Tjc9BpwsscBGNsYqSfBmquHoYPxDYRYyv9A7tgkwd4s/EjfjE2\u002B6wzLnn0AXxHj\u002B3NQTA/pA9u0hDkbL8P\u002B7Fb866ze4h5d2LaHNW8HSGvtbPNUxIXOM/h9KvgUk7s43LImA2N1BQlk8nNZYc5srUvNPcLQmhfBPqekYccWOTT7Tli80TUIeGf578ICdNI6EH28V1X4aDKqVNS7wJMyTsk\u002BXiNlr8wGxMVq1qpFzrnVelFZWeHvAtYmEoxgTKfEx5EI1CauxGChtZKQnZGIVJYa5lZB2PTnX0tNT51Ppngtlh8ZPPqTJrXwp6RPTmU0nb3mRWZBgu6sIXTbYXTDUg8acveCfxerh7\u002BgQTFAmADWCKHfaWER3BMgbRt1x8UxLUWlJNt9sh6WSs2mkTG9a4lj9VjC4/iuCJbkUhIMJb/qfyPrm3M1aFaDSS6TazrRcvGCEcJ8bjlc9xw0iVAMmhUNzCId0cAWLp0CT6raCq1cEu8QihP9fhDqnqRW8N72hr8Jla8Yw6Eha\u002BMlei6Ocux\u002B2HZw7B/xAE4RI0Mrzy2\u002BC7j7wHUOQ09N/x4w2APibBu32ChodZqvGIVQ95BeBZy1d25lkqJ3cIUnMvzxwDhKLscnY/cFVZYeXLfvrVu\u002B7\u002BmBi1CVjMl5MFeTMUKtrUhdBsjZNpGloBHYR0Xqh8M5eFMDcETXtKH9vjOfchRTcK9vkqaS1alH69tOzTWDjriUabjvmj0DdVIW24huBj39hNaWevUcpqKpu4RpmOd8ej\u002BLCxhrY9ZiXB1Ue/og6dWtQUhe7QOzd8MWRd6oqexqqmFI4wslkhEAJC7nyCqoeNG\u002BvFevLY0rx4NFRS33ybIw\u002BdGI1/bah68nTrjk27\u002BYbc0M\u002Be2Uu3zkLRtw=="
    },
    {
      "RequestUri": "https://amandacanary.blob.core.windows.net/test-container-447ffb48-92cf-0fda-8ce1-5a57117f5131?restype=container",
      "RequestMethod": "DELETE",
      "RequestHeaders": {
        "Accept": "application/xml",
        "Authorization": "Sanitized",
        "traceparent": "00-20a629af6b209c4f8dd75dbe973ac821-7a4d936e324ba341-00",
        "User-Agent": [
          "azsdk-net-Storage.Blobs/12.11.0-alpha.20211020.1",
          "(.NET 5.0.10; Microsoft Windows 10.0.19043)"
        ],
        "x-ms-client-request-id": "15c8ec20-5f2c-60ea-5cff-a0a90eadd631",
        "x-ms-date": "Wed, 20 Oct 2021 17:30:17 GMT",
        "x-ms-return-client-request-id": "true",
        "x-ms-version": "2021-02-12"
      },
      "RequestBody": null,
      "StatusCode": 202,
      "ResponseHeaders": {
        "Content-Length": "0",
        "Date": "Wed, 20 Oct 2021 17:30:16 GMT",
        "Server": [
          "Windows-Azure-Blob/1.0",
          "Microsoft-HTTPAPI/2.0"
        ],
        "x-ms-client-request-id": "15c8ec20-5f2c-60ea-5cff-a0a90eadd631",
<<<<<<< HEAD
        "x-ms-request-id": "136f6f26-f01e-001f-3321-af69c6000000",
        "x-ms-version": "2021-02-12"
=======
        "x-ms-request-id": "d3a3a4a6-d01e-007f-1dd8-c5ea32000000",
        "x-ms-version": "2020-12-06"
>>>>>>> 6b7c7623
      },
      "ResponseBody": []
    }
  ],
  "Variables": {
    "RandomSeed": "1535717641",
    "Storage_TestConfigDefault": "ProductionTenant\namandacanary\nU2FuaXRpemVk\nhttps://amandacanary.blob.core.windows.net\nhttps://amandacanary.file.core.windows.net\nhttps://amandacanary.queue.core.windows.net\nhttps://amandacanary.table.core.windows.net\n\n\n\n\nhttps://amandacanary-secondary.blob.core.windows.net\nhttps://amandacanary-secondary.file.core.windows.net\nhttps://amandacanary-secondary.queue.core.windows.net\nhttps://amandacanary-secondary.table.core.windows.net\n\nSanitized\n\n\nCloud\nBlobEndpoint=https://amandacanary.blob.core.windows.net/;QueueEndpoint=https://amandacanary.queue.core.windows.net/;FileEndpoint=https://amandacanary.file.core.windows.net/;BlobSecondaryEndpoint=https://amandacanary-secondary.blob.core.windows.net/;QueueSecondaryEndpoint=https://amandacanary-secondary.queue.core.windows.net/;FileSecondaryEndpoint=https://amandacanary-secondary.file.core.windows.net/;AccountName=amandacanary;AccountKey=Kg==;\ntestscope2\n\n"
  }
}<|MERGE_RESOLUTION|>--- conflicted
+++ resolved
@@ -29,13 +29,8 @@
           "Microsoft-HTTPAPI/2.0"
         ],
         "x-ms-client-request-id": "741d1571-9880-482f-22bb-3b82e63862eb",
-<<<<<<< HEAD
-        "x-ms-request-id": "136f6ef3-f01e-001f-0c21-af69c6000000",
-        "x-ms-version": "2021-02-12"
-=======
         "x-ms-request-id": "d3a3a47d-d01e-007f-76d8-c5ea32000000",
-        "x-ms-version": "2020-12-06"
->>>>>>> 6b7c7623
+        "x-ms-version": "2021-02-12"
       },
       "ResponseBody": []
     },
@@ -74,13 +69,8 @@
         "x-ms-content-crc64": "nA1em5HgCR0=",
         "x-ms-request-id": "d3a3a489-d01e-007f-01d8-c5ea32000000",
         "x-ms-request-server-encrypted": "true",
-<<<<<<< HEAD
         "x-ms-version": "2021-02-12",
-        "x-ms-version-id": "2021-09-21T19:47:47.8741831Z"
-=======
-        "x-ms-version": "2020-12-06",
         "x-ms-version-id": "2021-10-20T17:30:17.4702501Z"
->>>>>>> 6b7c7623
       },
       "ResponseBody": []
     },
@@ -124,13 +114,8 @@
         "x-ms-lease-status": "unlocked",
         "x-ms-request-id": "d3a3a497-d01e-007f-0ed8-c5ea32000000",
         "x-ms-server-encrypted": "true",
-<<<<<<< HEAD
         "x-ms-version": "2021-02-12",
-        "x-ms-version-id": "2021-09-21T19:47:47.8741831Z"
-=======
-        "x-ms-version": "2020-12-06",
         "x-ms-version-id": "2021-10-20T17:30:17.4702501Z"
->>>>>>> 6b7c7623
       },
       "ResponseBody": []
     },
@@ -174,13 +159,8 @@
         "x-ms-lease-status": "unlocked",
         "x-ms-request-id": "d3a3a49f-d01e-007f-16d8-c5ea32000000",
         "x-ms-server-encrypted": "true",
-<<<<<<< HEAD
         "x-ms-version": "2021-02-12",
-        "x-ms-version-id": "2021-09-21T19:47:47.8741831Z"
-=======
-        "x-ms-version": "2020-12-06",
         "x-ms-version-id": "2021-10-20T17:30:17.4702501Z"
->>>>>>> 6b7c7623
       },
       "ResponseBody": "SG2ZLQBs7EfF1o18ge58lbi65vth3LFkPB705sWzwn7wJaMkXfqfBSjWr6kKs8YzPqbKK1JniWu8NfDhdwaBERQPi1xLWDe9GuDSiy0HWYlXwacf6ZYsiZs3ZygJvo0hVJ2U\u002Bydq5\u002BVuDBFxlP4\u002BtdxnirVfYSh\u002B4gLAFPEPs1xTsDeQcl1h7dnCsdyFu/Sc\u002BbJMojPXwvJ0FhklqdP0Xli0HuTHrUJ\u002BBpzcnLBM\u002BScNJBs\u002BwxEpe\u002B1EHFxEO0QGzVKE0JwQ1UtwzZuW\u002ByVBKBzxGIW4tZtGi6P2gpHlOspY1c9dxyiK/E7PzvV2kn/HAvNAUyO\u002BThi3PUX5GVK5ipPRPSVW5GDzZhs26Oal0PkjL4Cdpeenmoe3porikeP8FUNipVRZcB6TTOwHiGYxEm1M1erSHOWrKaOenz7VENQ4OtKjQiukyr5iClj6nxEhhpQdlrv4Kfldtnuwu9HfvTsXz02Tjc9BpwsscBGNsYqSfBmquHoYPxDYRYyv9A7tgkwd4s/EjfjE2\u002B6wzLnn0AXxHj\u002B3NQTA/pA9u0hDkbL8P\u002B7Fb866ze4h5d2LaHNW8HSGvtbPNUxIXOM/h9KvgUk7s43LImA2N1BQlk8nNZYc5srUvNPcLQmhfBPqekYccWOTT7Tli80TUIeGf578ICdNI6EH28V1X4aDKqVNS7wJMyTsk\u002BXiNlr8wGxMVq1qpFzrnVelFZWeHvAtYmEoxgTKfEx5EI1CauxGChtZKQnZGIVJYa5lZB2PTnX0tNT51Ppngtlh8ZPPqTJrXwp6RPTmU0nb3mRWZBgu6sIXTbYXTDUg8acveCfxerh7\u002BgQTFAmADWCKHfaWER3BMgbRt1x8UxLUWlJNt9sh6WSs2mkTG9a4lj9VjC4/iuCJbkUhIMJb/qfyPrm3M1aFaDSS6TazrRcvGCEcJ8bjlc9xw0iVAMmhUNzCId0cAWLp0CT6raCq1cEu8QihP9fhDqnqRW8N72hr8Jla8Yw6Eha\u002BMlei6Ocux\u002B2HZw7B/xAE4RI0Mrzy2\u002BC7j7wHUOQ09N/x4w2APibBu32ChodZqvGIVQ95BeBZy1d25lkqJ3cIUnMvzxwDhKLscnY/cFVZYeXLfvrVu\u002B7\u002BmBi1CVjMl5MFeTMUKtrUhdBsjZNpGloBHYR0Xqh8M5eFMDcETXtKH9vjOfchRTcK9vkqaS1alH69tOzTWDjriUabjvmj0DdVIW24huBj39hNaWevUcpqKpu4RpmOd8ej\u002BLCxhrY9ZiXB1Ue/og6dWtQUhe7QOzd8MWRd6oqexqqmFI4wslkhEAJC7nyCqoeNG\u002BvFevLY0rx4NFRS33ybIw\u002BdGI1/bah68nTrjk27\u002BYbc0M\u002Be2Uu3zkLRtw=="
     },
@@ -210,13 +190,8 @@
           "Microsoft-HTTPAPI/2.0"
         ],
         "x-ms-client-request-id": "15c8ec20-5f2c-60ea-5cff-a0a90eadd631",
-<<<<<<< HEAD
-        "x-ms-request-id": "136f6f26-f01e-001f-3321-af69c6000000",
-        "x-ms-version": "2021-02-12"
-=======
         "x-ms-request-id": "d3a3a4a6-d01e-007f-1dd8-c5ea32000000",
-        "x-ms-version": "2020-12-06"
->>>>>>> 6b7c7623
+        "x-ms-version": "2021-02-12"
       },
       "ResponseBody": []
     }
