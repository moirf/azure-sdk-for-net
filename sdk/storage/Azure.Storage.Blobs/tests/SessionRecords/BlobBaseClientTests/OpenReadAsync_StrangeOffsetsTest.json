--- conflicted
+++ resolved
@@ -29,13 +29,8 @@
           "Microsoft-HTTPAPI/2.0"
         ],
         "x-ms-client-request-id": "4ce6338d-1932-b293-e739-647223ab208f",
-<<<<<<< HEAD
-        "x-ms-request-id": "136f6bd4-f01e-001f-2721-af69c6000000",
-        "x-ms-version": "2021-04-10"
-=======
         "x-ms-request-id": "d3a3a0da-d01e-007f-3fd8-c5ea32000000",
-        "x-ms-version": "2021-02-12"
->>>>>>> 49dd1a0e
+        "x-ms-version": "2021-04-10"
       },
       "ResponseBody": []
     },
@@ -75,13 +70,8 @@
         "x-ms-content-crc64": "iyLR8gI0U1M=",
         "x-ms-request-id": "d3a3a0e7-d01e-007f-48d8-c5ea32000000",
         "x-ms-request-server-encrypted": "true",
-<<<<<<< HEAD
-        "x-ms-version": "2021-04-10",
-        "x-ms-version-id": "2021-09-21T19:47:41.9555393Z"
-=======
-        "x-ms-version": "2021-02-12",
-        "x-ms-version-id": "2021-10-20T17:30:10.6399598Z"
->>>>>>> 49dd1a0e
+        "x-ms-version": "2021-04-10",
+        "x-ms-version-id": "2021-10-20T17:30:10.6399598Z"
       },
       "ResponseBody": []
     },
@@ -125,13 +115,8 @@
         "x-ms-lease-status": "unlocked",
         "x-ms-request-id": "d3a3a0f5-d01e-007f-56d8-c5ea32000000",
         "x-ms-server-encrypted": "true",
-<<<<<<< HEAD
-        "x-ms-version": "2021-04-10",
-        "x-ms-version-id": "2021-09-21T19:47:41.9555393Z"
-=======
-        "x-ms-version": "2021-02-12",
-        "x-ms-version-id": "2021-10-20T17:30:10.6399598Z"
->>>>>>> 49dd1a0e
+        "x-ms-version": "2021-04-10",
+        "x-ms-version-id": "2021-10-20T17:30:10.6399598Z"
       },
       "ResponseBody": []
     },
@@ -175,13 +160,8 @@
         "x-ms-lease-status": "unlocked",
         "x-ms-request-id": "d3a3a101-d01e-007f-5fd8-c5ea32000000",
         "x-ms-server-encrypted": "true",
-<<<<<<< HEAD
-        "x-ms-version": "2021-04-10",
-        "x-ms-version-id": "2021-09-21T19:47:41.9555393Z"
-=======
-        "x-ms-version": "2021-02-12",
-        "x-ms-version-id": "2021-10-20T17:30:10.6399598Z"
->>>>>>> 49dd1a0e
+        "x-ms-version": "2021-04-10",
+        "x-ms-version-id": "2021-10-20T17:30:10.6399598Z"
       },
       "ResponseBody": "VVUFz0yaQF/YijwnNBuWxGuGcrlHOURj5fKrsJEhAlUfRrTjDtQm8vKHdKjca37Mo6AGnThmSBsRoepZ75DNt4jnB\u002B1nsraXX3/Gv8Wbhnl03w3xGmUcuf6Y0mzpzQNiubwg9WSQZfHqbz24oIhWdRtx5BCC3J0iyk7vzt9JrZJ8ZAYIe5EV5HkbB6snYxl1QVxReOjz390f/SsVoQ=="
     },
@@ -225,13 +205,8 @@
         "x-ms-lease-status": "unlocked",
         "x-ms-request-id": "d3a3a10e-d01e-007f-6cd8-c5ea32000000",
         "x-ms-server-encrypted": "true",
-<<<<<<< HEAD
-        "x-ms-version": "2021-04-10",
-        "x-ms-version-id": "2021-09-21T19:47:41.9555393Z"
-=======
-        "x-ms-version": "2021-02-12",
-        "x-ms-version-id": "2021-10-20T17:30:10.6399598Z"
->>>>>>> 49dd1a0e
+        "x-ms-version": "2021-04-10",
+        "x-ms-version-id": "2021-10-20T17:30:10.6399598Z"
       },
       "ResponseBody": "lhGgwas8O4JO\u002BopcAJZn1fL7ZjV5jIL4NamJhCjofmX/QuMKZul8J93z82LGG\u002BddeAgtAcXfJwqOp4sCs7dZZXskXL2zXG4Ifz5YhpgfMRrBLAsgunygIBvYe79eeXMlmY3nor4qqRyaJYKGh6BxbnVxQIerOav/gzyi2uCuqgXLMu0LOI9bl4LvhpX5Gph6ZgxJ7Tnsel/i5x6Chw=="
     },
@@ -275,13 +250,8 @@
         "x-ms-lease-status": "unlocked",
         "x-ms-request-id": "d3a3a117-d01e-007f-75d8-c5ea32000000",
         "x-ms-server-encrypted": "true",
-<<<<<<< HEAD
-        "x-ms-version": "2021-04-10",
-        "x-ms-version-id": "2021-09-21T19:47:41.9555393Z"
-=======
-        "x-ms-version": "2021-02-12",
-        "x-ms-version-id": "2021-10-20T17:30:10.6399598Z"
->>>>>>> 49dd1a0e
+        "x-ms-version": "2021-04-10",
+        "x-ms-version-id": "2021-10-20T17:30:10.6399598Z"
       },
       "ResponseBody": "zzvre326VLNmNuYVqQW8sxUFaaMoc9NkvczeuI0oUXDZD7K0mhp8X0PGANZj14/nvazM4bTeX1tnhr2w3JwmPeR1PJlSBxj7iQpgYXP9AeU89/rgW2\u002B8\u002BrBXTRNcy4OnoMLy7pr1lbWT0Viqfv3oaoXYc\u002BShReJ1uULo\u002B7oFn72GucCwChJLR2JETIoXEXyzbuKOhFeeBVvgfDVYDA=="
     },
@@ -325,13 +295,8 @@
         "x-ms-lease-status": "unlocked",
         "x-ms-request-id": "d3a3a120-d01e-007f-7ed8-c5ea32000000",
         "x-ms-server-encrypted": "true",
-<<<<<<< HEAD
-        "x-ms-version": "2021-04-10",
-        "x-ms-version-id": "2021-09-21T19:47:41.9555393Z"
-=======
-        "x-ms-version": "2021-02-12",
-        "x-ms-version-id": "2021-10-20T17:30:10.6399598Z"
->>>>>>> 49dd1a0e
+        "x-ms-version": "2021-04-10",
+        "x-ms-version-id": "2021-10-20T17:30:10.6399598Z"
       },
       "ResponseBody": "mfuOMpojxTw3X3KMLIJc\u002BFdep8U1jNd2Gmbos2XQjt3yOshJvlh87bd2N4Mb9yobqGKIHo2S1w0jFxc0OxHXZtGVmfK6Ezr/4boOv1RTWyM7zQoCSG9PYGK6JqZASLKlntCyhV03YZUoiT3Tgxe5z7zz\u002BG0G1B5hRTmP/\u002ByUvpgIaSCDodXFA2x12r4xfNxLAVfpTFBEnsqyUD8kpw=="
     },
@@ -375,13 +340,8 @@
         "x-ms-lease-status": "unlocked",
         "x-ms-request-id": "d3a3a12c-d01e-007f-09d8-c5ea32000000",
         "x-ms-server-encrypted": "true",
-<<<<<<< HEAD
-        "x-ms-version": "2021-04-10",
-        "x-ms-version-id": "2021-09-21T19:47:41.9555393Z"
-=======
-        "x-ms-version": "2021-02-12",
-        "x-ms-version-id": "2021-10-20T17:30:10.6399598Z"
->>>>>>> 49dd1a0e
+        "x-ms-version": "2021-04-10",
+        "x-ms-version-id": "2021-10-20T17:30:10.6399598Z"
       },
       "ResponseBody": "YamTyqXLGvY1LeYu9AGR\u002BV8wyVxE/pWqcUfDylbRUJWhXAvMRvOMscJUyykDHlxDDdBSIHbHY2IT6VldB0\u002BgZN1QjJj2xbJrpBea8DJrp1LrgL2Ffi8f2viouF2aLqlys2dLspLETEgd5nxeLHMvqEIGcoeSG\u002BWtMbGfTQxV0XZtJzzLH/S/JzN0Z5izwK2FeBAblLsi4JiBnoHhJA=="
     },
@@ -425,13 +385,8 @@
         "x-ms-lease-status": "unlocked",
         "x-ms-request-id": "d3a3a139-d01e-007f-12d8-c5ea32000000",
         "x-ms-server-encrypted": "true",
-<<<<<<< HEAD
-        "x-ms-version": "2021-04-10",
-        "x-ms-version-id": "2021-09-21T19:47:41.9555393Z"
-=======
-        "x-ms-version": "2021-02-12",
-        "x-ms-version-id": "2021-10-20T17:30:10.6399598Z"
->>>>>>> 49dd1a0e
+        "x-ms-version": "2021-04-10",
+        "x-ms-version-id": "2021-10-20T17:30:10.6399598Z"
       },
       "ResponseBody": "/zvIFQXwBDZjiE1GS1Mds035cAMa1Pw6PLpLR6RKgXPeAjQ5n4Ku0KlOFYfNTXDOwuQzpBDdCio/jdhLpbySGQbZZ0gf5BTLS6Bay790bO9JfIXAFt1jAPgJ\u002BhGpYirsvPuB8\u002BUor97PaFlvgz5qyiDpAik30QMpdmZQFekCIel2bg/E83kJIcym8K2D8325nzDwwF8BtOr3V31\u002B2A=="
     },
@@ -475,13 +430,8 @@
         "x-ms-lease-status": "unlocked",
         "x-ms-request-id": "d3a3a14a-d01e-007f-22d8-c5ea32000000",
         "x-ms-server-encrypted": "true",
-<<<<<<< HEAD
-        "x-ms-version": "2021-04-10",
-        "x-ms-version-id": "2021-09-21T19:47:41.9555393Z"
-=======
-        "x-ms-version": "2021-02-12",
-        "x-ms-version-id": "2021-10-20T17:30:10.6399598Z"
->>>>>>> 49dd1a0e
+        "x-ms-version": "2021-04-10",
+        "x-ms-version-id": "2021-10-20T17:30:10.6399598Z"
       },
       "ResponseBody": "mvTMR2/5FC\u002Bm1qff4VyR4FalgumWdrkRYYl0uiTMm/uKSDKxI2UU\u002BmmK\u002BFlJ4H6lIgmhsvqVQSM7uubmhVoL2TqrVJgp373wkYh/DH1gyIALzg=="
     },
@@ -511,13 +461,8 @@
           "Microsoft-HTTPAPI/2.0"
         ],
         "x-ms-client-request-id": "36f6af0b-09d2-1de6-0a43-aa2027d774c7",
-<<<<<<< HEAD
-        "x-ms-request-id": "136f6c30-f01e-001f-7021-af69c6000000",
-        "x-ms-version": "2021-04-10"
-=======
         "x-ms-request-id": "d3a3a15d-d01e-007f-33d8-c5ea32000000",
-        "x-ms-version": "2021-02-12"
->>>>>>> 49dd1a0e
+        "x-ms-version": "2021-04-10"
       },
       "ResponseBody": []
     }
