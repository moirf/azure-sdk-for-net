{
  "Entries": [
    {
      "RequestUri": "https://seanmcccanary.blob.core.windows.net/test-container-a112e1f2-fe9b-88c6-f2bb-aaa7699a15e9?restype=container",
      "RequestMethod": "PUT",
      "RequestHeaders": {
        "Authorization": "Sanitized",
        "traceparent": "00-34c10cc05489bb4f974e02d11c02b4fe-ddf401156e1b1c4e-00",
        "User-Agent": [
          "azsdk-net-Storage.Blobs/12.5.0-dev.20200403.1",
          "(.NET Core 4.6.28325.01; Microsoft Windows 10.0.18362 )"
        ],
        "x-ms-blob-public-access": "container",
        "x-ms-client-request-id": "4b30f364-1164-e9f9-f0a2-8d451c28fed6",
        "x-ms-date": "Sat, 04 Apr 2020 01:34:32 GMT",
        "x-ms-return-client-request-id": "true",
        "x-ms-version": "2019-12-12"
      },
      "RequestBody": null,
      "StatusCode": 201,
      "ResponseHeaders": {
        "Content-Length": "0",
        "Date": "Sat, 04 Apr 2020 01:34:31 GMT",
        "ETag": "\u00220x8D7D8385350889E\u0022",
        "Last-Modified": "Sat, 04 Apr 2020 01:34:32 GMT",
        "Server": [
          "Windows-Azure-Blob/1.0",
          "Microsoft-HTTPAPI/2.0"
        ],
<<<<<<< HEAD
        "x-ms-client-request-id": "a86cdd14-896f-b803-3ea0-45dbed87c4f4",
        "x-ms-request-id": "8de7f36c-a01e-0042-0630-f32bbb000000",
=======
        "x-ms-client-request-id": "4b30f364-1164-e9f9-f0a2-8d451c28fed6",
        "x-ms-request-id": "aa94cc98-a01e-0030-0321-0af36f000000",
>>>>>>> 8d420312
        "x-ms-version": "2019-12-12"
      },
      "ResponseBody": []
    },
    {
      "RequestUri": "https://seanmcccanary.blob.core.windows.net/test-container-a112e1f2-fe9b-88c6-f2bb-aaa7699a15e9/test-blob-7e3626d2-84d6-6c16-cfbb-f2536635954a",
      "RequestMethod": "PUT",
      "RequestHeaders": {
        "Authorization": "Sanitized",
        "Content-Length": "1024",
        "traceparent": "00-02f78fa869b2f94a99f63a75562c40e7-8ae3c051372c0249-00",
        "User-Agent": [
          "azsdk-net-Storage.Blobs/12.5.0-dev.20200403.1",
          "(.NET Core 4.6.28325.01; Microsoft Windows 10.0.18362 )"
        ],
        "x-ms-blob-type": "BlockBlob",
        "x-ms-client-request-id": "87d14069-451f-39da-bc6f-12961e60d47b",
        "x-ms-date": "Sat, 04 Apr 2020 01:34:32 GMT",
        "x-ms-encryption-algorithm": "AES256",
        "x-ms-encryption-key": "7ZdkOH9HlrZ0H6LfJ3pSsoHeFk9ws9v1JugoNuL5eIU=",
        "x-ms-encryption-key-sha256": "iJfEwHjwV7YcIq6K60SjjtqpQFLfOYTTOKA4kROW\u002Bro=",
        "x-ms-return-client-request-id": "true",
        "x-ms-version": "2019-12-12"
      },
      "RequestBody": "emS6CsNAx7GmGZ8klq960DpsQ3VpyYU6C8Jzc7P23dl4kJypZ3V5Iyx/pUty1FNBJ70Kr\u002BSIbLDfgP8BzFT\u002BrzzFrAUT0GjF8x9J6iM6xzdvMkv26y317yTryuZ1eFbXgPYPrSdNLldURLvEP4KNpLnIkpoJCMMO0L3hJwaCT3vJcWotKxkPIQT0oaZxMLCiXiUtreW8zncyAN1qbAZQ0fVA\u002B80XX3mfuXCVFGYdnJ8MP8ngVKKVDaLy\u002Byo8pLX\u002Bo9CxMTTiiv6rjvR1JrkRFWQ9Xiw8cH1Tqu4qJWRPYxS6l3GWa2pqKrXKNcatH\u002Bbp4OXG/kaJwTNSXoZGt2SaXCrfu45Ieqn50jN3cju2pYoHQUR\u002BiWTOMdY\u002BQw3jJHJQMNibzmRYoGY8zCsSEU/4m7n8PnUfHNLFEYm3CjacFa7BJkFiG9Ymr6DeQbw5ux\u002BHRadT5\u002BX8MBQG1bzaoJYvn7d8UeoNloDi1Y/UQdoVjFVpMMSOSC3IxPYtXEUaSw4Kr6IFvGo1ea8ncRFWKO868ElncW/SoFaJs4304Do7yIqAypI3EM/qNLcUZ9cbcpsH8mv7stmfNw9LfAjdQJl166iG1V1cAuB5fDy4vTh/bUDx7e3OQBaw4ZKD7JPHDfMen3wulJ0\u002BqvCLgjWd53rWzA7H7FOrp6uS1vTL2RZMsm9ImR67UNijskP9Qr7gE/kYrB\u002BF/yGgcvfRnL6pc9DaP8/FVE1cGnw1JDkQrmTtssL6siz2xrJOpycm6rQZ\u002Bj9yIgPuGr\u002BsvJGjT9vokMST4\u002Br8rsCk5Hgdd6wlNS/IGyn5nYth/pcDTfaaUnfWZRdjkwbJHUt/zj6L0KMShoZh2zOy7vI4MuRS\u002BWDJCZEARhKVwqEo/v7des9N1S7z8cdwOXZDJHckKmEidyTqtcWtioqRfMPkON001HMj61y2XgiZWc8avSKacJhABofa88UKn0ujYnQDiwCZDlADAT8FaxgcUVv1ks1n9gsrozJWWuGuGEsQEvyTls7Pga7Sl29ZO5tvvqFpFQ1\u002BPGxo1\u002BfOQ7RuVOjz9FgciLqNJREelV6c0miW55w/RQM9kdaPK7/mAT36Y0OHZUdDUzbn2\u002B/8YKcNzAR/N1wXLw7ktWOCjFz7piPTJDEbFG0hU5RmWGkUQTEvgV\u002B6Z8rh4jM0o6/jwMbZ6zTMKDt18reXXuTIsdel0HQxUgr8QT9Z8kL953G9PZLNjGw0SBj2uo6oIgnlGDBcj9I6sm673ar1cjb4dwtF2SBR\u002BiVqcIhcO5h7VB41c9kSoVeegookEq/CPtXh/UKDYknolB4L8h5K3nbVP4iLwP5d5tazplaVLeh1pzGyej1V\u002BPHUTN\u002B7Bq45VKMUTg==",
      "StatusCode": 201,
      "ResponseHeaders": {
        "Content-Length": "0",
        "Content-MD5": "1gpi7MgGwZC0q0omIjxQ2g==",
        "Date": "Sat, 04 Apr 2020 01:34:31 GMT",
        "ETag": "\u00220x8D7D838535ED7B8\u0022",
        "Last-Modified": "Sat, 04 Apr 2020 01:34:32 GMT",
        "Server": [
          "Windows-Azure-Blob/1.0",
          "Microsoft-HTTPAPI/2.0"
        ],
        "x-ms-client-request-id": "87d14069-451f-39da-bc6f-12961e60d47b",
        "x-ms-content-crc64": "bcRKjUaRJao=",
        "x-ms-encryption-key-sha256": "iJfEwHjwV7YcIq6K60SjjtqpQFLfOYTTOKA4kROW\u002Bro=",
        "x-ms-request-id": "aa94cc9d-a01e-0030-0521-0af36f000000",
        "x-ms-request-server-encrypted": "true",
        "x-ms-version": "2019-12-12"
      },
      "ResponseBody": []
    },
    {
      "RequestUri": "https://seanmcccanary.blob.core.windows.net/test-container-a112e1f2-fe9b-88c6-f2bb-aaa7699a15e9/test-blob-7e3626d2-84d6-6c16-cfbb-f2536635954a",
      "RequestMethod": "GET",
      "RequestHeaders": {
        "Authorization": "Sanitized",
        "traceparent": "00-79cab721f73e8e4d93df921a7b663117-767c8cb7cf450a4f-00",
        "User-Agent": [
          "azsdk-net-Storage.Blobs/12.5.0-dev.20200403.1",
          "(.NET Core 4.6.28325.01; Microsoft Windows 10.0.18362 )"
        ],
        "x-ms-client-request-id": "a1cdd2a3-f127-2b66-8912-00d0c9376c2e",
        "x-ms-date": "Sat, 04 Apr 2020 01:34:32 GMT",
        "x-ms-encryption-algorithm": "AES256",
        "x-ms-encryption-key": "7ZdkOH9HlrZ0H6LfJ3pSsoHeFk9ws9v1JugoNuL5eIU=",
        "x-ms-encryption-key-sha256": "iJfEwHjwV7YcIq6K60SjjtqpQFLfOYTTOKA4kROW\u002Bro=",
        "x-ms-return-client-request-id": "true",
        "x-ms-version": "2019-12-12"
      },
      "RequestBody": null,
      "StatusCode": 200,
      "ResponseHeaders": {
        "Accept-Ranges": "bytes",
        "Content-Length": "1024",
        "Content-MD5": "1gpi7MgGwZC0q0omIjxQ2g==",
        "Content-Type": "application/octet-stream",
        "Date": "Sat, 04 Apr 2020 01:34:31 GMT",
        "ETag": "\u00220x8D7D838535ED7B8\u0022",
        "Last-Modified": "Sat, 04 Apr 2020 01:34:32 GMT",
        "Server": [
          "Windows-Azure-Blob/1.0",
          "Microsoft-HTTPAPI/2.0"
        ],
        "x-ms-blob-type": "BlockBlob",
        "x-ms-client-request-id": "a1cdd2a3-f127-2b66-8912-00d0c9376c2e",
        "x-ms-creation-time": "Sat, 04 Apr 2020 01:34:32 GMT",
        "x-ms-encryption-key-sha256": "iJfEwHjwV7YcIq6K60SjjtqpQFLfOYTTOKA4kROW\u002Bro=",
        "x-ms-lease-state": "available",
        "x-ms-lease-status": "unlocked",
        "x-ms-request-id": "aa94cca1-a01e-0030-0821-0af36f000000",
        "x-ms-server-encrypted": "true",
        "x-ms-version": "2019-12-12"
      },
      "ResponseBody": "emS6CsNAx7GmGZ8klq960DpsQ3VpyYU6C8Jzc7P23dl4kJypZ3V5Iyx/pUty1FNBJ70Kr\u002BSIbLDfgP8BzFT\u002BrzzFrAUT0GjF8x9J6iM6xzdvMkv26y317yTryuZ1eFbXgPYPrSdNLldURLvEP4KNpLnIkpoJCMMO0L3hJwaCT3vJcWotKxkPIQT0oaZxMLCiXiUtreW8zncyAN1qbAZQ0fVA\u002B80XX3mfuXCVFGYdnJ8MP8ngVKKVDaLy\u002Byo8pLX\u002Bo9CxMTTiiv6rjvR1JrkRFWQ9Xiw8cH1Tqu4qJWRPYxS6l3GWa2pqKrXKNcatH\u002Bbp4OXG/kaJwTNSXoZGt2SaXCrfu45Ieqn50jN3cju2pYoHQUR\u002BiWTOMdY\u002BQw3jJHJQMNibzmRYoGY8zCsSEU/4m7n8PnUfHNLFEYm3CjacFa7BJkFiG9Ymr6DeQbw5ux\u002BHRadT5\u002BX8MBQG1bzaoJYvn7d8UeoNloDi1Y/UQdoVjFVpMMSOSC3IxPYtXEUaSw4Kr6IFvGo1ea8ncRFWKO868ElncW/SoFaJs4304Do7yIqAypI3EM/qNLcUZ9cbcpsH8mv7stmfNw9LfAjdQJl166iG1V1cAuB5fDy4vTh/bUDx7e3OQBaw4ZKD7JPHDfMen3wulJ0\u002BqvCLgjWd53rWzA7H7FOrp6uS1vTL2RZMsm9ImR67UNijskP9Qr7gE/kYrB\u002BF/yGgcvfRnL6pc9DaP8/FVE1cGnw1JDkQrmTtssL6siz2xrJOpycm6rQZ\u002Bj9yIgPuGr\u002BsvJGjT9vokMST4\u002Br8rsCk5Hgdd6wlNS/IGyn5nYth/pcDTfaaUnfWZRdjkwbJHUt/zj6L0KMShoZh2zOy7vI4MuRS\u002BWDJCZEARhKVwqEo/v7des9N1S7z8cdwOXZDJHckKmEidyTqtcWtioqRfMPkON001HMj61y2XgiZWc8avSKacJhABofa88UKn0ujYnQDiwCZDlADAT8FaxgcUVv1ks1n9gsrozJWWuGuGEsQEvyTls7Pga7Sl29ZO5tvvqFpFQ1\u002BPGxo1\u002BfOQ7RuVOjz9FgciLqNJREelV6c0miW55w/RQM9kdaPK7/mAT36Y0OHZUdDUzbn2\u002B/8YKcNzAR/N1wXLw7ktWOCjFz7piPTJDEbFG0hU5RmWGkUQTEvgV\u002B6Z8rh4jM0o6/jwMbZ6zTMKDt18reXXuTIsdel0HQxUgr8QT9Z8kL953G9PZLNjGw0SBj2uo6oIgnlGDBcj9I6sm673ar1cjb4dwtF2SBR\u002BiVqcIhcO5h7VB41c9kSoVeegookEq/CPtXh/UKDYknolB4L8h5K3nbVP4iLwP5d5tazplaVLeh1pzGyej1V\u002BPHUTN\u002B7Bq45VKMUTg=="
    },
    {
      "RequestUri": "https://seanmcccanary.blob.core.windows.net/test-container-a112e1f2-fe9b-88c6-f2bb-aaa7699a15e9?restype=container",
      "RequestMethod": "DELETE",
      "RequestHeaders": {
        "Authorization": "Sanitized",
        "traceparent": "00-ac7a44a46518ec4d9d2cd957963ed995-86aeac9587540e44-00",
        "User-Agent": [
          "azsdk-net-Storage.Blobs/12.5.0-dev.20200403.1",
          "(.NET Core 4.6.28325.01; Microsoft Windows 10.0.18362 )"
        ],
        "x-ms-client-request-id": "4bf3225b-3293-b553-b642-391b94a3ddd8",
        "x-ms-date": "Sat, 04 Apr 2020 01:34:32 GMT",
        "x-ms-return-client-request-id": "true",
        "x-ms-version": "2019-12-12"
      },
      "RequestBody": null,
      "StatusCode": 202,
      "ResponseHeaders": {
        "Content-Length": "0",
        "Date": "Sat, 04 Apr 2020 01:34:32 GMT",
        "Server": [
          "Windows-Azure-Blob/1.0",
          "Microsoft-HTTPAPI/2.0"
        ],
<<<<<<< HEAD
        "x-ms-client-request-id": "0e5cb084-447d-a32f-6efd-46a20b7345dc",
        "x-ms-request-id": "8de7f37d-a01e-0042-1330-f32bbb000000",
=======
        "x-ms-client-request-id": "4bf3225b-3293-b553-b642-391b94a3ddd8",
        "x-ms-request-id": "aa94ccab-a01e-0030-1021-0af36f000000",
>>>>>>> 8d420312
        "x-ms-version": "2019-12-12"
      },
      "ResponseBody": []
    }
  ],
  "Variables": {
    "RandomSeed": "853065300",
    "Storage_TestConfigDefault": "ProductionTenant\nseanmcccanary\nU2FuaXRpemVk\nhttps://seanmcccanary.blob.core.windows.net\nhttps://seanmcccanary.file.core.windows.net\nhttps://seanmcccanary.queue.core.windows.net\nhttps://seanmcccanary.table.core.windows.net\n\n\n\n\nhttps://seanmcccanary-secondary.blob.core.windows.net\nhttps://seanmcccanary-secondary.file.core.windows.net\nhttps://seanmcccanary-secondary.queue.core.windows.net\nhttps://seanmcccanary-secondary.table.core.windows.net\n\nSanitized\n\n\nCloud\nBlobEndpoint=https://seanmcccanary.blob.core.windows.net/;QueueEndpoint=https://seanmcccanary.queue.core.windows.net/;FileEndpoint=https://seanmcccanary.file.core.windows.net/;BlobSecondaryEndpoint=https://seanmcccanary-secondary.blob.core.windows.net/;QueueSecondaryEndpoint=https://seanmcccanary-secondary.queue.core.windows.net/;FileSecondaryEndpoint=https://seanmcccanary-secondary.file.core.windows.net/;AccountName=seanmcccanary;AccountKey=Sanitized\nseanscope1"
  }
}<|MERGE_RESOLUTION|>--- conflicted
+++ resolved
@@ -27,13 +27,8 @@
           "Windows-Azure-Blob/1.0",
           "Microsoft-HTTPAPI/2.0"
         ],
-<<<<<<< HEAD
-        "x-ms-client-request-id": "a86cdd14-896f-b803-3ea0-45dbed87c4f4",
-        "x-ms-request-id": "8de7f36c-a01e-0042-0630-f32bbb000000",
-=======
         "x-ms-client-request-id": "4b30f364-1164-e9f9-f0a2-8d451c28fed6",
         "x-ms-request-id": "aa94cc98-a01e-0030-0321-0af36f000000",
->>>>>>> 8d420312
         "x-ms-version": "2019-12-12"
       },
       "ResponseBody": []
@@ -147,13 +142,8 @@
           "Windows-Azure-Blob/1.0",
           "Microsoft-HTTPAPI/2.0"
         ],
-<<<<<<< HEAD
-        "x-ms-client-request-id": "0e5cb084-447d-a32f-6efd-46a20b7345dc",
-        "x-ms-request-id": "8de7f37d-a01e-0042-1330-f32bbb000000",
-=======
         "x-ms-client-request-id": "4bf3225b-3293-b553-b642-391b94a3ddd8",
         "x-ms-request-id": "aa94ccab-a01e-0030-1021-0af36f000000",
->>>>>>> 8d420312
         "x-ms-version": "2019-12-12"
       },
       "ResponseBody": []
