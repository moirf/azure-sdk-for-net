--- conflicted
+++ resolved
@@ -23,13 +23,8 @@
         "Last-Modified": "Fri, 15 Oct 2021 20:28:02 GMT",
         "Server": "Windows-Azure-Blob/1.0 Microsoft-HTTPAPI/2.0",
         "x-ms-client-request-id": "3a0ea470-9e6a-1153-3781-109e4d313571",
-<<<<<<< HEAD
-        "x-ms-request-id": "5362ed9d-601e-007f-4bd1-041559000000",
+        "x-ms-request-id": "b76e7b17-701e-001d-4903-c22663000000",
         "x-ms-version": "2021-04-10"
-=======
-        "x-ms-request-id": "b76e7b17-701e-001d-4903-c22663000000",
-        "x-ms-version": "2021-02-12"
->>>>>>> 49dd1a0e
       },
       "ResponseBody": []
     },
@@ -63,13 +58,8 @@
         "x-ms-encryption-key-sha256": "2P7qyRY87GaJMAmuIsBzKaP2TVfZBod/2uWVNTT7XmM=",
         "x-ms-request-id": "b76e7b59-701e-001d-0403-c22663000000",
         "x-ms-request-server-encrypted": "true",
-<<<<<<< HEAD
         "x-ms-version": "2021-04-10",
-        "x-ms-version-id": "2021-02-17T02:04:36.3511382Z"
-=======
-        "x-ms-version": "2021-02-12",
         "x-ms-version-id": "2021-10-15T20:28:02.2456498Z"
->>>>>>> 49dd1a0e
       },
       "ResponseBody": []
     },
@@ -100,15 +90,9 @@
         "x-ms-client-request-id": "abb6fe92-f07a-0a7c-329a-451faa97173c",
         "x-ms-request-id": "b76e7b88-701e-001d-2e03-c22663000000",
         "x-ms-request-server-encrypted": "false",
-<<<<<<< HEAD
-        "x-ms-snapshot": "2021-02-17T02:04:36.421187Z",
+        "x-ms-snapshot": "2021-10-15T20:28:02.3312807Z",
         "x-ms-version": "2021-04-10",
-        "x-ms-version-id": "2021-02-17T02:04:36.422187Z"
-=======
-        "x-ms-snapshot": "2021-10-15T20:28:02.3312807Z",
-        "x-ms-version": "2021-02-12",
         "x-ms-version-id": "2021-10-15T20:28:02.3322807Z"
->>>>>>> 49dd1a0e
       },
       "ResponseBody": []
     },
@@ -132,13 +116,8 @@
         "Date": "Fri, 15 Oct 2021 20:28:01 GMT",
         "Server": "Windows-Azure-Blob/1.0 Microsoft-HTTPAPI/2.0",
         "x-ms-client-request-id": "f7e3efb4-82be-dba6-310f-4c3faf1350b3",
-<<<<<<< HEAD
-        "x-ms-request-id": "5362edd7-601e-007f-7fd1-041559000000",
+        "x-ms-request-id": "b76e7bb9-701e-001d-5e03-c22663000000",
         "x-ms-version": "2021-04-10"
-=======
-        "x-ms-request-id": "b76e7bb9-701e-001d-5e03-c22663000000",
-        "x-ms-version": "2021-02-12"
->>>>>>> 49dd1a0e
       },
       "ResponseBody": []
     }
