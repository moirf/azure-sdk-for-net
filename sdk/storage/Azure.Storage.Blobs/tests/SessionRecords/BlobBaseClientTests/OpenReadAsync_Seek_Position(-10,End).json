--- conflicted
+++ resolved
@@ -23,13 +23,8 @@
         "Last-Modified": "Tue, 21 Sep 2021 19:47:48 GMT",
         "Server": "Windows-Azure-Blob/1.0 Microsoft-HTTPAPI/2.0",
         "x-ms-client-request-id": "b42f93db-f618-69fe-b158-ff02851307aa",
-<<<<<<< HEAD
-        "x-ms-request-id": "dcc99254-b01e-0073-14ee-509222000000",
+        "x-ms-request-id": "89fcda4f-301e-0072-2021-afdd8d000000",
         "x-ms-version": "2021-02-12"
-=======
-        "x-ms-request-id": "89fcda4f-301e-0072-2021-afdd8d000000",
-        "x-ms-version": "2020-12-06"
->>>>>>> 73d5f10e
       },
       "ResponseBody": []
     },
@@ -62,12 +57,8 @@
         "x-ms-content-crc64": "CCk6IINkbvw=",
         "x-ms-request-id": "89fcda67-301e-0072-3121-afdd8d000000",
         "x-ms-request-server-encrypted": "true",
-<<<<<<< HEAD
-        "x-ms-version": "2021-02-12"
-=======
-        "x-ms-version": "2020-12-06",
+        "x-ms-version": "2021-02-12",
         "x-ms-version-id": "2021-09-21T19:47:48.7786702Z"
->>>>>>> 73d5f10e
       },
       "ResponseBody": []
     },
@@ -108,12 +99,8 @@
         "x-ms-lease-status": "unlocked",
         "x-ms-request-id": "89fcdaa0-301e-0072-5b21-afdd8d000000",
         "x-ms-server-encrypted": "true",
-<<<<<<< HEAD
-        "x-ms-version": "2021-02-12"
-=======
-        "x-ms-version": "2020-12-06",
+        "x-ms-version": "2021-02-12",
         "x-ms-version-id": "2021-09-21T19:47:48.7786702Z"
->>>>>>> 73d5f10e
       },
       "ResponseBody": []
     },
@@ -154,12 +141,8 @@
         "x-ms-lease-status": "unlocked",
         "x-ms-request-id": "89fcdaaf-301e-0072-6821-afdd8d000000",
         "x-ms-server-encrypted": "true",
-<<<<<<< HEAD
-        "x-ms-version": "2021-02-12"
-=======
-        "x-ms-version": "2020-12-06",
+        "x-ms-version": "2021-02-12",
         "x-ms-version-id": "2021-09-21T19:47:48.7786702Z"
->>>>>>> 73d5f10e
       },
       "ResponseBody": "7GTPZ0Ybrl9l6iVMYPSHN22AdoBrUq3kYanbes0HlRsK358spm6Dv\u002BTPTy7Rsgi90MiUBZyHPpq36gacQDSRXlUKQYFVW5D\u002B/LabmwN\u002BEq\u002BhHqkFco9\u002Bg6AFdbxo53\u002BwPfDYx3CHZ3U4lQnl66KWONdW\u002ByKKjOzGi77gT\u002BXTlhQ36l0Spks/GbYzzNyFmZf9bzzkEexcJbEEEjyxphiQZP/1rgFEg5KMF\u002BFsV8APQPIn4\u002BCp74Qn2sSsDZMOjXKdo2fckOqVuOuqV/oK8M7w9dFJisM453R7zdM8mHb\u002BfYpuzrNYMq8HkSr0/piKHer2vBjBxAKvZbzyYcMXWSB1rNlwmyEbmMIiQvmYQ\u002Bjc8LDoRtxdPLmHv2j2ZdHs7zcKf1K\u002BGYHI2yNWn4IJFiLUFnATLhNEF28g6Ny4JDLxNVLCjsOVHtYuIGq4B5w2fqlGIk9g2cAkxWjinjGlD7bxZGovRodePveZ5A6ojA/T6WoycgHjkFuSnclbs4CliRGzxqIxBzci6ORXxvWyezlYD7THcp21DtMOnam\u002BA4p39Fr99MVtoeIyEIodi8pm3yKPAqPM3hd0/rjOI2mOY\u002BRZ4NGatYZ0623RlGISl4MJp72GLgDnqxZDifYMnn54pKylxKr4zCqbGxc2\u002Bkm1YWY1xXusBzXjcjW7VyyQZ0zvWPC1bdPYENuT6hPpsLDMjiiP1tkCzJx3wlF0PHX\u002BC7PKRqFY//STXLWgGR0h\u002BcGF78gEAZBz7IxUPqqCZNNmlN9gH2oOc44z/HokYrN\u002BVsiQ702s\u002BgkiVlkVBMFJEPjhOoQ\u002BwdpXdns60AUWT4rY1ufi8nWGuZrVPcgQ\u002BW/N6uuBQigvQJXuOHnRcioECwfPPC7ZZx6DW4DqaIMRRnwMbOUalQxiqZVS87n8tEdv0DLBQb1B84LM/uenRNcR3PH8xAVE6nb6bJKYhnNlh6Y4epdQUAW\u002By3liTpclumS9QRfH//BCK\u002Ba8x9QrqG0PZnZBb8pAwIvsPfmL4Zvf1LIt20Vbnoe29U6wlIkwkyILU\u002Bgg40uafYCL2sH2tklL3fIi/c0os8fvi3l7jywCu6rWgI2zvvBnk13E0MPGvz8FZbeXDpVV46AgMFjRHu5UiR4WHza7lx4BumpvY\u002BMDKMs6dil1aq0VgZztk42YlXRvcEalr6AISc2YllMq5oC9HAiNl6fE3h5xAZ6azgSQaSX2//KcXnkrMS1b3NRZ6psbMHaFCv3Nq5EnM60BbnrJCC0uNOaOIL2PYmZ5aAJJFxYDfp2NCl4nKVRgdSrLKcKyktOnKra0jRC49qiXU0KP3RuX/vDcO/3OBwuSLaqTwzikx9Yvou1gTvCN1BS1j9YR0ZcONA=="
     },
@@ -183,13 +166,8 @@
         "Date": "Tue, 21 Sep 2021 19:47:48 GMT",
         "Server": "Windows-Azure-Blob/1.0 Microsoft-HTTPAPI/2.0",
         "x-ms-client-request-id": "fb424469-51e2-c9a9-ee60-3b1f80ce2816",
-<<<<<<< HEAD
-        "x-ms-request-id": "dcc992e2-b01e-0073-06ee-509222000000",
+        "x-ms-request-id": "89fcdac3-301e-0072-7921-afdd8d000000",
         "x-ms-version": "2021-02-12"
-=======
-        "x-ms-request-id": "89fcdac3-301e-0072-7921-afdd8d000000",
-        "x-ms-version": "2020-12-06"
->>>>>>> 73d5f10e
       },
       "ResponseBody": []
     }
