{
  "Entries": [
    {
      "RequestUri": "http://seanmcccanary3.blob.core.windows.net/test-container-0b2dd691-2f76-6dcc-c6a8-b3ec4c72ef1d?restype=container",
      "RequestMethod": "PUT",
      "RequestHeaders": {
        "Accept": "application/xml",
        "Authorization": "Sanitized",
        "traceparent": "00-93ee1a47e1f7514ea586717369fd2550-b6a47b958b4bd04b-00",
        "User-Agent": "azsdk-net-Storage.Blobs/12.11.0-alpha.20210921.1 (.NET Framework 4.8.4300.0; Microsoft Windows 10.0.19043 )",
        "x-ms-blob-public-access": "container",
        "x-ms-client-request-id": "5e08d3a6-d2df-0051-bba1-cb6063368549",
        "x-ms-date": "Tue, 21 Sep 2021 19:47:40 GMT",
        "x-ms-return-client-request-id": "true",
        "x-ms-version": "2021-02-12"
      },
      "RequestBody": null,
      "StatusCode": 201,
      "ResponseHeaders": {
        "Content-Length": "0",
        "Date": "Tue, 21 Sep 2021 19:47:39 GMT",
        "ETag": "\u00220x8D97D38ABA87B83\u0022",
        "Last-Modified": "Tue, 21 Sep 2021 19:47:40 GMT",
        "Server": "Windows-Azure-Blob/1.0 Microsoft-HTTPAPI/2.0",
        "x-ms-client-request-id": "5e08d3a6-d2df-0051-bba1-cb6063368549",
<<<<<<< HEAD
        "x-ms-request-id": "1271f033-101e-0028-335d-05bb6a000000",
        "x-ms-version": "2021-02-12"
=======
        "x-ms-request-id": "136f6acc-f01e-001f-5321-af69c6000000",
        "x-ms-version": "2020-12-06"
>>>>>>> 73d5f10e
      },
      "ResponseBody": []
    },
    {
      "RequestUri": "http://seanmcccanary3.blob.core.windows.net/test-container-0b2dd691-2f76-6dcc-c6a8-b3ec4c72ef1d/test-blob-ff5cb790-9cda-4972-972c-0e494af93227",
      "RequestMethod": "PUT",
      "RequestHeaders": {
        "Accept": "application/xml",
        "Authorization": "Sanitized",
        "Content-Length": "1024",
        "Content-Type": "application/octet-stream",
        "traceparent": "00-595759823ffdd649b8352d8b110a53e2-4e91559cd09b8f48-00",
        "User-Agent": "azsdk-net-Storage.Blobs/12.11.0-alpha.20210921.1 (.NET Framework 4.8.4300.0; Microsoft Windows 10.0.19043 )",
        "x-ms-blob-type": "BlockBlob",
        "x-ms-client-request-id": "99eaf1a0-9163-6f0c-6518-886c4ff43ac4",
        "x-ms-date": "Tue, 21 Sep 2021 19:47:40 GMT",
        "x-ms-return-client-request-id": "true",
        "x-ms-version": "2021-02-12"
      },
      "RequestBody": "R1M/c5qBGiVGOkO\u002BHJL/crH2RXlpkT7QLyUJ9aAvj5AyyPIbFYMhJbnjF6WOk\u002BQoolmvbPEM4LYUbkR0dyWEFqqyjFOf5Fwt1CDAhnmZQptB4VJHgCKfJug8Bqc/ra2UXgD62weQib78gpfRTFo8eyuoM5bSPZaIE2VqYt607idyKyd4n2aUsFiUSv2KztqOAIp7lnkXwiFpcsihJibgSJNwXyAyxNzFE4I9PfKZ/USL3GJTOFetWmkGDi2d84oxtAJpGm\u002B5XDuutoL32YQu0HSDFknDjA88wgS2K7WvJyD3C4jwL\u002BLV0X8mpILUtoDl2D24GdxAbifzLVdqAzCG/45i/837PqGRrkTKnOeMZwyD0VN49g5Dt51h/QGLas1PoKXzcray6ZmbJmuXdtE/ZsVL5jLdDQiAHkgwmkGgBkN2e/xCmPVV0ei53NCjq0DMIZY7P4ObcZKdc1Nugk5Y\u002Bx8nIfvV/c3Q9hVKIzE33XIIY3iqZMe/2wlppSWh5k6ZYeGxe4pE9yTJa0huUU5hZZbhZh/VrpZXZ0Xya1enLg/HsMJPhmHnw2xU4Ph/UYm6B0CPwIAvw7JKWhREUovMIT04pqGLEd80\u002BaKygc2e2BW8N2QXGG2PmO0PBSxNo3Hhh767RqvoL/ZgWsfdfELlrIH\u002BiBontAnPqA6zfAyz51Ux0fkP4pJq1Ahttr6mshuqKliqThpWudK1652cNLLprXJxrKtJ1snvlLQSuf5KKfbyCVG0CJg62hcmWff0zZ9VhAlLNAZwYVSOu7pmRADUa8GmqitgNaXZNtGTInzR\u002BsYUvDT0/vXwgqf9JU3e05UXUe42TiN09E9kcf003D7XvcDzUojL4GzLtieDYxBX\u002B2I7fNGOm6yjn8flkIz3u6VpJWiM6oENS3GBapf78ZE\u002BDHaa\u002BGBtSSEUULPA5U/f0/qBGT2oyxDhLjBgDDAUp602p4QWXcNF\u002B9xGeJrNTWYhopadeddUlkBlucovDTzw/6gGiT7LyHY3PB1gYVN2FODJPmmady3V4hFDsKP4Fu6gVXjxx8MoVtkfZT258zTt76XpZc7SVoh6MKcthxjSPiUvwAzahEwdoeiQehHwG\u002B7cVcH\u002BD7Agzf/wdpcc\u002B87BTScXijIoEmpYzMTmQtx2ihS4UDJX1C51D/MM6g21AKYazi3p2JG7tEJWpkPsOYojeeyCZKqcanj4ons/Gyhco8sdzHOujLGD/JvvAC3ridVo6XAhM5z7fWS08TYVfJga\u002BQN3zm0WdO06/mcOrWlKDRim1zK4O28vIk4P\u002Bpt6boAC1AcqdLpoUXSD5zQ07ND6aeMeb6VmYr2TR6weB3pRv5DnC9hiIJhdPoW\u002BNFQ7\u002BzV\u002BFQ==",
      "StatusCode": 201,
      "ResponseHeaders": {
        "Content-Length": "0",
        "Content-MD5": "pfqqCgIHqSqnyBB34gBj/w==",
        "Date": "Tue, 21 Sep 2021 19:47:39 GMT",
        "ETag": "\u00220x8D97D38ABB9299C\u0022",
        "Last-Modified": "Tue, 21 Sep 2021 19:47:40 GMT",
        "Server": "Windows-Azure-Blob/1.0 Microsoft-HTTPAPI/2.0",
        "x-ms-client-request-id": "99eaf1a0-9163-6f0c-6518-886c4ff43ac4",
        "x-ms-content-crc64": "LSaT3mWieu4=",
        "x-ms-request-id": "136f6ad4-f01e-001f-5a21-af69c6000000",
        "x-ms-request-server-encrypted": "true",
<<<<<<< HEAD
        "x-ms-version": "2021-02-12",
        "x-ms-version-id": "2021-02-17T18:51:54.1521865Z"
=======
        "x-ms-version": "2020-12-06",
        "x-ms-version-id": "2021-09-21T19:47:40.2325171Z"
>>>>>>> 73d5f10e
      },
      "ResponseBody": []
    },
    {
      "RequestUri": "http://seanmcccanary3.blob.core.windows.net/test-container-0b2dd691-2f76-6dcc-c6a8-b3ec4c72ef1d/test-blob-ff5cb790-9cda-4972-972c-0e494af93227",
      "RequestMethod": "HEAD",
      "RequestHeaders": {
        "Accept": "application/xml",
        "Authorization": "Sanitized",
        "traceparent": "00-ed03995debb4e8408846c018dc6eab15-e2e5f2ad751ef942-00",
        "User-Agent": "azsdk-net-Storage.Blobs/12.11.0-alpha.20210921.1 (.NET Framework 4.8.4300.0; Microsoft Windows 10.0.19043 )",
        "x-ms-client-request-id": "58a897e0-980f-12c3-3f71-927fc0de703b",
        "x-ms-date": "Tue, 21 Sep 2021 19:47:40 GMT",
        "x-ms-return-client-request-id": "true",
        "x-ms-version": "2021-02-12"
      },
      "RequestBody": null,
      "StatusCode": 200,
      "ResponseHeaders": {
        "Accept-Ranges": "bytes",
        "Access-Control-Allow-Origin": "*",
        "Access-Control-Expose-Headers": "x-ms-request-id,x-ms-client-request-id,Server,x-ms-version,x-ms-version-id,x-ms-is-current-version,Content-Type,Last-Modified,ETag,x-ms-creation-time,Content-MD5,x-ms-lease-status,x-ms-lease-state,x-ms-blob-type,x-ms-server-encrypted,x-ms-access-tier,x-ms-access-tier-inferred,Accept-Ranges,x-ms-last-access-time,Content-Length,Date,Transfer-Encoding",
        "Content-Length": "1024",
        "Content-MD5": "pfqqCgIHqSqnyBB34gBj/w==",
        "Content-Type": "application/octet-stream",
        "Date": "Tue, 21 Sep 2021 19:47:39 GMT",
        "ETag": "\u00220x8D97D38ABB9299C\u0022",
        "Last-Modified": "Tue, 21 Sep 2021 19:47:40 GMT",
        "Server": "Windows-Azure-Blob/1.0 Microsoft-HTTPAPI/2.0",
        "x-ms-access-tier": "Hot",
        "x-ms-access-tier-inferred": "true",
        "x-ms-blob-type": "BlockBlob",
        "x-ms-client-request-id": "58a897e0-980f-12c3-3f71-927fc0de703b",
        "x-ms-creation-time": "Tue, 21 Sep 2021 19:47:40 GMT",
        "x-ms-is-current-version": "true",
        "x-ms-last-access-time": "Tue, 21 Sep 2021 19:47:40 GMT",
        "x-ms-lease-state": "available",
        "x-ms-lease-status": "unlocked",
        "x-ms-request-id": "136f6ae2-f01e-001f-6621-af69c6000000",
        "x-ms-server-encrypted": "true",
<<<<<<< HEAD
        "x-ms-version": "2021-02-12",
        "x-ms-version-id": "2021-02-17T18:51:54.1521865Z"
=======
        "x-ms-version": "2020-12-06",
        "x-ms-version-id": "2021-09-21T19:47:40.2325171Z"
>>>>>>> 73d5f10e
      },
      "ResponseBody": []
    },
    {
      "RequestUri": "http://seanmcccanary3.blob.core.windows.net/test-container-0b2dd691-2f76-6dcc-c6a8-b3ec4c72ef1d?restype=container",
      "RequestMethod": "DELETE",
      "RequestHeaders": {
        "Accept": "application/xml",
        "Authorization": "Sanitized",
        "traceparent": "00-e6207a0672f2c34da725e4bfbdd51998-a0e141b2f59b0b4f-00",
        "User-Agent": "azsdk-net-Storage.Blobs/12.11.0-alpha.20210921.1 (.NET Framework 4.8.4300.0; Microsoft Windows 10.0.19043 )",
        "x-ms-client-request-id": "b88b4938-e14c-69b4-6985-6fe3f3fd868e",
        "x-ms-date": "Tue, 21 Sep 2021 19:47:40 GMT",
        "x-ms-return-client-request-id": "true",
        "x-ms-version": "2021-02-12"
      },
      "RequestBody": null,
      "StatusCode": 202,
      "ResponseHeaders": {
        "Content-Length": "0",
        "Date": "Tue, 21 Sep 2021 19:47:39 GMT",
        "Server": "Windows-Azure-Blob/1.0 Microsoft-HTTPAPI/2.0",
        "x-ms-client-request-id": "b88b4938-e14c-69b4-6985-6fe3f3fd868e",
<<<<<<< HEAD
        "x-ms-request-id": "1271f0af-101e-0028-245d-05bb6a000000",
        "x-ms-version": "2021-02-12"
=======
        "x-ms-request-id": "136f6aec-f01e-001f-6e21-af69c6000000",
        "x-ms-version": "2020-12-06"
>>>>>>> 73d5f10e
      },
      "ResponseBody": []
    }
  ],
  "Variables": {
    "RandomSeed": "1970155332",
    "Storage_TestConfigDefault": "ProductionTenant\nseanmcccanary3\nU2FuaXRpemVk\nhttp://seanmcccanary3.blob.core.windows.net\nhttp://seanmcccanary3.file.core.windows.net\nhttp://seanmcccanary3.queue.core.windows.net\nhttp://seanmcccanary3.table.core.windows.net\n\n\n\n\nhttp://seanmcccanary3-secondary.blob.core.windows.net\nhttp://seanmcccanary3-secondary.file.core.windows.net\nhttp://seanmcccanary3-secondary.queue.core.windows.net\nhttp://seanmcccanary3-secondary.table.core.windows.net\n\nSanitized\n\n\nCloud\nBlobEndpoint=http://seanmcccanary3.blob.core.windows.net/;QueueEndpoint=http://seanmcccanary3.queue.core.windows.net/;FileEndpoint=http://seanmcccanary3.file.core.windows.net/;BlobSecondaryEndpoint=http://seanmcccanary3-secondary.blob.core.windows.net/;QueueSecondaryEndpoint=http://seanmcccanary3-secondary.queue.core.windows.net/;FileSecondaryEndpoint=http://seanmcccanary3-secondary.file.core.windows.net/;AccountName=seanmcccanary3;AccountKey=Kg==;\n[encryption scope]\n\n"
  }
}<|MERGE_RESOLUTION|>--- conflicted
+++ resolved
@@ -23,13 +23,8 @@
         "Last-Modified": "Tue, 21 Sep 2021 19:47:40 GMT",
         "Server": "Windows-Azure-Blob/1.0 Microsoft-HTTPAPI/2.0",
         "x-ms-client-request-id": "5e08d3a6-d2df-0051-bba1-cb6063368549",
-<<<<<<< HEAD
-        "x-ms-request-id": "1271f033-101e-0028-335d-05bb6a000000",
+        "x-ms-request-id": "136f6acc-f01e-001f-5321-af69c6000000",
         "x-ms-version": "2021-02-12"
-=======
-        "x-ms-request-id": "136f6acc-f01e-001f-5321-af69c6000000",
-        "x-ms-version": "2020-12-06"
->>>>>>> 73d5f10e
       },
       "ResponseBody": []
     },
@@ -62,13 +57,8 @@
         "x-ms-content-crc64": "LSaT3mWieu4=",
         "x-ms-request-id": "136f6ad4-f01e-001f-5a21-af69c6000000",
         "x-ms-request-server-encrypted": "true",
-<<<<<<< HEAD
         "x-ms-version": "2021-02-12",
-        "x-ms-version-id": "2021-02-17T18:51:54.1521865Z"
-=======
-        "x-ms-version": "2020-12-06",
         "x-ms-version-id": "2021-09-21T19:47:40.2325171Z"
->>>>>>> 73d5f10e
       },
       "ResponseBody": []
     },
@@ -109,13 +99,8 @@
         "x-ms-lease-status": "unlocked",
         "x-ms-request-id": "136f6ae2-f01e-001f-6621-af69c6000000",
         "x-ms-server-encrypted": "true",
-<<<<<<< HEAD
         "x-ms-version": "2021-02-12",
-        "x-ms-version-id": "2021-02-17T18:51:54.1521865Z"
-=======
-        "x-ms-version": "2020-12-06",
         "x-ms-version-id": "2021-09-21T19:47:40.2325171Z"
->>>>>>> 73d5f10e
       },
       "ResponseBody": []
     },
@@ -139,13 +124,8 @@
         "Date": "Tue, 21 Sep 2021 19:47:39 GMT",
         "Server": "Windows-Azure-Blob/1.0 Microsoft-HTTPAPI/2.0",
         "x-ms-client-request-id": "b88b4938-e14c-69b4-6985-6fe3f3fd868e",
-<<<<<<< HEAD
-        "x-ms-request-id": "1271f0af-101e-0028-245d-05bb6a000000",
+        "x-ms-request-id": "136f6aec-f01e-001f-6e21-af69c6000000",
         "x-ms-version": "2021-02-12"
-=======
-        "x-ms-request-id": "136f6aec-f01e-001f-6e21-af69c6000000",
-        "x-ms-version": "2020-12-06"
->>>>>>> 73d5f10e
       },
       "ResponseBody": []
     }
