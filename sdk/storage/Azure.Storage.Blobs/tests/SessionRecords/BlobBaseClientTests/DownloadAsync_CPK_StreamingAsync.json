{
  "Entries": [
    {
      "RequestUri": "https://camaiaor.blob.core.windows.net/test-container-2a3723f3-911c-f610-aa1d-e23402ec56f7?restype=container",
      "RequestMethod": "PUT",
      "RequestHeaders": {
        "Accept": "application/xml",
        "Authorization": "Sanitized",
        "traceparent": "00-fda46e1eb84ecd4c876e7aed53c53ec5-377737b7b165824f-00",
        "User-Agent": "azsdk-net-Storage.Blobs/12.11.0-alpha.20211015.1 (.NET Framework 4.8.4300.0; Microsoft Windows 10.0.19043 )",
        "x-ms-blob-public-access": "container",
        "x-ms-client-request-id": "1f562ab3-20de-8c83-b405-664e8debb07e",
        "x-ms-date": "Fri, 15 Oct 2021 20:29:46 GMT",
        "x-ms-return-client-request-id": "true",
        "x-ms-version": "2021-04-10"
      },
      "RequestBody": null,
      "StatusCode": 201,
      "ResponseHeaders": {
        "Content-Length": "0",
        "Date": "Fri, 15 Oct 2021 20:29:46 GMT",
        "ETag": "\u00220x8D9901A87757F99\u0022",
        "Last-Modified": "Fri, 15 Oct 2021 20:29:46 GMT",
        "Server": "Windows-Azure-Blob/1.0 Microsoft-HTTPAPI/2.0",
        "x-ms-client-request-id": "1f562ab3-20de-8c83-b405-664e8debb07e",
<<<<<<< HEAD
        "x-ms-request-id": "83d7e798-201e-0036-65dc-11f9a1000000",
        "x-ms-version": "2021-04-10"
=======
        "x-ms-request-id": "3fca7955-401e-0029-4603-c215ab000000",
        "x-ms-version": "2021-02-12"
>>>>>>> 49dd1a0e
      },
      "ResponseBody": []
    },
    {
      "RequestUri": "https://camaiaor.blob.core.windows.net/test-container-2a3723f3-911c-f610-aa1d-e23402ec56f7/test-blob-6cc1b2e1-63a5-ed05-d0b2-7c14a6ab1fe9",
      "RequestMethod": "PUT",
      "RequestHeaders": {
        "Accept": "application/xml",
        "Authorization": "Sanitized",
        "Content-Length": "1024",
        "Content-Type": "application/octet-stream",
        "traceparent": "00-43b1884f8f471c4b842a2fbe3083fe4e-90de7cb2445ceb4e-00",
        "User-Agent": "azsdk-net-Storage.Blobs/12.11.0-alpha.20211015.1 (.NET Framework 4.8.4300.0; Microsoft Windows 10.0.19043 )",
        "x-ms-blob-type": "BlockBlob",
        "x-ms-client-request-id": "6ef605c0-af90-aaac-5a7a-c002f663ebeb",
        "x-ms-date": "Fri, 15 Oct 2021 20:29:46 GMT",
        "x-ms-encryption-algorithm": "AES256",
        "x-ms-encryption-key": "Sanitized",
        "x-ms-encryption-key-sha256": "N9wienyk/afU\u002BfEfR5S4BAAliaoqwQV\u002ByHttK/KWa3c=",
        "x-ms-return-client-request-id": "true",
        "x-ms-version": "2021-04-10"
      },
      "RequestBody": "kpP4SIthH6\u002BDs1Xza3IXUVuogdiWNxiS1YTxTN1R9\u002Bl3pwtLX3iuUgqmnCrLjyBB7RTy5GrY51t7ZnMHb9PSMbxse8Rmy/Hj\u002Bi7N8Jvtx0Vjr17IXxJ/n7\u002Bw0PkEpuI31GptXxNb2yIjDuo7Cve/jZ8to8B0CdGq7NwEtfr431NMlhswf2cyCNQ8pVEnRJXI8ENa1gIiwsqZw3I2ViYnKi\u002BX7nPbjw03\u002B5vsN2SAgqhGPMS3nghQKtRQl7z1\u002B7GtFHohkFUh7GE1IttnNYpmGEDK8Bphb4wmR8SfivhRQv/qPiLpXvJSJVBjgnst6fRJ6X57KwuWTKXt\u002B0mRgmFo4\u002BDcfPdofLlOd8rK/u0R\u002BF3PVqB51hbzU/F9/GOowaLu\u002Bp6aUWz84GzFLLNAzE632wLrwSvA7gzK6CgF6oBWpbUo2wNOd6fx0nUztKpisoejxiBhvQB3LQyS0GhE9vbsb4b\u002BGPBKaGRa\u002Bu62jDliZzagYiRf9Oi1sa73vKc/rNt/R0UjZJmXWV28BsIRwKDSL2kxo5TSjHqdSWdCU6y8G00SN0XzPgKcCQjGo\u002B4mo/ANJIw\u002BDQlHrLrLhRsxVAaw/\u002Bt1/olb3vBmlJmMC\u002BmLd6V3NC4ffg1Dy4qKJ7nna7QCFqMDsKRmsUac2HlvuqHRQA51uiDYkIDdMTP/0bY3finkifVFiMcAEYLog6aU0xDpuOeqcbCUKoUjJX5xZuCPZFlPizGsjLhHdaid8AzaSV0iFhjPjAx4T19vImJIjqqiWB9NREjfPSwvY/wH9zp4SdshT1DHv9dM1jvSPGpV/\u002Bb\u002B\u002BpftjAQVQ9jsnykQcFgk9tmGJz9Z2phHAG4NDQDC2WQVCfyji7zWCwt42yCuPGXjrUWQztinpR/\u002BpYyWCDXYKsXF\u002BmdbgWscrxsz4f94mcQIKmC6MQuMbmTcpOUwQAPVn7Ba6UH9hyvadB68c8MghQzHjt3VHfm6OIwDftyG7G8XXUFOHrCDCqI04L3sz/qgvB/YaLIlAIK3n7C0\u002BglOVIeupRWC0WZcRIM7oD08zWmRYsG9rYO98V2/ln//zg\u002BZ5os1PirlHuq4fCQu6l9Ee9FHI5dHkKYE8bO4wzrnXHZzobmxBo8\u002BrETXBDBfjgb9ehutuKp4UVXlMUx2LFqv0SCtu0ilk3RCCHZScIx2pGKsukkfOqPM\u002B1BkzNVCyH/pJzMQsdO\u002BV\u002BamarAzJeHJbozqynERkJd84b/4Qcef/0D3aElZZfKO7mNiec/zmNVvml1JWP0O2JablNAUxRYfB2twPLyXcAiZXNsOrxfIiEnpiaZpVqdC6ZCyvdEieilMQnFkg1sZ1ypVr/wi/yl/0wuGKjxvtrDDLVMr5bI2dg==",
      "StatusCode": 201,
      "ResponseHeaders": {
        "Content-Length": "0",
        "Content-MD5": "VSSikqCFbQ8\u002BueWdKSzvUg==",
        "Date": "Fri, 15 Oct 2021 20:29:46 GMT",
        "ETag": "\u00220x8D9901A879E4920\u0022",
        "Last-Modified": "Fri, 15 Oct 2021 20:29:46 GMT",
        "Server": "Windows-Azure-Blob/1.0 Microsoft-HTTPAPI/2.0",
        "x-ms-client-request-id": "6ef605c0-af90-aaac-5a7a-c002f663ebeb",
        "x-ms-content-crc64": "vPTMYuA1gvk=",
        "x-ms-encryption-key-sha256": "N9wienyk/afU\u002BfEfR5S4BAAliaoqwQV\u002ByHttK/KWa3c=",
        "x-ms-request-id": "3fca79c8-401e-0029-2f03-c215ab000000",
        "x-ms-request-server-encrypted": "true",
<<<<<<< HEAD
        "x-ms-version": "2021-04-10"
=======
        "x-ms-version": "2021-02-12",
        "x-ms-version-id": "2021-10-15T20:29:46.8482848Z"
>>>>>>> 49dd1a0e
      },
      "ResponseBody": []
    },
    {
      "RequestUri": "https://camaiaor.blob.core.windows.net/test-container-2a3723f3-911c-f610-aa1d-e23402ec56f7/test-blob-6cc1b2e1-63a5-ed05-d0b2-7c14a6ab1fe9",
      "RequestMethod": "GET",
      "RequestHeaders": {
        "Accept": "application/xml",
        "Authorization": "Sanitized",
        "traceparent": "00-86487ae9c5ccec428f6a2240c16a2a43-0d53e8a1c1dc2e4b-00",
        "User-Agent": "azsdk-net-Storage.Blobs/12.11.0-alpha.20211015.1 (.NET Framework 4.8.4300.0; Microsoft Windows 10.0.19043 )",
        "x-ms-client-request-id": "edc976b5-9bab-5e87-bd19-574eafd89b62",
        "x-ms-date": "Fri, 15 Oct 2021 20:29:46 GMT",
        "x-ms-encryption-algorithm": "AES256",
        "x-ms-encryption-key": "Sanitized",
        "x-ms-encryption-key-sha256": "N9wienyk/afU\u002BfEfR5S4BAAliaoqwQV\u002ByHttK/KWa3c=",
        "x-ms-return-client-request-id": "true",
        "x-ms-version": "2021-04-10"
      },
      "RequestBody": null,
      "StatusCode": 200,
      "ResponseHeaders": {
        "Accept-Ranges": "bytes",
        "Content-Length": "1024",
        "Content-MD5": "VSSikqCFbQ8\u002BueWdKSzvUg==",
        "Content-Type": "application/octet-stream",
        "Date": "Fri, 15 Oct 2021 20:29:46 GMT",
        "ETag": "\u00220x8D9901A879E4920\u0022",
        "Last-Modified": "Fri, 15 Oct 2021 20:29:46 GMT",
        "Server": "Windows-Azure-Blob/1.0 Microsoft-HTTPAPI/2.0",
        "x-ms-blob-type": "BlockBlob",
        "x-ms-client-request-id": "edc976b5-9bab-5e87-bd19-574eafd89b62",
        "x-ms-creation-time": "Fri, 15 Oct 2021 20:29:46 GMT",
        "x-ms-encryption-key-sha256": "N9wienyk/afU\u002BfEfR5S4BAAliaoqwQV\u002ByHttK/KWa3c=",
        "x-ms-is-current-version": "true",
        "x-ms-lease-state": "available",
        "x-ms-lease-status": "unlocked",
        "x-ms-request-id": "3fca7aa2-401e-0029-7103-c215ab000000",
        "x-ms-server-encrypted": "true",
<<<<<<< HEAD
        "x-ms-version": "2021-04-10"
=======
        "x-ms-version": "2021-02-12",
        "x-ms-version-id": "2021-10-15T20:29:46.8482848Z"
>>>>>>> 49dd1a0e
      },
      "ResponseBody": "kpP4SIthH6\u002BDs1Xza3IXUVuogdiWNxiS1YTxTN1R9\u002Bl3pwtLX3iuUgqmnCrLjyBB7RTy5GrY51t7ZnMHb9PSMbxse8Rmy/Hj\u002Bi7N8Jvtx0Vjr17IXxJ/n7\u002Bw0PkEpuI31GptXxNb2yIjDuo7Cve/jZ8to8B0CdGq7NwEtfr431NMlhswf2cyCNQ8pVEnRJXI8ENa1gIiwsqZw3I2ViYnKi\u002BX7nPbjw03\u002B5vsN2SAgqhGPMS3nghQKtRQl7z1\u002B7GtFHohkFUh7GE1IttnNYpmGEDK8Bphb4wmR8SfivhRQv/qPiLpXvJSJVBjgnst6fRJ6X57KwuWTKXt\u002B0mRgmFo4\u002BDcfPdofLlOd8rK/u0R\u002BF3PVqB51hbzU/F9/GOowaLu\u002Bp6aUWz84GzFLLNAzE632wLrwSvA7gzK6CgF6oBWpbUo2wNOd6fx0nUztKpisoejxiBhvQB3LQyS0GhE9vbsb4b\u002BGPBKaGRa\u002Bu62jDliZzagYiRf9Oi1sa73vKc/rNt/R0UjZJmXWV28BsIRwKDSL2kxo5TSjHqdSWdCU6y8G00SN0XzPgKcCQjGo\u002B4mo/ANJIw\u002BDQlHrLrLhRsxVAaw/\u002Bt1/olb3vBmlJmMC\u002BmLd6V3NC4ffg1Dy4qKJ7nna7QCFqMDsKRmsUac2HlvuqHRQA51uiDYkIDdMTP/0bY3finkifVFiMcAEYLog6aU0xDpuOeqcbCUKoUjJX5xZuCPZFlPizGsjLhHdaid8AzaSV0iFhjPjAx4T19vImJIjqqiWB9NREjfPSwvY/wH9zp4SdshT1DHv9dM1jvSPGpV/\u002Bb\u002B\u002BpftjAQVQ9jsnykQcFgk9tmGJz9Z2phHAG4NDQDC2WQVCfyji7zWCwt42yCuPGXjrUWQztinpR/\u002BpYyWCDXYKsXF\u002BmdbgWscrxsz4f94mcQIKmC6MQuMbmTcpOUwQAPVn7Ba6UH9hyvadB68c8MghQzHjt3VHfm6OIwDftyG7G8XXUFOHrCDCqI04L3sz/qgvB/YaLIlAIK3n7C0\u002BglOVIeupRWC0WZcRIM7oD08zWmRYsG9rYO98V2/ln//zg\u002BZ5os1PirlHuq4fCQu6l9Ee9FHI5dHkKYE8bO4wzrnXHZzobmxBo8\u002BrETXBDBfjgb9ehutuKp4UVXlMUx2LFqv0SCtu0ilk3RCCHZScIx2pGKsukkfOqPM\u002B1BkzNVCyH/pJzMQsdO\u002BV\u002BamarAzJeHJbozqynERkJd84b/4Qcef/0D3aElZZfKO7mNiec/zmNVvml1JWP0O2JablNAUxRYfB2twPLyXcAiZXNsOrxfIiEnpiaZpVqdC6ZCyvdEieilMQnFkg1sZ1ypVr/wi/yl/0wuGKjxvtrDDLVMr5bI2dg=="
    },
    {
      "RequestUri": "https://camaiaor.blob.core.windows.net/test-container-2a3723f3-911c-f610-aa1d-e23402ec56f7?restype=container",
      "RequestMethod": "DELETE",
      "RequestHeaders": {
        "Accept": "application/xml",
        "Authorization": "Sanitized",
        "traceparent": "00-7938010f6d3a5c4494f81dba72656fcf-c2252a0f00e90c44-00",
        "User-Agent": "azsdk-net-Storage.Blobs/12.11.0-alpha.20211015.1 (.NET Framework 4.8.4300.0; Microsoft Windows 10.0.19043 )",
        "x-ms-client-request-id": "804c69cd-fd99-1c3f-01e9-e20fe960fe84",
        "x-ms-date": "Fri, 15 Oct 2021 20:29:46 GMT",
        "x-ms-return-client-request-id": "true",
        "x-ms-version": "2021-04-10"
      },
      "RequestBody": null,
      "StatusCode": 202,
      "ResponseHeaders": {
        "Content-Length": "0",
        "Date": "Fri, 15 Oct 2021 20:29:46 GMT",
        "Server": "Windows-Azure-Blob/1.0 Microsoft-HTTPAPI/2.0",
        "x-ms-client-request-id": "804c69cd-fd99-1c3f-01e9-e20fe960fe84",
<<<<<<< HEAD
        "x-ms-request-id": "83d7e7f6-201e-0036-3bdc-11f9a1000000",
        "x-ms-version": "2021-04-10"
=======
        "x-ms-request-id": "3fca7b3e-401e-0029-0103-c215ab000000",
        "x-ms-version": "2021-02-12"
>>>>>>> 49dd1a0e
      },
      "ResponseBody": []
    }
  ],
  "Variables": {
    "RandomSeed": "1711166985",
    "Storage_TestConfigDefault": "ProductionTenant\ncamaiaor\nU2FuaXRpemVk\nhttps://camaiaor.blob.core.windows.net\nhttps://camaiaor.file.core.windows.net\nhttps://camaiaor.queue.core.windows.net\nhttps://camaiaor.table.core.windows.net\n\n\n\n\nhttps://camaiaor-secondary.blob.core.windows.net\nhttps://camaiaor-secondary.file.core.windows.net\nhttps://camaiaor-secondary.queue.core.windows.net\nhttps://camaiaor-secondary.table.core.windows.net\n\nSanitized\n\n\nCloud\nBlobEndpoint=https://camaiaor.blob.core.windows.net/;QueueEndpoint=https://camaiaor.queue.core.windows.net/;FileEndpoint=https://camaiaor.file.core.windows.net/;BlobSecondaryEndpoint=https://camaiaor-secondary.blob.core.windows.net/;QueueSecondaryEndpoint=https://camaiaor-secondary.queue.core.windows.net/;FileSecondaryEndpoint=https://camaiaor-secondary.file.core.windows.net/;AccountName=camaiaor;AccountKey=Kg==;\nsdktest\n\n"
  }
}<|MERGE_RESOLUTION|>--- conflicted
+++ resolved
@@ -23,13 +23,8 @@
         "Last-Modified": "Fri, 15 Oct 2021 20:29:46 GMT",
         "Server": "Windows-Azure-Blob/1.0 Microsoft-HTTPAPI/2.0",
         "x-ms-client-request-id": "1f562ab3-20de-8c83-b405-664e8debb07e",
-<<<<<<< HEAD
-        "x-ms-request-id": "83d7e798-201e-0036-65dc-11f9a1000000",
+        "x-ms-request-id": "3fca7955-401e-0029-4603-c215ab000000",
         "x-ms-version": "2021-04-10"
-=======
-        "x-ms-request-id": "3fca7955-401e-0029-4603-c215ab000000",
-        "x-ms-version": "2021-02-12"
->>>>>>> 49dd1a0e
       },
       "ResponseBody": []
     },
@@ -66,12 +61,8 @@
         "x-ms-encryption-key-sha256": "N9wienyk/afU\u002BfEfR5S4BAAliaoqwQV\u002ByHttK/KWa3c=",
         "x-ms-request-id": "3fca79c8-401e-0029-2f03-c215ab000000",
         "x-ms-request-server-encrypted": "true",
-<<<<<<< HEAD
-        "x-ms-version": "2021-04-10"
-=======
-        "x-ms-version": "2021-02-12",
+        "x-ms-version": "2021-04-10",
         "x-ms-version-id": "2021-10-15T20:29:46.8482848Z"
->>>>>>> 49dd1a0e
       },
       "ResponseBody": []
     },
@@ -111,12 +102,8 @@
         "x-ms-lease-status": "unlocked",
         "x-ms-request-id": "3fca7aa2-401e-0029-7103-c215ab000000",
         "x-ms-server-encrypted": "true",
-<<<<<<< HEAD
-        "x-ms-version": "2021-04-10"
-=======
-        "x-ms-version": "2021-02-12",
+        "x-ms-version": "2021-04-10",
         "x-ms-version-id": "2021-10-15T20:29:46.8482848Z"
->>>>>>> 49dd1a0e
       },
       "ResponseBody": "kpP4SIthH6\u002BDs1Xza3IXUVuogdiWNxiS1YTxTN1R9\u002Bl3pwtLX3iuUgqmnCrLjyBB7RTy5GrY51t7ZnMHb9PSMbxse8Rmy/Hj\u002Bi7N8Jvtx0Vjr17IXxJ/n7\u002Bw0PkEpuI31GptXxNb2yIjDuo7Cve/jZ8to8B0CdGq7NwEtfr431NMlhswf2cyCNQ8pVEnRJXI8ENa1gIiwsqZw3I2ViYnKi\u002BX7nPbjw03\u002B5vsN2SAgqhGPMS3nghQKtRQl7z1\u002B7GtFHohkFUh7GE1IttnNYpmGEDK8Bphb4wmR8SfivhRQv/qPiLpXvJSJVBjgnst6fRJ6X57KwuWTKXt\u002B0mRgmFo4\u002BDcfPdofLlOd8rK/u0R\u002BF3PVqB51hbzU/F9/GOowaLu\u002Bp6aUWz84GzFLLNAzE632wLrwSvA7gzK6CgF6oBWpbUo2wNOd6fx0nUztKpisoejxiBhvQB3LQyS0GhE9vbsb4b\u002BGPBKaGRa\u002Bu62jDliZzagYiRf9Oi1sa73vKc/rNt/R0UjZJmXWV28BsIRwKDSL2kxo5TSjHqdSWdCU6y8G00SN0XzPgKcCQjGo\u002B4mo/ANJIw\u002BDQlHrLrLhRsxVAaw/\u002Bt1/olb3vBmlJmMC\u002BmLd6V3NC4ffg1Dy4qKJ7nna7QCFqMDsKRmsUac2HlvuqHRQA51uiDYkIDdMTP/0bY3finkifVFiMcAEYLog6aU0xDpuOeqcbCUKoUjJX5xZuCPZFlPizGsjLhHdaid8AzaSV0iFhjPjAx4T19vImJIjqqiWB9NREjfPSwvY/wH9zp4SdshT1DHv9dM1jvSPGpV/\u002Bb\u002B\u002BpftjAQVQ9jsnykQcFgk9tmGJz9Z2phHAG4NDQDC2WQVCfyji7zWCwt42yCuPGXjrUWQztinpR/\u002BpYyWCDXYKsXF\u002BmdbgWscrxsz4f94mcQIKmC6MQuMbmTcpOUwQAPVn7Ba6UH9hyvadB68c8MghQzHjt3VHfm6OIwDftyG7G8XXUFOHrCDCqI04L3sz/qgvB/YaLIlAIK3n7C0\u002BglOVIeupRWC0WZcRIM7oD08zWmRYsG9rYO98V2/ln//zg\u002BZ5os1PirlHuq4fCQu6l9Ee9FHI5dHkKYE8bO4wzrnXHZzobmxBo8\u002BrETXBDBfjgb9ehutuKp4UVXlMUx2LFqv0SCtu0ilk3RCCHZScIx2pGKsukkfOqPM\u002B1BkzNVCyH/pJzMQsdO\u002BV\u002BamarAzJeHJbozqynERkJd84b/4Qcef/0D3aElZZfKO7mNiec/zmNVvml1JWP0O2JablNAUxRYfB2twPLyXcAiZXNsOrxfIiEnpiaZpVqdC6ZCyvdEieilMQnFkg1sZ1ypVr/wi/yl/0wuGKjxvtrDDLVMr5bI2dg=="
     },
@@ -140,13 +127,8 @@
         "Date": "Fri, 15 Oct 2021 20:29:46 GMT",
         "Server": "Windows-Azure-Blob/1.0 Microsoft-HTTPAPI/2.0",
         "x-ms-client-request-id": "804c69cd-fd99-1c3f-01e9-e20fe960fe84",
-<<<<<<< HEAD
-        "x-ms-request-id": "83d7e7f6-201e-0036-3bdc-11f9a1000000",
+        "x-ms-request-id": "3fca7b3e-401e-0029-0103-c215ab000000",
         "x-ms-version": "2021-04-10"
-=======
-        "x-ms-request-id": "3fca7b3e-401e-0029-0103-c215ab000000",
-        "x-ms-version": "2021-02-12"
->>>>>>> 49dd1a0e
       },
       "ResponseBody": []
     }
