{
  "Entries": [
    {
      "RequestUri": "https://amandacanary.blob.core.windows.net/test-container-49fa4630-aa9b-d815-92a3-df30cba086fc?restype=container",
      "RequestMethod": "PUT",
      "RequestHeaders": {
        "Accept": "application/xml",
        "Authorization": "Sanitized",
        "traceparent": "00-06fc2ecbaaab2248b45f3c1dd712c7d3-da47fee24329474b-00",
        "User-Agent": [
          "azsdk-net-Storage.Blobs/12.11.0-alpha.20211020.1",
          "(.NET 5.0.10; Microsoft Windows 10.0.19043)"
        ],
        "x-ms-blob-public-access": "container",
        "x-ms-client-request-id": "fe12e734-97f5-b162-937c-8e6838519d09",
        "x-ms-date": "Wed, 20 Oct 2021 17:30:37 GMT",
        "x-ms-return-client-request-id": "true",
        "x-ms-version": "2021-02-12"
      },
      "RequestBody": null,
      "StatusCode": 201,
      "ResponseHeaders": {
        "Content-Length": "0",
        "Date": "Wed, 20 Oct 2021 17:30:36 GMT",
        "ETag": "\u00220x8D993EF5474C7C8\u0022",
        "Last-Modified": "Wed, 20 Oct 2021 17:30:37 GMT",
        "Server": [
          "Windows-Azure-Blob/1.0",
          "Microsoft-HTTPAPI/2.0"
        ],
        "x-ms-client-request-id": "fe12e734-97f5-b162-937c-8e6838519d09",
<<<<<<< HEAD
        "x-ms-request-id": "136f6afd-f01e-001f-7b21-af69c6000000",
        "x-ms-version": "2021-02-12"
=======
        "x-ms-request-id": "d3a3ae25-d01e-007f-6fd8-c5ea32000000",
        "x-ms-version": "2020-12-06"
>>>>>>> 6b7c7623
      },
      "ResponseBody": []
    },
    {
      "RequestUri": "https://amandacanary.blob.core.windows.net/test-container-49fa4630-aa9b-d815-92a3-df30cba086fc/test-blob-40cead7f-0730-5eaa-3e1e-e1538529392a",
      "RequestMethod": "PUT",
      "RequestHeaders": {
        "Accept": "application/xml",
        "Authorization": "Sanitized",
        "Content-Length": "1024",
        "Content-Type": "application/octet-stream",
        "traceparent": "00-4db6b587d7e95846b456934f04df6745-f812fb50fa461944-00",
        "User-Agent": [
          "azsdk-net-Storage.Blobs/12.11.0-alpha.20211020.1",
          "(.NET 5.0.10; Microsoft Windows 10.0.19043)"
        ],
        "x-ms-blob-type": "BlockBlob",
        "x-ms-client-request-id": "8eece8c1-8d92-7caa-4655-b4ff1f704942",
        "x-ms-date": "Wed, 20 Oct 2021 17:30:37 GMT",
        "x-ms-return-client-request-id": "true",
        "x-ms-version": "2021-02-12"
      },
      "RequestBody": "Q8PbQcEeG3a2M5ZSy98s/FU5/OONhweHQYTJhSsnjmCs1fLouw3kFsucSMEAEOWzT5IT/1W5fLu8VP88VZZKjqQ1pfbtREFHVeYY8T9FhjGeFjWZE48L8lk2LGYOp8A1UbkcymvvxQtRy6lvoYt7ds3Onj9gsXoVKrKdthfaOa4l4p\u002BGKLvFrlAqR0jlnFHOu7WZPwiB1Z8/B6C4Ug/zd5L7Sr7r9U0SCO/uNWkyL45hzvthQfqlow3/RiEbDVxANtC16lGT4sZnhjcYk582DNcRV4MUkTWXVaaw664s9vqTrf\u002BYfEQ8zew0\u002BbrCjRBuyTlJCbbZLKSaHZWq4vcYO488heWgnZCS1YmX35h71ceWQSF04\u002B1EuoFa/l6vkev1HL4qhgcrziyptjMtQU0MH0jNFKDVo1ii98tjRZ8x40OeosLZUU7Aa3P1yiy5F3g0Tt4V4X1KIHlmiI47x4mNd9Lwjp\u002BKMs76Dagt39gr6OBTL/fAHALFU4JJc8m/hKTqZ1NZyYjYqRsQG9PVHUCgOp\u002Bu6JeRzVvQKjsdQL8EOokDQniF0R9XeobcrwAu8DZBqTgpEZsNWJr3iZ9Nu2lbC\u002BFK0drIGmmAVm4RtR1aoTkE25eH2ynt9undjUiACb4dgKMf5B5ceY7Pqbot/KN8nOdlSeDR1DC3XNvw6owgAEyv9DV5O7wbp2EItzJuwPpGYPFgGsDeS6tzZ4dDbI8BrqhtfQhuAmEqSqF\u002ByR3\u002BSJzhqYmbv\u002BWM0KiJBtM11zvSBwiJAULy2F6PNdAeYIGOdR7rYcIFZe/C4a1f5PyO9XJmrMIUdEdZ79ErDIkVbXAn\u002B5G0SXZ4zKEZxiCVkvNiAUBduLS/egDXkXLx2VllrXM8OOlq2av87d8h\u002Bq0nxFzdyQpJt7W8Z4CR3LgDh/NHtBmsWVoK9yeUYcrVnoBSsM0WExBPHPW\u002BgNBo2fzz\u002BGbs2UWUemsB0tHitFbq58kAPizr7XPi95gj7tiKoR4qoWhk6MQ6vjViFEA\u002BbGef05gHZ5rQBwvyCeGtcIuSdzGztxLthv4ExoD2idgyo4swgxtAgjmEWpldcd/ijE2qz5wPi7VVskyaAqEZ2X4ywGVWfexwUvT3L1x4kBQeIjozTLk7IhjW29HOpYCYaoEaKrF6iw9gOX2oGFxY3CI4e\u002BBn5ozF9p1MgKEboqx0XsTbXWVjpJYq0hM8kwq8fv\u002BvliqfMYP0VTQULQptRZbQM7mXfH681NZJPBR5iWKSkAKibAyC1C1B5wgxT3eLvY18a19QJAGA8sFTVvVve8vRgZwIy9iJTV\u002BMVpV1i4VfvX6G/B4DQWsBIXlLL3440Ws8YM3bg/G08x0AxM5sC2c79Jh26A==",
      "StatusCode": 201,
      "ResponseHeaders": {
        "Content-Length": "0",
        "Content-MD5": "OAq/oCxOOJt7R86tmNvLWg==",
        "Date": "Wed, 20 Oct 2021 17:30:36 GMT",
        "ETag": "\u00220x8D993EF5481EF92\u0022",
        "Last-Modified": "Wed, 20 Oct 2021 17:30:37 GMT",
        "Server": [
          "Windows-Azure-Blob/1.0",
          "Microsoft-HTTPAPI/2.0"
        ],
        "x-ms-client-request-id": "8eece8c1-8d92-7caa-4655-b4ff1f704942",
        "x-ms-content-crc64": "Mv6WjFzlf/M=",
        "x-ms-request-id": "d3a3ae2e-d01e-007f-76d8-c5ea32000000",
        "x-ms-request-server-encrypted": "true",
<<<<<<< HEAD
        "x-ms-version": "2021-02-12",
        "x-ms-version-id": "2021-09-21T19:47:40.5483385Z"
=======
        "x-ms-version": "2020-12-06",
        "x-ms-version-id": "2021-10-20T17:30:37.3904274Z"
>>>>>>> 6b7c7623
      },
      "ResponseBody": []
    },
    {
      "RequestUri": "https://amandacanary.blob.core.windows.net/test-container-49fa4630-aa9b-d815-92a3-df30cba086fc/test-blob-40cead7f-0730-5eaa-3e1e-e1538529392a",
      "RequestMethod": "HEAD",
      "RequestHeaders": {
        "Accept": "application/xml",
        "Authorization": "Sanitized",
        "traceparent": "00-b8209ae6c7e68f49ae718831be098ddc-757f7d6cc47e5c42-00",
        "User-Agent": [
          "azsdk-net-Storage.Blobs/12.11.0-alpha.20211020.1",
          "(.NET 5.0.10; Microsoft Windows 10.0.19043)"
        ],
        "x-ms-client-request-id": "9c92fbe2-aa3c-2b98-d9be-467c5401e20c",
        "x-ms-date": "Wed, 20 Oct 2021 17:30:37 GMT",
        "x-ms-return-client-request-id": "true",
        "x-ms-version": "2021-02-12"
      },
      "RequestBody": null,
      "StatusCode": 200,
      "ResponseHeaders": {
        "Accept-Ranges": "bytes",
        "Content-Length": "1024",
        "Content-MD5": "OAq/oCxOOJt7R86tmNvLWg==",
        "Content-Type": "application/octet-stream",
        "Date": "Wed, 20 Oct 2021 17:30:36 GMT",
        "ETag": "\u00220x8D993EF5481EF92\u0022",
        "Last-Modified": "Wed, 20 Oct 2021 17:30:37 GMT",
        "Server": [
          "Windows-Azure-Blob/1.0",
          "Microsoft-HTTPAPI/2.0"
        ],
        "x-ms-access-tier": "Hot",
        "x-ms-access-tier-inferred": "true",
        "x-ms-blob-type": "BlockBlob",
        "x-ms-client-request-id": "9c92fbe2-aa3c-2b98-d9be-467c5401e20c",
        "x-ms-creation-time": "Wed, 20 Oct 2021 17:30:37 GMT",
        "x-ms-is-current-version": "true",
        "x-ms-lease-state": "available",
        "x-ms-lease-status": "unlocked",
        "x-ms-request-id": "d3a3ae37-d01e-007f-7fd8-c5ea32000000",
        "x-ms-server-encrypted": "true",
<<<<<<< HEAD
        "x-ms-version": "2021-02-12",
        "x-ms-version-id": "2021-09-21T19:47:40.5483385Z"
=======
        "x-ms-version": "2020-12-06",
        "x-ms-version-id": "2021-10-20T17:30:37.3904274Z"
>>>>>>> 6b7c7623
      },
      "ResponseBody": []
    },
    {
      "RequestUri": "https://amandacanary.blob.core.windows.net/test-container-49fa4630-aa9b-d815-92a3-df30cba086fc/test-blob-40cead7f-0730-5eaa-3e1e-e1538529392a",
      "RequestMethod": "GET",
      "RequestHeaders": {
        "Accept": "application/xml",
        "Authorization": "Sanitized",
        "If-Match": "\u00220x8D993EF5481EF92\u0022",
        "User-Agent": [
          "azsdk-net-Storage.Blobs/12.11.0-alpha.20211020.1",
          "(.NET 5.0.10; Microsoft Windows 10.0.19043)"
        ],
        "x-ms-client-request-id": "241c8509-acde-2605-a358-969fa29a21ab",
        "x-ms-date": "Wed, 20 Oct 2021 17:30:37 GMT",
        "x-ms-range": "bytes=0-511",
        "x-ms-return-client-request-id": "true",
        "x-ms-version": "2021-02-12"
      },
      "RequestBody": null,
      "StatusCode": 206,
      "ResponseHeaders": {
        "Accept-Ranges": "bytes",
        "Content-Length": "512",
        "Content-Range": "bytes 0-511/1024",
        "Content-Type": "application/octet-stream",
        "Date": "Wed, 20 Oct 2021 17:30:36 GMT",
        "ETag": "\u00220x8D993EF5481EF92\u0022",
        "Last-Modified": "Wed, 20 Oct 2021 17:30:37 GMT",
        "Server": [
          "Windows-Azure-Blob/1.0",
          "Microsoft-HTTPAPI/2.0"
        ],
        "x-ms-blob-content-md5": "OAq/oCxOOJt7R86tmNvLWg==",
        "x-ms-blob-type": "BlockBlob",
        "x-ms-client-request-id": "241c8509-acde-2605-a358-969fa29a21ab",
        "x-ms-creation-time": "Wed, 20 Oct 2021 17:30:37 GMT",
        "x-ms-is-current-version": "true",
        "x-ms-lease-state": "available",
        "x-ms-lease-status": "unlocked",
        "x-ms-request-id": "d3a3ae3d-d01e-007f-05d8-c5ea32000000",
        "x-ms-server-encrypted": "true",
<<<<<<< HEAD
        "x-ms-version": "2021-02-12",
        "x-ms-version-id": "2021-09-21T19:47:40.5483385Z"
=======
        "x-ms-version": "2020-12-06",
        "x-ms-version-id": "2021-10-20T17:30:37.3904274Z"
>>>>>>> 6b7c7623
      },
      "ResponseBody": "Q8PbQcEeG3a2M5ZSy98s/FU5/OONhweHQYTJhSsnjmCs1fLouw3kFsucSMEAEOWzT5IT/1W5fLu8VP88VZZKjqQ1pfbtREFHVeYY8T9FhjGeFjWZE48L8lk2LGYOp8A1UbkcymvvxQtRy6lvoYt7ds3Onj9gsXoVKrKdthfaOa4l4p\u002BGKLvFrlAqR0jlnFHOu7WZPwiB1Z8/B6C4Ug/zd5L7Sr7r9U0SCO/uNWkyL45hzvthQfqlow3/RiEbDVxANtC16lGT4sZnhjcYk582DNcRV4MUkTWXVaaw664s9vqTrf\u002BYfEQ8zew0\u002BbrCjRBuyTlJCbbZLKSaHZWq4vcYO488heWgnZCS1YmX35h71ceWQSF04\u002B1EuoFa/l6vkev1HL4qhgcrziyptjMtQU0MH0jNFKDVo1ii98tjRZ8x40OeosLZUU7Aa3P1yiy5F3g0Tt4V4X1KIHlmiI47x4mNd9Lwjp\u002BKMs76Dagt39gr6OBTL/fAHALFU4JJc8m/hKTqZ1NZyYjYqRsQG9PVHUCgOp\u002Bu6JeRzVvQKjsdQL8EOokDQniF0R9XeobcrwAu8DZBqTgpEZsNWJr3iZ9Nu2lbC\u002BFK0drIGmmAVm4RtR1aoTkE25eH2ynt9undjUiACb4dgKMf5B5ceY7Pqbot/KN8nOdlSeDR1DC3XNvw6owgAEw="
    },
    {
      "RequestUri": "https://amandacanary.blob.core.windows.net/test-container-49fa4630-aa9b-d815-92a3-df30cba086fc/test-blob-40cead7f-0730-5eaa-3e1e-e1538529392a?comp=block\u0026blockid=dGVzdC1ibG9jay0xZjNlYjdlOC03NTRmLTE3YTMtNzJiOS1jOWM1YzlkMjYxYzI%3D",
      "RequestMethod": "PUT",
      "RequestHeaders": {
        "Accept": "application/xml",
        "Authorization": "Sanitized",
        "Content-Length": "1024",
        "Content-Type": "application/octet-stream",
        "traceparent": "00-3651a19556f0904b9b902309e818a1c6-cbf414f00c496f4c-00",
        "User-Agent": [
          "azsdk-net-Storage.Blobs/12.11.0-alpha.20211020.1",
          "(.NET 5.0.10; Microsoft Windows 10.0.19043)"
        ],
        "x-ms-client-request-id": "12dd3555-ead9-9363-e104-b124e23f5dd0",
        "x-ms-date": "Wed, 20 Oct 2021 17:30:37 GMT",
        "x-ms-return-client-request-id": "true",
        "x-ms-version": "2021-02-12"
      },
      "RequestBody": "Q8PbQcEeG3a2M5ZSy98s/FU5/OONhweHQYTJhSsnjmCs1fLouw3kFsucSMEAEOWzT5IT/1W5fLu8VP88VZZKjqQ1pfbtREFHVeYY8T9FhjGeFjWZE48L8lk2LGYOp8A1UbkcymvvxQtRy6lvoYt7ds3Onj9gsXoVKrKdthfaOa4l4p\u002BGKLvFrlAqR0jlnFHOu7WZPwiB1Z8/B6C4Ug/zd5L7Sr7r9U0SCO/uNWkyL45hzvthQfqlow3/RiEbDVxANtC16lGT4sZnhjcYk582DNcRV4MUkTWXVaaw664s9vqTrf\u002BYfEQ8zew0\u002BbrCjRBuyTlJCbbZLKSaHZWq4vcYO488heWgnZCS1YmX35h71ceWQSF04\u002B1EuoFa/l6vkev1HL4qhgcrziyptjMtQU0MH0jNFKDVo1ii98tjRZ8x40OeosLZUU7Aa3P1yiy5F3g0Tt4V4X1KIHlmiI47x4mNd9Lwjp\u002BKMs76Dagt39gr6OBTL/fAHALFU4JJc8m/hKTqZ1NZyYjYqRsQG9PVHUCgOp\u002Bu6JeRzVvQKjsdQL8EOokDQniF0R9XeobcrwAu8DZBqTgpEZsNWJr3iZ9Nu2lbC\u002BFK0drIGmmAVm4RtR1aoTkE25eH2ynt9undjUiACb4dgKMf5B5ceY7Pqbot/KN8nOdlSeDR1DC3XNvw6owgAEyv9DV5O7wbp2EItzJuwPpGYPFgGsDeS6tzZ4dDbI8BrqhtfQhuAmEqSqF\u002ByR3\u002BSJzhqYmbv\u002BWM0KiJBtM11zvSBwiJAULy2F6PNdAeYIGOdR7rYcIFZe/C4a1f5PyO9XJmrMIUdEdZ79ErDIkVbXAn\u002B5G0SXZ4zKEZxiCVkvNiAUBduLS/egDXkXLx2VllrXM8OOlq2av87d8h\u002Bq0nxFzdyQpJt7W8Z4CR3LgDh/NHtBmsWVoK9yeUYcrVnoBSsM0WExBPHPW\u002BgNBo2fzz\u002BGbs2UWUemsB0tHitFbq58kAPizr7XPi95gj7tiKoR4qoWhk6MQ6vjViFEA\u002BbGef05gHZ5rQBwvyCeGtcIuSdzGztxLthv4ExoD2idgyo4swgxtAgjmEWpldcd/ijE2qz5wPi7VVskyaAqEZ2X4ywGVWfexwUvT3L1x4kBQeIjozTLk7IhjW29HOpYCYaoEaKrF6iw9gOX2oGFxY3CI4e\u002BBn5ozF9p1MgKEboqx0XsTbXWVjpJYq0hM8kwq8fv\u002BvliqfMYP0VTQULQptRZbQM7mXfH681NZJPBR5iWKSkAKibAyC1C1B5wgxT3eLvY18a19QJAGA8sFTVvVve8vRgZwIy9iJTV\u002BMVpV1i4VfvX6G/B4DQWsBIXlLL3440Ws8YM3bg/G08x0AxM5sC2c79Jh26A==",
      "StatusCode": 201,
      "ResponseHeaders": {
        "Content-Length": "0",
        "Date": "Wed, 20 Oct 2021 17:30:36 GMT",
        "Server": [
          "Windows-Azure-Blob/1.0",
          "Microsoft-HTTPAPI/2.0"
        ],
        "x-ms-client-request-id": "12dd3555-ead9-9363-e104-b124e23f5dd0",
        "x-ms-content-crc64": "Mv6WjFzlf/M=",
        "x-ms-request-id": "d3a3ae4e-d01e-007f-10d8-c5ea32000000",
        "x-ms-request-server-encrypted": "true",
        "x-ms-version": "2021-02-12"
      },
      "ResponseBody": []
    },
    {
      "RequestUri": "https://amandacanary.blob.core.windows.net/test-container-49fa4630-aa9b-d815-92a3-df30cba086fc/test-blob-40cead7f-0730-5eaa-3e1e-e1538529392a?comp=blocklist",
      "RequestMethod": "PUT",
      "RequestHeaders": {
        "Accept": "application/xml",
        "Authorization": "Sanitized",
        "Content-Length": "107",
        "Content-Type": "application/xml",
        "traceparent": "00-26a4ecc2b88bf040ac93e7ad41eb5f6e-0f7701749a73b045-00",
        "User-Agent": [
          "azsdk-net-Storage.Blobs/12.11.0-alpha.20211020.1",
          "(.NET 5.0.10; Microsoft Windows 10.0.19043)"
        ],
        "x-ms-client-request-id": "94709183-4ef4-cae9-30df-ece00c08c40c",
        "x-ms-date": "Wed, 20 Oct 2021 17:30:37 GMT",
        "x-ms-return-client-request-id": "true",
        "x-ms-version": "2021-02-12"
      },
      "RequestBody": "\uFEFF\u003CBlockList\u003E\u003CLatest\u003EdGVzdC1ibG9jay0xZjNlYjdlOC03NTRmLTE3YTMtNzJiOS1jOWM1YzlkMjYxYzI=\u003C/Latest\u003E\u003C/BlockList\u003E",
      "StatusCode": 201,
      "ResponseHeaders": {
        "Content-Length": "0",
        "Date": "Wed, 20 Oct 2021 17:30:36 GMT",
        "ETag": "\u00220x8D993EF54B44330\u0022",
        "Last-Modified": "Wed, 20 Oct 2021 17:30:37 GMT",
        "Server": [
          "Windows-Azure-Blob/1.0",
          "Microsoft-HTTPAPI/2.0"
        ],
        "x-ms-client-request-id": "94709183-4ef4-cae9-30df-ece00c08c40c",
        "x-ms-content-crc64": "LRo3DNdutlA=",
        "x-ms-request-id": "d3a3ae59-d01e-007f-18d8-c5ea32000000",
        "x-ms-request-server-encrypted": "true",
<<<<<<< HEAD
        "x-ms-version": "2021-02-12",
        "x-ms-version-id": "2021-09-21T19:47:40.9091333Z"
=======
        "x-ms-version": "2020-12-06",
        "x-ms-version-id": "2021-10-20T17:30:37.7222480Z"
>>>>>>> 6b7c7623
      },
      "ResponseBody": []
    },
    {
      "RequestUri": "https://amandacanary.blob.core.windows.net/test-container-49fa4630-aa9b-d815-92a3-df30cba086fc/test-blob-40cead7f-0730-5eaa-3e1e-e1538529392a",
      "RequestMethod": "GET",
      "RequestHeaders": {
        "Accept": "application/xml",
        "Authorization": "Sanitized",
        "If-Match": "\u00220x8D993EF5481EF92\u0022",
        "User-Agent": [
          "azsdk-net-Storage.Blobs/12.11.0-alpha.20211020.1",
          "(.NET 5.0.10; Microsoft Windows 10.0.19043)"
        ],
        "x-ms-client-request-id": "51a12723-c8cf-a8dc-ea20-de4865e61d81",
        "x-ms-date": "Wed, 20 Oct 2021 17:30:37 GMT",
        "x-ms-range": "bytes=512-1023",
        "x-ms-return-client-request-id": "true",
        "x-ms-version": "2021-02-12"
      },
      "RequestBody": null,
      "StatusCode": 412,
      "ResponseHeaders": {
        "Content-Length": "252",
        "Content-Type": "application/xml",
        "Date": "Wed, 20 Oct 2021 17:30:37 GMT",
        "Server": [
          "Windows-Azure-Blob/1.0",
          "Microsoft-HTTPAPI/2.0"
        ],
        "x-ms-client-request-id": "51a12723-c8cf-a8dc-ea20-de4865e61d81",
        "x-ms-error-code": "ConditionNotMet",
<<<<<<< HEAD
        "x-ms-request-id": "136f6b40-f01e-001f-3021-af69c6000000",
        "x-ms-version": "2021-02-12"
=======
        "x-ms-request-id": "d3a3ae63-d01e-007f-21d8-c5ea32000000",
        "x-ms-version": "2020-12-06"
>>>>>>> 6b7c7623
      },
      "ResponseBody": [
        "\uFEFF\u003C?xml version=\u00221.0\u0022 encoding=\u0022utf-8\u0022?\u003E\u003CError\u003E\u003CCode\u003EConditionNotMet\u003C/Code\u003E\u003CMessage\u003EThe condition specified using HTTP conditional header(s) is not met.\n",
        "RequestId:d3a3ae63-d01e-007f-21d8-c5ea32000000\n",
        "Time:2021-10-20T17:30:37.8029409Z\u003C/Message\u003E\u003C/Error\u003E"
      ]
    },
    {
      "RequestUri": "https://amandacanary.blob.core.windows.net/test-container-49fa4630-aa9b-d815-92a3-df30cba086fc?restype=container",
      "RequestMethod": "DELETE",
      "RequestHeaders": {
        "Accept": "application/xml",
        "Authorization": "Sanitized",
        "traceparent": "00-afc51815f628034589ee753ea8bc5f95-7645e50be3387241-00",
        "User-Agent": [
          "azsdk-net-Storage.Blobs/12.11.0-alpha.20211020.1",
          "(.NET 5.0.10; Microsoft Windows 10.0.19043)"
        ],
        "x-ms-client-request-id": "e5bc7b8d-7366-f83d-8593-77dd49c89c87",
        "x-ms-date": "Wed, 20 Oct 2021 17:30:37 GMT",
        "x-ms-return-client-request-id": "true",
        "x-ms-version": "2021-02-12"
      },
      "RequestBody": null,
      "StatusCode": 202,
      "ResponseHeaders": {
        "Content-Length": "0",
        "Date": "Wed, 20 Oct 2021 17:30:37 GMT",
        "Server": [
          "Windows-Azure-Blob/1.0",
          "Microsoft-HTTPAPI/2.0"
        ],
        "x-ms-client-request-id": "e5bc7b8d-7366-f83d-8593-77dd49c89c87",
<<<<<<< HEAD
        "x-ms-request-id": "136f6b4e-f01e-001f-3921-af69c6000000",
        "x-ms-version": "2021-02-12"
=======
        "x-ms-request-id": "d3a3ae68-d01e-007f-26d8-c5ea32000000",
        "x-ms-version": "2020-12-06"
>>>>>>> 6b7c7623
      },
      "ResponseBody": []
    }
  ],
  "Variables": {
    "RandomSeed": "405480633",
    "Storage_TestConfigDefault": "ProductionTenant\namandacanary\nU2FuaXRpemVk\nhttps://amandacanary.blob.core.windows.net\nhttps://amandacanary.file.core.windows.net\nhttps://amandacanary.queue.core.windows.net\nhttps://amandacanary.table.core.windows.net\n\n\n\n\nhttps://amandacanary-secondary.blob.core.windows.net\nhttps://amandacanary-secondary.file.core.windows.net\nhttps://amandacanary-secondary.queue.core.windows.net\nhttps://amandacanary-secondary.table.core.windows.net\n\nSanitized\n\n\nCloud\nBlobEndpoint=https://amandacanary.blob.core.windows.net/;QueueEndpoint=https://amandacanary.queue.core.windows.net/;FileEndpoint=https://amandacanary.file.core.windows.net/;BlobSecondaryEndpoint=https://amandacanary-secondary.blob.core.windows.net/;QueueSecondaryEndpoint=https://amandacanary-secondary.queue.core.windows.net/;FileSecondaryEndpoint=https://amandacanary-secondary.file.core.windows.net/;AccountName=amandacanary;AccountKey=Kg==;\ntestscope2\n\n"
  }
}<|MERGE_RESOLUTION|>--- conflicted
+++ resolved
@@ -29,13 +29,8 @@
           "Microsoft-HTTPAPI/2.0"
         ],
         "x-ms-client-request-id": "fe12e734-97f5-b162-937c-8e6838519d09",
-<<<<<<< HEAD
-        "x-ms-request-id": "136f6afd-f01e-001f-7b21-af69c6000000",
-        "x-ms-version": "2021-02-12"
-=======
         "x-ms-request-id": "d3a3ae25-d01e-007f-6fd8-c5ea32000000",
-        "x-ms-version": "2020-12-06"
->>>>>>> 6b7c7623
+        "x-ms-version": "2021-02-12"
       },
       "ResponseBody": []
     },
@@ -74,13 +69,8 @@
         "x-ms-content-crc64": "Mv6WjFzlf/M=",
         "x-ms-request-id": "d3a3ae2e-d01e-007f-76d8-c5ea32000000",
         "x-ms-request-server-encrypted": "true",
-<<<<<<< HEAD
         "x-ms-version": "2021-02-12",
-        "x-ms-version-id": "2021-09-21T19:47:40.5483385Z"
-=======
-        "x-ms-version": "2020-12-06",
         "x-ms-version-id": "2021-10-20T17:30:37.3904274Z"
->>>>>>> 6b7c7623
       },
       "ResponseBody": []
     },
@@ -124,13 +114,8 @@
         "x-ms-lease-status": "unlocked",
         "x-ms-request-id": "d3a3ae37-d01e-007f-7fd8-c5ea32000000",
         "x-ms-server-encrypted": "true",
-<<<<<<< HEAD
         "x-ms-version": "2021-02-12",
-        "x-ms-version-id": "2021-09-21T19:47:40.5483385Z"
-=======
-        "x-ms-version": "2020-12-06",
         "x-ms-version-id": "2021-10-20T17:30:37.3904274Z"
->>>>>>> 6b7c7623
       },
       "ResponseBody": []
     },
@@ -174,13 +159,8 @@
         "x-ms-lease-status": "unlocked",
         "x-ms-request-id": "d3a3ae3d-d01e-007f-05d8-c5ea32000000",
         "x-ms-server-encrypted": "true",
-<<<<<<< HEAD
         "x-ms-version": "2021-02-12",
-        "x-ms-version-id": "2021-09-21T19:47:40.5483385Z"
-=======
-        "x-ms-version": "2020-12-06",
         "x-ms-version-id": "2021-10-20T17:30:37.3904274Z"
->>>>>>> 6b7c7623
       },
       "ResponseBody": "Q8PbQcEeG3a2M5ZSy98s/FU5/OONhweHQYTJhSsnjmCs1fLouw3kFsucSMEAEOWzT5IT/1W5fLu8VP88VZZKjqQ1pfbtREFHVeYY8T9FhjGeFjWZE48L8lk2LGYOp8A1UbkcymvvxQtRy6lvoYt7ds3Onj9gsXoVKrKdthfaOa4l4p\u002BGKLvFrlAqR0jlnFHOu7WZPwiB1Z8/B6C4Ug/zd5L7Sr7r9U0SCO/uNWkyL45hzvthQfqlow3/RiEbDVxANtC16lGT4sZnhjcYk582DNcRV4MUkTWXVaaw664s9vqTrf\u002BYfEQ8zew0\u002BbrCjRBuyTlJCbbZLKSaHZWq4vcYO488heWgnZCS1YmX35h71ceWQSF04\u002B1EuoFa/l6vkev1HL4qhgcrziyptjMtQU0MH0jNFKDVo1ii98tjRZ8x40OeosLZUU7Aa3P1yiy5F3g0Tt4V4X1KIHlmiI47x4mNd9Lwjp\u002BKMs76Dagt39gr6OBTL/fAHALFU4JJc8m/hKTqZ1NZyYjYqRsQG9PVHUCgOp\u002Bu6JeRzVvQKjsdQL8EOokDQniF0R9XeobcrwAu8DZBqTgpEZsNWJr3iZ9Nu2lbC\u002BFK0drIGmmAVm4RtR1aoTkE25eH2ynt9undjUiACb4dgKMf5B5ceY7Pqbot/KN8nOdlSeDR1DC3XNvw6owgAEw="
     },
@@ -252,13 +232,8 @@
         "x-ms-content-crc64": "LRo3DNdutlA=",
         "x-ms-request-id": "d3a3ae59-d01e-007f-18d8-c5ea32000000",
         "x-ms-request-server-encrypted": "true",
-<<<<<<< HEAD
         "x-ms-version": "2021-02-12",
-        "x-ms-version-id": "2021-09-21T19:47:40.9091333Z"
-=======
-        "x-ms-version": "2020-12-06",
         "x-ms-version-id": "2021-10-20T17:30:37.7222480Z"
->>>>>>> 6b7c7623
       },
       "ResponseBody": []
     },
@@ -291,13 +266,8 @@
         ],
         "x-ms-client-request-id": "51a12723-c8cf-a8dc-ea20-de4865e61d81",
         "x-ms-error-code": "ConditionNotMet",
-<<<<<<< HEAD
-        "x-ms-request-id": "136f6b40-f01e-001f-3021-af69c6000000",
-        "x-ms-version": "2021-02-12"
-=======
         "x-ms-request-id": "d3a3ae63-d01e-007f-21d8-c5ea32000000",
-        "x-ms-version": "2020-12-06"
->>>>>>> 6b7c7623
+        "x-ms-version": "2021-02-12"
       },
       "ResponseBody": [
         "\uFEFF\u003C?xml version=\u00221.0\u0022 encoding=\u0022utf-8\u0022?\u003E\u003CError\u003E\u003CCode\u003EConditionNotMet\u003C/Code\u003E\u003CMessage\u003EThe condition specified using HTTP conditional header(s) is not met.\n",
@@ -331,13 +301,8 @@
           "Microsoft-HTTPAPI/2.0"
         ],
         "x-ms-client-request-id": "e5bc7b8d-7366-f83d-8593-77dd49c89c87",
-<<<<<<< HEAD
-        "x-ms-request-id": "136f6b4e-f01e-001f-3921-af69c6000000",
-        "x-ms-version": "2021-02-12"
-=======
         "x-ms-request-id": "d3a3ae68-d01e-007f-26d8-c5ea32000000",
-        "x-ms-version": "2020-12-06"
->>>>>>> 6b7c7623
+        "x-ms-version": "2021-02-12"
       },
       "ResponseBody": []
     }
