--- conflicted
+++ resolved
@@ -1,151 +1,87 @@
 {
   "Entries": [
     {
-<<<<<<< HEAD
-      "RequestUri": "https://seanmcccanary.blob.core.windows.net/test-container-5656391e-3aca-6c57-f44b-cbe722120913?restype=container",
+      "RequestUri": "https://seanmcccanary.blob.core.windows.net/test-container-cc0f2ee6-4c5b-2a35-9977-2f0a99a609a4?restype=container",
       "RequestMethod": "PUT",
       "RequestHeaders": {
         "Authorization": "Sanitized",
-        "traceparent": "00-ad8df7c7f0cbbd4caedf89628d0542ee-cf48d0753b9ea741-00",
-        "User-Agent": [
-          "azsdk-net-Storage.Blobs/12.5.0-dev.20200402.1",
-=======
-      "RequestUri": "https://seandevtest.blob.core.windows.net/test-container-5656391e-3aca-6c57-f44b-cbe722120913?restype=container",
+        "traceparent": "00-466130d466b3e14aa0b33411e7458b7d-6c3dcd7ca801684c-00",
+        "User-Agent": [
+          "azsdk-net-Storage.Blobs/12.5.0-dev.20200403.1",
+          "(.NET Core 4.6.28325.01; Microsoft Windows 10.0.18362 )"
+        ],
+        "x-ms-blob-public-access": "container",
+        "x-ms-client-request-id": "470dd1f8-135f-8491-8edf-1b5acc21538b",
+        "x-ms-date": "Sat, 04 Apr 2020 01:34:34 GMT",
+        "x-ms-return-client-request-id": "true",
+        "x-ms-version": "2019-12-12"
+      },
+      "RequestBody": null,
+      "StatusCode": 201,
+      "ResponseHeaders": {
+        "Content-Length": "0",
+        "Date": "Sat, 04 Apr 2020 01:34:33 GMT",
+        "ETag": "\u00220x8D7D838546AA828\u0022",
+        "Last-Modified": "Sat, 04 Apr 2020 01:34:34 GMT",
+        "Server": [
+          "Windows-Azure-Blob/1.0",
+          "Microsoft-HTTPAPI/2.0"
+        ],
+        "x-ms-client-request-id": "470dd1f8-135f-8491-8edf-1b5acc21538b",
+        "x-ms-request-id": "6aef6893-401e-0017-1121-0ae4ab000000",
+        "x-ms-version": "2019-12-12"
+      },
+      "ResponseBody": []
+    },
+    {
+      "RequestUri": "https://seanmcccanary.blob.core.windows.net/test-container-cc0f2ee6-4c5b-2a35-9977-2f0a99a609a4/test-blob-42254bc1-bc8b-c02e-ea43-9f1935cf7ad9",
       "RequestMethod": "PUT",
       "RequestHeaders": {
         "Authorization": "Sanitized",
-        "traceparent": "00-8c069de134f92045adcbba0b2546730f-4516a62ae6f6ea4e-00",
-        "User-Agent": [
-          "azsdk-net-Storage.Blobs/12.5.0-dev.20200326.1",
->>>>>>> bb257be6
-          "(.NET Core 4.6.28325.01; Microsoft Windows 10.0.18362 )"
-        ],
-        "x-ms-blob-public-access": "container",
-        "x-ms-client-request-id": "1e1c7ec3-ad09-d705-f754-b0fd71f8f568",
-<<<<<<< HEAD
-        "x-ms-date": "Thu, 02 Apr 2020 23:42:13 GMT",
-=======
-        "x-ms-date": "Thu, 26 Mar 2020 20:37:13 GMT",
->>>>>>> bb257be6
-        "x-ms-return-client-request-id": "true",
-        "x-ms-version": "2019-12-12"
-      },
-      "RequestBody": null,
+        "Content-Length": "1024",
+        "traceparent": "00-b8b75c79bcf5fa468fb73366c72bf4f4-9e9633b3f7c22b41-00",
+        "User-Agent": [
+          "azsdk-net-Storage.Blobs/12.5.0-dev.20200403.1",
+          "(.NET Core 4.6.28325.01; Microsoft Windows 10.0.18362 )"
+        ],
+        "x-ms-blob-type": "BlockBlob",
+        "x-ms-client-request-id": "a2dec833-e828-db1a-a93d-6338caa98b3e",
+        "x-ms-date": "Sat, 04 Apr 2020 01:34:34 GMT",
+        "x-ms-return-client-request-id": "true",
+        "x-ms-version": "2019-12-12"
+      },
+      "RequestBody": "kvAPq85qvSR0SOvDciWbwVtLEseYwUXsmINiLqVe\u002Br9ETn2eyHAVjhTp0hYozRJoRFr/gA6L89CrIhNKCI9\u002BFk0rfySo/fjrNYOzr\u002B8uxMpx\u002BepKX3qwuFut86Zdy4aEarzJ/E7uwEZiE0qL10PhfF1I2Q6lM7bSesbI\u002BglRjWr9LkUyZMh8gjij6EsvJeAXzHZIFPF33zYG9oGHJcU8EYXgjan\u002BrheVzFbWAUtqo1XlsC6TCHh4hk4OLG5G9F1yZtbFTpc3GR1fs0ibod7qm1IsonWWqQgNZwda74KpTtf5Y5t0pFW9rZcRM1Uw3eRwJJAbGVLo27zOuOaQ3SmatmRxoT1Cdff9b/TdhXay3Yoi6cryjTSFEYfeputuLNBtdn3xvjumLa\u002BYHapeClZGHNtcbfReqCgv65C2ZM8Lj0IjcA74wR5OfLsbWXCKJgYwmIkQEb/bDs1VwdKr8MngjY1nOppHTVq9DvE5Q0\u002B3pcSJhctF\u002B32DSGFBowBLo4vxO8vjIuxs6UsuUgPNost\u002BnRwOIWr\u002BmpIP5PI4BqlacmplRweD1ILYHJyAFqh6taWVwgbjPYEh86A50z36NOKh1OCYaFrD\u002B8iZNQTOfoPplS5MokSjdjXpRFRnSQFE3ui53kLI4U1L0sY9Sgd8U3UcUD4OrZGe/l2rryMGXLHHVFcbFJ9BIbPhAdB9ZiwtbPHfSvnCNTBXG9/lHTIqRHUVdfawYD7V2y6KLazAIZgwfUIxJxK4BB4mxPm/WwOBt7xaaPA1fQyyCW7KOAiEl/lHtJ/w\u002BB1jXXDXiZxFFX8qCXbvZbmn\u002BgA1fx2j7cwWoi3/eKdkkb\u002Bf9wqAXvRwbfTuny\u002BSlDFAn7mfunkAv2\u002BjweZuRpzYxni3UG6uJ5wLxREptE2dgw37vtntxdZGnjib3JwNASZXFtm220TDkngdk/Rn1goiBj3Yc4fD6wGhcLE1E0oA/cTr0p505qjJOCxg0DHi38gteNZeNY6fkyvXFWqSjX8uHJUvewRrrh\u002BVDzpbYxrPv5HpB5pzocg2Sz5znNE\u002BNqusMrOcsmPDwcq3ySZTQzAQCFbYqYXkunvM\u002BDDF\u002BBJNVtiPrjBnMwwuJUXQu9ii4wgOY5R7ZYwlx3c4z7oz/sm4aXJNxJT/qNRKqoRAFP6jKhUntpV90vFMaue5L2RR\u002ByZ8GFFlVR5zD7q/MbsI5bJ4lKWkC0gzOpeBAVqtRnhv\u002BK5ew/ytPdX2s6favqE1RIQ0QJq/rfDeSN665FPExslBTzgNqiG2y1fPrVegWXv2TL3VeAXesEu\u002Bf3se8lmBMu3dmG5oKJpjfnVD7/\u002BYPe9iw5iW703EY5/tTiqml9j\u002BTntpw8ANjiMjcfqQmw==",
       "StatusCode": 201,
       "ResponseHeaders": {
         "Content-Length": "0",
-<<<<<<< HEAD
-        "Date": "Thu, 02 Apr 2020 23:42:12 GMT",
-        "ETag": "\u00220x8D7D75F77D3D855\u0022",
-        "Last-Modified": "Thu, 02 Apr 2020 23:42:12 GMT",
-=======
-        "Date": "Thu, 26 Mar 2020 20:37:13 GMT",
-        "ETag": "\u00220x8D7D1C577783D77\u0022",
-        "Last-Modified": "Thu, 26 Mar 2020 20:37:13 GMT",
->>>>>>> bb257be6
-        "Server": [
-          "Windows-Azure-Blob/1.0",
-          "Microsoft-HTTPAPI/2.0"
-        ],
-        "x-ms-client-request-id": "1e1c7ec3-ad09-d705-f754-b0fd71f8f568",
-<<<<<<< HEAD
-        "x-ms-request-id": "1c6061c7-601e-0096-3248-094471000000",
-        "x-ms-version": "2019-12-12"
-=======
-        "x-ms-request-id": "4ea7d3aa-201e-0071-53ae-037833000000",
-        "x-ms-version": "2019-07-07"
->>>>>>> bb257be6
+        "Content-MD5": "l8ZviLgDKNQaeAOT/cM8NQ==",
+        "Date": "Sat, 04 Apr 2020 01:34:33 GMT",
+        "ETag": "\u00220x8D7D8385477F4E5\u0022",
+        "Last-Modified": "Sat, 04 Apr 2020 01:34:34 GMT",
+        "Server": [
+          "Windows-Azure-Blob/1.0",
+          "Microsoft-HTTPAPI/2.0"
+        ],
+        "x-ms-client-request-id": "a2dec833-e828-db1a-a93d-6338caa98b3e",
+        "x-ms-content-crc64": "yfoWEfg6JO0=",
+        "x-ms-request-id": "6aef689f-401e-0017-1821-0ae4ab000000",
+        "x-ms-request-server-encrypted": "true",
+        "x-ms-version": "2019-12-12"
       },
       "ResponseBody": []
     },
     {
-<<<<<<< HEAD
-      "RequestUri": "https://seanmcccanary.blob.core.windows.net/test-container-5656391e-3aca-6c57-f44b-cbe722120913/test-blob-fccd29f6-fdcc-e8cd-3756-772dcef29b2f",
-=======
-      "RequestUri": "https://seandevtest.blob.core.windows.net/test-container-5656391e-3aca-6c57-f44b-cbe722120913/test-blob-fccd29f6-fdcc-e8cd-3756-772dcef29b2f",
->>>>>>> bb257be6
-      "RequestMethod": "PUT",
-      "RequestHeaders": {
-        "Authorization": "Sanitized",
-        "Content-Length": "1024",
-<<<<<<< HEAD
-        "traceparent": "00-e83f527ee932b34fa4a3ac8d13b31245-2061990019cc5142-00",
-        "User-Agent": [
-          "azsdk-net-Storage.Blobs/12.5.0-dev.20200402.1",
-=======
-        "traceparent": "00-9abe21fb63b4ef42ad233456b81ccac8-1b860aa417c3c844-00",
-        "User-Agent": [
-          "azsdk-net-Storage.Blobs/12.5.0-dev.20200326.1",
->>>>>>> bb257be6
-          "(.NET Core 4.6.28325.01; Microsoft Windows 10.0.18362 )"
-        ],
-        "x-ms-blob-type": "BlockBlob",
-        "x-ms-client-request-id": "2d504c0e-4c3b-ddb7-026e-9228552b089d",
-<<<<<<< HEAD
-        "x-ms-date": "Thu, 02 Apr 2020 23:42:13 GMT",
-=======
-        "x-ms-date": "Thu, 26 Mar 2020 20:37:13 GMT",
->>>>>>> bb257be6
-        "x-ms-return-client-request-id": "true",
-        "x-ms-version": "2019-12-12"
-      },
-      "RequestBody": "fjUljnZnq3fa4tFX4XMcgo7yI6T26wkihUE5fPZhAox\u002B8GUaTC9iXNKlQyfcrvWDNy5vftVRcpMrAgg1LS\u002BBeOBE2fENAjVekMbRUafiRtdLtUTI8oO3LH7S7komLS\u002BjI8tGl9UEdjX4EO4OfyDsSLwx6njquYVdjaxzOxPrOGOXLS3bnK4CRj8Pz\u002BKUqKxd5qWN9UK3uWpG6QkokTshDNiLdlLzEKwNLqM42\u002BmjyOT/FVRuXUIg4HTClbKk2bUE7sIKCDJaatb4gMafft6BoiAkKXvms66Va5bdMHr6aVXuNOwmmcCypKt\u002Bdd18gGKWQfKSf7A5HjoUdJ2cfTlb/hZxsUrxWglgcoTQZz7RGOozR\u002B\u002BHZ\u002BmktBayEiQiFidxI3bHC88YpebpMQ0sabb8QluyaDVK05ctzPwzP0jlPVtcXkTHCg0bG6EInjXceEtftc/Ib67xJk/fmT/S5GadA/Sy0ApyNThOl0yTQTVhUVSx1Il5HM2sajf16HDNSDc7appBKahB7YCWethiXeUafkjrIQ/cJOcmBWXSfEzIgE4UWNaaHyesb\u002BYJ4qH1SgxS22on4icnX0azGyNCbnAzzvmJTQUOf14hPrEo0kJFMLtZf6HioZ0n7PiQ5wQDagF21hSobPwGRFsLBaR1/40Dbepo6O7OUCxcYWANfZhaHtSwsvstncS\u002BUjtG15v5su1rjHkZmoESp4bnSwqb\u002BcbCsefPxUyR1c8lqZWziHmRYq9zofAfQINTnQp1RlG6I1l0gyazKu2h2bep9PHrXx8NVulbKFfVo3BkeydBHI9\u002Ba4Y8PgRS3TjC0sg5dUySZz3raO9oX/oCnuC1Tq7FX70nK4hqryEauniwmVaPnC0j0hPpVbOfFQyLOZ8knI\u002BJ/HIKEkrDJ7gc0a13t8WkcwKykXya2wkJhxV83nWC9R3pJ5zjhIrjX6pbzYQGKF1G58accgoS7yFpAIo0R0lCmtuPjZApwe54zjHRPg6EA1\u002B3Nfev5YMS1jd6eYT/rhhhGTOodprNHCXXI6PYQbAT5P0rfBJSkrRYfbdYrkdqeR8ZbyXa3IzE6hjR18HfOZWHZ5WG0zIGD4Z/UPnjdG7ebaqDv9GKOAhwZ5L5gbryeEMh0Uey46XtE2CfW4uT4HWq8moWW3rD/C\u002BNFmygDI7LjNe1wqMnLIkFlqtx69x83IYcTo5P2xzJXdQXJc05TQbS08\u002Bz3R7Sg8bhEcXOUhFTEDnlg77/e7G67GTPDwe8zEiknhgNyP5oSsvHbslX\u002BgvDxBSTU8lI0lcd\u002BfG6AnS/JUV8KbT4RUc7fDnyNw3nY/JYC0ryKHh/XMvA788NrkdXCEmE2tBXyn7NWNePVptKNpb\u002BYQ==",
-      "StatusCode": 201,
-      "ResponseHeaders": {
-        "Content-Length": "0",
-        "Content-MD5": "ytFZnQrDOOMnJvJQ1ot94w==",
-<<<<<<< HEAD
-        "Date": "Thu, 02 Apr 2020 23:42:12 GMT",
-        "ETag": "\u00220x8D7D75F77E2707D\u0022",
-        "Last-Modified": "Thu, 02 Apr 2020 23:42:12 GMT",
-=======
-        "Date": "Thu, 26 Mar 2020 20:37:14 GMT",
-        "ETag": "\u00220x8D7D1C577992429\u0022",
-        "Last-Modified": "Thu, 26 Mar 2020 20:37:14 GMT",
->>>>>>> bb257be6
-        "Server": [
-          "Windows-Azure-Blob/1.0",
-          "Microsoft-HTTPAPI/2.0"
-        ],
-        "x-ms-client-request-id": "2d504c0e-4c3b-ddb7-026e-9228552b089d",
-        "x-ms-content-crc64": "5KPFkKU9Ssw=",
-<<<<<<< HEAD
-        "x-ms-request-id": "1c6061cd-601e-0096-3648-094471000000",
-=======
-        "x-ms-request-id": "4ea7d48d-201e-0071-22ae-037833000000",
->>>>>>> bb257be6
-        "x-ms-request-server-encrypted": "true",
-        "x-ms-version": "2019-12-12"
-      },
-      "ResponseBody": []
-    },
-    {
-<<<<<<< HEAD
-      "RequestUri": "https://seanmcccanary.blob.core.windows.net/test-container-5656391e-3aca-6c57-f44b-cbe722120913/test-blob-fccd29f6-fdcc-e8cd-3756-772dcef29b2f",
+      "RequestUri": "https://seanmcccanary.blob.core.windows.net/test-container-cc0f2ee6-4c5b-2a35-9977-2f0a99a609a4/test-blob-42254bc1-bc8b-c02e-ea43-9f1935cf7ad9",
       "RequestMethod": "GET",
       "RequestHeaders": {
         "Authorization": "Sanitized",
-        "traceparent": "00-ac2e5bf0e34b8144a681fbf132dc9083-4e0d6eb79adb3f48-00",
-        "User-Agent": [
-          "azsdk-net-Storage.Blobs/12.5.0-dev.20200402.1",
-          "(.NET Core 4.6.28325.01; Microsoft Windows 10.0.18362 )"
-        ],
-        "x-ms-client-request-id": "811e3e9d-6da2-77f3-abab-2093afa3cea4",
-        "x-ms-date": "Thu, 02 Apr 2020 23:42:13 GMT",
-        "x-ms-range": "bytes=0-",
-=======
-      "RequestUri": "https://seandevtest.blob.core.windows.net/test-container-5656391e-3aca-6c57-f44b-cbe722120913/test-blob-fccd29f6-fdcc-e8cd-3756-772dcef29b2f",
-      "RequestMethod": "GET",
-      "RequestHeaders": {
-        "Authorization": "Sanitized",
-        "traceparent": "00-f8ecf3b42f293941a87f7ba14fae3f11-1de6cc2a85c5a147-00",
-        "User-Agent": [
-          "azsdk-net-Storage.Blobs/12.5.0-dev.20200326.1",
-          "(.NET Core 4.6.28325.01; Microsoft Windows 10.0.18362 )"
-        ],
-        "x-ms-client-request-id": "811e3e9d-6da2-77f3-abab-2093afa3cea4",
-        "x-ms-date": "Thu, 26 Mar 2020 20:37:13 GMT",
->>>>>>> bb257be6
+        "traceparent": "00-d3f4bda405c5104abfeab3285b3056a1-dea30d2e5252ba42-00",
+        "User-Agent": [
+          "azsdk-net-Storage.Blobs/12.5.0-dev.20200403.1",
+          "(.NET Core 4.6.28325.01; Microsoft Windows 10.0.18362 )"
+        ],
+        "x-ms-client-request-id": "6ce54cc5-d8f0-87b1-a10b-f2063d4b64d1",
+        "x-ms-date": "Sat, 04 Apr 2020 01:34:34 GMT",
         "x-ms-return-client-request-id": "true",
         "x-ms-version": "2019-12-12"
       },
@@ -154,69 +90,78 @@
       "ResponseHeaders": {
         "Accept-Ranges": "bytes",
         "Content-Length": "1024",
-        "Content-MD5": "ytFZnQrDOOMnJvJQ1ot94w==",
+        "Content-MD5": "l8ZviLgDKNQaeAOT/cM8NQ==",
         "Content-Type": "application/octet-stream",
-<<<<<<< HEAD
-        "Date": "Thu, 02 Apr 2020 23:42:12 GMT",
-        "ETag": "\u00220x8D7D75F77E2707D\u0022",
-        "Last-Modified": "Thu, 02 Apr 2020 23:42:12 GMT",
-=======
-        "Date": "Thu, 26 Mar 2020 20:37:14 GMT",
-        "ETag": "\u00220x8D7D1C577992429\u0022",
-        "Last-Modified": "Thu, 26 Mar 2020 20:37:14 GMT",
->>>>>>> bb257be6
-        "Server": [
-          "Windows-Azure-Blob/1.0",
-          "Microsoft-HTTPAPI/2.0"
-        ],
-<<<<<<< HEAD
-        "x-ms-blob-content-md5": "ytFZnQrDOOMnJvJQ1ot94w==",
-        "x-ms-blob-type": "BlockBlob",
-        "x-ms-client-request-id": "811e3e9d-6da2-77f3-abab-2093afa3cea4",
-        "x-ms-creation-time": "Thu, 02 Apr 2020 23:42:12 GMT",
+        "Date": "Sat, 04 Apr 2020 01:34:33 GMT",
+        "ETag": "\u00220x8D7D8385477F4E5\u0022",
+        "Last-Modified": "Sat, 04 Apr 2020 01:34:34 GMT",
+        "Server": [
+          "Windows-Azure-Blob/1.0",
+          "Microsoft-HTTPAPI/2.0"
+        ],
+        "x-ms-blob-type": "BlockBlob",
+        "x-ms-client-request-id": "6ce54cc5-d8f0-87b1-a10b-f2063d4b64d1",
+        "x-ms-creation-time": "Sat, 04 Apr 2020 01:34:34 GMT",
         "x-ms-lease-state": "available",
         "x-ms-lease-status": "unlocked",
-        "x-ms-request-id": "1c6061d6-601e-0096-3d48-094471000000",
-=======
-        "x-ms-blob-type": "BlockBlob",
-        "x-ms-client-request-id": "811e3e9d-6da2-77f3-abab-2093afa3cea4",
-        "x-ms-creation-time": "Thu, 26 Mar 2020 20:37:14 GMT",
+        "x-ms-request-id": "6aef68a8-401e-0017-2021-0ae4ab000000",
+        "x-ms-server-encrypted": "true",
+        "x-ms-version": "2019-12-12"
+      },
+      "ResponseBody": "kvAPq85qvSR0SOvDciWbwVtLEseYwUXsmINiLqVe\u002Br9ETn2eyHAVjhTp0hYozRJoRFr/gA6L89CrIhNKCI9\u002BFk0rfySo/fjrNYOzr\u002B8uxMpx\u002BepKX3qwuFut86Zdy4aEarzJ/E7uwEZiE0qL10PhfF1I2Q6lM7bSesbI\u002BglRjWr9LkUyZMh8gjij6EsvJeAXzHZIFPF33zYG9oGHJcU8EYXgjan\u002BrheVzFbWAUtqo1XlsC6TCHh4hk4OLG5G9F1yZtbFTpc3GR1fs0ibod7qm1IsonWWqQgNZwda74KpTtf5Y5t0pFW9rZcRM1Uw3eRwJJAbGVLo27zOuOaQ3SmatmRxoT1Cdff9b/TdhXay3Yoi6cryjTSFEYfeputuLNBtdn3xvjumLa\u002BYHapeClZGHNtcbfReqCgv65C2ZM8Lj0IjcA74wR5OfLsbWXCKJgYwmIkQEb/bDs1VwdKr8MngjY1nOppHTVq9DvE5Q0\u002B3pcSJhctF\u002B32DSGFBowBLo4vxO8vjIuxs6UsuUgPNost\u002BnRwOIWr\u002BmpIP5PI4BqlacmplRweD1ILYHJyAFqh6taWVwgbjPYEh86A50z36NOKh1OCYaFrD\u002B8iZNQTOfoPplS5MokSjdjXpRFRnSQFE3ui53kLI4U1L0sY9Sgd8U3UcUD4OrZGe/l2rryMGXLHHVFcbFJ9BIbPhAdB9ZiwtbPHfSvnCNTBXG9/lHTIqRHUVdfawYD7V2y6KLazAIZgwfUIxJxK4BB4mxPm/WwOBt7xaaPA1fQyyCW7KOAiEl/lHtJ/w\u002BB1jXXDXiZxFFX8qCXbvZbmn\u002BgA1fx2j7cwWoi3/eKdkkb\u002Bf9wqAXvRwbfTuny\u002BSlDFAn7mfunkAv2\u002BjweZuRpzYxni3UG6uJ5wLxREptE2dgw37vtntxdZGnjib3JwNASZXFtm220TDkngdk/Rn1goiBj3Yc4fD6wGhcLE1E0oA/cTr0p505qjJOCxg0DHi38gteNZeNY6fkyvXFWqSjX8uHJUvewRrrh\u002BVDzpbYxrPv5HpB5pzocg2Sz5znNE\u002BNqusMrOcsmPDwcq3ySZTQzAQCFbYqYXkunvM\u002BDDF\u002BBJNVtiPrjBnMwwuJUXQu9ii4wgOY5R7ZYwlx3c4z7oz/sm4aXJNxJT/qNRKqoRAFP6jKhUntpV90vFMaue5L2RR\u002ByZ8GFFlVR5zD7q/MbsI5bJ4lKWkC0gzOpeBAVqtRnhv\u002BK5ew/ytPdX2s6favqE1RIQ0QJq/rfDeSN665FPExslBTzgNqiG2y1fPrVegWXv2TL3VeAXesEu\u002Bf3se8lmBMu3dmG5oKJpjfnVD7/\u002BYPe9iw5iW703EY5/tTiqml9j\u002BTntpw8ANjiMjcfqQmw=="
+    },
+    {
+      "RequestUri": "https://seanmcccanary.blob.core.windows.net/test-container-cc0f2ee6-4c5b-2a35-9977-2f0a99a609a4/test-blob-42254bc1-bc8b-c02e-ea43-9f1935cf7ad9",
+      "RequestMethod": "GET",
+      "RequestHeaders": {
+        "Authorization": "Sanitized",
+        "traceparent": "00-223a8e9101e63d43bf23c3e9b4d64737-e980a08c15d22b48-00",
+        "User-Agent": [
+          "azsdk-net-Storage.Blobs/12.5.0-dev.20200403.1",
+          "(.NET Core 4.6.28325.01; Microsoft Windows 10.0.18362 )"
+        ],
+        "x-ms-client-request-id": "7d72ecf1-1ec3-3c4d-982c-1309014fe27c",
+        "x-ms-date": "Sat, 04 Apr 2020 01:34:34 GMT",
+        "x-ms-return-client-request-id": "true",
+        "x-ms-version": "2019-12-12"
+      },
+      "RequestBody": null,
+      "StatusCode": 200,
+      "ResponseHeaders": {
+        "Accept-Ranges": "bytes",
+        "Content-Length": "1024",
+        "Content-MD5": "l8ZviLgDKNQaeAOT/cM8NQ==",
+        "Content-Type": "application/octet-stream",
+        "Date": "Sat, 04 Apr 2020 01:34:33 GMT",
+        "ETag": "\u00220x8D7D8385477F4E5\u0022",
+        "Last-Modified": "Sat, 04 Apr 2020 01:34:34 GMT",
+        "Server": [
+          "Windows-Azure-Blob/1.0",
+          "Microsoft-HTTPAPI/2.0"
+        ],
+        "x-ms-blob-type": "BlockBlob",
+        "x-ms-client-request-id": "7d72ecf1-1ec3-3c4d-982c-1309014fe27c",
+        "x-ms-creation-time": "Sat, 04 Apr 2020 01:34:34 GMT",
         "x-ms-lease-state": "available",
         "x-ms-lease-status": "unlocked",
-        "x-ms-request-id": "4ea7d520-201e-0071-20ae-037833000000",
->>>>>>> bb257be6
+        "x-ms-request-id": "6aef68b2-401e-0017-2921-0ae4ab000000",
         "x-ms-server-encrypted": "true",
         "x-ms-version": "2019-12-12"
       },
-      "ResponseBody": "fjUljnZnq3fa4tFX4XMcgo7yI6T26wkihUE5fPZhAox\u002B8GUaTC9iXNKlQyfcrvWDNy5vftVRcpMrAgg1LS\u002BBeOBE2fENAjVekMbRUafiRtdLtUTI8oO3LH7S7komLS\u002BjI8tGl9UEdjX4EO4OfyDsSLwx6njquYVdjaxzOxPrOGOXLS3bnK4CRj8Pz\u002BKUqKxd5qWN9UK3uWpG6QkokTshDNiLdlLzEKwNLqM42\u002BmjyOT/FVRuXUIg4HTClbKk2bUE7sIKCDJaatb4gMafft6BoiAkKXvms66Va5bdMHr6aVXuNOwmmcCypKt\u002Bdd18gGKWQfKSf7A5HjoUdJ2cfTlb/hZxsUrxWglgcoTQZz7RGOozR\u002B\u002BHZ\u002BmktBayEiQiFidxI3bHC88YpebpMQ0sabb8QluyaDVK05ctzPwzP0jlPVtcXkTHCg0bG6EInjXceEtftc/Ib67xJk/fmT/S5GadA/Sy0ApyNThOl0yTQTVhUVSx1Il5HM2sajf16HDNSDc7appBKahB7YCWethiXeUafkjrIQ/cJOcmBWXSfEzIgE4UWNaaHyesb\u002BYJ4qH1SgxS22on4icnX0azGyNCbnAzzvmJTQUOf14hPrEo0kJFMLtZf6HioZ0n7PiQ5wQDagF21hSobPwGRFsLBaR1/40Dbepo6O7OUCxcYWANfZhaHtSwsvstncS\u002BUjtG15v5su1rjHkZmoESp4bnSwqb\u002BcbCsefPxUyR1c8lqZWziHmRYq9zofAfQINTnQp1RlG6I1l0gyazKu2h2bep9PHrXx8NVulbKFfVo3BkeydBHI9\u002Ba4Y8PgRS3TjC0sg5dUySZz3raO9oX/oCnuC1Tq7FX70nK4hqryEauniwmVaPnC0j0hPpVbOfFQyLOZ8knI\u002BJ/HIKEkrDJ7gc0a13t8WkcwKykXya2wkJhxV83nWC9R3pJ5zjhIrjX6pbzYQGKF1G58accgoS7yFpAIo0R0lCmtuPjZApwe54zjHRPg6EA1\u002B3Nfev5YMS1jd6eYT/rhhhGTOodprNHCXXI6PYQbAT5P0rfBJSkrRYfbdYrkdqeR8ZbyXa3IzE6hjR18HfOZWHZ5WG0zIGD4Z/UPnjdG7ebaqDv9GKOAhwZ5L5gbryeEMh0Uey46XtE2CfW4uT4HWq8moWW3rD/C\u002BNFmygDI7LjNe1wqMnLIkFlqtx69x83IYcTo5P2xzJXdQXJc05TQbS08\u002Bz3R7Sg8bhEcXOUhFTEDnlg77/e7G67GTPDwe8zEiknhgNyP5oSsvHbslX\u002BgvDxBSTU8lI0lcd\u002BfG6AnS/JUV8KbT4RUc7fDnyNw3nY/JYC0ryKHh/XMvA788NrkdXCEmE2tBXyn7NWNePVptKNpb\u002BYQ=="
-    },
-    {
-<<<<<<< HEAD
-      "RequestUri": "https://seanmcccanary.blob.core.windows.net/test-container-5656391e-3aca-6c57-f44b-cbe722120913/test-blob-fccd29f6-fdcc-e8cd-3756-772dcef29b2f",
+      "ResponseBody": "kvAPq85qvSR0SOvDciWbwVtLEseYwUXsmINiLqVe\u002Br9ETn2eyHAVjhTp0hYozRJoRFr/gA6L89CrIhNKCI9\u002BFk0rfySo/fjrNYOzr\u002B8uxMpx\u002BepKX3qwuFut86Zdy4aEarzJ/E7uwEZiE0qL10PhfF1I2Q6lM7bSesbI\u002BglRjWr9LkUyZMh8gjij6EsvJeAXzHZIFPF33zYG9oGHJcU8EYXgjan\u002BrheVzFbWAUtqo1XlsC6TCHh4hk4OLG5G9F1yZtbFTpc3GR1fs0ibod7qm1IsonWWqQgNZwda74KpTtf5Y5t0pFW9rZcRM1Uw3eRwJJAbGVLo27zOuOaQ3SmatmRxoT1Cdff9b/TdhXay3Yoi6cryjTSFEYfeputuLNBtdn3xvjumLa\u002BYHapeClZGHNtcbfReqCgv65C2ZM8Lj0IjcA74wR5OfLsbWXCKJgYwmIkQEb/bDs1VwdKr8MngjY1nOppHTVq9DvE5Q0\u002B3pcSJhctF\u002B32DSGFBowBLo4vxO8vjIuxs6UsuUgPNost\u002BnRwOIWr\u002BmpIP5PI4BqlacmplRweD1ILYHJyAFqh6taWVwgbjPYEh86A50z36NOKh1OCYaFrD\u002B8iZNQTOfoPplS5MokSjdjXpRFRnSQFE3ui53kLI4U1L0sY9Sgd8U3UcUD4OrZGe/l2rryMGXLHHVFcbFJ9BIbPhAdB9ZiwtbPHfSvnCNTBXG9/lHTIqRHUVdfawYD7V2y6KLazAIZgwfUIxJxK4BB4mxPm/WwOBt7xaaPA1fQyyCW7KOAiEl/lHtJ/w\u002BB1jXXDXiZxFFX8qCXbvZbmn\u002BgA1fx2j7cwWoi3/eKdkkb\u002Bf9wqAXvRwbfTuny\u002BSlDFAn7mfunkAv2\u002BjweZuRpzYxni3UG6uJ5wLxREptE2dgw37vtntxdZGnjib3JwNASZXFtm220TDkngdk/Rn1goiBj3Yc4fD6wGhcLE1E0oA/cTr0p505qjJOCxg0DHi38gteNZeNY6fkyvXFWqSjX8uHJUvewRrrh\u002BVDzpbYxrPv5HpB5pzocg2Sz5znNE\u002BNqusMrOcsmPDwcq3ySZTQzAQCFbYqYXkunvM\u002BDDF\u002BBJNVtiPrjBnMwwuJUXQu9ii4wgOY5R7ZYwlx3c4z7oz/sm4aXJNxJT/qNRKqoRAFP6jKhUntpV90vFMaue5L2RR\u002ByZ8GFFlVR5zD7q/MbsI5bJ4lKWkC0gzOpeBAVqtRnhv\u002BK5ew/ytPdX2s6favqE1RIQ0QJq/rfDeSN665FPExslBTzgNqiG2y1fPrVegWXv2TL3VeAXesEu\u002Bf3se8lmBMu3dmG5oKJpjfnVD7/\u002BYPe9iw5iW703EY5/tTiqml9j\u002BTntpw8ANjiMjcfqQmw=="
+    },
+    {
+      "RequestUri": "https://seanmcccanary.blob.core.windows.net/test-container-cc0f2ee6-4c5b-2a35-9977-2f0a99a609a4/test-blob-42254bc1-bc8b-c02e-ea43-9f1935cf7ad9",
       "RequestMethod": "GET",
       "RequestHeaders": {
         "Authorization": "Sanitized",
-        "traceparent": "00-c26dab5dd6042c4b8eb5b6eaad10c96e-20c88a52e7a31a4c-00",
-        "User-Agent": [
-          "azsdk-net-Storage.Blobs/12.5.0-dev.20200402.1",
-          "(.NET Core 4.6.28325.01; Microsoft Windows 10.0.18362 )"
-        ],
-        "x-ms-client-request-id": "178ad1b6-870c-4cfa-780f-2861bccb05ba",
-        "x-ms-date": "Thu, 02 Apr 2020 23:42:13 GMT",
-        "x-ms-range": "bytes=0-",
-=======
-      "RequestUri": "https://seandevtest.blob.core.windows.net/test-container-5656391e-3aca-6c57-f44b-cbe722120913/test-blob-fccd29f6-fdcc-e8cd-3756-772dcef29b2f",
-      "RequestMethod": "GET",
-      "RequestHeaders": {
-        "Authorization": "Sanitized",
-        "traceparent": "00-2581642659861b44a54f311b505ddeab-856350ff46c0b845-00",
-        "User-Agent": [
-          "azsdk-net-Storage.Blobs/12.5.0-dev.20200326.1",
-          "(.NET Core 4.6.28325.01; Microsoft Windows 10.0.18362 )"
-        ],
-        "x-ms-client-request-id": "178ad1b6-870c-4cfa-780f-2861bccb05ba",
-        "x-ms-date": "Thu, 26 Mar 2020 20:37:13 GMT",
->>>>>>> bb257be6
+        "traceparent": "00-13cb7b914dfdf646b0593289e9d2076c-4e1458b2861b2642-00",
+        "User-Agent": [
+          "azsdk-net-Storage.Blobs/12.5.0-dev.20200403.1",
+          "(.NET Core 4.6.28325.01; Microsoft Windows 10.0.18362 )"
+        ],
+        "x-ms-client-request-id": "50154297-e7d8-850d-c8e5-9193b5353e22",
+        "x-ms-date": "Sat, 04 Apr 2020 01:34:34 GMT",
         "x-ms-return-client-request-id": "true",
         "x-ms-version": "2019-12-12"
       },
@@ -225,139 +170,38 @@
       "ResponseHeaders": {
         "Accept-Ranges": "bytes",
         "Content-Length": "1024",
-        "Content-MD5": "ytFZnQrDOOMnJvJQ1ot94w==",
+        "Content-MD5": "l8ZviLgDKNQaeAOT/cM8NQ==",
         "Content-Type": "application/octet-stream",
-<<<<<<< HEAD
-        "Date": "Thu, 02 Apr 2020 23:42:13 GMT",
-        "ETag": "\u00220x8D7D75F77E2707D\u0022",
-        "Last-Modified": "Thu, 02 Apr 2020 23:42:12 GMT",
-=======
-        "Date": "Thu, 26 Mar 2020 20:37:14 GMT",
-        "ETag": "\u00220x8D7D1C577992429\u0022",
-        "Last-Modified": "Thu, 26 Mar 2020 20:37:14 GMT",
->>>>>>> bb257be6
-        "Server": [
-          "Windows-Azure-Blob/1.0",
-          "Microsoft-HTTPAPI/2.0"
-        ],
-<<<<<<< HEAD
-        "x-ms-blob-content-md5": "ytFZnQrDOOMnJvJQ1ot94w==",
-        "x-ms-blob-type": "BlockBlob",
-        "x-ms-client-request-id": "178ad1b6-870c-4cfa-780f-2861bccb05ba",
-        "x-ms-creation-time": "Thu, 02 Apr 2020 23:42:12 GMT",
+        "Date": "Sat, 04 Apr 2020 01:34:33 GMT",
+        "ETag": "\u00220x8D7D8385477F4E5\u0022",
+        "Last-Modified": "Sat, 04 Apr 2020 01:34:34 GMT",
+        "Server": [
+          "Windows-Azure-Blob/1.0",
+          "Microsoft-HTTPAPI/2.0"
+        ],
+        "x-ms-blob-type": "BlockBlob",
+        "x-ms-client-request-id": "50154297-e7d8-850d-c8e5-9193b5353e22",
+        "x-ms-creation-time": "Sat, 04 Apr 2020 01:34:34 GMT",
         "x-ms-lease-state": "available",
         "x-ms-lease-status": "unlocked",
-        "x-ms-request-id": "1c6061de-601e-0096-4348-094471000000",
-=======
-        "x-ms-blob-type": "BlockBlob",
-        "x-ms-client-request-id": "178ad1b6-870c-4cfa-780f-2861bccb05ba",
-        "x-ms-creation-time": "Thu, 26 Mar 2020 20:37:14 GMT",
-        "x-ms-lease-state": "available",
-        "x-ms-lease-status": "unlocked",
-        "x-ms-request-id": "4ea7d550-201e-0071-4cae-037833000000",
->>>>>>> bb257be6
+        "x-ms-request-id": "6aef68c1-401e-0017-3421-0ae4ab000000",
         "x-ms-server-encrypted": "true",
         "x-ms-version": "2019-12-12"
       },
-      "ResponseBody": "fjUljnZnq3fa4tFX4XMcgo7yI6T26wkihUE5fPZhAox\u002B8GUaTC9iXNKlQyfcrvWDNy5vftVRcpMrAgg1LS\u002BBeOBE2fENAjVekMbRUafiRtdLtUTI8oO3LH7S7komLS\u002BjI8tGl9UEdjX4EO4OfyDsSLwx6njquYVdjaxzOxPrOGOXLS3bnK4CRj8Pz\u002BKUqKxd5qWN9UK3uWpG6QkokTshDNiLdlLzEKwNLqM42\u002BmjyOT/FVRuXUIg4HTClbKk2bUE7sIKCDJaatb4gMafft6BoiAkKXvms66Va5bdMHr6aVXuNOwmmcCypKt\u002Bdd18gGKWQfKSf7A5HjoUdJ2cfTlb/hZxsUrxWglgcoTQZz7RGOozR\u002B\u002BHZ\u002BmktBayEiQiFidxI3bHC88YpebpMQ0sabb8QluyaDVK05ctzPwzP0jlPVtcXkTHCg0bG6EInjXceEtftc/Ib67xJk/fmT/S5GadA/Sy0ApyNThOl0yTQTVhUVSx1Il5HM2sajf16HDNSDc7appBKahB7YCWethiXeUafkjrIQ/cJOcmBWXSfEzIgE4UWNaaHyesb\u002BYJ4qH1SgxS22on4icnX0azGyNCbnAzzvmJTQUOf14hPrEo0kJFMLtZf6HioZ0n7PiQ5wQDagF21hSobPwGRFsLBaR1/40Dbepo6O7OUCxcYWANfZhaHtSwsvstncS\u002BUjtG15v5su1rjHkZmoESp4bnSwqb\u002BcbCsefPxUyR1c8lqZWziHmRYq9zofAfQINTnQp1RlG6I1l0gyazKu2h2bep9PHrXx8NVulbKFfVo3BkeydBHI9\u002Ba4Y8PgRS3TjC0sg5dUySZz3raO9oX/oCnuC1Tq7FX70nK4hqryEauniwmVaPnC0j0hPpVbOfFQyLOZ8knI\u002BJ/HIKEkrDJ7gc0a13t8WkcwKykXya2wkJhxV83nWC9R3pJ5zjhIrjX6pbzYQGKF1G58accgoS7yFpAIo0R0lCmtuPjZApwe54zjHRPg6EA1\u002B3Nfev5YMS1jd6eYT/rhhhGTOodprNHCXXI6PYQbAT5P0rfBJSkrRYfbdYrkdqeR8ZbyXa3IzE6hjR18HfOZWHZ5WG0zIGD4Z/UPnjdG7ebaqDv9GKOAhwZ5L5gbryeEMh0Uey46XtE2CfW4uT4HWq8moWW3rD/C\u002BNFmygDI7LjNe1wqMnLIkFlqtx69x83IYcTo5P2xzJXdQXJc05TQbS08\u002Bz3R7Sg8bhEcXOUhFTEDnlg77/e7G67GTPDwe8zEiknhgNyP5oSsvHbslX\u002BgvDxBSTU8lI0lcd\u002BfG6AnS/JUV8KbT4RUc7fDnyNw3nY/JYC0ryKHh/XMvA788NrkdXCEmE2tBXyn7NWNePVptKNpb\u002BYQ=="
-    },
-    {
-<<<<<<< HEAD
-      "RequestUri": "https://seanmcccanary.blob.core.windows.net/test-container-5656391e-3aca-6c57-f44b-cbe722120913/test-blob-fccd29f6-fdcc-e8cd-3756-772dcef29b2f",
-      "RequestMethod": "GET",
-      "RequestHeaders": {
-        "Authorization": "Sanitized",
-        "traceparent": "00-1a943eaf58a34141adb4c0cec711f6c0-6ad7481a44a71844-00",
-        "User-Agent": [
-          "azsdk-net-Storage.Blobs/12.5.0-dev.20200402.1",
-          "(.NET Core 4.6.28325.01; Microsoft Windows 10.0.18362 )"
-        ],
-        "x-ms-client-request-id": "dedde5db-b718-1198-58fe-4be1bdca7621",
-        "x-ms-date": "Thu, 02 Apr 2020 23:42:14 GMT",
-        "x-ms-range": "bytes=0-",
-=======
-      "RequestUri": "https://seandevtest.blob.core.windows.net/test-container-5656391e-3aca-6c57-f44b-cbe722120913/test-blob-fccd29f6-fdcc-e8cd-3756-772dcef29b2f",
-      "RequestMethod": "GET",
-      "RequestHeaders": {
-        "Authorization": "Sanitized",
-        "traceparent": "00-6c28e45aa3a8b6439f3eab775e6934b5-47228421b8660149-00",
-        "User-Agent": [
-          "azsdk-net-Storage.Blobs/12.5.0-dev.20200326.1",
-          "(.NET Core 4.6.28325.01; Microsoft Windows 10.0.18362 )"
-        ],
-        "x-ms-client-request-id": "dedde5db-b718-1198-58fe-4be1bdca7621",
-        "x-ms-date": "Thu, 26 Mar 2020 20:37:13 GMT",
->>>>>>> bb257be6
-        "x-ms-return-client-request-id": "true",
-        "x-ms-version": "2019-12-12"
-      },
-      "RequestBody": null,
-      "StatusCode": 200,
-      "ResponseHeaders": {
-        "Accept-Ranges": "bytes",
-        "Content-Length": "1024",
-        "Content-MD5": "ytFZnQrDOOMnJvJQ1ot94w==",
-        "Content-Type": "application/octet-stream",
-<<<<<<< HEAD
-        "Date": "Thu, 02 Apr 2020 23:42:13 GMT",
-        "ETag": "\u00220x8D7D75F77E2707D\u0022",
-        "Last-Modified": "Thu, 02 Apr 2020 23:42:12 GMT",
-=======
-        "Date": "Thu, 26 Mar 2020 20:37:14 GMT",
-        "ETag": "\u00220x8D7D1C577992429\u0022",
-        "Last-Modified": "Thu, 26 Mar 2020 20:37:14 GMT",
->>>>>>> bb257be6
-        "Server": [
-          "Windows-Azure-Blob/1.0",
-          "Microsoft-HTTPAPI/2.0"
-        ],
-<<<<<<< HEAD
-        "x-ms-blob-content-md5": "ytFZnQrDOOMnJvJQ1ot94w==",
-        "x-ms-blob-type": "BlockBlob",
-        "x-ms-client-request-id": "dedde5db-b718-1198-58fe-4be1bdca7621",
-        "x-ms-creation-time": "Thu, 02 Apr 2020 23:42:12 GMT",
-        "x-ms-lease-state": "available",
-        "x-ms-lease-status": "unlocked",
-        "x-ms-request-id": "1c6061e0-601e-0096-4448-094471000000",
-=======
-        "x-ms-blob-type": "BlockBlob",
-        "x-ms-client-request-id": "dedde5db-b718-1198-58fe-4be1bdca7621",
-        "x-ms-creation-time": "Thu, 26 Mar 2020 20:37:14 GMT",
-        "x-ms-lease-state": "available",
-        "x-ms-lease-status": "unlocked",
-        "x-ms-request-id": "4ea7d582-201e-0071-7bae-037833000000",
->>>>>>> bb257be6
-        "x-ms-server-encrypted": "true",
-        "x-ms-version": "2019-12-12"
-      },
-      "ResponseBody": "fjUljnZnq3fa4tFX4XMcgo7yI6T26wkihUE5fPZhAox\u002B8GUaTC9iXNKlQyfcrvWDNy5vftVRcpMrAgg1LS\u002BBeOBE2fENAjVekMbRUafiRtdLtUTI8oO3LH7S7komLS\u002BjI8tGl9UEdjX4EO4OfyDsSLwx6njquYVdjaxzOxPrOGOXLS3bnK4CRj8Pz\u002BKUqKxd5qWN9UK3uWpG6QkokTshDNiLdlLzEKwNLqM42\u002BmjyOT/FVRuXUIg4HTClbKk2bUE7sIKCDJaatb4gMafft6BoiAkKXvms66Va5bdMHr6aVXuNOwmmcCypKt\u002Bdd18gGKWQfKSf7A5HjoUdJ2cfTlb/hZxsUrxWglgcoTQZz7RGOozR\u002B\u002BHZ\u002BmktBayEiQiFidxI3bHC88YpebpMQ0sabb8QluyaDVK05ctzPwzP0jlPVtcXkTHCg0bG6EInjXceEtftc/Ib67xJk/fmT/S5GadA/Sy0ApyNThOl0yTQTVhUVSx1Il5HM2sajf16HDNSDc7appBKahB7YCWethiXeUafkjrIQ/cJOcmBWXSfEzIgE4UWNaaHyesb\u002BYJ4qH1SgxS22on4icnX0azGyNCbnAzzvmJTQUOf14hPrEo0kJFMLtZf6HioZ0n7PiQ5wQDagF21hSobPwGRFsLBaR1/40Dbepo6O7OUCxcYWANfZhaHtSwsvstncS\u002BUjtG15v5su1rjHkZmoESp4bnSwqb\u002BcbCsefPxUyR1c8lqZWziHmRYq9zofAfQINTnQp1RlG6I1l0gyazKu2h2bep9PHrXx8NVulbKFfVo3BkeydBHI9\u002Ba4Y8PgRS3TjC0sg5dUySZz3raO9oX/oCnuC1Tq7FX70nK4hqryEauniwmVaPnC0j0hPpVbOfFQyLOZ8knI\u002BJ/HIKEkrDJ7gc0a13t8WkcwKykXya2wkJhxV83nWC9R3pJ5zjhIrjX6pbzYQGKF1G58accgoS7yFpAIo0R0lCmtuPjZApwe54zjHRPg6EA1\u002B3Nfev5YMS1jd6eYT/rhhhGTOodprNHCXXI6PYQbAT5P0rfBJSkrRYfbdYrkdqeR8ZbyXa3IzE6hjR18HfOZWHZ5WG0zIGD4Z/UPnjdG7ebaqDv9GKOAhwZ5L5gbryeEMh0Uey46XtE2CfW4uT4HWq8moWW3rD/C\u002BNFmygDI7LjNe1wqMnLIkFlqtx69x83IYcTo5P2xzJXdQXJc05TQbS08\u002Bz3R7Sg8bhEcXOUhFTEDnlg77/e7G67GTPDwe8zEiknhgNyP5oSsvHbslX\u002BgvDxBSTU8lI0lcd\u002BfG6AnS/JUV8KbT4RUc7fDnyNw3nY/JYC0ryKHh/XMvA788NrkdXCEmE2tBXyn7NWNePVptKNpb\u002BYQ=="
-    },
-    {
-<<<<<<< HEAD
-      "RequestUri": "https://seanmcccanary.blob.core.windows.net/test-container-5656391e-3aca-6c57-f44b-cbe722120913?restype=container",
+      "ResponseBody": "kvAPq85qvSR0SOvDciWbwVtLEseYwUXsmINiLqVe\u002Br9ETn2eyHAVjhTp0hYozRJoRFr/gA6L89CrIhNKCI9\u002BFk0rfySo/fjrNYOzr\u002B8uxMpx\u002BepKX3qwuFut86Zdy4aEarzJ/E7uwEZiE0qL10PhfF1I2Q6lM7bSesbI\u002BglRjWr9LkUyZMh8gjij6EsvJeAXzHZIFPF33zYG9oGHJcU8EYXgjan\u002BrheVzFbWAUtqo1XlsC6TCHh4hk4OLG5G9F1yZtbFTpc3GR1fs0ibod7qm1IsonWWqQgNZwda74KpTtf5Y5t0pFW9rZcRM1Uw3eRwJJAbGVLo27zOuOaQ3SmatmRxoT1Cdff9b/TdhXay3Yoi6cryjTSFEYfeputuLNBtdn3xvjumLa\u002BYHapeClZGHNtcbfReqCgv65C2ZM8Lj0IjcA74wR5OfLsbWXCKJgYwmIkQEb/bDs1VwdKr8MngjY1nOppHTVq9DvE5Q0\u002B3pcSJhctF\u002B32DSGFBowBLo4vxO8vjIuxs6UsuUgPNost\u002BnRwOIWr\u002BmpIP5PI4BqlacmplRweD1ILYHJyAFqh6taWVwgbjPYEh86A50z36NOKh1OCYaFrD\u002B8iZNQTOfoPplS5MokSjdjXpRFRnSQFE3ui53kLI4U1L0sY9Sgd8U3UcUD4OrZGe/l2rryMGXLHHVFcbFJ9BIbPhAdB9ZiwtbPHfSvnCNTBXG9/lHTIqRHUVdfawYD7V2y6KLazAIZgwfUIxJxK4BB4mxPm/WwOBt7xaaPA1fQyyCW7KOAiEl/lHtJ/w\u002BB1jXXDXiZxFFX8qCXbvZbmn\u002BgA1fx2j7cwWoi3/eKdkkb\u002Bf9wqAXvRwbfTuny\u002BSlDFAn7mfunkAv2\u002BjweZuRpzYxni3UG6uJ5wLxREptE2dgw37vtntxdZGnjib3JwNASZXFtm220TDkngdk/Rn1goiBj3Yc4fD6wGhcLE1E0oA/cTr0p505qjJOCxg0DHi38gteNZeNY6fkyvXFWqSjX8uHJUvewRrrh\u002BVDzpbYxrPv5HpB5pzocg2Sz5znNE\u002BNqusMrOcsmPDwcq3ySZTQzAQCFbYqYXkunvM\u002BDDF\u002BBJNVtiPrjBnMwwuJUXQu9ii4wgOY5R7ZYwlx3c4z7oz/sm4aXJNxJT/qNRKqoRAFP6jKhUntpV90vFMaue5L2RR\u002ByZ8GFFlVR5zD7q/MbsI5bJ4lKWkC0gzOpeBAVqtRnhv\u002BK5ew/ytPdX2s6favqE1RIQ0QJq/rfDeSN665FPExslBTzgNqiG2y1fPrVegWXv2TL3VeAXesEu\u002Bf3se8lmBMu3dmG5oKJpjfnVD7/\u002BYPe9iw5iW703EY5/tTiqml9j\u002BTntpw8ANjiMjcfqQmw=="
+    },
+    {
+      "RequestUri": "https://seanmcccanary.blob.core.windows.net/test-container-cc0f2ee6-4c5b-2a35-9977-2f0a99a609a4?restype=container",
       "RequestMethod": "DELETE",
       "RequestHeaders": {
         "Authorization": "Sanitized",
-        "traceparent": "00-6e6dd2965caa9942864b5d345da29030-45712ec4f9b90a4d-00",
-        "User-Agent": [
-          "azsdk-net-Storage.Blobs/12.5.0-dev.20200402.1",
-          "(.NET Core 4.6.28325.01; Microsoft Windows 10.0.18362 )"
-        ],
-        "x-ms-client-request-id": "d68609b8-27ee-22a1-ef81-617da8eef947",
-        "x-ms-date": "Thu, 02 Apr 2020 23:42:14 GMT",
-=======
-      "RequestUri": "https://seandevtest.blob.core.windows.net/test-container-5656391e-3aca-6c57-f44b-cbe722120913?restype=container",
-      "RequestMethod": "DELETE",
-      "RequestHeaders": {
-        "Authorization": "Sanitized",
-        "traceparent": "00-6a20c94fc7fc3d40a45765379ae75ef3-5994d59557cf7649-00",
-        "User-Agent": [
-          "azsdk-net-Storage.Blobs/12.5.0-dev.20200326.1",
-          "(.NET Core 4.6.28325.01; Microsoft Windows 10.0.18362 )"
-        ],
-        "x-ms-client-request-id": "d68609b8-27ee-22a1-ef81-617da8eef947",
-        "x-ms-date": "Thu, 26 Mar 2020 20:37:13 GMT",
->>>>>>> bb257be6
+        "traceparent": "00-d92077c07cb9f949b763870329822225-226fcc59bde2bd44-00",
+        "User-Agent": [
+          "azsdk-net-Storage.Blobs/12.5.0-dev.20200403.1",
+          "(.NET Core 4.6.28325.01; Microsoft Windows 10.0.18362 )"
+        ],
+        "x-ms-client-request-id": "bf712fc5-9239-aaa4-e833-89f3902348d9",
+        "x-ms-date": "Sat, 04 Apr 2020 01:34:34 GMT",
         "x-ms-return-client-request-id": "true",
         "x-ms-version": "2019-12-12"
       },
@@ -365,33 +209,20 @@
       "StatusCode": 202,
       "ResponseHeaders": {
         "Content-Length": "0",
-<<<<<<< HEAD
-        "Date": "Thu, 02 Apr 2020 23:42:13 GMT",
-=======
-        "Date": "Thu, 26 Mar 2020 20:37:14 GMT",
->>>>>>> bb257be6
-        "Server": [
-          "Windows-Azure-Blob/1.0",
-          "Microsoft-HTTPAPI/2.0"
-        ],
-        "x-ms-client-request-id": "d68609b8-27ee-22a1-ef81-617da8eef947",
-<<<<<<< HEAD
-        "x-ms-request-id": "1c6061e3-601e-0096-4748-094471000000",
-        "x-ms-version": "2019-12-12"
-=======
-        "x-ms-request-id": "4ea7d5b9-201e-0071-2bae-037833000000",
-        "x-ms-version": "2019-07-07"
->>>>>>> bb257be6
+        "Date": "Sat, 04 Apr 2020 01:34:34 GMT",
+        "Server": [
+          "Windows-Azure-Blob/1.0",
+          "Microsoft-HTTPAPI/2.0"
+        ],
+        "x-ms-client-request-id": "bf712fc5-9239-aaa4-e833-89f3902348d9",
+        "x-ms-request-id": "6aef68d1-401e-0017-3f21-0ae4ab000000",
+        "x-ms-version": "2019-12-12"
       },
       "ResponseBody": []
     }
   ],
   "Variables": {
-    "RandomSeed": "388811438",
-<<<<<<< HEAD
+    "RandomSeed": "1383414297",
     "Storage_TestConfigDefault": "ProductionTenant\nseanmcccanary\nU2FuaXRpemVk\nhttps://seanmcccanary.blob.core.windows.net\nhttps://seanmcccanary.file.core.windows.net\nhttps://seanmcccanary.queue.core.windows.net\nhttps://seanmcccanary.table.core.windows.net\n\n\n\n\nhttps://seanmcccanary-secondary.blob.core.windows.net\nhttps://seanmcccanary-secondary.file.core.windows.net\nhttps://seanmcccanary-secondary.queue.core.windows.net\nhttps://seanmcccanary-secondary.table.core.windows.net\n\nSanitized\n\n\nCloud\nBlobEndpoint=https://seanmcccanary.blob.core.windows.net/;QueueEndpoint=https://seanmcccanary.queue.core.windows.net/;FileEndpoint=https://seanmcccanary.file.core.windows.net/;BlobSecondaryEndpoint=https://seanmcccanary-secondary.blob.core.windows.net/;QueueSecondaryEndpoint=https://seanmcccanary-secondary.queue.core.windows.net/;FileSecondaryEndpoint=https://seanmcccanary-secondary.file.core.windows.net/;AccountName=seanmcccanary;AccountKey=Sanitized\nseanscope1"
-=======
-    "Storage_TestConfigDefault": "ProductionTenant\nseandevtest\nU2FuaXRpemVk\nhttps://seandevtest.blob.core.windows.net\nhttps://seandevtest.file.core.windows.net\nhttps://seandevtest.queue.core.windows.net\nhttps://seandevtest.table.core.windows.net\n\n\n\n\nhttps://seandevtest-secondary.blob.core.windows.net\nhttps://seandevtest-secondary.file.core.windows.net\nhttps://seandevtest-secondary.queue.core.windows.net\nhttps://seandevtest-secondary.table.core.windows.net\n\nSanitized\n\n\nCloud\nBlobEndpoint=https://seandevtest.blob.core.windows.net/;QueueEndpoint=https://seandevtest.queue.core.windows.net/;FileEndpoint=https://seandevtest.file.core.windows.net/;BlobSecondaryEndpoint=https://seandevtest-secondary.blob.core.windows.net/;QueueSecondaryEndpoint=https://seandevtest-secondary.queue.core.windows.net/;FileSecondaryEndpoint=https://seandevtest-secondary.file.core.windows.net/;AccountName=seandevtest;AccountKey=Sanitized\nseanscope1"
->>>>>>> bb257be6
   }
 }