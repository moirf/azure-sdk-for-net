{
  "Entries": [
    {
      "RequestUri": "http://seanmcccanary3.blob.core.windows.net/test-container-ae637380-2dec-b857-767b-12646028c352?restype=container",
      "RequestMethod": "PUT",
      "RequestHeaders": {
        "Accept": "application/xml",
        "Authorization": "Sanitized",
        "traceparent": "00-6c83912587538d4cab9874f641129356-7483aa306ca0c64e-00",
        "User-Agent": "azsdk-net-Storage.Blobs/12.11.0-alpha.20210921.1 (.NET Framework 4.8.4300.0; Microsoft Windows 10.0.19043 )",
        "x-ms-blob-public-access": "container",
        "x-ms-client-request-id": "e8522778-46b1-4c87-0e01-c85308f9d744",
        "x-ms-date": "Tue, 21 Sep 2021 19:47:44 GMT",
        "x-ms-return-client-request-id": "true",
        "x-ms-version": "2021-02-12"
      },
      "RequestBody": null,
      "StatusCode": 201,
      "ResponseHeaders": {
        "Content-Length": "0",
        "Date": "Tue, 21 Sep 2021 19:47:44 GMT",
        "ETag": "\u00220x8D97D38AE8C435F\u0022",
        "Last-Modified": "Tue, 21 Sep 2021 19:47:44 GMT",
        "Server": "Windows-Azure-Blob/1.0 Microsoft-HTTPAPI/2.0",
        "x-ms-client-request-id": "e8522778-46b1-4c87-0e01-c85308f9d744",
<<<<<<< HEAD
        "x-ms-request-id": "dcc98046-b01e-0073-65ee-509222000000",
        "x-ms-version": "2021-02-12"
=======
        "x-ms-request-id": "136f6d71-f01e-001f-6721-af69c6000000",
        "x-ms-version": "2020-12-06"
>>>>>>> 73d5f10e
      },
      "ResponseBody": []
    },
    {
      "RequestUri": "http://seanmcccanary3.blob.core.windows.net/test-container-ae637380-2dec-b857-767b-12646028c352/test-blob-373a5568-0c77-cd23-90fe-7f7ec6413ea4",
      "RequestMethod": "PUT",
      "RequestHeaders": {
        "Accept": "application/xml",
        "Authorization": "Sanitized",
        "Content-Length": "1024",
        "Content-Type": "application/octet-stream",
        "traceparent": "00-8f3f30e361db8448bdec35746d8c488a-ae471e0a6283e744-00",
        "User-Agent": "azsdk-net-Storage.Blobs/12.11.0-alpha.20210921.1 (.NET Framework 4.8.4300.0; Microsoft Windows 10.0.19043 )",
        "x-ms-blob-type": "BlockBlob",
        "x-ms-client-request-id": "f8f5e1f5-2a9d-b38c-21f9-78e5e9c92787",
        "x-ms-date": "Tue, 21 Sep 2021 19:47:44 GMT",
        "x-ms-return-client-request-id": "true",
        "x-ms-version": "2021-02-12"
      },
      "RequestBody": "vbR8Wb5BUhJHGFR/IMVRS\u002BZO6znW2qC5\u002BahYEabYQmCUx9SyrjsFNtU/oZjyBytJsHxsuQ6ebuMTw2AV6EBsbtXz61nxnpyrSLRkljkHxvF9D2Epa4lS9lnxn\u002Bva8E6U0zLD/hzRVxLgwXBZOdipC/xvmNnfQwJMofQAAP6w0Fhm0MIGRMfUq7hPSKoY\u002BLyAR5Tua1d1tJAwdl0o0VcTL/AX8mkVo8Y1mu0hkPpYM6g3f7lqwmQB8Rsy1s1qrNlgOxi5AAVSa6TNudBqVCOV10O18FKeqW2MFgFO4sz4y\u002B4TwFXhnjKi5BMUnAiUlp33nP6KtLuHwpKrLeoEBIjY1e7iV5POtDkQEgs\u002BiQ1l94BkVkXNbhYzi/3DNnFInuCKPMcZsj4JKOjFeaKwSDmERTVpoK1DCmbYr8uVC33IyHMqtExGS0VBWi5cB/RzgkLEPvA73v4zRzJgQQJycx1r/bEuhZTsPvrvKEV/5gJxZSyJ0M2MjOp192wa5QpCzuYQ8QpDRP2t2P/2S7a5s2Ev7tzW6aJP33DGuY0o0VnvrFlebvT4LSAu2/jOlUE0vEMK6/ctbOVDwRKZfIpwhQamB55cWkVtNsC7qA6qgUkvkv1JHeZiwUB0Gq3iX7CVvVXxKI6i12H\u002BnbQ2ccPWmT/IaeqNJ2gfQ0Vd5z\u002BXi9cPJuq4uFi7jLubSn8yK099nYFtGfXGCJbt0uRJRPAiZhLcJkvYHuDmDdwv8dzo7Rj14Em9KnHiSR5UyuZ0cUjKeeNsVQUEpH\u002BghgsYlxa6BeXMVGSnZDyg\u002Bt0thFT6cpuUZHj4e5cS8DvJHaRmybEImcQBqB3jIxSny1oo1x8rphRvgzOewYpNuWMo3UeYOjErJeqP\u002Bcp\u002BsUFjUK896hkbnnaP90V\u002Badg6s\u002B66ukbND5Ep/LI0m6xJ8dLxOnHaEM9KDT7QCELrrbsSVEXbxPb7lUAdFO1n5gPKRQZzjC9mYKMecK0H/QdOPU72IkZnbizb9qUwvPvi4yY6BsI8eCGMq/ShvVRJ85g4z9aecMS8Y9fZl5WJNqOnPI2GzPZFEsUtanZSxbHYkQIM9\u002B0lQ3JhfqPqY\u002BCLAnVQ\u002BYDHwiah870RcQVOap4mAAaTfT\u002B2gvkaJU5TW6/lomgAAcswEc/bagQwFNJtExQFw2La\u002BIQ2mXeHrJ3YTZcNLM6dTWjS9e42txI6hm4nrRI6TpdMCqrjymdTqWUyAxxsIucD0MWrMs10o0By\u002BxMIYP\u002BLnv//wSEkuYIAfkyJBLP1zmSGI91MjhzJ2Gdpcc9US0llpmUdbGDG3hZDqrOB6p6NfCyvgjwiPg/iNem6u0iyrDMCJF1O2GEDwETGCeRpSO3I3PSjpckNQg==",
      "StatusCode": 201,
      "ResponseHeaders": {
        "Content-Length": "0",
        "Content-MD5": "tdI0QJ/le9tpze1RSRFWtg==",
        "Date": "Tue, 21 Sep 2021 19:47:44 GMT",
        "ETag": "\u00220x8D97D38AE9E03B8\u0022",
        "Last-Modified": "Tue, 21 Sep 2021 19:47:45 GMT",
        "Server": "Windows-Azure-Blob/1.0 Microsoft-HTTPAPI/2.0",
        "x-ms-client-request-id": "f8f5e1f5-2a9d-b38c-21f9-78e5e9c92787",
        "x-ms-content-crc64": "LU1rb3zkZ94=",
        "x-ms-request-id": "136f6d75-f01e-001f-6a21-af69c6000000",
        "x-ms-request-server-encrypted": "true",
<<<<<<< HEAD
        "x-ms-version": "2021-02-12"
=======
        "x-ms-version": "2020-12-06",
        "x-ms-version-id": "2021-09-21T19:47:45.0877636Z"
>>>>>>> 73d5f10e
      },
      "ResponseBody": []
    },
    {
      "RequestUri": "http://seanmcccanary3.blob.core.windows.net/test-container-ae637380-2dec-b857-767b-12646028c352/test-blob-373a5568-0c77-cd23-90fe-7f7ec6413ea4",
      "RequestMethod": "HEAD",
      "RequestHeaders": {
        "Accept": "application/xml",
        "Authorization": "Sanitized",
        "traceparent": "00-f11fbeaf3f53fe4e8bdf87a6b8587cbb-090aa185dd94e24a-00",
        "User-Agent": "azsdk-net-Storage.Blobs/12.11.0-alpha.20210921.1 (.NET Framework 4.8.4300.0; Microsoft Windows 10.0.19043 )",
        "x-ms-client-request-id": "e48915f6-464b-a107-1f0e-d662bd459024",
        "x-ms-date": "Tue, 21 Sep 2021 19:47:45 GMT",
        "x-ms-return-client-request-id": "true",
        "x-ms-version": "2021-02-12"
      },
      "RequestBody": null,
      "StatusCode": 200,
      "ResponseHeaders": {
        "Accept-Ranges": "bytes",
        "Access-Control-Allow-Origin": "*",
        "Access-Control-Expose-Headers": "x-ms-request-id,x-ms-client-request-id,Server,x-ms-version,x-ms-version-id,x-ms-is-current-version,Content-Type,Last-Modified,ETag,x-ms-creation-time,Content-MD5,x-ms-lease-status,x-ms-lease-state,x-ms-blob-type,x-ms-server-encrypted,x-ms-access-tier,x-ms-access-tier-inferred,Accept-Ranges,x-ms-last-access-time,Content-Length,Date,Transfer-Encoding",
        "Content-Length": "1024",
        "Content-MD5": "tdI0QJ/le9tpze1RSRFWtg==",
        "Content-Type": "application/octet-stream",
        "Date": "Tue, 21 Sep 2021 19:47:44 GMT",
        "ETag": "\u00220x8D97D38AE9E03B8\u0022",
        "Last-Modified": "Tue, 21 Sep 2021 19:47:45 GMT",
        "Server": "Windows-Azure-Blob/1.0 Microsoft-HTTPAPI/2.0",
        "x-ms-access-tier": "Hot",
        "x-ms-access-tier-inferred": "true",
        "x-ms-blob-type": "BlockBlob",
        "x-ms-client-request-id": "e48915f6-464b-a107-1f0e-d662bd459024",
        "x-ms-creation-time": "Tue, 21 Sep 2021 19:47:45 GMT",
        "x-ms-is-current-version": "true",
        "x-ms-last-access-time": "Tue, 21 Sep 2021 19:47:45 GMT",
        "x-ms-lease-state": "available",
        "x-ms-lease-status": "unlocked",
        "x-ms-request-id": "136f6d86-f01e-001f-7921-af69c6000000",
        "x-ms-server-encrypted": "true",
<<<<<<< HEAD
        "x-ms-version": "2021-02-12"
=======
        "x-ms-version": "2020-12-06",
        "x-ms-version-id": "2021-09-21T19:47:45.0877636Z"
>>>>>>> 73d5f10e
      },
      "ResponseBody": []
    },
    {
      "RequestUri": "http://seanmcccanary3.blob.core.windows.net/test-container-ae637380-2dec-b857-767b-12646028c352/test-blob-373a5568-0c77-cd23-90fe-7f7ec6413ea4",
      "RequestMethod": "GET",
      "RequestHeaders": {
        "Accept": "application/xml",
        "Authorization": "Sanitized",
        "If-Match": "0x8D97D38AE9E03B8",
        "User-Agent": "azsdk-net-Storage.Blobs/12.11.0-alpha.20210921.1 (.NET Framework 4.8.4300.0; Microsoft Windows 10.0.19043 )",
        "x-ms-client-request-id": "d4eff77f-433f-573b-4936-daf83f8375e5",
        "x-ms-date": "Tue, 21 Sep 2021 19:47:45 GMT",
        "x-ms-range": "bytes=0-127",
        "x-ms-return-client-request-id": "true",
        "x-ms-version": "2021-02-12"
      },
      "RequestBody": null,
      "StatusCode": 206,
      "ResponseHeaders": {
        "Accept-Ranges": "bytes",
        "Access-Control-Allow-Origin": "*",
        "Access-Control-Expose-Headers": "x-ms-request-id,x-ms-client-request-id,Server,x-ms-version,x-ms-version-id,x-ms-is-current-version,Content-Type,Last-Modified,ETag,x-ms-creation-time,x-ms-blob-content-md5,x-ms-lease-status,x-ms-lease-state,x-ms-blob-type,x-ms-server-encrypted,Accept-Ranges,x-ms-last-access-time,Content-Length,Date,Transfer-Encoding",
        "Content-Length": "128",
        "Content-Range": "bytes 0-127/1024",
        "Content-Type": "application/octet-stream",
        "Date": "Tue, 21 Sep 2021 19:47:44 GMT",
        "ETag": "\u00220x8D97D38AE9E03B8\u0022",
        "Last-Modified": "Tue, 21 Sep 2021 19:47:45 GMT",
        "Server": "Windows-Azure-Blob/1.0 Microsoft-HTTPAPI/2.0",
        "x-ms-blob-content-md5": "tdI0QJ/le9tpze1RSRFWtg==",
        "x-ms-blob-type": "BlockBlob",
        "x-ms-client-request-id": "d4eff77f-433f-573b-4936-daf83f8375e5",
        "x-ms-creation-time": "Tue, 21 Sep 2021 19:47:45 GMT",
        "x-ms-is-current-version": "true",
        "x-ms-last-access-time": "Tue, 21 Sep 2021 19:47:45 GMT",
        "x-ms-lease-state": "available",
        "x-ms-lease-status": "unlocked",
        "x-ms-request-id": "136f6d88-f01e-001f-7a21-af69c6000000",
        "x-ms-server-encrypted": "true",
<<<<<<< HEAD
        "x-ms-version": "2021-02-12"
=======
        "x-ms-version": "2020-12-06",
        "x-ms-version-id": "2021-09-21T19:47:45.0877636Z"
>>>>>>> 73d5f10e
      },
      "ResponseBody": "vbR8Wb5BUhJHGFR/IMVRS\u002BZO6znW2qC5\u002BahYEabYQmCUx9SyrjsFNtU/oZjyBytJsHxsuQ6ebuMTw2AV6EBsbtXz61nxnpyrSLRkljkHxvF9D2Epa4lS9lnxn\u002Bva8E6U0zLD/hzRVxLgwXBZOdipC/xvmNnfQwJMofQAAP6w0Fg="
    },
    {
      "RequestUri": "http://seanmcccanary3.blob.core.windows.net/test-container-ae637380-2dec-b857-767b-12646028c352/test-blob-373a5568-0c77-cd23-90fe-7f7ec6413ea4",
      "RequestMethod": "GET",
      "RequestHeaders": {
        "Accept": "application/xml",
        "Authorization": "Sanitized",
        "If-Match": "0x8D97D38AE9E03B8",
        "User-Agent": "azsdk-net-Storage.Blobs/12.11.0-alpha.20210921.1 (.NET Framework 4.8.4300.0; Microsoft Windows 10.0.19043 )",
        "x-ms-client-request-id": "c6e3f975-bc56-90e4-2fea-ba01336a9f77",
        "x-ms-date": "Tue, 21 Sep 2021 19:47:45 GMT",
        "x-ms-range": "bytes=128-255",
        "x-ms-return-client-request-id": "true",
        "x-ms-version": "2021-02-12"
      },
      "RequestBody": null,
      "StatusCode": 206,
      "ResponseHeaders": {
        "Accept-Ranges": "bytes",
        "Access-Control-Allow-Origin": "*",
        "Access-Control-Expose-Headers": "x-ms-request-id,x-ms-client-request-id,Server,x-ms-version,x-ms-version-id,x-ms-is-current-version,Content-Type,Last-Modified,ETag,x-ms-creation-time,x-ms-blob-content-md5,x-ms-lease-status,x-ms-lease-state,x-ms-blob-type,x-ms-server-encrypted,Accept-Ranges,x-ms-last-access-time,Content-Length,Date,Transfer-Encoding",
        "Content-Length": "128",
        "Content-Range": "bytes 128-255/1024",
        "Content-Type": "application/octet-stream",
        "Date": "Tue, 21 Sep 2021 19:47:44 GMT",
        "ETag": "\u00220x8D97D38AE9E03B8\u0022",
        "Last-Modified": "Tue, 21 Sep 2021 19:47:45 GMT",
        "Server": "Windows-Azure-Blob/1.0 Microsoft-HTTPAPI/2.0",
        "x-ms-blob-content-md5": "tdI0QJ/le9tpze1RSRFWtg==",
        "x-ms-blob-type": "BlockBlob",
        "x-ms-client-request-id": "c6e3f975-bc56-90e4-2fea-ba01336a9f77",
        "x-ms-creation-time": "Tue, 21 Sep 2021 19:47:45 GMT",
        "x-ms-is-current-version": "true",
        "x-ms-last-access-time": "Tue, 21 Sep 2021 19:47:45 GMT",
        "x-ms-lease-state": "available",
        "x-ms-lease-status": "unlocked",
        "x-ms-request-id": "136f6d92-f01e-001f-0221-af69c6000000",
        "x-ms-server-encrypted": "true",
<<<<<<< HEAD
        "x-ms-version": "2021-02-12"
=======
        "x-ms-version": "2020-12-06",
        "x-ms-version-id": "2021-09-21T19:47:45.0877636Z"
>>>>>>> 73d5f10e
      },
      "ResponseBody": "ZtDCBkTH1Ku4T0iqGPi8gEeU7mtXdbSQMHZdKNFXEy/wF/JpFaPGNZrtIZD6WDOoN3\u002B5asJkAfEbMtbNaqzZYDsYuQAFUmukzbnQalQjlddDtfBSnqltjBYBTuLM\u002BMvuE8BV4Z4youQTFJwIlJad95z\u002BirS7h8KSqy3qBASI2NU="
    },
    {
      "RequestUri": "http://seanmcccanary3.blob.core.windows.net/test-container-ae637380-2dec-b857-767b-12646028c352/test-blob-373a5568-0c77-cd23-90fe-7f7ec6413ea4",
      "RequestMethod": "GET",
      "RequestHeaders": {
        "Accept": "application/xml",
        "Authorization": "Sanitized",
        "If-Match": "0x8D97D38AE9E03B8",
        "User-Agent": "azsdk-net-Storage.Blobs/12.11.0-alpha.20210921.1 (.NET Framework 4.8.4300.0; Microsoft Windows 10.0.19043 )",
        "x-ms-client-request-id": "4582cb75-afa0-758f-4118-8019bb48b447",
        "x-ms-date": "Tue, 21 Sep 2021 19:47:45 GMT",
        "x-ms-range": "bytes=256-383",
        "x-ms-return-client-request-id": "true",
        "x-ms-version": "2021-02-12"
      },
      "RequestBody": null,
      "StatusCode": 206,
      "ResponseHeaders": {
        "Accept-Ranges": "bytes",
        "Access-Control-Allow-Origin": "*",
        "Access-Control-Expose-Headers": "x-ms-request-id,x-ms-client-request-id,Server,x-ms-version,x-ms-version-id,x-ms-is-current-version,Content-Type,Last-Modified,ETag,x-ms-creation-time,x-ms-blob-content-md5,x-ms-lease-status,x-ms-lease-state,x-ms-blob-type,x-ms-server-encrypted,Accept-Ranges,x-ms-last-access-time,Content-Length,Date,Transfer-Encoding",
        "Content-Length": "128",
        "Content-Range": "bytes 256-383/1024",
        "Content-Type": "application/octet-stream",
        "Date": "Tue, 21 Sep 2021 19:47:44 GMT",
        "ETag": "\u00220x8D97D38AE9E03B8\u0022",
        "Last-Modified": "Tue, 21 Sep 2021 19:47:45 GMT",
        "Server": "Windows-Azure-Blob/1.0 Microsoft-HTTPAPI/2.0",
        "x-ms-blob-content-md5": "tdI0QJ/le9tpze1RSRFWtg==",
        "x-ms-blob-type": "BlockBlob",
        "x-ms-client-request-id": "4582cb75-afa0-758f-4118-8019bb48b447",
        "x-ms-creation-time": "Tue, 21 Sep 2021 19:47:45 GMT",
        "x-ms-is-current-version": "true",
        "x-ms-last-access-time": "Tue, 21 Sep 2021 19:47:45 GMT",
        "x-ms-lease-state": "available",
        "x-ms-lease-status": "unlocked",
        "x-ms-request-id": "136f6da2-f01e-001f-1221-af69c6000000",
        "x-ms-server-encrypted": "true",
<<<<<<< HEAD
        "x-ms-version": "2021-02-12"
=======
        "x-ms-version": "2020-12-06",
        "x-ms-version-id": "2021-09-21T19:47:45.0877636Z"
>>>>>>> 73d5f10e
      },
      "ResponseBody": "7uJXk860ORASCz6JDWX3gGRWRc1uFjOL/cM2cUie4Io8xxmyPgko6MV5orBIOYRFNWmgrUMKZtivy5ULfcjIcyq0TEZLRUFaLlwH9HOCQsQ\u002B8Dve/jNHMmBBAnJzHWv9sS6FlOw\u002B\u002Bu8oRX/mAnFlLInQzYyM6nX3bBrlCkLO5hA="
    },
    {
      "RequestUri": "http://seanmcccanary3.blob.core.windows.net/test-container-ae637380-2dec-b857-767b-12646028c352/test-blob-373a5568-0c77-cd23-90fe-7f7ec6413ea4",
      "RequestMethod": "GET",
      "RequestHeaders": {
        "Accept": "application/xml",
        "Authorization": "Sanitized",
        "If-Match": "0x8D97D38AE9E03B8",
        "traceparent": "00-6492325e86487d429a91056ee4447b38-21051595b41e1641-00",
        "User-Agent": "azsdk-net-Storage.Blobs/12.11.0-alpha.20210921.1 (.NET Framework 4.8.4300.0; Microsoft Windows 10.0.19043 )",
        "x-ms-client-request-id": "688b9c0b-59e7-9dd7-5935-784f67bf4d65",
        "x-ms-date": "Tue, 21 Sep 2021 19:47:45 GMT",
        "x-ms-range": "bytes=384-511",
        "x-ms-return-client-request-id": "true",
        "x-ms-version": "2021-02-12"
      },
      "RequestBody": null,
      "StatusCode": 206,
      "ResponseHeaders": {
        "Accept-Ranges": "bytes",
        "Access-Control-Allow-Origin": "*",
        "Access-Control-Expose-Headers": "x-ms-request-id,x-ms-client-request-id,Server,x-ms-version,x-ms-version-id,x-ms-is-current-version,Content-Type,Last-Modified,ETag,x-ms-creation-time,x-ms-blob-content-md5,x-ms-lease-status,x-ms-lease-state,x-ms-blob-type,x-ms-server-encrypted,Accept-Ranges,x-ms-last-access-time,Content-Length,Date,Transfer-Encoding",
        "Content-Length": "128",
        "Content-Range": "bytes 384-511/1024",
        "Content-Type": "application/octet-stream",
        "Date": "Tue, 21 Sep 2021 19:47:44 GMT",
        "ETag": "\u00220x8D97D38AE9E03B8\u0022",
        "Last-Modified": "Tue, 21 Sep 2021 19:47:45 GMT",
        "Server": "Windows-Azure-Blob/1.0 Microsoft-HTTPAPI/2.0",
        "x-ms-blob-content-md5": "tdI0QJ/le9tpze1RSRFWtg==",
        "x-ms-blob-type": "BlockBlob",
        "x-ms-client-request-id": "688b9c0b-59e7-9dd7-5935-784f67bf4d65",
        "x-ms-creation-time": "Tue, 21 Sep 2021 19:47:45 GMT",
        "x-ms-is-current-version": "true",
        "x-ms-last-access-time": "Tue, 21 Sep 2021 19:47:45 GMT",
        "x-ms-lease-state": "available",
        "x-ms-lease-status": "unlocked",
        "x-ms-request-id": "136f6daa-f01e-001f-1a21-af69c6000000",
        "x-ms-server-encrypted": "true",
<<<<<<< HEAD
        "x-ms-version": "2021-02-12"
=======
        "x-ms-version": "2020-12-06",
        "x-ms-version-id": "2021-09-21T19:47:45.0877636Z"
>>>>>>> 73d5f10e
      },
      "ResponseBody": "8QpDRP2t2P/2S7a5s2Ev7tzW6aJP33DGuY0o0VnvrFlebvT4LSAu2/jOlUE0vEMK6/ctbOVDwRKZfIpwhQamB55cWkVtNsC7qA6qgUkvkv1JHeZiwUB0Gq3iX7CVvVXxKI6i12H\u002BnbQ2ccPWmT/IaeqNJ2gfQ0Vd5z\u002BXi9cPJuo="
    },
    {
      "RequestUri": "http://seanmcccanary3.blob.core.windows.net/test-container-ae637380-2dec-b857-767b-12646028c352/test-blob-373a5568-0c77-cd23-90fe-7f7ec6413ea4",
      "RequestMethod": "GET",
      "RequestHeaders": {
        "Accept": "application/xml",
        "Authorization": "Sanitized",
        "If-Match": "0x8D97D38AE9E03B8",
        "User-Agent": "azsdk-net-Storage.Blobs/12.11.0-alpha.20210921.1 (.NET Framework 4.8.4300.0; Microsoft Windows 10.0.19043 )",
        "x-ms-client-request-id": "1e0d03e2-4cbc-b05f-9a9e-374b8d562560",
        "x-ms-date": "Tue, 21 Sep 2021 19:47:45 GMT",
        "x-ms-range": "bytes=550-677",
        "x-ms-return-client-request-id": "true",
        "x-ms-version": "2021-02-12"
      },
      "RequestBody": null,
      "StatusCode": 206,
      "ResponseHeaders": {
        "Accept-Ranges": "bytes",
        "Access-Control-Allow-Origin": "*",
        "Access-Control-Expose-Headers": "x-ms-request-id,x-ms-client-request-id,Server,x-ms-version,x-ms-version-id,x-ms-is-current-version,Content-Type,Last-Modified,ETag,x-ms-creation-time,x-ms-blob-content-md5,x-ms-lease-status,x-ms-lease-state,x-ms-blob-type,x-ms-server-encrypted,Accept-Ranges,x-ms-last-access-time,Content-Length,Date,Transfer-Encoding",
        "Content-Length": "128",
        "Content-Range": "bytes 550-677/1024",
        "Content-Type": "application/octet-stream",
        "Date": "Tue, 21 Sep 2021 19:47:45 GMT",
        "ETag": "\u00220x8D97D38AE9E03B8\u0022",
        "Last-Modified": "Tue, 21 Sep 2021 19:47:45 GMT",
        "Server": "Windows-Azure-Blob/1.0 Microsoft-HTTPAPI/2.0",
        "x-ms-blob-content-md5": "tdI0QJ/le9tpze1RSRFWtg==",
        "x-ms-blob-type": "BlockBlob",
        "x-ms-client-request-id": "1e0d03e2-4cbc-b05f-9a9e-374b8d562560",
        "x-ms-creation-time": "Tue, 21 Sep 2021 19:47:45 GMT",
        "x-ms-is-current-version": "true",
        "x-ms-last-access-time": "Tue, 21 Sep 2021 19:47:45 GMT",
        "x-ms-lease-state": "available",
        "x-ms-lease-status": "unlocked",
        "x-ms-request-id": "89fcd41a-301e-0072-7721-afdd8d000000",
        "x-ms-server-encrypted": "true",
<<<<<<< HEAD
        "x-ms-version": "2021-02-12"
=======
        "x-ms-version": "2020-12-06",
        "x-ms-version-id": "2021-09-21T19:47:45.0877636Z"
>>>>>>> 73d5f10e
      },
      "ResponseBody": "3C/x3OjtGPXgSb0qceJJHlTK5nRxSMp542xVBQSkf6CGCxiXFroF5cxUZKdkPKD63S2EVPpym5RkePh7lxLwO8kdpGbJsQiZxAGoHeMjFKfLWijXHyumFG\u002BDM57Bik25YyjdR5g6MSsl6o/5yn6xQWNQrz3qGRuedo/3RX5p2Do="
    },
    {
      "RequestUri": "http://seanmcccanary3.blob.core.windows.net/test-container-ae637380-2dec-b857-767b-12646028c352/test-blob-373a5568-0c77-cd23-90fe-7f7ec6413ea4",
      "RequestMethod": "GET",
      "RequestHeaders": {
        "Accept": "application/xml",
        "Authorization": "Sanitized",
        "If-Match": "0x8D97D38AE9E03B8",
        "traceparent": "00-5cdb9d59fb4c9448932c368448306c7f-b8bd9e976f18e04c-00",
        "User-Agent": "azsdk-net-Storage.Blobs/12.11.0-alpha.20210921.1 (.NET Framework 4.8.4300.0; Microsoft Windows 10.0.19043 )",
        "x-ms-client-request-id": "646d8559-2eb2-04a9-7cdb-4ed61751e1ce",
        "x-ms-date": "Tue, 21 Sep 2021 19:47:45 GMT",
        "x-ms-range": "bytes=678-805",
        "x-ms-return-client-request-id": "true",
        "x-ms-version": "2021-02-12"
      },
      "RequestBody": null,
      "StatusCode": 206,
      "ResponseHeaders": {
        "Accept-Ranges": "bytes",
        "Access-Control-Allow-Origin": "*",
        "Access-Control-Expose-Headers": "x-ms-request-id,x-ms-client-request-id,Server,x-ms-version,x-ms-version-id,x-ms-is-current-version,Content-Type,Last-Modified,ETag,x-ms-creation-time,x-ms-blob-content-md5,x-ms-lease-status,x-ms-lease-state,x-ms-blob-type,x-ms-server-encrypted,Accept-Ranges,x-ms-last-access-time,Content-Length,Date,Transfer-Encoding",
        "Content-Length": "128",
        "Content-Range": "bytes 678-805/1024",
        "Content-Type": "application/octet-stream",
        "Date": "Tue, 21 Sep 2021 19:47:45 GMT",
        "ETag": "\u00220x8D97D38AE9E03B8\u0022",
        "Last-Modified": "Tue, 21 Sep 2021 19:47:45 GMT",
        "Server": "Windows-Azure-Blob/1.0 Microsoft-HTTPAPI/2.0",
        "x-ms-blob-content-md5": "tdI0QJ/le9tpze1RSRFWtg==",
        "x-ms-blob-type": "BlockBlob",
        "x-ms-client-request-id": "646d8559-2eb2-04a9-7cdb-4ed61751e1ce",
        "x-ms-creation-time": "Tue, 21 Sep 2021 19:47:45 GMT",
        "x-ms-is-current-version": "true",
        "x-ms-last-access-time": "Tue, 21 Sep 2021 19:47:45 GMT",
        "x-ms-lease-state": "available",
        "x-ms-lease-status": "unlocked",
        "x-ms-request-id": "89fcd439-301e-0072-1121-afdd8d000000",
        "x-ms-server-encrypted": "true",
<<<<<<< HEAD
        "x-ms-version": "2021-02-12"
=======
        "x-ms-version": "2020-12-06",
        "x-ms-version-id": "2021-09-21T19:47:45.0877636Z"
>>>>>>> 73d5f10e
      },
      "ResponseBody": "s\u002B66ukbND5Ep/LI0m6xJ8dLxOnHaEM9KDT7QCELrrbsSVEXbxPb7lUAdFO1n5gPKRQZzjC9mYKMecK0H/QdOPU72IkZnbizb9qUwvPvi4yY6BsI8eCGMq/ShvVRJ85g4z9aecMS8Y9fZl5WJNqOnPI2GzPZFEsUtanZSxbHYkQI="
    },
    {
      "RequestUri": "http://seanmcccanary3.blob.core.windows.net/test-container-ae637380-2dec-b857-767b-12646028c352/test-blob-373a5568-0c77-cd23-90fe-7f7ec6413ea4",
      "RequestMethod": "GET",
      "RequestHeaders": {
        "Accept": "application/xml",
        "Authorization": "Sanitized",
        "If-Match": "0x8D97D38AE9E03B8",
        "traceparent": "00-c497dea1706bd74db062ed7dbb223326-5f0b78584c96f14b-00",
        "User-Agent": "azsdk-net-Storage.Blobs/12.11.0-alpha.20210921.1 (.NET Framework 4.8.4300.0; Microsoft Windows 10.0.19043 )",
        "x-ms-client-request-id": "07f11c98-c1e9-5eae-09f9-41e8fe31a5af",
        "x-ms-date": "Tue, 21 Sep 2021 19:47:45 GMT",
        "x-ms-range": "bytes=806-933",
        "x-ms-return-client-request-id": "true",
        "x-ms-version": "2021-02-12"
      },
      "RequestBody": null,
      "StatusCode": 206,
      "ResponseHeaders": {
        "Accept-Ranges": "bytes",
        "Access-Control-Allow-Origin": "*",
        "Access-Control-Expose-Headers": "x-ms-request-id,x-ms-client-request-id,Server,x-ms-version,x-ms-version-id,x-ms-is-current-version,Content-Type,Last-Modified,ETag,x-ms-creation-time,x-ms-blob-content-md5,x-ms-lease-status,x-ms-lease-state,x-ms-blob-type,x-ms-server-encrypted,Accept-Ranges,x-ms-last-access-time,Content-Length,Date,Transfer-Encoding",
        "Content-Length": "128",
        "Content-Range": "bytes 806-933/1024",
        "Content-Type": "application/octet-stream",
        "Date": "Tue, 21 Sep 2021 19:47:45 GMT",
        "ETag": "\u00220x8D97D38AE9E03B8\u0022",
        "Last-Modified": "Tue, 21 Sep 2021 19:47:45 GMT",
        "Server": "Windows-Azure-Blob/1.0 Microsoft-HTTPAPI/2.0",
        "x-ms-blob-content-md5": "tdI0QJ/le9tpze1RSRFWtg==",
        "x-ms-blob-type": "BlockBlob",
        "x-ms-client-request-id": "07f11c98-c1e9-5eae-09f9-41e8fe31a5af",
        "x-ms-creation-time": "Tue, 21 Sep 2021 19:47:45 GMT",
        "x-ms-is-current-version": "true",
        "x-ms-last-access-time": "Tue, 21 Sep 2021 19:47:45 GMT",
        "x-ms-lease-state": "available",
        "x-ms-lease-status": "unlocked",
        "x-ms-request-id": "89fcd451-301e-0072-2721-afdd8d000000",
        "x-ms-server-encrypted": "true",
<<<<<<< HEAD
        "x-ms-version": "2021-02-12"
=======
        "x-ms-version": "2020-12-06",
        "x-ms-version-id": "2021-09-21T19:47:45.0877636Z"
>>>>>>> 73d5f10e
      },
      "ResponseBody": "DPftJUNyYX6j6mPgiwJ1UPmAx8ImofO9EXEFTmqeJgAGk30/toL5GiVOU1uv5aJoAAHLMBHP22oEMBTSbRMUBcNi2viENpl3h6yd2E2XDSzOnU1o0vXuNrcSOoZuJ60SOk6XTAqq48pnU6llMgMcbCLnA9DFqzLNdKNAcvsTCGA="
    },
    {
      "RequestUri": "http://seanmcccanary3.blob.core.windows.net/test-container-ae637380-2dec-b857-767b-12646028c352/test-blob-373a5568-0c77-cd23-90fe-7f7ec6413ea4",
      "RequestMethod": "GET",
      "RequestHeaders": {
        "Accept": "application/xml",
        "Authorization": "Sanitized",
        "If-Match": "0x8D97D38AE9E03B8",
        "traceparent": "00-dbefe2da37df9449926f0578dc3a66d2-b1b218544786c74f-00",
        "User-Agent": "azsdk-net-Storage.Blobs/12.11.0-alpha.20210921.1 (.NET Framework 4.8.4300.0; Microsoft Windows 10.0.19043 )",
        "x-ms-client-request-id": "fa3ec55f-d95f-0de4-15da-da46db4898ca",
        "x-ms-date": "Tue, 21 Sep 2021 19:47:45 GMT",
        "x-ms-range": "bytes=934-1061",
        "x-ms-return-client-request-id": "true",
        "x-ms-version": "2021-02-12"
      },
      "RequestBody": null,
      "StatusCode": 206,
      "ResponseHeaders": {
        "Accept-Ranges": "bytes",
        "Access-Control-Allow-Origin": "*",
        "Access-Control-Expose-Headers": "x-ms-request-id,x-ms-client-request-id,Server,x-ms-version,x-ms-version-id,x-ms-is-current-version,Content-Type,Last-Modified,ETag,x-ms-creation-time,x-ms-blob-content-md5,x-ms-lease-status,x-ms-lease-state,x-ms-blob-type,x-ms-server-encrypted,Accept-Ranges,x-ms-last-access-time,Content-Length,Date,Transfer-Encoding",
        "Content-Length": "90",
        "Content-Range": "bytes 934-1023/1024",
        "Content-Type": "application/octet-stream",
        "Date": "Tue, 21 Sep 2021 19:47:45 GMT",
        "ETag": "\u00220x8D97D38AE9E03B8\u0022",
        "Last-Modified": "Tue, 21 Sep 2021 19:47:45 GMT",
        "Server": "Windows-Azure-Blob/1.0 Microsoft-HTTPAPI/2.0",
        "x-ms-blob-content-md5": "tdI0QJ/le9tpze1RSRFWtg==",
        "x-ms-blob-type": "BlockBlob",
        "x-ms-client-request-id": "fa3ec55f-d95f-0de4-15da-da46db4898ca",
        "x-ms-creation-time": "Tue, 21 Sep 2021 19:47:45 GMT",
        "x-ms-is-current-version": "true",
        "x-ms-last-access-time": "Tue, 21 Sep 2021 19:47:45 GMT",
        "x-ms-lease-state": "available",
        "x-ms-lease-status": "unlocked",
        "x-ms-request-id": "89fcd466-301e-0072-3721-afdd8d000000",
        "x-ms-server-encrypted": "true",
<<<<<<< HEAD
        "x-ms-version": "2021-02-12"
=======
        "x-ms-version": "2020-12-06",
        "x-ms-version-id": "2021-09-21T19:47:45.0877636Z"
>>>>>>> 73d5f10e
      },
      "ResponseBody": "/4ue///BISS5ggB\u002BTIkEs/XOZIYj3UyOHMnYZ2lxz1RLSWWmZR1sYMbeFkOqs4Hqno18LK\u002BCPCI\u002BD\u002BI16bq7SLKsMwIkXU7YYQPARMYJ5GlI7cjc9KOlyQ1C"
    },
    {
      "RequestUri": "http://seanmcccanary3.blob.core.windows.net/test-container-ae637380-2dec-b857-767b-12646028c352?restype=container",
      "RequestMethod": "DELETE",
      "RequestHeaders": {
        "Accept": "application/xml",
        "Authorization": "Sanitized",
        "traceparent": "00-dcc47b709e9a4746beca6a1cfc909d29-9ba2ce1d8e10ec43-00",
        "User-Agent": "azsdk-net-Storage.Blobs/12.11.0-alpha.20210921.1 (.NET Framework 4.8.4300.0; Microsoft Windows 10.0.19043 )",
        "x-ms-client-request-id": "388832fd-aaf2-614f-9015-5afd4893610d",
        "x-ms-date": "Tue, 21 Sep 2021 19:47:45 GMT",
        "x-ms-return-client-request-id": "true",
        "x-ms-version": "2021-02-12"
      },
      "RequestBody": null,
      "StatusCode": 202,
      "ResponseHeaders": {
        "Content-Length": "0",
        "Date": "Tue, 21 Sep 2021 19:47:45 GMT",
        "Server": "Windows-Azure-Blob/1.0 Microsoft-HTTPAPI/2.0",
        "x-ms-client-request-id": "388832fd-aaf2-614f-9015-5afd4893610d",
<<<<<<< HEAD
        "x-ms-request-id": "dcc981fc-b01e-0073-3dee-509222000000",
        "x-ms-version": "2021-02-12"
=======
        "x-ms-request-id": "89fcd47f-301e-0072-4c21-afdd8d000000",
        "x-ms-version": "2020-12-06"
>>>>>>> 73d5f10e
      },
      "ResponseBody": []
    }
  ],
  "Variables": {
    "RandomSeed": "1110564412",
    "Storage_TestConfigDefault": "ProductionTenant\nseanmcccanary3\nU2FuaXRpemVk\nhttp://seanmcccanary3.blob.core.windows.net\nhttp://seanmcccanary3.file.core.windows.net\nhttp://seanmcccanary3.queue.core.windows.net\nhttp://seanmcccanary3.table.core.windows.net\n\n\n\n\nhttp://seanmcccanary3-secondary.blob.core.windows.net\nhttp://seanmcccanary3-secondary.file.core.windows.net\nhttp://seanmcccanary3-secondary.queue.core.windows.net\nhttp://seanmcccanary3-secondary.table.core.windows.net\n\nSanitized\n\n\nCloud\nBlobEndpoint=http://seanmcccanary3.blob.core.windows.net/;QueueEndpoint=http://seanmcccanary3.queue.core.windows.net/;FileEndpoint=http://seanmcccanary3.file.core.windows.net/;BlobSecondaryEndpoint=http://seanmcccanary3-secondary.blob.core.windows.net/;QueueSecondaryEndpoint=http://seanmcccanary3-secondary.queue.core.windows.net/;FileSecondaryEndpoint=http://seanmcccanary3-secondary.file.core.windows.net/;AccountName=seanmcccanary3;AccountKey=Kg==;\n[encryption scope]\n\n"
  }
}<|MERGE_RESOLUTION|>--- conflicted
+++ resolved
@@ -23,13 +23,8 @@
         "Last-Modified": "Tue, 21 Sep 2021 19:47:44 GMT",
         "Server": "Windows-Azure-Blob/1.0 Microsoft-HTTPAPI/2.0",
         "x-ms-client-request-id": "e8522778-46b1-4c87-0e01-c85308f9d744",
-<<<<<<< HEAD
-        "x-ms-request-id": "dcc98046-b01e-0073-65ee-509222000000",
-        "x-ms-version": "2021-02-12"
-=======
         "x-ms-request-id": "136f6d71-f01e-001f-6721-af69c6000000",
-        "x-ms-version": "2020-12-06"
->>>>>>> 73d5f10e
+        "x-ms-version": "2021-02-12"
       },
       "ResponseBody": []
     },
@@ -62,12 +57,8 @@
         "x-ms-content-crc64": "LU1rb3zkZ94=",
         "x-ms-request-id": "136f6d75-f01e-001f-6a21-af69c6000000",
         "x-ms-request-server-encrypted": "true",
-<<<<<<< HEAD
-        "x-ms-version": "2021-02-12"
-=======
-        "x-ms-version": "2020-12-06",
-        "x-ms-version-id": "2021-09-21T19:47:45.0877636Z"
->>>>>>> 73d5f10e
+        "x-ms-version": "2021-02-12",
+        "x-ms-version-id": "2021-09-21T19:47:45.0877636Z"
       },
       "ResponseBody": []
     },
@@ -108,12 +99,8 @@
         "x-ms-lease-status": "unlocked",
         "x-ms-request-id": "136f6d86-f01e-001f-7921-af69c6000000",
         "x-ms-server-encrypted": "true",
-<<<<<<< HEAD
-        "x-ms-version": "2021-02-12"
-=======
-        "x-ms-version": "2020-12-06",
-        "x-ms-version-id": "2021-09-21T19:47:45.0877636Z"
->>>>>>> 73d5f10e
+        "x-ms-version": "2021-02-12",
+        "x-ms-version-id": "2021-09-21T19:47:45.0877636Z"
       },
       "ResponseBody": []
     },
@@ -154,12 +141,8 @@
         "x-ms-lease-status": "unlocked",
         "x-ms-request-id": "136f6d88-f01e-001f-7a21-af69c6000000",
         "x-ms-server-encrypted": "true",
-<<<<<<< HEAD
-        "x-ms-version": "2021-02-12"
-=======
-        "x-ms-version": "2020-12-06",
-        "x-ms-version-id": "2021-09-21T19:47:45.0877636Z"
->>>>>>> 73d5f10e
+        "x-ms-version": "2021-02-12",
+        "x-ms-version-id": "2021-09-21T19:47:45.0877636Z"
       },
       "ResponseBody": "vbR8Wb5BUhJHGFR/IMVRS\u002BZO6znW2qC5\u002BahYEabYQmCUx9SyrjsFNtU/oZjyBytJsHxsuQ6ebuMTw2AV6EBsbtXz61nxnpyrSLRkljkHxvF9D2Epa4lS9lnxn\u002Bva8E6U0zLD/hzRVxLgwXBZOdipC/xvmNnfQwJMofQAAP6w0Fg="
     },
@@ -200,12 +183,8 @@
         "x-ms-lease-status": "unlocked",
         "x-ms-request-id": "136f6d92-f01e-001f-0221-af69c6000000",
         "x-ms-server-encrypted": "true",
-<<<<<<< HEAD
-        "x-ms-version": "2021-02-12"
-=======
-        "x-ms-version": "2020-12-06",
-        "x-ms-version-id": "2021-09-21T19:47:45.0877636Z"
->>>>>>> 73d5f10e
+        "x-ms-version": "2021-02-12",
+        "x-ms-version-id": "2021-09-21T19:47:45.0877636Z"
       },
       "ResponseBody": "ZtDCBkTH1Ku4T0iqGPi8gEeU7mtXdbSQMHZdKNFXEy/wF/JpFaPGNZrtIZD6WDOoN3\u002B5asJkAfEbMtbNaqzZYDsYuQAFUmukzbnQalQjlddDtfBSnqltjBYBTuLM\u002BMvuE8BV4Z4youQTFJwIlJad95z\u002BirS7h8KSqy3qBASI2NU="
     },
@@ -246,12 +225,8 @@
         "x-ms-lease-status": "unlocked",
         "x-ms-request-id": "136f6da2-f01e-001f-1221-af69c6000000",
         "x-ms-server-encrypted": "true",
-<<<<<<< HEAD
-        "x-ms-version": "2021-02-12"
-=======
-        "x-ms-version": "2020-12-06",
-        "x-ms-version-id": "2021-09-21T19:47:45.0877636Z"
->>>>>>> 73d5f10e
+        "x-ms-version": "2021-02-12",
+        "x-ms-version-id": "2021-09-21T19:47:45.0877636Z"
       },
       "ResponseBody": "7uJXk860ORASCz6JDWX3gGRWRc1uFjOL/cM2cUie4Io8xxmyPgko6MV5orBIOYRFNWmgrUMKZtivy5ULfcjIcyq0TEZLRUFaLlwH9HOCQsQ\u002B8Dve/jNHMmBBAnJzHWv9sS6FlOw\u002B\u002Bu8oRX/mAnFlLInQzYyM6nX3bBrlCkLO5hA="
     },
@@ -293,12 +268,8 @@
         "x-ms-lease-status": "unlocked",
         "x-ms-request-id": "136f6daa-f01e-001f-1a21-af69c6000000",
         "x-ms-server-encrypted": "true",
-<<<<<<< HEAD
-        "x-ms-version": "2021-02-12"
-=======
-        "x-ms-version": "2020-12-06",
-        "x-ms-version-id": "2021-09-21T19:47:45.0877636Z"
->>>>>>> 73d5f10e
+        "x-ms-version": "2021-02-12",
+        "x-ms-version-id": "2021-09-21T19:47:45.0877636Z"
       },
       "ResponseBody": "8QpDRP2t2P/2S7a5s2Ev7tzW6aJP33DGuY0o0VnvrFlebvT4LSAu2/jOlUE0vEMK6/ctbOVDwRKZfIpwhQamB55cWkVtNsC7qA6qgUkvkv1JHeZiwUB0Gq3iX7CVvVXxKI6i12H\u002BnbQ2ccPWmT/IaeqNJ2gfQ0Vd5z\u002BXi9cPJuo="
     },
@@ -339,12 +310,8 @@
         "x-ms-lease-status": "unlocked",
         "x-ms-request-id": "89fcd41a-301e-0072-7721-afdd8d000000",
         "x-ms-server-encrypted": "true",
-<<<<<<< HEAD
-        "x-ms-version": "2021-02-12"
-=======
-        "x-ms-version": "2020-12-06",
-        "x-ms-version-id": "2021-09-21T19:47:45.0877636Z"
->>>>>>> 73d5f10e
+        "x-ms-version": "2021-02-12",
+        "x-ms-version-id": "2021-09-21T19:47:45.0877636Z"
       },
       "ResponseBody": "3C/x3OjtGPXgSb0qceJJHlTK5nRxSMp542xVBQSkf6CGCxiXFroF5cxUZKdkPKD63S2EVPpym5RkePh7lxLwO8kdpGbJsQiZxAGoHeMjFKfLWijXHyumFG\u002BDM57Bik25YyjdR5g6MSsl6o/5yn6xQWNQrz3qGRuedo/3RX5p2Do="
     },
@@ -386,12 +353,8 @@
         "x-ms-lease-status": "unlocked",
         "x-ms-request-id": "89fcd439-301e-0072-1121-afdd8d000000",
         "x-ms-server-encrypted": "true",
-<<<<<<< HEAD
-        "x-ms-version": "2021-02-12"
-=======
-        "x-ms-version": "2020-12-06",
-        "x-ms-version-id": "2021-09-21T19:47:45.0877636Z"
->>>>>>> 73d5f10e
+        "x-ms-version": "2021-02-12",
+        "x-ms-version-id": "2021-09-21T19:47:45.0877636Z"
       },
       "ResponseBody": "s\u002B66ukbND5Ep/LI0m6xJ8dLxOnHaEM9KDT7QCELrrbsSVEXbxPb7lUAdFO1n5gPKRQZzjC9mYKMecK0H/QdOPU72IkZnbizb9qUwvPvi4yY6BsI8eCGMq/ShvVRJ85g4z9aecMS8Y9fZl5WJNqOnPI2GzPZFEsUtanZSxbHYkQI="
     },
@@ -433,12 +396,8 @@
         "x-ms-lease-status": "unlocked",
         "x-ms-request-id": "89fcd451-301e-0072-2721-afdd8d000000",
         "x-ms-server-encrypted": "true",
-<<<<<<< HEAD
-        "x-ms-version": "2021-02-12"
-=======
-        "x-ms-version": "2020-12-06",
-        "x-ms-version-id": "2021-09-21T19:47:45.0877636Z"
->>>>>>> 73d5f10e
+        "x-ms-version": "2021-02-12",
+        "x-ms-version-id": "2021-09-21T19:47:45.0877636Z"
       },
       "ResponseBody": "DPftJUNyYX6j6mPgiwJ1UPmAx8ImofO9EXEFTmqeJgAGk30/toL5GiVOU1uv5aJoAAHLMBHP22oEMBTSbRMUBcNi2viENpl3h6yd2E2XDSzOnU1o0vXuNrcSOoZuJ60SOk6XTAqq48pnU6llMgMcbCLnA9DFqzLNdKNAcvsTCGA="
     },
@@ -480,12 +439,8 @@
         "x-ms-lease-status": "unlocked",
         "x-ms-request-id": "89fcd466-301e-0072-3721-afdd8d000000",
         "x-ms-server-encrypted": "true",
-<<<<<<< HEAD
-        "x-ms-version": "2021-02-12"
-=======
-        "x-ms-version": "2020-12-06",
-        "x-ms-version-id": "2021-09-21T19:47:45.0877636Z"
->>>>>>> 73d5f10e
+        "x-ms-version": "2021-02-12",
+        "x-ms-version-id": "2021-09-21T19:47:45.0877636Z"
       },
       "ResponseBody": "/4ue///BISS5ggB\u002BTIkEs/XOZIYj3UyOHMnYZ2lxz1RLSWWmZR1sYMbeFkOqs4Hqno18LK\u002BCPCI\u002BD\u002BI16bq7SLKsMwIkXU7YYQPARMYJ5GlI7cjc9KOlyQ1C"
     },
@@ -509,13 +464,8 @@
         "Date": "Tue, 21 Sep 2021 19:47:45 GMT",
         "Server": "Windows-Azure-Blob/1.0 Microsoft-HTTPAPI/2.0",
         "x-ms-client-request-id": "388832fd-aaf2-614f-9015-5afd4893610d",
-<<<<<<< HEAD
-        "x-ms-request-id": "dcc981fc-b01e-0073-3dee-509222000000",
-        "x-ms-version": "2021-02-12"
-=======
         "x-ms-request-id": "89fcd47f-301e-0072-4c21-afdd8d000000",
-        "x-ms-version": "2020-12-06"
->>>>>>> 73d5f10e
+        "x-ms-version": "2021-02-12"
       },
       "ResponseBody": []
     }
