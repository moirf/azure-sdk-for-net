--- conflicted
+++ resolved
@@ -23,13 +23,8 @@
         "Last-Modified": "Tue, 21 Sep 2021 19:47:48 GMT",
         "Server": "Windows-Azure-Blob/1.0 Microsoft-HTTPAPI/2.0",
         "x-ms-client-request-id": "12a5f8a4-44f6-c6be-4d3f-f68e9827c865",
-<<<<<<< HEAD
-        "x-ms-request-id": "dcc99168-b01e-0073-59ee-509222000000",
+        "x-ms-request-id": "89fcd981-301e-0072-7421-afdd8d000000",
         "x-ms-version": "2021-02-12"
-=======
-        "x-ms-request-id": "89fcd981-301e-0072-7421-afdd8d000000",
-        "x-ms-version": "2020-12-06"
->>>>>>> 73d5f10e
       },
       "ResponseBody": []
     },
@@ -62,12 +57,8 @@
         "x-ms-content-crc64": "OddEuUSlbK4=",
         "x-ms-request-id": "89fcd996-301e-0072-0421-afdd8d000000",
         "x-ms-request-server-encrypted": "true",
-<<<<<<< HEAD
-        "x-ms-version": "2021-02-12"
-=======
-        "x-ms-version": "2020-12-06",
+        "x-ms-version": "2021-02-12",
         "x-ms-version-id": "2021-09-21T19:47:48.3948878Z"
->>>>>>> 73d5f10e
       },
       "ResponseBody": []
     },
@@ -108,12 +99,8 @@
         "x-ms-lease-status": "unlocked",
         "x-ms-request-id": "89fcd9cf-301e-0072-3621-afdd8d000000",
         "x-ms-server-encrypted": "true",
-<<<<<<< HEAD
-        "x-ms-version": "2021-02-12"
-=======
-        "x-ms-version": "2020-12-06",
+        "x-ms-version": "2021-02-12",
         "x-ms-version-id": "2021-09-21T19:47:48.3948878Z"
->>>>>>> 73d5f10e
       },
       "ResponseBody": []
     },
@@ -154,12 +141,8 @@
         "x-ms-lease-status": "unlocked",
         "x-ms-request-id": "89fcda01-301e-0072-6421-afdd8d000000",
         "x-ms-server-encrypted": "true",
-<<<<<<< HEAD
-        "x-ms-version": "2021-02-12"
-=======
-        "x-ms-version": "2020-12-06",
+        "x-ms-version": "2021-02-12",
         "x-ms-version-id": "2021-09-21T19:47:48.3948878Z"
->>>>>>> 73d5f10e
       },
       "ResponseBody": "KL8IdD/Qdjs6LtWLJbH53WHWhMYKEqr5v\u002BX50G/V3FjUgwPGDawY1IJp18hvMqGbRRgswaICWxUUD7Ra1qbLZFF8t6KtM9C1vrBEoDvhiY1DXopXqRu20iftsf73vf3cnXJ38nv/7RJIdwLxvbraM4UnFngbdLs2xuR6v4HRvgGzaAPIapYSRHB4DjEYxBRsE3540KaFwCi2QSyWhC2QdrgBPlW3EcnuFNIIo2WJHQLPDqwCWO5aLqfaEihqe79C55h5F4W/tAK1irvTfB3DLCQqx3aBjh7KphCu3f6gg5kTxbvNEAV8EFmpTc4zhrGJF\u002BUEQLRIwVl5rnB1ENYDFAYhwLdi9RserbYd10BPlyBeJMYYnELkywRhU2GUBv\u002BCpTnHEcb5JyLK5ZL9K\u002BkZKhdQFusQ6nfDPPWzAKG6iqe3mjIGiIVaZf2kTrew558bSClKRO8TcbrBA9TQRiaAD1vrRZC3EqGS9rHubJzAE1VVl7d3b0W3pCh3RYSxiR7XIz5bxKEPYzaIuE0\u002BJQUeAe9\u002Be65vCaAVNKFoQMwc4G2TF0hdZE\u002B0RjOB77f4eX4iWESVMg5vaBqeRpD/piNpa9fgqg69wZygyjR67RnoHLojReeIh65fI68tvh2\u002BtJ8PF4TgGM5wZZan9GfZ9HoBtinV3GE84eMogIZfjwJ\u002B4haUataVCATrst9Q4JNHhS80LAj06Nc90zagt5dHEdaTKBFQRYmka64l6SmC6wBP4ftXKmL6ivk\u002BVpef9FBtpKEJvLiC9kClkMBaz/6tu\u002Bg2Udab8OZzmZ4XEu7yBHddt0WIeC5Izeq7spmioLv7kJuvaaJ50bO7liMZauRSsoxI/Be4JUK57YPr4D1M0PjjHIFSQ5rU5OaRzeIKLmMGaf8NWaSjQmtY9XsfjfB2bsUrNk1i/2/xdBcwJ1hgrr8f5Xc9P3dTP9oW\u002Bk0ftVb1G18c3/gVpGqQG\u002BWMcxsT\u002BEe8/6h5OC5N1/ZzTAQh0r7BOgv4Q87GCkEMrSOSxsy/AwIGYrWtfOMwzggBoldlb0gmyzgPGrR49fVnbIsKuxAqtEkCGnAJFL4oyHTGxGfppz3ba/uUr\u002BhNjW3ARQ9YJRP31\u002B4OYlTYHbd551E/sjCNfsVNL08VlgRgtI0CSM6v0KNhzu152kXoAk5DGseXDts8MsdKCvXD4kHprq3H1dTpyheu3eNDFKN/ZC0B0Xs9yaaxxhYGZcWtnuyrkCyXISx5WlCw6DD3\u002BR4jyqbIwRDFrOUGFQ\u002B94mRRAD72l4N350IAh3YrjOB1us3445of5Nzb5uRGkAwdvHjrXufyAWKarOJjyDqamh8EkVtCxf7KMhxiGrGfMFY24sv9Py34g7hrXg=="
     },
@@ -183,13 +166,8 @@
         "Date": "Tue, 21 Sep 2021 19:47:48 GMT",
         "Server": "Windows-Azure-Blob/1.0 Microsoft-HTTPAPI/2.0",
         "x-ms-client-request-id": "d517d5d9-2ccf-54dc-462f-a77df70caebf",
-<<<<<<< HEAD
-        "x-ms-request-id": "dcc99227-b01e-0073-70ee-509222000000",
+        "x-ms-request-id": "89fcda1f-301e-0072-7d21-afdd8d000000",
         "x-ms-version": "2021-02-12"
-=======
-        "x-ms-request-id": "89fcda1f-301e-0072-7d21-afdd8d000000",
-        "x-ms-version": "2020-12-06"
->>>>>>> 73d5f10e
       },
       "ResponseBody": []
     }
