--- conflicted
+++ resolved
@@ -29,13 +29,8 @@
           "Microsoft-HTTPAPI/2.0"
         ],
         "x-ms-client-request-id": "795caec0-3035-c98e-fc5f-b11b4d07351a",
-<<<<<<< HEAD
-        "x-ms-request-id": "136f5dae-f01e-001f-0921-af69c6000000",
-        "x-ms-version": "2021-02-12"
-=======
         "x-ms-request-id": "d3a39c10-d01e-007f-06d8-c5ea32000000",
-        "x-ms-version": "2020-12-06"
->>>>>>> 6b7c7623
+        "x-ms-version": "2021-02-12"
       },
       "ResponseBody": []
     },
@@ -74,13 +69,8 @@
         "x-ms-content-crc64": "c22afrE8ZDA=",
         "x-ms-request-id": "d3a39c28-d01e-007f-1bd8-c5ea32000000",
         "x-ms-request-server-encrypted": "true",
-<<<<<<< HEAD
         "x-ms-version": "2021-02-12",
-        "x-ms-version-id": "2021-09-21T19:47:19.8360814Z"
-=======
-        "x-ms-version": "2020-12-06",
         "x-ms-version-id": "2021-10-20T17:30:01.7757741Z"
->>>>>>> 6b7c7623
       },
       "ResponseBody": []
     },
@@ -124,13 +114,8 @@
         "x-ms-lease-status": "unlocked",
         "x-ms-request-id": "d3a39c41-d01e-007f-2ed8-c5ea32000000",
         "x-ms-server-encrypted": "true",
-<<<<<<< HEAD
         "x-ms-version": "2021-02-12",
-        "x-ms-version-id": "2021-09-21T19:47:19.8360814Z"
-=======
-        "x-ms-version": "2020-12-06",
         "x-ms-version-id": "2021-10-20T17:30:01.7757741Z"
->>>>>>> 6b7c7623
       },
       "ResponseBody": []
     },
@@ -174,13 +159,8 @@
         "x-ms-lease-status": "unlocked",
         "x-ms-request-id": "d3a39c51-d01e-007f-3dd8-c5ea32000000",
         "x-ms-server-encrypted": "true",
-<<<<<<< HEAD
         "x-ms-version": "2021-02-12",
-        "x-ms-version-id": "2021-09-21T19:47:19.8360814Z"
-=======
-        "x-ms-version": "2020-12-06",
         "x-ms-version-id": "2021-10-20T17:30:01.7757741Z"
->>>>>>> 6b7c7623
       },
       "ResponseBody": "NpVcAXaQebsHTWYNpwVh\u002BKxj9sUUx0SNWXN0xbOhcWOMUXdHmlFpMDShcejKgSH2/blv6hFvBW5QzqgCG7QHZdsDgFaOGl1b\u002BcaRc1ZcwtdSfsf5ModRHUwI98upZhSAmQsNxwDLZ\u002BNcE/BK3pIY9AzQsJ3tDjJUsWMJhSORspKyENlKT/vWhhbjnR\u002BWBz658AK/2LZ2k4vYuBacweHAymFdmM25zaUR\u002BSmHCXATvaklUJUg0tncO31OcZbkOsU0I9O\u002BOG5xACNdrt6N74kaxftsd3BMoPeHgV1Pa1wOLL9jUuWdVYU7s1BywiP7T0z0M6ybd8JU6IPbNrcRIZTGT4IfKZyjfG91McMg2t3TizIQWzevc7T8DmpiwR7OKpK7q3Oh2yWvULY8JUb\u002BNA6lB6qEAMZdFtvNIhoyQbpRpwcxZC5qMrAMYAuAc01u/tpcvLpzSSnLXpSX1LkKfQ/7630/zM/fO9X6d5\u002B73KONXyRA1oQA3V7dZgaa0l32AuP8hYjQLjEKfIHkeNGKEIHwCXWUyqeK\u002Bg0fYmbJRWl4BHW8v1cbvTDzNlkCHGSMU1WEqcjoYTc7cYp6sMzKQDcYbHRbzVEq1UxEoZRNiN6pkg8RRJugkKI9gE3NoQxkKPUh6q/vMIUDWtR8o7\u002Bj7umr0B69uPycd9zSHk0DXTM/4HieK50uuWGJDerHJOzimZJkIdDupm/4hXPTHRI4AP2gPMJHBcJLfBe8M6sR1FLv74S6njtjUTkIpaUqW5tPUQ3tJ\u002Bgqm5TPGaW5MnLE5rEg4y6OfWHBPOuIPl8cISB7beKdJKxqxVTv6oWWqR/GRL70CXdtwdOsK\u002Br9oV01s/eEPcSQJ8IEth7ZnpLbK5LLwfmgJxioDqsO8PnCbCP2ujeNEWxaNhz871NZkyJB0P9XMeBjlIvf2y8YgTbIQkn74\u002BNbTRomcYrdozfET3qJzR/6ajtCkyWrrjY8QbXmNK0JXbA/5YPlMb9VhvFTGou0j7MWztgNuE\u002B\u002Br5/k6jDV9m6Ku/LKSeecFDl87Q00V5Oqh7EBz2bV/KRggTbkAUaOf4\u002BCyV\u002BZ6kbLebmekctCiVcLOWJ/1CYItb9NacixuBPy7W19sY40EJ1qNVasNmrZHvfe2MfkD6toeROgTIB\u002BGcGlrKRdxNjJ1yjFFJ7QXH5Uc0vQ0\u002BBMDt7CFTd6k8Qc7ByVBorGe1keFQGeHvoNmB2VS9g1rUbhWZ7Gm6\u002BhTkNkqSeCO1X0jvfxsr7eru/jtX0a5Ujs5z/VtK3rAOCqfca\u002BOnXSilzHoL3gQ/qHAquu4uYxhmj6d8HorIeoCI4XRzT3IHN5ECogUkWKC6NETrEBPR36ePZdw8Kz6t7VHpcuyQ=="
     },
@@ -210,13 +190,8 @@
           "Microsoft-HTTPAPI/2.0"
         ],
         "x-ms-client-request-id": "c60f8628-9cb9-2dc9-11be-eb511fd806c6",
-<<<<<<< HEAD
-        "x-ms-request-id": "89fc9e43-301e-0072-0721-afdd8d000000",
-        "x-ms-version": "2021-02-12"
-=======
         "x-ms-request-id": "d3a39c59-d01e-007f-45d8-c5ea32000000",
-        "x-ms-version": "2020-12-06"
->>>>>>> 6b7c7623
+        "x-ms-version": "2021-02-12"
       },
       "ResponseBody": []
     }
