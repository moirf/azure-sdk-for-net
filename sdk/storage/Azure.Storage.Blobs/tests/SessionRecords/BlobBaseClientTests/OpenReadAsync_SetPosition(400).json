{
  "Entries": [
    {
      "RequestUri": "https://amandacanary.blob.core.windows.net/test-container-86fba287-0860-6cac-c014-3f531e4debf2?restype=container",
      "RequestMethod": "PUT",
      "RequestHeaders": {
        "Accept": "application/xml",
        "Authorization": "Sanitized",
        "traceparent": "00-d439a60a5738744480ee404c90afe277-d13ed7acb7735543-00",
        "User-Agent": [
          "azsdk-net-Storage.Blobs/12.11.0-alpha.20211020.1",
          "(.NET 5.0.10; Microsoft Windows 10.0.19043)"
        ],
        "x-ms-blob-public-access": "container",
        "x-ms-client-request-id": "ee98d0b5-addc-2ede-38b4-0b563113399a",
        "x-ms-date": "Wed, 20 Oct 2021 17:29:52 GMT",
        "x-ms-return-client-request-id": "true",
        "x-ms-version": "2021-04-10"
      },
      "RequestBody": null,
      "StatusCode": 201,
      "ResponseHeaders": {
        "Content-Length": "0",
        "Date": "Wed, 20 Oct 2021 17:29:52 GMT",
        "ETag": "\u00220x8D993EF3A0B7995\u0022",
        "Last-Modified": "Wed, 20 Oct 2021 17:29:52 GMT",
        "Server": [
          "Windows-Azure-Blob/1.0",
          "Microsoft-HTTPAPI/2.0"
        ],
        "x-ms-client-request-id": "ee98d0b5-addc-2ede-38b4-0b563113399a",
<<<<<<< HEAD
        "x-ms-request-id": "89fcdaeb-301e-0072-1421-afdd8d000000",
        "x-ms-version": "2021-04-10"
=======
        "x-ms-request-id": "d3a39740-d01e-007f-7ed8-c5ea32000000",
        "x-ms-version": "2021-02-12"
>>>>>>> 49dd1a0e
      },
      "ResponseBody": []
    },
    {
      "RequestUri": "https://amandacanary.blob.core.windows.net/test-container-86fba287-0860-6cac-c014-3f531e4debf2/test-blob-aa8edc86-916c-6146-41ff-36a52125e49c",
      "RequestMethod": "PUT",
      "RequestHeaders": {
        "Accept": "application/xml",
        "Authorization": "Sanitized",
        "Content-Length": "1024",
        "Content-Type": "application/octet-stream",
        "traceparent": "00-51fa70e452e7524da6ddf2bee7aa404e-4c32d24005097e4a-00",
        "User-Agent": [
          "azsdk-net-Storage.Blobs/12.11.0-alpha.20211020.1",
          "(.NET 5.0.10; Microsoft Windows 10.0.19043)"
        ],
        "x-ms-blob-type": "BlockBlob",
        "x-ms-client-request-id": "83537f99-7a45-3c41-1b99-5d808080a3f2",
        "x-ms-date": "Wed, 20 Oct 2021 17:29:53 GMT",
        "x-ms-return-client-request-id": "true",
        "x-ms-version": "2021-04-10"
      },
      "RequestBody": "jqfjwTjsOeqYQv\u002BuxNKxc78Nnk21/BZ69H6cJZGzh3R3qUsTaZP4yZeuVpmuL2lmA5iWI3Ts5JKRacy6TxNY5LuKNxuHnQosFNS2B6Z8zMUUNiL5HGT/i8S5gf/GPnqDVXHeI/hO3mWNag6gNd3rFJ0HphjxXshWi6xWzhsKZdZaMrI1najMxli8bLJVX1XnzW1iv5dhkvaoh5dL\u002BBBKgwQ3RQMrtnb0OuDANfIWASxXbgCuqKY/\u002BKC7jBURgM1HcuitHRlRvBf2bYS3oV0DkoZr9IkPm9td\u002BExjbypg47kSeMIKaOMSBbLpuDoih1dCuPmPpYxEONcNTyTN7kzslYrKpCma\u002BSmjWO/WJeKhO3D1ILcw0T0tzUDr/Bi\u002BRBZm/COvV\u002BItqL7P60ycbhL0bBOz2M6UvMNMndforv0Q5BTZcCi/8eSOx3j4YOXwkV8u948FCmxH0UBfYrkLRfnBvgc4wv7pNHsvJRBWm1zdWwx4urdtC9qnkZ7oYI4rgoJ\u002BN6Het85gRMIU1eRb8TXkgQatk4pBVLMskTBfANTsBKOO12S6/qM9F3b0WDb1S6BoBN6Hfe/4PeLusiadAEPuKNFBzRnRKYNjb3sTTPx8N0WQ9/z2ZIa0lpqBzEx9nxYyBjBktH6Hl9paJA1z5PDmcXrgDQlH98NLjDZ/T1025dBl4UbLGILGCGAhm0B4QLKpmlrRnJEM6w9sGSdIB0d9JD89DQKqGln4GgSpJVuD0kuE1bUCZEk\u002BWPY3X/5bfgEZpHcBOzOv/38B2YKNY8Wz6UfbwzGSer/1/7UMc7tanZsDkIHkgpYY1NY1AYvGsfQwg3a3f7vPhim3Czx9oozEpzznidNEzmawwu5bXXk0Lk3A2\u002B9Foh3fMwlXLHdamjFJcFlO3ych7LQPBrzMdCmwg9zuvcedfwQeB1bK7KLvVie8Euwg5U8mn\u002B86NZthE7/fp6iabN1qrPFUL9jRVv8SILCUD2I9kJ2Nxx3XYklovfOW6kX5VOlKUWX6y7Z2VUjwKBXrzANdohcKDaTAk0mn63LkOmu5GMvGSr78QsTnF3LU5zo0ffDwOUgu7kdFir4cU99DkRvdNg9JJIJFYWBSI/Yy66wPc26B9AAjiyqEgb//4O/lpIVW97Aq6lltq9jo28tREp4RDN9xwp0auarlxaLCRYBwbX5w2/P75YgUE0gnO7BeMm4g7dMPc\u002BHoOz0GRSS3qmVXd25M4DerFidXXK5U8376hpIzoVetYfmciJ\u002B19aBjXWnjz8NBEVI3ddesuBYzk0i/C76SgwgOqhV0r1eY9SCH8/9FcSO6uHU//Cx/AKnjafVW9unh0dpg1CWtzWH7noC3JcQX7iIlBFNIUg==",
      "StatusCode": 201,
      "ResponseHeaders": {
        "Content-Length": "0",
        "Content-MD5": "gVmuiIxouvRfbOtaQ5IF6w==",
        "Date": "Wed, 20 Oct 2021 17:29:52 GMT",
        "ETag": "\u00220x8D993EF3A1878C4\u0022",
        "Last-Modified": "Wed, 20 Oct 2021 17:29:53 GMT",
        "Server": [
          "Windows-Azure-Blob/1.0",
          "Microsoft-HTTPAPI/2.0"
        ],
        "x-ms-client-request-id": "83537f99-7a45-3c41-1b99-5d808080a3f2",
        "x-ms-content-crc64": "5eGuelEhH\u002BA=",
        "x-ms-request-id": "d3a3974a-d01e-007f-06d8-c5ea32000000",
        "x-ms-request-server-encrypted": "true",
<<<<<<< HEAD
        "x-ms-version": "2021-04-10",
        "x-ms-version-id": "2021-09-21T19:47:49.1384662Z"
=======
        "x-ms-version": "2021-02-12",
        "x-ms-version-id": "2021-10-20T17:29:53.0784964Z"
>>>>>>> 49dd1a0e
      },
      "ResponseBody": []
    },
    {
      "RequestUri": "https://amandacanary.blob.core.windows.net/test-container-86fba287-0860-6cac-c014-3f531e4debf2/test-blob-aa8edc86-916c-6146-41ff-36a52125e49c",
      "RequestMethod": "HEAD",
      "RequestHeaders": {
        "Accept": "application/xml",
        "Authorization": "Sanitized",
        "traceparent": "00-cccd2ab22511d44ead9a53940bb3d7a7-4aaed351ab769a4f-00",
        "User-Agent": [
          "azsdk-net-Storage.Blobs/12.11.0-alpha.20211020.1",
          "(.NET 5.0.10; Microsoft Windows 10.0.19043)"
        ],
        "x-ms-client-request-id": "a10ca00d-61d1-8357-cbaf-f8aa002b485a",
        "x-ms-date": "Wed, 20 Oct 2021 17:29:53 GMT",
        "x-ms-return-client-request-id": "true",
        "x-ms-version": "2021-04-10"
      },
      "RequestBody": null,
      "StatusCode": 200,
      "ResponseHeaders": {
        "Accept-Ranges": "bytes",
        "Content-Length": "1024",
        "Content-MD5": "gVmuiIxouvRfbOtaQ5IF6w==",
        "Content-Type": "application/octet-stream",
        "Date": "Wed, 20 Oct 2021 17:29:52 GMT",
        "ETag": "\u00220x8D993EF3A1878C4\u0022",
        "Last-Modified": "Wed, 20 Oct 2021 17:29:53 GMT",
        "Server": [
          "Windows-Azure-Blob/1.0",
          "Microsoft-HTTPAPI/2.0"
        ],
        "x-ms-access-tier": "Hot",
        "x-ms-access-tier-inferred": "true",
        "x-ms-blob-type": "BlockBlob",
        "x-ms-client-request-id": "a10ca00d-61d1-8357-cbaf-f8aa002b485a",
        "x-ms-creation-time": "Wed, 20 Oct 2021 17:29:53 GMT",
        "x-ms-is-current-version": "true",
        "x-ms-lease-state": "available",
        "x-ms-lease-status": "unlocked",
        "x-ms-request-id": "d3a39755-d01e-007f-10d8-c5ea32000000",
        "x-ms-server-encrypted": "true",
<<<<<<< HEAD
        "x-ms-version": "2021-04-10",
        "x-ms-version-id": "2021-09-21T19:47:49.1384662Z"
=======
        "x-ms-version": "2021-02-12",
        "x-ms-version-id": "2021-10-20T17:29:53.0784964Z"
>>>>>>> 49dd1a0e
      },
      "ResponseBody": []
    },
    {
      "RequestUri": "https://amandacanary.blob.core.windows.net/test-container-86fba287-0860-6cac-c014-3f531e4debf2/test-blob-aa8edc86-916c-6146-41ff-36a52125e49c",
      "RequestMethod": "GET",
      "RequestHeaders": {
        "Accept": "application/xml",
        "Authorization": "Sanitized",
        "If-Match": "\u00220x8D993EF3A1878C4\u0022",
        "User-Agent": [
          "azsdk-net-Storage.Blobs/12.11.0-alpha.20211020.1",
          "(.NET 5.0.10; Microsoft Windows 10.0.19043)"
        ],
        "x-ms-client-request-id": "df724c0a-0174-a820-2ea4-2bb83d632805",
        "x-ms-date": "Wed, 20 Oct 2021 17:29:53 GMT",
        "x-ms-range": "bytes=0-127",
        "x-ms-return-client-request-id": "true",
        "x-ms-version": "2021-04-10"
      },
      "RequestBody": null,
      "StatusCode": 206,
      "ResponseHeaders": {
        "Accept-Ranges": "bytes",
        "Content-Length": "128",
        "Content-Range": "bytes 0-127/1024",
        "Content-Type": "application/octet-stream",
        "Date": "Wed, 20 Oct 2021 17:29:52 GMT",
        "ETag": "\u00220x8D993EF3A1878C4\u0022",
        "Last-Modified": "Wed, 20 Oct 2021 17:29:53 GMT",
        "Server": [
          "Windows-Azure-Blob/1.0",
          "Microsoft-HTTPAPI/2.0"
        ],
        "x-ms-blob-content-md5": "gVmuiIxouvRfbOtaQ5IF6w==",
        "x-ms-blob-type": "BlockBlob",
        "x-ms-client-request-id": "df724c0a-0174-a820-2ea4-2bb83d632805",
        "x-ms-creation-time": "Wed, 20 Oct 2021 17:29:53 GMT",
        "x-ms-is-current-version": "true",
        "x-ms-lease-state": "available",
        "x-ms-lease-status": "unlocked",
        "x-ms-request-id": "d3a3975b-d01e-007f-16d8-c5ea32000000",
        "x-ms-server-encrypted": "true",
<<<<<<< HEAD
        "x-ms-version": "2021-04-10",
        "x-ms-version-id": "2021-09-21T19:47:49.1384662Z"
=======
        "x-ms-version": "2021-02-12",
        "x-ms-version-id": "2021-10-20T17:29:53.0784964Z"
>>>>>>> 49dd1a0e
      },
      "ResponseBody": "jqfjwTjsOeqYQv\u002BuxNKxc78Nnk21/BZ69H6cJZGzh3R3qUsTaZP4yZeuVpmuL2lmA5iWI3Ts5JKRacy6TxNY5LuKNxuHnQosFNS2B6Z8zMUUNiL5HGT/i8S5gf/GPnqDVXHeI/hO3mWNag6gNd3rFJ0HphjxXshWi6xWzhsKZdY="
    },
    {
      "RequestUri": "https://amandacanary.blob.core.windows.net/test-container-86fba287-0860-6cac-c014-3f531e4debf2/test-blob-aa8edc86-916c-6146-41ff-36a52125e49c",
      "RequestMethod": "GET",
      "RequestHeaders": {
        "Accept": "application/xml",
        "Authorization": "Sanitized",
        "If-Match": "\u00220x8D993EF3A1878C4\u0022",
        "User-Agent": [
          "azsdk-net-Storage.Blobs/12.11.0-alpha.20211020.1",
          "(.NET 5.0.10; Microsoft Windows 10.0.19043)"
        ],
        "x-ms-client-request-id": "b49fa938-68b8-40e6-b8c8-1f65ce76260e",
        "x-ms-date": "Wed, 20 Oct 2021 17:29:53 GMT",
        "x-ms-range": "bytes=128-255",
        "x-ms-return-client-request-id": "true",
        "x-ms-version": "2021-04-10"
      },
      "RequestBody": null,
      "StatusCode": 206,
      "ResponseHeaders": {
        "Accept-Ranges": "bytes",
        "Content-Length": "128",
        "Content-Range": "bytes 128-255/1024",
        "Content-Type": "application/octet-stream",
        "Date": "Wed, 20 Oct 2021 17:29:52 GMT",
        "ETag": "\u00220x8D993EF3A1878C4\u0022",
        "Last-Modified": "Wed, 20 Oct 2021 17:29:53 GMT",
        "Server": [
          "Windows-Azure-Blob/1.0",
          "Microsoft-HTTPAPI/2.0"
        ],
        "x-ms-blob-content-md5": "gVmuiIxouvRfbOtaQ5IF6w==",
        "x-ms-blob-type": "BlockBlob",
        "x-ms-client-request-id": "b49fa938-68b8-40e6-b8c8-1f65ce76260e",
        "x-ms-creation-time": "Wed, 20 Oct 2021 17:29:53 GMT",
        "x-ms-is-current-version": "true",
        "x-ms-lease-state": "available",
        "x-ms-lease-status": "unlocked",
        "x-ms-request-id": "d3a3976a-d01e-007f-23d8-c5ea32000000",
        "x-ms-server-encrypted": "true",
<<<<<<< HEAD
        "x-ms-version": "2021-04-10",
        "x-ms-version-id": "2021-09-21T19:47:49.1384662Z"
=======
        "x-ms-version": "2021-02-12",
        "x-ms-version-id": "2021-10-20T17:29:53.0784964Z"
>>>>>>> 49dd1a0e
      },
      "ResponseBody": "WjKyNZ2ozMZYvGyyVV9V581tYr\u002BXYZL2qIeXS/gQSoMEN0UDK7Z29DrgwDXyFgEsV24ArqimP/igu4wVEYDNR3LorR0ZUbwX9m2Et6FdA5KGa/SJD5vbXfhMY28qYOO5EnjCCmjjEgWy6bg6IodXQrj5j6WMRDjXDU8kze5M7JU="
    },
    {
      "RequestUri": "https://amandacanary.blob.core.windows.net/test-container-86fba287-0860-6cac-c014-3f531e4debf2/test-blob-aa8edc86-916c-6146-41ff-36a52125e49c",
      "RequestMethod": "GET",
      "RequestHeaders": {
        "Accept": "application/xml",
        "Authorization": "Sanitized",
        "If-Match": "\u00220x8D993EF3A1878C4\u0022",
        "User-Agent": [
          "azsdk-net-Storage.Blobs/12.11.0-alpha.20211020.1",
          "(.NET 5.0.10; Microsoft Windows 10.0.19043)"
        ],
        "x-ms-client-request-id": "94801acc-73c3-144c-8d04-329221a145fa",
        "x-ms-date": "Wed, 20 Oct 2021 17:29:53 GMT",
        "x-ms-range": "bytes=256-383",
        "x-ms-return-client-request-id": "true",
        "x-ms-version": "2021-04-10"
      },
      "RequestBody": null,
      "StatusCode": 206,
      "ResponseHeaders": {
        "Accept-Ranges": "bytes",
        "Content-Length": "128",
        "Content-Range": "bytes 256-383/1024",
        "Content-Type": "application/octet-stream",
        "Date": "Wed, 20 Oct 2021 17:29:52 GMT",
        "ETag": "\u00220x8D993EF3A1878C4\u0022",
        "Last-Modified": "Wed, 20 Oct 2021 17:29:53 GMT",
        "Server": [
          "Windows-Azure-Blob/1.0",
          "Microsoft-HTTPAPI/2.0"
        ],
        "x-ms-blob-content-md5": "gVmuiIxouvRfbOtaQ5IF6w==",
        "x-ms-blob-type": "BlockBlob",
        "x-ms-client-request-id": "94801acc-73c3-144c-8d04-329221a145fa",
        "x-ms-creation-time": "Wed, 20 Oct 2021 17:29:53 GMT",
        "x-ms-is-current-version": "true",
        "x-ms-lease-state": "available",
        "x-ms-lease-status": "unlocked",
        "x-ms-request-id": "d3a3977c-d01e-007f-33d8-c5ea32000000",
        "x-ms-server-encrypted": "true",
<<<<<<< HEAD
        "x-ms-version": "2021-04-10",
        "x-ms-version-id": "2021-09-21T19:47:49.1384662Z"
=======
        "x-ms-version": "2021-02-12",
        "x-ms-version-id": "2021-10-20T17:29:53.0784964Z"
>>>>>>> 49dd1a0e
      },
      "ResponseBody": "isqkKZr5KaNY79Yl4qE7cPUgtzDRPS3NQOv8GL5EFmb8I69X4i2ovs/rTJxuEvRsE7PYzpS8w0yd1\u002Biu/RDkFNlwKL/x5I7HePhg5fCRXy73jwUKbEfRQF9iuQtF\u002BcG\u002BBzjC/uk0ey8lEFabXN1bDHi6t20L2qeRnuhgjiuCgn4="
    },
    {
      "RequestUri": "https://amandacanary.blob.core.windows.net/test-container-86fba287-0860-6cac-c014-3f531e4debf2/test-blob-aa8edc86-916c-6146-41ff-36a52125e49c",
      "RequestMethod": "GET",
      "RequestHeaders": {
        "Accept": "application/xml",
        "Authorization": "Sanitized",
        "If-Match": "\u00220x8D993EF3A1878C4\u0022",
        "User-Agent": [
          "azsdk-net-Storage.Blobs/12.11.0-alpha.20211020.1",
          "(.NET 5.0.10; Microsoft Windows 10.0.19043)"
        ],
        "x-ms-client-request-id": "b398c82e-91f5-8e4b-00ed-aa705860a8a3",
        "x-ms-date": "Wed, 20 Oct 2021 17:29:53 GMT",
        "x-ms-range": "bytes=384-511",
        "x-ms-return-client-request-id": "true",
        "x-ms-version": "2021-04-10"
      },
      "RequestBody": null,
      "StatusCode": 206,
      "ResponseHeaders": {
        "Accept-Ranges": "bytes",
        "Content-Length": "128",
        "Content-Range": "bytes 384-511/1024",
        "Content-Type": "application/octet-stream",
        "Date": "Wed, 20 Oct 2021 17:29:52 GMT",
        "ETag": "\u00220x8D993EF3A1878C4\u0022",
        "Last-Modified": "Wed, 20 Oct 2021 17:29:53 GMT",
        "Server": [
          "Windows-Azure-Blob/1.0",
          "Microsoft-HTTPAPI/2.0"
        ],
        "x-ms-blob-content-md5": "gVmuiIxouvRfbOtaQ5IF6w==",
        "x-ms-blob-type": "BlockBlob",
        "x-ms-client-request-id": "b398c82e-91f5-8e4b-00ed-aa705860a8a3",
        "x-ms-creation-time": "Wed, 20 Oct 2021 17:29:53 GMT",
        "x-ms-is-current-version": "true",
        "x-ms-lease-state": "available",
        "x-ms-lease-status": "unlocked",
        "x-ms-request-id": "d3a39788-d01e-007f-3fd8-c5ea32000000",
        "x-ms-server-encrypted": "true",
<<<<<<< HEAD
        "x-ms-version": "2021-04-10",
        "x-ms-version-id": "2021-09-21T19:47:49.1384662Z"
=======
        "x-ms-version": "2021-02-12",
        "x-ms-version-id": "2021-10-20T17:29:53.0784964Z"
>>>>>>> 49dd1a0e
      },
      "ResponseBody": "N6Het85gRMIU1eRb8TXkgQatk4pBVLMskTBfANTsBKOO12S6/qM9F3b0WDb1S6BoBN6Hfe/4PeLusiadAEPuKNFBzRnRKYNjb3sTTPx8N0WQ9/z2ZIa0lpqBzEx9nxYyBjBktH6Hl9paJA1z5PDmcXrgDQlH98NLjDZ/T1025dA="
    },
    {
      "RequestUri": "https://amandacanary.blob.core.windows.net/test-container-86fba287-0860-6cac-c014-3f531e4debf2/test-blob-aa8edc86-916c-6146-41ff-36a52125e49c",
      "RequestMethod": "GET",
      "RequestHeaders": {
        "Accept": "application/xml",
        "Authorization": "Sanitized",
        "If-Match": "\u00220x8D993EF3A1878C4\u0022",
        "User-Agent": [
          "azsdk-net-Storage.Blobs/12.11.0-alpha.20211020.1",
          "(.NET 5.0.10; Microsoft Windows 10.0.19043)"
        ],
        "x-ms-client-request-id": "5964f394-9109-f004-d515-bfe8f52c5554",
        "x-ms-date": "Wed, 20 Oct 2021 17:29:53 GMT",
        "x-ms-range": "bytes=512-639",
        "x-ms-return-client-request-id": "true",
        "x-ms-version": "2021-04-10"
      },
      "RequestBody": null,
      "StatusCode": 206,
      "ResponseHeaders": {
        "Accept-Ranges": "bytes",
        "Content-Length": "128",
        "Content-Range": "bytes 512-639/1024",
        "Content-Type": "application/octet-stream",
        "Date": "Wed, 20 Oct 2021 17:29:52 GMT",
        "ETag": "\u00220x8D993EF3A1878C4\u0022",
        "Last-Modified": "Wed, 20 Oct 2021 17:29:53 GMT",
        "Server": [
          "Windows-Azure-Blob/1.0",
          "Microsoft-HTTPAPI/2.0"
        ],
        "x-ms-blob-content-md5": "gVmuiIxouvRfbOtaQ5IF6w==",
        "x-ms-blob-type": "BlockBlob",
        "x-ms-client-request-id": "5964f394-9109-f004-d515-bfe8f52c5554",
        "x-ms-creation-time": "Wed, 20 Oct 2021 17:29:53 GMT",
        "x-ms-is-current-version": "true",
        "x-ms-lease-state": "available",
        "x-ms-lease-status": "unlocked",
        "x-ms-request-id": "d3a3979c-d01e-007f-52d8-c5ea32000000",
        "x-ms-server-encrypted": "true",
<<<<<<< HEAD
        "x-ms-version": "2021-04-10",
        "x-ms-version-id": "2021-09-21T19:47:49.1384662Z"
=======
        "x-ms-version": "2021-02-12",
        "x-ms-version-id": "2021-10-20T17:29:53.0784964Z"
>>>>>>> 49dd1a0e
      },
      "ResponseBody": "ZeFGyxiCxghgIZtAeECyqZpa0ZyRDOsPbBknSAdHfSQ/PQ0CqhpZ\u002BBoEqSVbg9JLhNW1AmRJPlj2N1/\u002BW34BGaR3ATszr/9/AdmCjWPFs\u002BlH28Mxknq/9f\u002B1DHO7Wp2bA5CB5IKWGNTWNQGLxrH0MIN2t3\u002B7z4Yptws8faKMxKc="
    },
    {
      "RequestUri": "https://amandacanary.blob.core.windows.net/test-container-86fba287-0860-6cac-c014-3f531e4debf2/test-blob-aa8edc86-916c-6146-41ff-36a52125e49c",
      "RequestMethod": "GET",
      "RequestHeaders": {
        "Accept": "application/xml",
        "Authorization": "Sanitized",
        "If-Match": "\u00220x8D993EF3A1878C4\u0022",
        "User-Agent": [
          "azsdk-net-Storage.Blobs/12.11.0-alpha.20211020.1",
          "(.NET 5.0.10; Microsoft Windows 10.0.19043)"
        ],
        "x-ms-client-request-id": "64db38d2-4efc-889a-6e59-dabf19993751",
        "x-ms-date": "Wed, 20 Oct 2021 17:29:53 GMT",
        "x-ms-range": "bytes=640-767",
        "x-ms-return-client-request-id": "true",
        "x-ms-version": "2021-04-10"
      },
      "RequestBody": null,
      "StatusCode": 206,
      "ResponseHeaders": {
        "Accept-Ranges": "bytes",
        "Content-Length": "128",
        "Content-Range": "bytes 640-767/1024",
        "Content-Type": "application/octet-stream",
        "Date": "Wed, 20 Oct 2021 17:29:52 GMT",
        "ETag": "\u00220x8D993EF3A1878C4\u0022",
        "Last-Modified": "Wed, 20 Oct 2021 17:29:53 GMT",
        "Server": [
          "Windows-Azure-Blob/1.0",
          "Microsoft-HTTPAPI/2.0"
        ],
        "x-ms-blob-content-md5": "gVmuiIxouvRfbOtaQ5IF6w==",
        "x-ms-blob-type": "BlockBlob",
        "x-ms-client-request-id": "64db38d2-4efc-889a-6e59-dabf19993751",
        "x-ms-creation-time": "Wed, 20 Oct 2021 17:29:53 GMT",
        "x-ms-is-current-version": "true",
        "x-ms-lease-state": "available",
        "x-ms-lease-status": "unlocked",
        "x-ms-request-id": "d3a397a2-d01e-007f-58d8-c5ea32000000",
        "x-ms-server-encrypted": "true",
<<<<<<< HEAD
        "x-ms-version": "2021-04-10",
        "x-ms-version-id": "2021-09-21T19:47:49.1384662Z"
=======
        "x-ms-version": "2021-02-12",
        "x-ms-version-id": "2021-10-20T17:29:53.0784964Z"
>>>>>>> 49dd1a0e
      },
      "ResponseBody": "POeJ00TOZrDC7ltdeTQuTcDb70WiHd8zCVcsd1qaMUlwWU7fJyHstA8GvMx0KbCD3O69x51/BB4HVsrsou9WJ7wS7CDlTyaf7zo1m2ETv9\u002BnqJps3Wqs8VQv2NFW/xIgsJQPYj2QnY3HHddiSWi985bqRflU6UpRZfrLtnZVSPA="
    },
    {
      "RequestUri": "https://amandacanary.blob.core.windows.net/test-container-86fba287-0860-6cac-c014-3f531e4debf2/test-blob-aa8edc86-916c-6146-41ff-36a52125e49c",
      "RequestMethod": "GET",
      "RequestHeaders": {
        "Accept": "application/xml",
        "Authorization": "Sanitized",
        "If-Match": "\u00220x8D993EF3A1878C4\u0022",
        "User-Agent": [
          "azsdk-net-Storage.Blobs/12.11.0-alpha.20211020.1",
          "(.NET 5.0.10; Microsoft Windows 10.0.19043)"
        ],
        "x-ms-client-request-id": "bd16b38b-f050-de58-30b6-1777e4ab3bad",
        "x-ms-date": "Wed, 20 Oct 2021 17:29:53 GMT",
        "x-ms-range": "bytes=768-895",
        "x-ms-return-client-request-id": "true",
        "x-ms-version": "2021-04-10"
      },
      "RequestBody": null,
      "StatusCode": 206,
      "ResponseHeaders": {
        "Accept-Ranges": "bytes",
        "Content-Length": "128",
        "Content-Range": "bytes 768-895/1024",
        "Content-Type": "application/octet-stream",
        "Date": "Wed, 20 Oct 2021 17:29:52 GMT",
        "ETag": "\u00220x8D993EF3A1878C4\u0022",
        "Last-Modified": "Wed, 20 Oct 2021 17:29:53 GMT",
        "Server": [
          "Windows-Azure-Blob/1.0",
          "Microsoft-HTTPAPI/2.0"
        ],
        "x-ms-blob-content-md5": "gVmuiIxouvRfbOtaQ5IF6w==",
        "x-ms-blob-type": "BlockBlob",
        "x-ms-client-request-id": "bd16b38b-f050-de58-30b6-1777e4ab3bad",
        "x-ms-creation-time": "Wed, 20 Oct 2021 17:29:53 GMT",
        "x-ms-is-current-version": "true",
        "x-ms-lease-state": "available",
        "x-ms-lease-status": "unlocked",
        "x-ms-request-id": "d3a397ac-d01e-007f-61d8-c5ea32000000",
        "x-ms-server-encrypted": "true",
<<<<<<< HEAD
        "x-ms-version": "2021-04-10",
        "x-ms-version-id": "2021-09-21T19:47:49.1384662Z"
=======
        "x-ms-version": "2021-02-12",
        "x-ms-version-id": "2021-10-20T17:29:53.0784964Z"
>>>>>>> 49dd1a0e
      },
      "ResponseBody": "KBXrzANdohcKDaTAk0mn63LkOmu5GMvGSr78QsTnF3LU5zo0ffDwOUgu7kdFir4cU99DkRvdNg9JJIJFYWBSI/Yy66wPc26B9AAjiyqEgb//4O/lpIVW97Aq6lltq9jo28tREp4RDN9xwp0auarlxaLCRYBwbX5w2/P75YgUE0g="
    },
    {
      "RequestUri": "https://amandacanary.blob.core.windows.net/test-container-86fba287-0860-6cac-c014-3f531e4debf2/test-blob-aa8edc86-916c-6146-41ff-36a52125e49c",
      "RequestMethod": "GET",
      "RequestHeaders": {
        "Accept": "application/xml",
        "Authorization": "Sanitized",
        "If-Match": "\u00220x8D993EF3A1878C4\u0022",
        "User-Agent": [
          "azsdk-net-Storage.Blobs/12.11.0-alpha.20211020.1",
          "(.NET 5.0.10; Microsoft Windows 10.0.19043)"
        ],
        "x-ms-client-request-id": "6634621c-7a83-8d01-32e1-08fe7d28f1dd",
        "x-ms-date": "Wed, 20 Oct 2021 17:29:53 GMT",
        "x-ms-range": "bytes=896-1023",
        "x-ms-return-client-request-id": "true",
        "x-ms-version": "2021-04-10"
      },
      "RequestBody": null,
      "StatusCode": 206,
      "ResponseHeaders": {
        "Accept-Ranges": "bytes",
        "Content-Length": "128",
        "Content-Range": "bytes 896-1023/1024",
        "Content-Type": "application/octet-stream",
        "Date": "Wed, 20 Oct 2021 17:29:53 GMT",
        "ETag": "\u00220x8D993EF3A1878C4\u0022",
        "Last-Modified": "Wed, 20 Oct 2021 17:29:53 GMT",
        "Server": [
          "Windows-Azure-Blob/1.0",
          "Microsoft-HTTPAPI/2.0"
        ],
        "x-ms-blob-content-md5": "gVmuiIxouvRfbOtaQ5IF6w==",
        "x-ms-blob-type": "BlockBlob",
        "x-ms-client-request-id": "6634621c-7a83-8d01-32e1-08fe7d28f1dd",
        "x-ms-creation-time": "Wed, 20 Oct 2021 17:29:53 GMT",
        "x-ms-is-current-version": "true",
        "x-ms-lease-state": "available",
        "x-ms-lease-status": "unlocked",
        "x-ms-request-id": "d3a397b5-d01e-007f-6ad8-c5ea32000000",
        "x-ms-server-encrypted": "true",
<<<<<<< HEAD
        "x-ms-version": "2021-04-10",
        "x-ms-version-id": "2021-09-21T19:47:49.1384662Z"
=======
        "x-ms-version": "2021-02-12",
        "x-ms-version-id": "2021-10-20T17:29:53.0784964Z"
>>>>>>> 49dd1a0e
      },
      "ResponseBody": "JzuwXjJuIO3TD3Ph6Ds9BkUkt6plV3duTOA3qxYnV1yuVPN\u002B\u002BoaSM6FXrWH5nIiftfWgY11p48/DQRFSN3XXrLgWM5NIvwu\u002BkoMIDqoVdK9XmPUgh/P/RXEjurh1P/wsfwCp42n1Vvbp4dHaYNQlrc1h\u002B56AtyXEF\u002B4iJQRTSFI="
    },
    {
      "RequestUri": "https://amandacanary.blob.core.windows.net/test-container-86fba287-0860-6cac-c014-3f531e4debf2?restype=container",
      "RequestMethod": "DELETE",
      "RequestHeaders": {
        "Accept": "application/xml",
        "Authorization": "Sanitized",
        "traceparent": "00-7bc6ab252a46f849a617a18f8b8d16e6-d47601216ded0f48-00",
        "User-Agent": [
          "azsdk-net-Storage.Blobs/12.11.0-alpha.20211020.1",
          "(.NET 5.0.10; Microsoft Windows 10.0.19043)"
        ],
        "x-ms-client-request-id": "815b8a89-d577-b92a-e317-f6bc4959bf6e",
        "x-ms-date": "Wed, 20 Oct 2021 17:29:53 GMT",
        "x-ms-return-client-request-id": "true",
        "x-ms-version": "2021-04-10"
      },
      "RequestBody": null,
      "StatusCode": 202,
      "ResponseHeaders": {
        "Content-Length": "0",
        "Date": "Wed, 20 Oct 2021 17:29:53 GMT",
        "Server": [
          "Windows-Azure-Blob/1.0",
          "Microsoft-HTTPAPI/2.0"
        ],
        "x-ms-client-request-id": "815b8a89-d577-b92a-e317-f6bc4959bf6e",
<<<<<<< HEAD
        "x-ms-request-id": "89fcdc57-301e-0072-4021-afdd8d000000",
        "x-ms-version": "2021-04-10"
=======
        "x-ms-request-id": "d3a397bf-d01e-007f-74d8-c5ea32000000",
        "x-ms-version": "2021-02-12"
>>>>>>> 49dd1a0e
      },
      "ResponseBody": []
    }
  ],
  "Variables": {
    "RandomSeed": "693147239",
    "Storage_TestConfigDefault": "ProductionTenant\namandacanary\nU2FuaXRpemVk\nhttps://amandacanary.blob.core.windows.net\nhttps://amandacanary.file.core.windows.net\nhttps://amandacanary.queue.core.windows.net\nhttps://amandacanary.table.core.windows.net\n\n\n\n\nhttps://amandacanary-secondary.blob.core.windows.net\nhttps://amandacanary-secondary.file.core.windows.net\nhttps://amandacanary-secondary.queue.core.windows.net\nhttps://amandacanary-secondary.table.core.windows.net\n\nSanitized\n\n\nCloud\nBlobEndpoint=https://amandacanary.blob.core.windows.net/;QueueEndpoint=https://amandacanary.queue.core.windows.net/;FileEndpoint=https://amandacanary.file.core.windows.net/;BlobSecondaryEndpoint=https://amandacanary-secondary.blob.core.windows.net/;QueueSecondaryEndpoint=https://amandacanary-secondary.queue.core.windows.net/;FileSecondaryEndpoint=https://amandacanary-secondary.file.core.windows.net/;AccountName=amandacanary;AccountKey=Kg==;\ntestscope2\n\n"
  }
}<|MERGE_RESOLUTION|>--- conflicted
+++ resolved
@@ -29,13 +29,8 @@
           "Microsoft-HTTPAPI/2.0"
         ],
         "x-ms-client-request-id": "ee98d0b5-addc-2ede-38b4-0b563113399a",
-<<<<<<< HEAD
-        "x-ms-request-id": "89fcdaeb-301e-0072-1421-afdd8d000000",
-        "x-ms-version": "2021-04-10"
-=======
         "x-ms-request-id": "d3a39740-d01e-007f-7ed8-c5ea32000000",
-        "x-ms-version": "2021-02-12"
->>>>>>> 49dd1a0e
+        "x-ms-version": "2021-04-10"
       },
       "ResponseBody": []
     },
@@ -74,13 +69,8 @@
         "x-ms-content-crc64": "5eGuelEhH\u002BA=",
         "x-ms-request-id": "d3a3974a-d01e-007f-06d8-c5ea32000000",
         "x-ms-request-server-encrypted": "true",
-<<<<<<< HEAD
-        "x-ms-version": "2021-04-10",
-        "x-ms-version-id": "2021-09-21T19:47:49.1384662Z"
-=======
-        "x-ms-version": "2021-02-12",
-        "x-ms-version-id": "2021-10-20T17:29:53.0784964Z"
->>>>>>> 49dd1a0e
+        "x-ms-version": "2021-04-10",
+        "x-ms-version-id": "2021-10-20T17:29:53.0784964Z"
       },
       "ResponseBody": []
     },
@@ -124,13 +114,8 @@
         "x-ms-lease-status": "unlocked",
         "x-ms-request-id": "d3a39755-d01e-007f-10d8-c5ea32000000",
         "x-ms-server-encrypted": "true",
-<<<<<<< HEAD
-        "x-ms-version": "2021-04-10",
-        "x-ms-version-id": "2021-09-21T19:47:49.1384662Z"
-=======
-        "x-ms-version": "2021-02-12",
-        "x-ms-version-id": "2021-10-20T17:29:53.0784964Z"
->>>>>>> 49dd1a0e
+        "x-ms-version": "2021-04-10",
+        "x-ms-version-id": "2021-10-20T17:29:53.0784964Z"
       },
       "ResponseBody": []
     },
@@ -174,13 +159,8 @@
         "x-ms-lease-status": "unlocked",
         "x-ms-request-id": "d3a3975b-d01e-007f-16d8-c5ea32000000",
         "x-ms-server-encrypted": "true",
-<<<<<<< HEAD
-        "x-ms-version": "2021-04-10",
-        "x-ms-version-id": "2021-09-21T19:47:49.1384662Z"
-=======
-        "x-ms-version": "2021-02-12",
-        "x-ms-version-id": "2021-10-20T17:29:53.0784964Z"
->>>>>>> 49dd1a0e
+        "x-ms-version": "2021-04-10",
+        "x-ms-version-id": "2021-10-20T17:29:53.0784964Z"
       },
       "ResponseBody": "jqfjwTjsOeqYQv\u002BuxNKxc78Nnk21/BZ69H6cJZGzh3R3qUsTaZP4yZeuVpmuL2lmA5iWI3Ts5JKRacy6TxNY5LuKNxuHnQosFNS2B6Z8zMUUNiL5HGT/i8S5gf/GPnqDVXHeI/hO3mWNag6gNd3rFJ0HphjxXshWi6xWzhsKZdY="
     },
@@ -224,13 +204,8 @@
         "x-ms-lease-status": "unlocked",
         "x-ms-request-id": "d3a3976a-d01e-007f-23d8-c5ea32000000",
         "x-ms-server-encrypted": "true",
-<<<<<<< HEAD
-        "x-ms-version": "2021-04-10",
-        "x-ms-version-id": "2021-09-21T19:47:49.1384662Z"
-=======
-        "x-ms-version": "2021-02-12",
-        "x-ms-version-id": "2021-10-20T17:29:53.0784964Z"
->>>>>>> 49dd1a0e
+        "x-ms-version": "2021-04-10",
+        "x-ms-version-id": "2021-10-20T17:29:53.0784964Z"
       },
       "ResponseBody": "WjKyNZ2ozMZYvGyyVV9V581tYr\u002BXYZL2qIeXS/gQSoMEN0UDK7Z29DrgwDXyFgEsV24ArqimP/igu4wVEYDNR3LorR0ZUbwX9m2Et6FdA5KGa/SJD5vbXfhMY28qYOO5EnjCCmjjEgWy6bg6IodXQrj5j6WMRDjXDU8kze5M7JU="
     },
@@ -274,13 +249,8 @@
         "x-ms-lease-status": "unlocked",
         "x-ms-request-id": "d3a3977c-d01e-007f-33d8-c5ea32000000",
         "x-ms-server-encrypted": "true",
-<<<<<<< HEAD
-        "x-ms-version": "2021-04-10",
-        "x-ms-version-id": "2021-09-21T19:47:49.1384662Z"
-=======
-        "x-ms-version": "2021-02-12",
-        "x-ms-version-id": "2021-10-20T17:29:53.0784964Z"
->>>>>>> 49dd1a0e
+        "x-ms-version": "2021-04-10",
+        "x-ms-version-id": "2021-10-20T17:29:53.0784964Z"
       },
       "ResponseBody": "isqkKZr5KaNY79Yl4qE7cPUgtzDRPS3NQOv8GL5EFmb8I69X4i2ovs/rTJxuEvRsE7PYzpS8w0yd1\u002Biu/RDkFNlwKL/x5I7HePhg5fCRXy73jwUKbEfRQF9iuQtF\u002BcG\u002BBzjC/uk0ey8lEFabXN1bDHi6t20L2qeRnuhgjiuCgn4="
     },
@@ -324,13 +294,8 @@
         "x-ms-lease-status": "unlocked",
         "x-ms-request-id": "d3a39788-d01e-007f-3fd8-c5ea32000000",
         "x-ms-server-encrypted": "true",
-<<<<<<< HEAD
-        "x-ms-version": "2021-04-10",
-        "x-ms-version-id": "2021-09-21T19:47:49.1384662Z"
-=======
-        "x-ms-version": "2021-02-12",
-        "x-ms-version-id": "2021-10-20T17:29:53.0784964Z"
->>>>>>> 49dd1a0e
+        "x-ms-version": "2021-04-10",
+        "x-ms-version-id": "2021-10-20T17:29:53.0784964Z"
       },
       "ResponseBody": "N6Het85gRMIU1eRb8TXkgQatk4pBVLMskTBfANTsBKOO12S6/qM9F3b0WDb1S6BoBN6Hfe/4PeLusiadAEPuKNFBzRnRKYNjb3sTTPx8N0WQ9/z2ZIa0lpqBzEx9nxYyBjBktH6Hl9paJA1z5PDmcXrgDQlH98NLjDZ/T1025dA="
     },
@@ -374,13 +339,8 @@
         "x-ms-lease-status": "unlocked",
         "x-ms-request-id": "d3a3979c-d01e-007f-52d8-c5ea32000000",
         "x-ms-server-encrypted": "true",
-<<<<<<< HEAD
-        "x-ms-version": "2021-04-10",
-        "x-ms-version-id": "2021-09-21T19:47:49.1384662Z"
-=======
-        "x-ms-version": "2021-02-12",
-        "x-ms-version-id": "2021-10-20T17:29:53.0784964Z"
->>>>>>> 49dd1a0e
+        "x-ms-version": "2021-04-10",
+        "x-ms-version-id": "2021-10-20T17:29:53.0784964Z"
       },
       "ResponseBody": "ZeFGyxiCxghgIZtAeECyqZpa0ZyRDOsPbBknSAdHfSQ/PQ0CqhpZ\u002BBoEqSVbg9JLhNW1AmRJPlj2N1/\u002BW34BGaR3ATszr/9/AdmCjWPFs\u002BlH28Mxknq/9f\u002B1DHO7Wp2bA5CB5IKWGNTWNQGLxrH0MIN2t3\u002B7z4Yptws8faKMxKc="
     },
@@ -424,13 +384,8 @@
         "x-ms-lease-status": "unlocked",
         "x-ms-request-id": "d3a397a2-d01e-007f-58d8-c5ea32000000",
         "x-ms-server-encrypted": "true",
-<<<<<<< HEAD
-        "x-ms-version": "2021-04-10",
-        "x-ms-version-id": "2021-09-21T19:47:49.1384662Z"
-=======
-        "x-ms-version": "2021-02-12",
-        "x-ms-version-id": "2021-10-20T17:29:53.0784964Z"
->>>>>>> 49dd1a0e
+        "x-ms-version": "2021-04-10",
+        "x-ms-version-id": "2021-10-20T17:29:53.0784964Z"
       },
       "ResponseBody": "POeJ00TOZrDC7ltdeTQuTcDb70WiHd8zCVcsd1qaMUlwWU7fJyHstA8GvMx0KbCD3O69x51/BB4HVsrsou9WJ7wS7CDlTyaf7zo1m2ETv9\u002BnqJps3Wqs8VQv2NFW/xIgsJQPYj2QnY3HHddiSWi985bqRflU6UpRZfrLtnZVSPA="
     },
@@ -474,13 +429,8 @@
         "x-ms-lease-status": "unlocked",
         "x-ms-request-id": "d3a397ac-d01e-007f-61d8-c5ea32000000",
         "x-ms-server-encrypted": "true",
-<<<<<<< HEAD
-        "x-ms-version": "2021-04-10",
-        "x-ms-version-id": "2021-09-21T19:47:49.1384662Z"
-=======
-        "x-ms-version": "2021-02-12",
-        "x-ms-version-id": "2021-10-20T17:29:53.0784964Z"
->>>>>>> 49dd1a0e
+        "x-ms-version": "2021-04-10",
+        "x-ms-version-id": "2021-10-20T17:29:53.0784964Z"
       },
       "ResponseBody": "KBXrzANdohcKDaTAk0mn63LkOmu5GMvGSr78QsTnF3LU5zo0ffDwOUgu7kdFir4cU99DkRvdNg9JJIJFYWBSI/Yy66wPc26B9AAjiyqEgb//4O/lpIVW97Aq6lltq9jo28tREp4RDN9xwp0auarlxaLCRYBwbX5w2/P75YgUE0g="
     },
@@ -524,13 +474,8 @@
         "x-ms-lease-status": "unlocked",
         "x-ms-request-id": "d3a397b5-d01e-007f-6ad8-c5ea32000000",
         "x-ms-server-encrypted": "true",
-<<<<<<< HEAD
-        "x-ms-version": "2021-04-10",
-        "x-ms-version-id": "2021-09-21T19:47:49.1384662Z"
-=======
-        "x-ms-version": "2021-02-12",
-        "x-ms-version-id": "2021-10-20T17:29:53.0784964Z"
->>>>>>> 49dd1a0e
+        "x-ms-version": "2021-04-10",
+        "x-ms-version-id": "2021-10-20T17:29:53.0784964Z"
       },
       "ResponseBody": "JzuwXjJuIO3TD3Ph6Ds9BkUkt6plV3duTOA3qxYnV1yuVPN\u002B\u002BoaSM6FXrWH5nIiftfWgY11p48/DQRFSN3XXrLgWM5NIvwu\u002BkoMIDqoVdK9XmPUgh/P/RXEjurh1P/wsfwCp42n1Vvbp4dHaYNQlrc1h\u002B56AtyXEF\u002B4iJQRTSFI="
     },
@@ -560,13 +505,8 @@
           "Microsoft-HTTPAPI/2.0"
         ],
         "x-ms-client-request-id": "815b8a89-d577-b92a-e317-f6bc4959bf6e",
-<<<<<<< HEAD
-        "x-ms-request-id": "89fcdc57-301e-0072-4021-afdd8d000000",
-        "x-ms-version": "2021-04-10"
-=======
         "x-ms-request-id": "d3a397bf-d01e-007f-74d8-c5ea32000000",
-        "x-ms-version": "2021-02-12"
->>>>>>> 49dd1a0e
+        "x-ms-version": "2021-04-10"
       },
       "ResponseBody": []
     }
