{
  "Entries": [
    {
      "RequestUri": "https://seanmcccanary.blob.core.windows.net/test-container-06ab9fd6-f868-2393-2b1f-4a859ea18b27?restype=container",
      "RequestMethod": "PUT",
      "RequestHeaders": {
        "Authorization": "Sanitized",
        "traceparent": "00-b8a474514c2ac141a76bcc7b9f0f6ce0-8f020c6da635d143-00",
        "User-Agent": [
          "azsdk-net-Storage.Blobs/12.5.0-dev.20200402.1",
          "(.NET Core 4.6.28325.01; Microsoft Windows 10.0.18362 )"
        ],
        "x-ms-blob-public-access": "container",
        "x-ms-client-request-id": "b4e21156-de5a-8d6d-1e69-e0e6d4e9dc5c",
        "x-ms-date": "Thu, 02 Apr 2020 23:44:06 GMT",
        "x-ms-return-client-request-id": "true",
        "x-ms-version": "2019-12-12"
      },
      "RequestBody": null,
      "StatusCode": 201,
      "ResponseHeaders": {
        "Content-Length": "0",
        "Date": "Thu, 02 Apr 2020 23:44:05 GMT",
        "ETag": "\u00220x8D7D75FBB62C853\u0022",
        "Last-Modified": "Thu, 02 Apr 2020 23:44:06 GMT",
        "Server": [
          "Windows-Azure-Blob/1.0",
          "Microsoft-HTTPAPI/2.0"
        ],
        "x-ms-client-request-id": "b4e21156-de5a-8d6d-1e69-e0e6d4e9dc5c",
<<<<<<< HEAD
        "x-ms-request-id": "958263a0-601e-0010-1b31-f35753000000",
=======
        "x-ms-request-id": "6b83f30f-901e-0092-6848-09c976000000",
>>>>>>> 8d420312
        "x-ms-version": "2019-12-12"
      },
      "ResponseBody": []
    },
    {
      "RequestUri": "https://seanmcccanary.blob.core.windows.net/test-container-06ab9fd6-f868-2393-2b1f-4a859ea18b27/test-blob-cd2ac85a-e83e-d6a4-23fb-9ce2e98fb445",
      "RequestMethod": "PUT",
      "RequestHeaders": {
        "Authorization": "Sanitized",
        "Content-Length": "1024",
        "traceparent": "00-5a8f30484cfc404eb988d8552140106d-9bba8ade3a15d840-00",
        "User-Agent": [
          "azsdk-net-Storage.Blobs/12.5.0-dev.20200402.1",
          "(.NET Core 4.6.28325.01; Microsoft Windows 10.0.18362 )"
        ],
        "x-ms-blob-type": "BlockBlob",
        "x-ms-client-request-id": "2d29ccde-500a-96ab-ff4b-1c0e4325e377",
        "x-ms-date": "Thu, 02 Apr 2020 23:44:07 GMT",
        "x-ms-return-client-request-id": "true",
        "x-ms-version": "2019-12-12"
      },
      "RequestBody": "7HUvjL7WzO2AWuugH5Xcgamzqaa7ZZZubQyRX0GLpI61m/leuU\u002Bdg/w8TOP8A7aOHxs4NeUNiYfewB\u002ByRW2s9bVc64SbfcdaFiWqfxmycWlWA0AmUm6opxJygPkv6z6OkFYtoBgy8qFU3R/AYwluK0\u002B2W0EthaJGs0NyKP3OKirmG\u002B/DhNFQJBCe0nVP6EQIBFSqeY/9YQqz5\u002BzVwMqkhrL02Ucaqqd9ZTcwjrMt98r/aSSoI7Cb6bnkD53ke2RG\u002BUvCWg/97VmsLBRYzNNWhe8h1lal\u002B2IBWe\u002BNNZsJmerT6ZVnapy7AnzK/PecQx3mjomuwqUNof3pwAEfb7i\u002Bo5MphOI97hpTZtTZ2v9qZRXSpqcRW9ZFxUiYfaqanJLEDFhkcr47qZ9uWlzRNMb9f1vrTckQrEe85L\u002BZpXBwuMpBFc6nBfJXlvwHogB6dJGCmv5Ork7Js18QqI7/oQQu/qKSjx73VnlplLbMCApHQnAtFgpyIQl7eGJull1jV/X42aRd5\u002BRzi0SF5RqY/KpVyWYd0Yr5vNyZFxa8iL8bBT3B0y9m6VqLuovF7Dzv43y3Gcz3RoVq/x3HxNDOtgKEauDc1il77uALkRf\u002BM8\u002BfqTOaBG7yI7\u002B3VtQSniSJvQOJQIJcEgxSPCvs67Rua8tOKBqdM7KTkkYhJYBUaVC7gtQTdfJMQ5cnR8hDBjcKSOoIw3YK64pR9q48Ou2M/tPaMWngW/bYAeSDdevqT4sOFt2VTKXasJZJwX9DDwmqm0n0adTOKu3zL8GSh3WeZ6YjLSQQ9rEuAIDSlpl3lfLb2Nqi9ea2QOzvohzjSCkgq1rYIOLkmqSXxmhU\u002B5NTfJrPtq6a\u002B3HAbOw3IFSVSrhWseo/n3QP9j42Ci59YkRYnCWCE5F7ha/oGLT1rXpQAnyv/UqoE90mwMBvZPFDQgmo34MuEzYn2is7Voe/GUnE5QiyzmT6r4hIW1PQCyG\u002BpdWqTc72Ie9FiCIfbbxVZqZ3q3/pkHSlrS/65bfiV88KfLGxFcx6zcMYbEVB20HL8vWtWGCi1RVhBZ\u002Be/Dw4YzFTFPELpFHZ/N270CMuZNLtLvLBNP5uaKecTxAs3NGH4AkU7cZQwE2k01yC5gXxM6DMsc1Jdi4y5axJblVBrSAMM\u002B8ZGnYMnG2kHWGi64GiqhxvXyoDPmrb4QcZBlH4YiY7dbMV2BkqwBRfpFjNkPkrp8Q40k71CfWEPThu85YcrLo6ZnXOjNIDRJ8Wo5oRDlAO7l6Nv5DYRmy\u002BkJrgu8x\u002BQ/idkiqEXRvxNY2u32Vaci/nYAU3juwpYiAID/w4IojSl2CidHwmiZBDnIoDKWcHYx1r\u002BFvHR7ULdDAKe00euRIE3A==",
      "StatusCode": 201,
      "ResponseHeaders": {
        "Content-Length": "0",
        "Content-MD5": "MYjkxQVYdJMtMBDATOQQbg==",
        "Date": "Thu, 02 Apr 2020 23:44:05 GMT",
        "ETag": "\u00220x8D7D75FBB700B95\u0022",
        "Last-Modified": "Thu, 02 Apr 2020 23:44:06 GMT",
        "Server": [
          "Windows-Azure-Blob/1.0",
          "Microsoft-HTTPAPI/2.0"
        ],
        "x-ms-client-request-id": "2d29ccde-500a-96ab-ff4b-1c0e4325e377",
        "x-ms-content-crc64": "fDwjQd\u002BSFKE=",
        "x-ms-request-id": "6b83f319-901e-0092-6e48-09c976000000",
        "x-ms-request-server-encrypted": "true",
        "x-ms-version": "2019-12-12"
      },
      "ResponseBody": []
    },
    {
      "RequestUri": "https://seanmcccanary.blob.core.windows.net/test-container-06ab9fd6-f868-2393-2b1f-4a859ea18b27/test-blob-cd2ac85a-e83e-d6a4-23fb-9ce2e98fb445?comp=lease",
      "RequestMethod": "PUT",
      "RequestHeaders": {
        "Authorization": "Sanitized",
        "traceparent": "00-93caaed6e6ba3345bf409ba60ae55553-f68fefe877b2ae4b-00",
        "User-Agent": [
          "azsdk-net-Storage.Blobs/12.5.0-dev.20200402.1",
          "(.NET Core 4.6.28325.01; Microsoft Windows 10.0.18362 )"
        ],
        "x-ms-client-request-id": "eb28ea0f-ff98-c001-14f1-a9b7fce8ecb2",
        "x-ms-date": "Thu, 02 Apr 2020 23:44:07 GMT",
        "x-ms-lease-action": "acquire",
        "x-ms-lease-duration": "15",
        "x-ms-proposed-lease-id": "01204cfe-1eaa-37b8-8453-54c2aa4df751",
        "x-ms-return-client-request-id": "true",
        "x-ms-version": "2019-12-12"
      },
      "RequestBody": null,
      "StatusCode": 201,
      "ResponseHeaders": {
        "Content-Length": "0",
        "Date": "Thu, 02 Apr 2020 23:44:05 GMT",
        "ETag": "\u00220x8D7D75FBB700B95\u0022",
        "Last-Modified": "Thu, 02 Apr 2020 23:44:06 GMT",
        "Server": [
          "Windows-Azure-Blob/1.0",
          "Microsoft-HTTPAPI/2.0"
        ],
        "x-ms-client-request-id": "eb28ea0f-ff98-c001-14f1-a9b7fce8ecb2",
        "x-ms-lease-id": "01204cfe-1eaa-37b8-8453-54c2aa4df751",
<<<<<<< HEAD
        "x-ms-request-id": "958263ab-601e-0010-2431-f35753000000",
=======
        "x-ms-request-id": "6b83f320-901e-0092-7348-09c976000000",
>>>>>>> 8d420312
        "x-ms-version": "2019-12-12"
      },
      "ResponseBody": []
    },
    {
      "RequestUri": "https://seanmcccanary.blob.core.windows.net/test-container-06ab9fd6-f868-2393-2b1f-4a859ea18b27/test-blob-cd2ac85a-e83e-d6a4-23fb-9ce2e98fb445?comp=lease",
      "RequestMethod": "PUT",
      "RequestHeaders": {
        "Authorization": "Sanitized",
        "traceparent": "00-480723d208ea2f46945fecf7657db8f8-ebb9d7046c1f244f-00",
        "User-Agent": [
          "azsdk-net-Storage.Blobs/12.5.0-dev.20200402.1",
          "(.NET Core 4.6.28325.01; Microsoft Windows 10.0.18362 )"
        ],
        "x-ms-client-request-id": "bfb38522-0b25-79b9-9f7f-d7f72c1afa71",
        "x-ms-date": "Thu, 02 Apr 2020 23:44:07 GMT",
        "x-ms-lease-action": "break",
        "x-ms-return-client-request-id": "true",
        "x-ms-version": "2019-12-12"
      },
      "RequestBody": null,
      "StatusCode": 202,
      "ResponseHeaders": {
        "Content-Length": "0",
        "Date": "Thu, 02 Apr 2020 23:44:06 GMT",
        "ETag": "\u00220x8D7D75FBB700B95\u0022",
        "Last-Modified": "Thu, 02 Apr 2020 23:44:06 GMT",
        "Server": [
          "Windows-Azure-Blob/1.0",
          "Microsoft-HTTPAPI/2.0"
        ],
        "x-ms-client-request-id": "bfb38522-0b25-79b9-9f7f-d7f72c1afa71",
        "x-ms-lease-time": "14",
<<<<<<< HEAD
        "x-ms-request-id": "958263b1-601e-0010-2931-f35753000000",
=======
        "x-ms-request-id": "6b83f321-901e-0092-7448-09c976000000",
>>>>>>> 8d420312
        "x-ms-version": "2019-12-12"
      },
      "ResponseBody": []
    },
    {
      "RequestUri": "https://seanmcccanary.blob.core.windows.net/test-container-06ab9fd6-f868-2393-2b1f-4a859ea18b27?restype=container",
      "RequestMethod": "DELETE",
      "RequestHeaders": {
        "Authorization": "Sanitized",
        "traceparent": "00-e37980144588ef44b10f9c41cb6a33e9-a9cd5e3a71a08046-00",
        "User-Agent": [
          "azsdk-net-Storage.Blobs/12.5.0-dev.20200402.1",
          "(.NET Core 4.6.28325.01; Microsoft Windows 10.0.18362 )"
        ],
        "x-ms-client-request-id": "7695ed5f-2c34-488d-111b-02651f97fb60",
        "x-ms-date": "Thu, 02 Apr 2020 23:44:07 GMT",
        "x-ms-return-client-request-id": "true",
        "x-ms-version": "2019-12-12"
      },
      "RequestBody": null,
      "StatusCode": 202,
      "ResponseHeaders": {
        "Content-Length": "0",
        "Date": "Thu, 02 Apr 2020 23:44:06 GMT",
        "Server": [
          "Windows-Azure-Blob/1.0",
          "Microsoft-HTTPAPI/2.0"
        ],
        "x-ms-client-request-id": "7695ed5f-2c34-488d-111b-02651f97fb60",
<<<<<<< HEAD
        "x-ms-request-id": "958263b7-601e-0010-2f31-f35753000000",
=======
        "x-ms-request-id": "6b83f324-901e-0092-7648-09c976000000",
>>>>>>> 8d420312
        "x-ms-version": "2019-12-12"
      },
      "ResponseBody": []
    },
    {
      "RequestUri": "https://seanmcccanary.blob.core.windows.net/test-container-d351352f-b83e-9388-9d9b-64259b4a2125?restype=container",
      "RequestMethod": "PUT",
      "RequestHeaders": {
        "Authorization": "Sanitized",
        "traceparent": "00-869bb0b3602e4c47b4ceb737df71e3fb-ecdcaa8111c37f47-00",
        "User-Agent": [
          "azsdk-net-Storage.Blobs/12.5.0-dev.20200402.1",
          "(.NET Core 4.6.28325.01; Microsoft Windows 10.0.18362 )"
        ],
        "x-ms-blob-public-access": "container",
        "x-ms-client-request-id": "223f1004-cd27-a685-6402-d998c767adc6",
        "x-ms-date": "Thu, 02 Apr 2020 23:44:07 GMT",
        "x-ms-return-client-request-id": "true",
        "x-ms-version": "2019-12-12"
      },
      "RequestBody": null,
      "StatusCode": 201,
      "ResponseHeaders": {
        "Content-Length": "0",
        "Date": "Thu, 02 Apr 2020 23:44:06 GMT",
        "ETag": "\u00220x8D7D75FBBCF8092\u0022",
        "Last-Modified": "Thu, 02 Apr 2020 23:44:06 GMT",
        "Server": [
          "Windows-Azure-Blob/1.0",
          "Microsoft-HTTPAPI/2.0"
        ],
        "x-ms-client-request-id": "223f1004-cd27-a685-6402-d998c767adc6",
<<<<<<< HEAD
        "x-ms-request-id": "2c48da4b-c01e-0019-1a31-f31280000000",
=======
        "x-ms-request-id": "d06dfb91-401e-004a-6348-09ee2f000000",
>>>>>>> 8d420312
        "x-ms-version": "2019-12-12"
      },
      "ResponseBody": []
    },
    {
      "RequestUri": "https://seanmcccanary.blob.core.windows.net/test-container-d351352f-b83e-9388-9d9b-64259b4a2125/test-blob-0a86ddfa-bbff-abdb-f847-1373ee710719",
      "RequestMethod": "PUT",
      "RequestHeaders": {
        "Authorization": "Sanitized",
        "Content-Length": "1024",
        "traceparent": "00-41ac838c9162294b88e51e3df1a45e64-5675ed37ad155e48-00",
        "User-Agent": [
          "azsdk-net-Storage.Blobs/12.5.0-dev.20200402.1",
          "(.NET Core 4.6.28325.01; Microsoft Windows 10.0.18362 )"
        ],
        "x-ms-blob-type": "BlockBlob",
        "x-ms-client-request-id": "34c7470b-a7b0-2f8f-37de-e10cee789600",
        "x-ms-date": "Thu, 02 Apr 2020 23:44:07 GMT",
        "x-ms-return-client-request-id": "true",
        "x-ms-version": "2019-12-12"
      },
      "RequestBody": "o6Agiwr\u002B/hCP8dqCqqVCVx0CHa787cNJNJQq4LoRuPP6v/UmRyG7\u002B992ew7hWQBTBLxV7FNZHbXc11d21B1WfTjmh\u002BuvGxD8RiLPhnK1Z9qT19v9vMugoaJASXDKRCbBH/7V\u002B9EVo\u002BmsWaUxiZdCJ2984/1CWMFtRuZJb9KgMQH7Dmd032wJfTPyUWImbhcK/SIATmEpfsY8aLTrzDQWCyijNnswzkgDc2bJUAZeRtfOPnGwn\u002BOg0Y\u002BgN3a3HbD/20U6gjic2i7Z/dr7YC6/3iHdHI7CZmxFAmTsj5fRS1W1ynTAI8SeMmND1qIIpXFg4FhV2QEiPXTZ9YDUsEuXCLGERZW5/rtdP\u002Borf5DJPF3yi64/fHFUk4wA5y1DyYIYrM3xg1/bpuKc95oW9r7kD7ki4SScWIw/MLIJuReOGXVoE9PC2Ln9F\u002BXMooTXPZzOG9d0Iehde1NBsVKt0uzKDt0kruPrIjYAJco/0LUHaPMVOp4/GfiNCpd/gCdmT0T4AZOmso644/mgdPsdHqueOklfl5hOi/Tll6RMa6EPmdWFR88iYLVkXFakn6X9b\u002Bzs4EbeBresqXaewRvqbHdYkdoll9fcfNmU\u002BztCqexP6Ce3X4taMZMd2Z1Yg5\u002BZee/eTA3L19gUEGRtSgt8av\u002BKT9n0Mg3s/V9GCL05g/g6\u002BoFLY13egxBOok8m7eeHoG\u002BdzjPFpEbi8U\u002BthM8a241rMk\u002BKMQaiq8vIpZC9xg94vmdOm7TEdFU6aHENMP5BNMfCurqX/W9p\u002ByNo/P62JStANMZnzD/Ypr75UMmUlHvNhnHI\u002BwtU4cH35KCRXHhWg0JFzfs42WiI6RT8na2l1Genm3WN7ikg61MEcOefR0lFosyGTsZ/lK0JQBH3V0MTUhA56cECyZQZJeGnNGmA6KLKtvrgH4WgKAbIg64YKZQQ8B7XZl2HQ9k4bSnl12BDiVduLaBIMzKKmMC7OUXmAPxNl0NLqIJEQnMhqLFcu1GmhfpWqfzzx73rTc2czAmTUWwtlz8c9\u002BDUKeotJ4qALd1vFLRLj1YAWdCGYFu1qHVpjVdELyMRiY0agoARxp8yah/wLLhUSMEWLD5ulpeEHoF1w5kzPP65XoonMA3W7pIwU/U8xXu9FEWVLgLlovL1lWP\u002BmwMG/i4hNs4tLRe0Pz6rPkOhSFkGuK5Tng371LuYMpup2FKPKlXHG4\u002Bsj\u002Bcu4e/EOWSvU00K\u002BONUsmAgJWISlft8CmfrHBPt2izKWSjHJLweN5pX6N5Nn99vOnj1pvUtmvrrsteH2R1QwnkgQJ\u002B6jY2jAu7HuqwcLmqHe\u002BGb\u002BDM3nL4u23Llll18BiZlLF9AtK3qUaQHZd9Nz4Ns/108tQ==",
      "StatusCode": 201,
      "ResponseHeaders": {
        "Content-Length": "0",
        "Content-MD5": "kFQRSBBsmHopQceJpxHKWg==",
        "Date": "Thu, 02 Apr 2020 23:44:06 GMT",
        "ETag": "\u00220x8D7D75FBBDD11EF\u0022",
        "Last-Modified": "Thu, 02 Apr 2020 23:44:06 GMT",
        "Server": [
          "Windows-Azure-Blob/1.0",
          "Microsoft-HTTPAPI/2.0"
        ],
        "x-ms-client-request-id": "34c7470b-a7b0-2f8f-37de-e10cee789600",
        "x-ms-content-crc64": "5raDZJ\u002ButEw=",
        "x-ms-request-id": "d06dfb9d-401e-004a-6d48-09ee2f000000",
        "x-ms-request-server-encrypted": "true",
        "x-ms-version": "2019-12-12"
      },
      "ResponseBody": []
    },
    {
      "RequestUri": "https://seanmcccanary.blob.core.windows.net/test-container-d351352f-b83e-9388-9d9b-64259b4a2125/test-blob-0a86ddfa-bbff-abdb-f847-1373ee710719?comp=lease",
      "RequestMethod": "PUT",
      "RequestHeaders": {
        "Authorization": "Sanitized",
        "traceparent": "00-2fe7a21b1b9c1b48a8b32b33d447cf91-60b147302609f742-00",
        "User-Agent": [
          "azsdk-net-Storage.Blobs/12.5.0-dev.20200402.1",
          "(.NET Core 4.6.28325.01; Microsoft Windows 10.0.18362 )"
        ],
        "x-ms-client-request-id": "620a8fd4-9629-4ec0-e79e-38e11457b81d",
        "x-ms-date": "Thu, 02 Apr 2020 23:44:07 GMT",
        "x-ms-lease-action": "acquire",
        "x-ms-lease-duration": "15",
        "x-ms-proposed-lease-id": "205c5140-bc42-285f-fbcf-9238771a2bc6",
        "x-ms-return-client-request-id": "true",
        "x-ms-version": "2019-12-12"
      },
      "RequestBody": null,
      "StatusCode": 201,
      "ResponseHeaders": {
        "Content-Length": "0",
        "Date": "Thu, 02 Apr 2020 23:44:06 GMT",
        "ETag": "\u00220x8D7D75FBBDD11EF\u0022",
        "Last-Modified": "Thu, 02 Apr 2020 23:44:06 GMT",
        "Server": [
          "Windows-Azure-Blob/1.0",
          "Microsoft-HTTPAPI/2.0"
        ],
        "x-ms-client-request-id": "620a8fd4-9629-4ec0-e79e-38e11457b81d",
        "x-ms-lease-id": "205c5140-bc42-285f-fbcf-9238771a2bc6",
<<<<<<< HEAD
        "x-ms-request-id": "2c48da59-c01e-0019-2631-f31280000000",
=======
        "x-ms-request-id": "d06dfba6-401e-004a-7548-09ee2f000000",
>>>>>>> 8d420312
        "x-ms-version": "2019-12-12"
      },
      "ResponseBody": []
    },
    {
      "RequestUri": "https://seanmcccanary.blob.core.windows.net/test-container-d351352f-b83e-9388-9d9b-64259b4a2125/test-blob-0a86ddfa-bbff-abdb-f847-1373ee710719?comp=lease",
      "RequestMethod": "PUT",
      "RequestHeaders": {
        "Authorization": "Sanitized",
        "If-Modified-Since": "Wed, 01 Apr 2020 23:44:06 GMT",
        "traceparent": "00-25bebb2405910645a05e312930a8c991-4b2a2b1113fbcc4f-00",
        "User-Agent": [
          "azsdk-net-Storage.Blobs/12.5.0-dev.20200402.1",
          "(.NET Core 4.6.28325.01; Microsoft Windows 10.0.18362 )"
        ],
        "x-ms-client-request-id": "e7634ca2-c90f-819d-c012-d0f7cf220d5e",
        "x-ms-date": "Thu, 02 Apr 2020 23:44:08 GMT",
        "x-ms-lease-action": "break",
        "x-ms-return-client-request-id": "true",
        "x-ms-version": "2019-12-12"
      },
      "RequestBody": null,
      "StatusCode": 202,
      "ResponseHeaders": {
        "Content-Length": "0",
        "Date": "Thu, 02 Apr 2020 23:44:06 GMT",
        "ETag": "\u00220x8D7D75FBBDD11EF\u0022",
        "Last-Modified": "Thu, 02 Apr 2020 23:44:06 GMT",
        "Server": [
          "Windows-Azure-Blob/1.0",
          "Microsoft-HTTPAPI/2.0"
        ],
        "x-ms-client-request-id": "e7634ca2-c90f-819d-c012-d0f7cf220d5e",
        "x-ms-lease-time": "14",
<<<<<<< HEAD
        "x-ms-request-id": "2c48da5c-c01e-0019-2931-f31280000000",
=======
        "x-ms-request-id": "d06dfbd6-401e-004a-2248-09ee2f000000",
>>>>>>> 8d420312
        "x-ms-version": "2019-12-12"
      },
      "ResponseBody": []
    },
    {
      "RequestUri": "https://seanmcccanary.blob.core.windows.net/test-container-d351352f-b83e-9388-9d9b-64259b4a2125?restype=container",
      "RequestMethod": "DELETE",
      "RequestHeaders": {
        "Authorization": "Sanitized",
        "traceparent": "00-30483387aed2d84b9c887ae9346087b1-8faf9dad373da941-00",
        "User-Agent": [
          "azsdk-net-Storage.Blobs/12.5.0-dev.20200402.1",
          "(.NET Core 4.6.28325.01; Microsoft Windows 10.0.18362 )"
        ],
        "x-ms-client-request-id": "c83ee221-d0f3-e90d-7d73-ac040d73692a",
        "x-ms-date": "Thu, 02 Apr 2020 23:44:08 GMT",
        "x-ms-return-client-request-id": "true",
        "x-ms-version": "2019-12-12"
      },
      "RequestBody": null,
      "StatusCode": 202,
      "ResponseHeaders": {
        "Content-Length": "0",
        "Date": "Thu, 02 Apr 2020 23:44:06 GMT",
        "Server": [
          "Windows-Azure-Blob/1.0",
          "Microsoft-HTTPAPI/2.0"
        ],
        "x-ms-client-request-id": "c83ee221-d0f3-e90d-7d73-ac040d73692a",
<<<<<<< HEAD
        "x-ms-request-id": "2c48da62-c01e-0019-2e31-f31280000000",
=======
        "x-ms-request-id": "d06dfc01-401e-004a-4d48-09ee2f000000",
>>>>>>> 8d420312
        "x-ms-version": "2019-12-12"
      },
      "ResponseBody": []
    },
    {
      "RequestUri": "https://seanmcccanary.blob.core.windows.net/test-container-02860c2d-ed0f-e3a4-1d6d-c23db4ae5488?restype=container",
      "RequestMethod": "PUT",
      "RequestHeaders": {
        "Authorization": "Sanitized",
        "traceparent": "00-7b6d1c6ba13cf241a8d8e43f3bfb6620-844794da56c08943-00",
        "User-Agent": [
          "azsdk-net-Storage.Blobs/12.5.0-dev.20200402.1",
          "(.NET Core 4.6.28325.01; Microsoft Windows 10.0.18362 )"
        ],
        "x-ms-blob-public-access": "container",
        "x-ms-client-request-id": "1fc0ea68-fab1-347a-3e5b-aa860ed034ce",
        "x-ms-date": "Thu, 02 Apr 2020 23:44:08 GMT",
        "x-ms-return-client-request-id": "true",
        "x-ms-version": "2019-12-12"
      },
      "RequestBody": null,
      "StatusCode": 201,
      "ResponseHeaders": {
        "Content-Length": "0",
        "Date": "Thu, 02 Apr 2020 23:44:07 GMT",
        "ETag": "\u00220x8D7D75FBC3591E3\u0022",
        "Last-Modified": "Thu, 02 Apr 2020 23:44:07 GMT",
        "Server": [
          "Windows-Azure-Blob/1.0",
          "Microsoft-HTTPAPI/2.0"
        ],
        "x-ms-client-request-id": "1fc0ea68-fab1-347a-3e5b-aa860ed034ce",
<<<<<<< HEAD
        "x-ms-request-id": "ee929119-101e-0047-3f31-f3f960000000",
=======
        "x-ms-request-id": "9c5c1a67-f01e-0094-3948-09fac9000000",
>>>>>>> 8d420312
        "x-ms-version": "2019-12-12"
      },
      "ResponseBody": []
    },
    {
      "RequestUri": "https://seanmcccanary.blob.core.windows.net/test-container-02860c2d-ed0f-e3a4-1d6d-c23db4ae5488/test-blob-c6ef231e-7d9d-e946-a255-c2aada65d1f3",
      "RequestMethod": "PUT",
      "RequestHeaders": {
        "Authorization": "Sanitized",
        "Content-Length": "1024",
        "traceparent": "00-2b6eeb3e90e2e944b91fd8b8fe5e733c-9bd4886cbb014345-00",
        "User-Agent": [
          "azsdk-net-Storage.Blobs/12.5.0-dev.20200402.1",
          "(.NET Core 4.6.28325.01; Microsoft Windows 10.0.18362 )"
        ],
        "x-ms-blob-type": "BlockBlob",
        "x-ms-client-request-id": "6016f8bb-5c73-c8b8-2699-63431ad9cbaa",
        "x-ms-date": "Thu, 02 Apr 2020 23:44:08 GMT",
        "x-ms-return-client-request-id": "true",
        "x-ms-version": "2019-12-12"
      },
      "RequestBody": "hRDVyu411xrMoa2ImeQicDBEIO47IRTqo9d9XDjQWtiJtwD\u002B\u002B2rg6EzV\u002BvvPvU\u002B9M1J5lUXit2P76iYWuHrh/EfU/\u002BHjI3XGYzehZicYG\u002BaHvynmVsSTp/\u002BdAxFDyTDS8/20\u002B75t2hDcszENQVE8489Aj/hR\u002B6WDQVjiRh9kg5oHz3IpZCAnGuUZCaOShWWtYB9CAjo3gPdXMblmi5PweC\u002BXBXHfEn\u002BvGXUTOPIC8LvyNOUAIoBfz0560jJmwI5RKJBz\u002B4Dzzk6gkujFJEgFVUD9dFet8FavNzUjZEBMSFjmwQ9hj/U7/mWXX4\u002BXmqsFdX3yaEw3ozg5xMNK0GoOVEqQ32M5pMVKwnbxFpDHF52KHe7DWd8Mrx3WJ8oy8C36iQtEB7tIzNG3p6bWRY2ocq0lwLJ7SvpqgzBGYnz6GNFI942Fgw/iQlEdC7I5NmmQLrUdDTB7fj4Q2YOLAWlUvI/UjU7/Iu\u002BdQn1hXT5IME3GtjTG3QuhzHhPdKmLV0DnyU8iZagbkAvGgMqyGiH/yKk2xEs1jd\u002BEM8HVsK1GEes9eZTvJcukqyUpAF1A7rJXT6wAVZP0sjtwnjHnReBdgG7fdaGMD6LdkRkmDI2BQ0QOfmABRrtXSMdYf4aZvWZFy3/uYXkRykAJIsR6zqat7lvt2MZ/XDqyhyzaM5AcQ9Oz4EANk\u002BHL/bMg9yP33Xogq5ArrOSfxW5FPNpNN5ev7d7wxu1loFt5IdsTX2UXu6mxuYj/8JfuExrRyFYHfsYccQlEBhaMuwo1sYsJjGYJLoEwm30Or/xHArPSk9cEcqIU9u5b0rSSJf59yj8L5Ye0yJrV1uNIDcEM/ARjuSczMT7o9JV4rVvMnnV/keW9OxwrHss9Lpu/zOksT9WwLmvWSpkBI/DyOxo\u002BCThtyHzcT8HnOJpb9QKiKSerS16GG28KqUZLvBgsOeKx/iVjUQRtUAAUyfbQe1SWXvrIRvC8uO3IYx81kJOou/\u002B4qvbcP9cjPvtdcVF5OS3xtF0dY/Ly9UY3mu7lOL9taw73GNFduh8jpQj0XkacTynxQ9s1ilcMxbSwpaToPgU78AZDgSFclPo\u002B\u002Br7p/pYAm0vF8/TkN\u002BC26lMcrRR7O2YCuG5AWM4HlK/g9pCZI8YesApYIkoRV7gljZbNQObmw79X5kUov0N9vV9FA0FQHMeM/f0KIhgb8WC1Gso3OlPI\u002BjPRQjyB9fDH22Try1R31XHPQUPp26GmPPXkc6V4RYMLfAkNftqLCwgMQ0a0MCYMPkRZaPgQ3x6SKwZHnIJKTpbh309LaVeXQzY73Jha8gzO2DRgHt2K\u002B5zqe1PTQ2\u002BFwfSw0lDWwdTtwiTC1QKGNzj6eMRN6g==",
      "StatusCode": 201,
      "ResponseHeaders": {
        "Content-Length": "0",
        "Content-MD5": "2RaVGCwZX6lyQAQu0AeVMQ==",
        "Date": "Thu, 02 Apr 2020 23:44:07 GMT",
        "ETag": "\u00220x8D7D75FBC424EB1\u0022",
        "Last-Modified": "Thu, 02 Apr 2020 23:44:07 GMT",
        "Server": [
          "Windows-Azure-Blob/1.0",
          "Microsoft-HTTPAPI/2.0"
        ],
        "x-ms-client-request-id": "6016f8bb-5c73-c8b8-2699-63431ad9cbaa",
        "x-ms-content-crc64": "aQaV89RMuks=",
        "x-ms-request-id": "9c5c1a7d-f01e-0094-4c48-09fac9000000",
        "x-ms-request-server-encrypted": "true",
        "x-ms-version": "2019-12-12"
      },
      "ResponseBody": []
    },
    {
      "RequestUri": "https://seanmcccanary.blob.core.windows.net/test-container-02860c2d-ed0f-e3a4-1d6d-c23db4ae5488/test-blob-c6ef231e-7d9d-e946-a255-c2aada65d1f3?comp=lease",
      "RequestMethod": "PUT",
      "RequestHeaders": {
        "Authorization": "Sanitized",
        "traceparent": "00-477329709ccc2f4bb7aad9aadd1ee89a-4d1da36cb8298a43-00",
        "User-Agent": [
          "azsdk-net-Storage.Blobs/12.5.0-dev.20200402.1",
          "(.NET Core 4.6.28325.01; Microsoft Windows 10.0.18362 )"
        ],
        "x-ms-client-request-id": "437e1c34-b3de-4ea2-d3b5-7b895d93cc07",
        "x-ms-date": "Thu, 02 Apr 2020 23:44:08 GMT",
        "x-ms-lease-action": "acquire",
        "x-ms-lease-duration": "15",
        "x-ms-proposed-lease-id": "f6c4d737-6c7c-6024-e5e9-fe25fb1fe8e2",
        "x-ms-return-client-request-id": "true",
        "x-ms-version": "2019-12-12"
      },
      "RequestBody": null,
      "StatusCode": 201,
      "ResponseHeaders": {
        "Content-Length": "0",
        "Date": "Thu, 02 Apr 2020 23:44:07 GMT",
        "ETag": "\u00220x8D7D75FBC424EB1\u0022",
        "Last-Modified": "Thu, 02 Apr 2020 23:44:07 GMT",
        "Server": [
          "Windows-Azure-Blob/1.0",
          "Microsoft-HTTPAPI/2.0"
        ],
        "x-ms-client-request-id": "437e1c34-b3de-4ea2-d3b5-7b895d93cc07",
        "x-ms-lease-id": "f6c4d737-6c7c-6024-e5e9-fe25fb1fe8e2",
<<<<<<< HEAD
        "x-ms-request-id": "ee929125-101e-0047-4831-f3f960000000",
=======
        "x-ms-request-id": "9c5c1a8d-f01e-0094-5b48-09fac9000000",
>>>>>>> 8d420312
        "x-ms-version": "2019-12-12"
      },
      "ResponseBody": []
    },
    {
      "RequestUri": "https://seanmcccanary.blob.core.windows.net/test-container-02860c2d-ed0f-e3a4-1d6d-c23db4ae5488/test-blob-c6ef231e-7d9d-e946-a255-c2aada65d1f3?comp=lease",
      "RequestMethod": "PUT",
      "RequestHeaders": {
        "Authorization": "Sanitized",
        "If-Unmodified-Since": "Fri, 03 Apr 2020 23:44:06 GMT",
        "traceparent": "00-3f4881cd031648468ab362f110771fc2-3657c2f4b65e5041-00",
        "User-Agent": [
          "azsdk-net-Storage.Blobs/12.5.0-dev.20200402.1",
          "(.NET Core 4.6.28325.01; Microsoft Windows 10.0.18362 )"
        ],
        "x-ms-client-request-id": "dff01500-a5a1-da04-77ef-acf871ed756d",
        "x-ms-date": "Thu, 02 Apr 2020 23:44:08 GMT",
        "x-ms-lease-action": "break",
        "x-ms-return-client-request-id": "true",
        "x-ms-version": "2019-12-12"
      },
      "RequestBody": null,
      "StatusCode": 202,
      "ResponseHeaders": {
        "Content-Length": "0",
        "Date": "Thu, 02 Apr 2020 23:44:07 GMT",
        "ETag": "\u00220x8D7D75FBC424EB1\u0022",
        "Last-Modified": "Thu, 02 Apr 2020 23:44:07 GMT",
        "Server": [
          "Windows-Azure-Blob/1.0",
          "Microsoft-HTTPAPI/2.0"
        ],
        "x-ms-client-request-id": "dff01500-a5a1-da04-77ef-acf871ed756d",
        "x-ms-lease-time": "14",
<<<<<<< HEAD
        "x-ms-request-id": "ee92912b-101e-0047-4d31-f3f960000000",
=======
        "x-ms-request-id": "9c5c1aa2-f01e-0094-7048-09fac9000000",
>>>>>>> 8d420312
        "x-ms-version": "2019-12-12"
      },
      "ResponseBody": []
    },
    {
      "RequestUri": "https://seanmcccanary.blob.core.windows.net/test-container-02860c2d-ed0f-e3a4-1d6d-c23db4ae5488?restype=container",
      "RequestMethod": "DELETE",
      "RequestHeaders": {
        "Authorization": "Sanitized",
        "traceparent": "00-3cf35cdca2b48f48a40e33ef8ccb4df7-0228fadae8b8bc43-00",
        "User-Agent": [
          "azsdk-net-Storage.Blobs/12.5.0-dev.20200402.1",
          "(.NET Core 4.6.28325.01; Microsoft Windows 10.0.18362 )"
        ],
        "x-ms-client-request-id": "48884152-eda2-0c66-7cdb-89aa9e04d873",
        "x-ms-date": "Thu, 02 Apr 2020 23:44:08 GMT",
        "x-ms-return-client-request-id": "true",
        "x-ms-version": "2019-12-12"
      },
      "RequestBody": null,
      "StatusCode": 202,
      "ResponseHeaders": {
        "Content-Length": "0",
        "Date": "Thu, 02 Apr 2020 23:44:07 GMT",
        "Server": [
          "Windows-Azure-Blob/1.0",
          "Microsoft-HTTPAPI/2.0"
        ],
        "x-ms-client-request-id": "48884152-eda2-0c66-7cdb-89aa9e04d873",
<<<<<<< HEAD
        "x-ms-request-id": "ee92912c-101e-0047-4e31-f3f960000000",
=======
        "x-ms-request-id": "9c5c1ab8-f01e-0094-0648-09fac9000000",
>>>>>>> 8d420312
        "x-ms-version": "2019-12-12"
      },
      "ResponseBody": []
    },
    {
      "RequestUri": "https://seanmcccanary.blob.core.windows.net/test-container-f92d887b-e7a5-1844-c607-bf6dc2171cc3?restype=container",
      "RequestMethod": "PUT",
      "RequestHeaders": {
        "Authorization": "Sanitized",
        "traceparent": "00-d5178c3d13446941bd13ea196e469074-6478037bf0aa974e-00",
        "User-Agent": [
          "azsdk-net-Storage.Blobs/12.5.0-dev.20200402.1",
          "(.NET Core 4.6.28325.01; Microsoft Windows 10.0.18362 )"
        ],
        "x-ms-blob-public-access": "container",
        "x-ms-client-request-id": "35706f5b-a586-6a21-fc6f-819a2df84a64",
        "x-ms-date": "Thu, 02 Apr 2020 23:44:08 GMT",
        "x-ms-return-client-request-id": "true",
        "x-ms-version": "2019-12-12"
      },
      "RequestBody": null,
      "StatusCode": 201,
      "ResponseHeaders": {
        "Content-Length": "0",
        "Date": "Thu, 02 Apr 2020 23:44:07 GMT",
        "ETag": "\u00220x8D7D75FBC9FDA1A\u0022",
        "Last-Modified": "Thu, 02 Apr 2020 23:44:08 GMT",
        "Server": [
          "Windows-Azure-Blob/1.0",
          "Microsoft-HTTPAPI/2.0"
        ],
        "x-ms-client-request-id": "35706f5b-a586-6a21-fc6f-819a2df84a64",
<<<<<<< HEAD
        "x-ms-request-id": "9d988071-f01e-0002-5831-f32c83000000",
=======
        "x-ms-request-id": "15804aaa-001e-0029-5e48-0973d4000000",
>>>>>>> 8d420312
        "x-ms-version": "2019-12-12"
      },
      "ResponseBody": []
    },
    {
      "RequestUri": "https://seanmcccanary.blob.core.windows.net/test-container-f92d887b-e7a5-1844-c607-bf6dc2171cc3/test-blob-b95ac6be-a75e-4e0d-bc59-aa4be72aba22",
      "RequestMethod": "PUT",
      "RequestHeaders": {
        "Authorization": "Sanitized",
        "Content-Length": "1024",
        "traceparent": "00-6454dd4a1ba81a4f8bf9d97d283feae5-f90afce117fa134e-00",
        "User-Agent": [
          "azsdk-net-Storage.Blobs/12.5.0-dev.20200402.1",
          "(.NET Core 4.6.28325.01; Microsoft Windows 10.0.18362 )"
        ],
        "x-ms-blob-type": "BlockBlob",
        "x-ms-client-request-id": "3ee01b3b-9766-ddb0-e7d5-cbeb6dd1e6f3",
        "x-ms-date": "Thu, 02 Apr 2020 23:44:09 GMT",
        "x-ms-return-client-request-id": "true",
        "x-ms-version": "2019-12-12"
      },
      "RequestBody": "vaQSU6bnPavDOzT1qzCmVg\u002BbW5hJkLyzYSJ4LPvVgtK1X92I5va914iv9SJzF6KMslM8TM4h2SzoXvGEbhCw7bhhQExTHW8Y3YMPmpuZQEl/7HmnmTYElIawoIcFOWh4/whpEddWOJXjI29LET6RTh6oBIKWCFOCXavGo33nE6Mbl5uSLy5xKbPkw3bHuYJHH1JpXDXl4fa057QrkJUY/A/LL3mj/h7wNtvPskXdu6QofoQqfrZuNbak3Uh5RZkezMdm\u002B4kJoyAzeSZaFi\u002Bx1ysPAxER7X1YXPrC/iDWdvBBsOV9dr8bH9pj9gWQFB6H8wYcakKIDd9JDp6ORqX/XQI1GGVJM2Fs9OM2rfZ4yEjcOwsauQytuaMGM2chjdg1ZJkCWvu4Pb\u002BksHVfUV/o0UVWsguZ5aP2iF7BQgD5SmcKAElddW1MI/1LdQmWTmdEHmEhy9vNm3/1DNKc9vu/q2UOVFEWi1zYCY4NTW\u002BaXzn3fSSe13\u002BMPWTKZ2ibrywCjMqkiPoWLZIFScFMv04PWqyYpXnWIdPlghbsTCPzPFliC8Gl9tc/4FCSmI2\u002BP30Wug27AwmzK2v2vgXjKuFvEQ1n6rSMaWTVWMUoRIhFJ0KZ1ZEWODhPrt9WrzfRXLZvIoeAVlXJilCp5qpEiufisJfDSlRPWdnUGDvUNrosA/wOuSEAxdHtz0tBbVGNCiP4c/6gDhJiH8muqz0Z9FOVfOOuNtDG4urF1XoIDuuHRg0Y3MO8i/XqrJlXUhqT1Nr4q/Bu39RSMZET2ziXWRHdJmQwABiQ2fHtw4o3b4/QMgGfEGP7GWc4xaoyqLC9UlKHeSu2YtPCZ9H/gBxJG8IBQ6g3\u002BEmu4gz9\u002BDttXjFAMHA4r/VkGc8t3aiR/JhK7qnoMWQHhVoJ2ZceuWqXVAmgvlCrEWzMnCrZCRugHeZ0sgmShSzMOaoWL9ZeRWBlloie8T1Int09G5Q6Lnw\u002BaLuxqgZhBc/d1IWlleKVblbJc3OTASyoKxMsVWqYkQou18YarZtZA5C4wRy4ogn6p6w9cLoIq2aPCH7yNbBlREJ6d74ce8C7cHDi2kAP74gKMa29WiFQJStfiqQcZs7gU33aPitL3ivsggBKJtEmgBn26AMCqOkhKlKSvPAcngmhAYfDNLFdv1OB0NggBf5aOQqLJn7L3quTuRPYuCE60OP2qSRKY0tnmCiwgNcQACRTOIPmkHiL1iPbL3udhAYxRwD1KlzaENW\u002BJI5VGl3TgrnvhYCeVD9ra9IAbjPQyRMifjnWG9bHeCitJ2zqNbvFB63Crv\u002BGk/LAir6K2qGi7lp6M5wk/WbiKAxY8SzTgDYXOmaGDRsUnOtGFZEXPZ6GCzkSbw==",
      "StatusCode": 201,
      "ResponseHeaders": {
        "Content-Length": "0",
        "Content-MD5": "rVJMIGGhxfwOdDVw0Q3uLg==",
        "Date": "Thu, 02 Apr 2020 23:44:07 GMT",
        "ETag": "\u00220x8D7D75FBCAD31C8\u0022",
        "Last-Modified": "Thu, 02 Apr 2020 23:44:08 GMT",
        "Server": [
          "Windows-Azure-Blob/1.0",
          "Microsoft-HTTPAPI/2.0"
        ],
        "x-ms-client-request-id": "3ee01b3b-9766-ddb0-e7d5-cbeb6dd1e6f3",
        "x-ms-content-crc64": "P/V9Aw9IT5s=",
        "x-ms-request-id": "15804ab0-001e-0029-6248-0973d4000000",
        "x-ms-request-server-encrypted": "true",
        "x-ms-version": "2019-12-12"
      },
      "ResponseBody": []
    },
    {
      "RequestUri": "https://seanmcccanary.blob.core.windows.net/test-container-f92d887b-e7a5-1844-c607-bf6dc2171cc3/test-blob-b95ac6be-a75e-4e0d-bc59-aa4be72aba22",
      "RequestMethod": "HEAD",
      "RequestHeaders": {
        "Authorization": "Sanitized",
        "traceparent": "00-1c019eb09e6bb84aa044d3886ebb6226-1e89b19d48ac814d-00",
        "User-Agent": [
          "azsdk-net-Storage.Blobs/12.5.0-dev.20200402.1",
          "(.NET Core 4.6.28325.01; Microsoft Windows 10.0.18362 )"
        ],
        "x-ms-client-request-id": "f82cd2bb-7b53-df06-dbb2-a84529665cc0",
        "x-ms-date": "Thu, 02 Apr 2020 23:44:09 GMT",
        "x-ms-return-client-request-id": "true",
        "x-ms-version": "2019-12-12"
      },
      "RequestBody": null,
      "StatusCode": 200,
      "ResponseHeaders": {
        "Accept-Ranges": "bytes",
        "Content-Length": "1024",
        "Content-MD5": "rVJMIGGhxfwOdDVw0Q3uLg==",
        "Content-Type": "application/octet-stream",
        "Date": "Thu, 02 Apr 2020 23:44:07 GMT",
        "ETag": "\u00220x8D7D75FBCAD31C8\u0022",
        "Last-Modified": "Thu, 02 Apr 2020 23:44:08 GMT",
        "Server": [
          "Windows-Azure-Blob/1.0",
          "Microsoft-HTTPAPI/2.0"
        ],
        "x-ms-access-tier": "Hot",
        "x-ms-access-tier-inferred": "true",
        "x-ms-blob-type": "BlockBlob",
        "x-ms-client-request-id": "f82cd2bb-7b53-df06-dbb2-a84529665cc0",
        "x-ms-creation-time": "Thu, 02 Apr 2020 23:44:08 GMT",
        "x-ms-lease-state": "available",
        "x-ms-lease-status": "unlocked",
        "x-ms-request-id": "15804ab6-001e-0029-6848-0973d4000000",
        "x-ms-server-encrypted": "true",
        "x-ms-version": "2019-12-12"
      },
      "ResponseBody": []
    },
    {
      "RequestUri": "https://seanmcccanary.blob.core.windows.net/test-container-f92d887b-e7a5-1844-c607-bf6dc2171cc3/test-blob-b95ac6be-a75e-4e0d-bc59-aa4be72aba22?comp=lease",
      "RequestMethod": "PUT",
      "RequestHeaders": {
        "Authorization": "Sanitized",
        "traceparent": "00-0fc9840e870257419e0cb040b9b6345f-2679d52959311440-00",
        "User-Agent": [
          "azsdk-net-Storage.Blobs/12.5.0-dev.20200402.1",
          "(.NET Core 4.6.28325.01; Microsoft Windows 10.0.18362 )"
        ],
        "x-ms-client-request-id": "ae8e129c-8ffb-4f3c-f96c-14a62ac34108",
        "x-ms-date": "Thu, 02 Apr 2020 23:44:09 GMT",
        "x-ms-lease-action": "acquire",
        "x-ms-lease-duration": "15",
        "x-ms-proposed-lease-id": "f73411c1-5b99-2e40-9521-6e498027878f",
        "x-ms-return-client-request-id": "true",
        "x-ms-version": "2019-12-12"
      },
      "RequestBody": null,
      "StatusCode": 201,
      "ResponseHeaders": {
        "Content-Length": "0",
        "Date": "Thu, 02 Apr 2020 23:44:07 GMT",
        "ETag": "\u00220x8D7D75FBCAD31C8\u0022",
        "Last-Modified": "Thu, 02 Apr 2020 23:44:08 GMT",
        "Server": [
          "Windows-Azure-Blob/1.0",
          "Microsoft-HTTPAPI/2.0"
        ],
        "x-ms-client-request-id": "ae8e129c-8ffb-4f3c-f96c-14a62ac34108",
        "x-ms-lease-id": "f73411c1-5b99-2e40-9521-6e498027878f",
<<<<<<< HEAD
        "x-ms-request-id": "9d98807e-f01e-0002-6331-f32c83000000",
=======
        "x-ms-request-id": "15804ab8-001e-0029-6948-0973d4000000",
>>>>>>> 8d420312
        "x-ms-version": "2019-12-12"
      },
      "ResponseBody": []
    },
    {
      "RequestUri": "https://seanmcccanary.blob.core.windows.net/test-container-f92d887b-e7a5-1844-c607-bf6dc2171cc3/test-blob-b95ac6be-a75e-4e0d-bc59-aa4be72aba22?comp=lease",
      "RequestMethod": "PUT",
      "RequestHeaders": {
        "Authorization": "Sanitized",
        "If-Match": "\u00220x8D7D75FBCAD31C8\u0022",
        "traceparent": "00-acf455781fe678469c3f69683384a0cb-2bebdba949ab1b4a-00",
        "User-Agent": [
          "azsdk-net-Storage.Blobs/12.5.0-dev.20200402.1",
          "(.NET Core 4.6.28325.01; Microsoft Windows 10.0.18362 )"
        ],
        "x-ms-client-request-id": "16a9ad98-aed8-bdc4-fed1-7419e2f4c344",
        "x-ms-date": "Thu, 02 Apr 2020 23:44:09 GMT",
        "x-ms-lease-action": "break",
        "x-ms-return-client-request-id": "true",
        "x-ms-version": "2019-12-12"
      },
      "RequestBody": null,
      "StatusCode": 202,
      "ResponseHeaders": {
        "Content-Length": "0",
        "Date": "Thu, 02 Apr 2020 23:44:08 GMT",
        "ETag": "\u00220x8D7D75FBCAD31C8\u0022",
        "Last-Modified": "Thu, 02 Apr 2020 23:44:08 GMT",
        "Server": [
          "Windows-Azure-Blob/1.0",
          "Microsoft-HTTPAPI/2.0"
        ],
        "x-ms-client-request-id": "16a9ad98-aed8-bdc4-fed1-7419e2f4c344",
        "x-ms-lease-time": "14",
<<<<<<< HEAD
        "x-ms-request-id": "9d988080-f01e-0002-6531-f32c83000000",
=======
        "x-ms-request-id": "15804aba-001e-0029-6b48-0973d4000000",
>>>>>>> 8d420312
        "x-ms-version": "2019-12-12"
      },
      "ResponseBody": []
    },
    {
      "RequestUri": "https://seanmcccanary.blob.core.windows.net/test-container-f92d887b-e7a5-1844-c607-bf6dc2171cc3?restype=container",
      "RequestMethod": "DELETE",
      "RequestHeaders": {
        "Authorization": "Sanitized",
        "traceparent": "00-9efa6839ad5a5d4c8706e5c815bc1ec9-44a23c04f8a0ab41-00",
        "User-Agent": [
          "azsdk-net-Storage.Blobs/12.5.0-dev.20200402.1",
          "(.NET Core 4.6.28325.01; Microsoft Windows 10.0.18362 )"
        ],
        "x-ms-client-request-id": "7c0e09c6-2a1a-b92f-9d64-daa7a2bbe143",
        "x-ms-date": "Thu, 02 Apr 2020 23:44:09 GMT",
        "x-ms-return-client-request-id": "true",
        "x-ms-version": "2019-12-12"
      },
      "RequestBody": null,
      "StatusCode": 202,
      "ResponseHeaders": {
        "Content-Length": "0",
        "Date": "Thu, 02 Apr 2020 23:44:08 GMT",
        "Server": [
          "Windows-Azure-Blob/1.0",
          "Microsoft-HTTPAPI/2.0"
        ],
        "x-ms-client-request-id": "7c0e09c6-2a1a-b92f-9d64-daa7a2bbe143",
<<<<<<< HEAD
        "x-ms-request-id": "9d988083-f01e-0002-6831-f32c83000000",
=======
        "x-ms-request-id": "15804ac4-001e-0029-7348-0973d4000000",
>>>>>>> 8d420312
        "x-ms-version": "2019-12-12"
      },
      "ResponseBody": []
    },
    {
      "RequestUri": "https://seanmcccanary.blob.core.windows.net/test-container-70ffab7b-cfc3-575d-2b23-d90e37081e4b?restype=container",
      "RequestMethod": "PUT",
      "RequestHeaders": {
        "Authorization": "Sanitized",
        "traceparent": "00-b06a5e73def63d45ad783b4adf2cbe8c-f98964e693aacb4d-00",
        "User-Agent": [
          "azsdk-net-Storage.Blobs/12.5.0-dev.20200402.1",
          "(.NET Core 4.6.28325.01; Microsoft Windows 10.0.18362 )"
        ],
        "x-ms-blob-public-access": "container",
        "x-ms-client-request-id": "f44033e7-ecb3-f705-abb7-51f750208195",
        "x-ms-date": "Thu, 02 Apr 2020 23:44:09 GMT",
        "x-ms-return-client-request-id": "true",
        "x-ms-version": "2019-12-12"
      },
      "RequestBody": null,
      "StatusCode": 201,
      "ResponseHeaders": {
        "Content-Length": "0",
        "Date": "Thu, 02 Apr 2020 23:44:08 GMT",
        "ETag": "\u00220x8D7D75FBD116802\u0022",
        "Last-Modified": "Thu, 02 Apr 2020 23:44:09 GMT",
        "Server": [
          "Windows-Azure-Blob/1.0",
          "Microsoft-HTTPAPI/2.0"
        ],
        "x-ms-client-request-id": "f44033e7-ecb3-f705-abb7-51f750208195",
<<<<<<< HEAD
        "x-ms-request-id": "84b1d6c2-f01e-003d-5f31-f3e420000000",
=======
        "x-ms-request-id": "bbf440ca-501e-0046-4148-097927000000",
>>>>>>> 8d420312
        "x-ms-version": "2019-12-12"
      },
      "ResponseBody": []
    },
    {
      "RequestUri": "https://seanmcccanary.blob.core.windows.net/test-container-70ffab7b-cfc3-575d-2b23-d90e37081e4b/test-blob-f5328e46-0868-355d-82a1-1f0e9614f051",
      "RequestMethod": "PUT",
      "RequestHeaders": {
        "Authorization": "Sanitized",
        "Content-Length": "1024",
        "traceparent": "00-919c0a4a207f0e49a3aac5f48518e708-0e1eb317ec04ac4d-00",
        "User-Agent": [
          "azsdk-net-Storage.Blobs/12.5.0-dev.20200402.1",
          "(.NET Core 4.6.28325.01; Microsoft Windows 10.0.18362 )"
        ],
        "x-ms-blob-type": "BlockBlob",
        "x-ms-client-request-id": "728e34d3-1746-083c-fd1c-b8eb18935b73",
        "x-ms-date": "Thu, 02 Apr 2020 23:44:09 GMT",
        "x-ms-return-client-request-id": "true",
        "x-ms-version": "2019-12-12"
      },
      "RequestBody": "QFgnA8cpl4inWy4u9DINMDKjAtin7Rjf1gtxEsz2YZbH/7b4\u002BX7OHPeqTQzaL0BQk\u002B7b8xIYqlM/SC27t4S7sfqXZvV8FTe01OXg/Z8LBKfLIX/eGm6Er1VjuLFREmRy7pwSQshL1H62Jx4tN6yzM0OG8JYF3JaME7efGFyGY8GAbg4D\u002BcLff00AKPNPV3eosIRuyiHObBEGhi8Qq7shMMRcrMierzqAp3BIBbSiPLw/92jYGJifsQH8/HOSztSS3/cv8qquCgBK7SOxhmddY0lz0LRSSRgrvPvGorLH7tictiW9c0kRkOxojip07iuan5kpHv4gQJXfAzWv6GhNg/5LFNBBoO//YT/H6bvtt87PLAIZnc/ae3WQ3XAUYqiEGwssKdlbWP\u002BpKr2\u002BWVbZ8kxn37tlNOUvcZhascJ/6/6WQs6wwY30dNMDb3MSGyIftuojrIPtH\u002BYl/LhAAac8Kj6\u002BKBaHKTG\u002Bc2vnYcRyHVV2OvrXXD97qCPoi8TVs3Msx0U0U/IMl4y5ZDkXBr0hs99iysasZM3/Qn/zn55t6cD4upp/PcljaaNtHvcFZKJlxtfkcuisf2N3NRBzGPfuTHp5H0sjonUW/2EiP0XW\u002Bd7djtnGiXbXSzs3Bwe48FCrf9J8jERXQSRhzXOHiUAdoTsylYoeJ8MEodQP7JptXQ8Qd79zWW2ZhUy1ZLsDUMH7GmbMhVrGjVcPeOtwR1WK83BkdxKAqUjOmRA\u002BaMMIAVESFNEzode0SeloZOCBKD72K3BLntiuenAe/exKiCSUB3eZXjKDVlKYry0oF0RnTHDRRz1SvGJ4Y5lhFaTrasHE1F1p6MoLctUesu\u002BrhWMstrB8eEDnQUoUIfqZIkCtrERrY0Lm/WSmxtRoMwpzzN02NF/zb/KB3ZMTVMbPclCUcAaqPyEgRbhM1rFrfg1AoVQcYu3huj1S6oav06id1lSE08IDyI27Fu\u002Bmp5hAFV6F07Nysw9is7bIV1WbcHEQrv9d5qtLPNjHYEz\u002BOhKkEdQnKv/1KyNEIiAMO3A4IKV9lvmZ4i6zOpfbq1LDZHijI0aAc0ZyGoPcGMSLPgBnjkCmgKQZCy\u002BldPBoGX/Rgb2naBgquKxfC3t2vMppKPuWcxwRHOTUiRcW2v9WCQADC5cH5NboPNaUR3Qoo09kPEv00aZjv2XZ0t4AE92sCAF6crEyYkQlrjdFfdRvrObIsp60YThan0syLRH36Cj46D9zrTCdMtkHzyJuHUKQaib4N2E/\u002BKbJH9NlADQyLcYOTZWV\u002B/61K3/ErJIV7IIIocPr/7DGue\u002BYqo5dNzGl1aFcX9Ct\u002B24oQwzie0sUszNQXV5wRi4VSJOl/VFvV/NOH9fxuA==",
      "StatusCode": 201,
      "ResponseHeaders": {
        "Content-Length": "0",
        "Content-MD5": "THZ5UvxM1B\u002B/lZohFCwL4Q==",
        "Date": "Thu, 02 Apr 2020 23:44:08 GMT",
        "ETag": "\u00220x8D7D75FBD1ECCD7\u0022",
        "Last-Modified": "Thu, 02 Apr 2020 23:44:09 GMT",
        "Server": [
          "Windows-Azure-Blob/1.0",
          "Microsoft-HTTPAPI/2.0"
        ],
        "x-ms-client-request-id": "728e34d3-1746-083c-fd1c-b8eb18935b73",
        "x-ms-content-crc64": "z9uDpaiIGcQ=",
        "x-ms-request-id": "bbf440cd-501e-0046-4248-097927000000",
        "x-ms-request-server-encrypted": "true",
        "x-ms-version": "2019-12-12"
      },
      "ResponseBody": []
    },
    {
      "RequestUri": "https://seanmcccanary.blob.core.windows.net/test-container-70ffab7b-cfc3-575d-2b23-d90e37081e4b/test-blob-f5328e46-0868-355d-82a1-1f0e9614f051?comp=lease",
      "RequestMethod": "PUT",
      "RequestHeaders": {
        "Authorization": "Sanitized",
        "traceparent": "00-fc343f25743b9644aab95f1ee43d799b-640716963e32dd48-00",
        "User-Agent": [
          "azsdk-net-Storage.Blobs/12.5.0-dev.20200402.1",
          "(.NET Core 4.6.28325.01; Microsoft Windows 10.0.18362 )"
        ],
        "x-ms-client-request-id": "fb6031e2-6db2-1bd8-180b-00d4b3e70884",
        "x-ms-date": "Thu, 02 Apr 2020 23:44:10 GMT",
        "x-ms-lease-action": "acquire",
        "x-ms-lease-duration": "15",
        "x-ms-proposed-lease-id": "9fa7fa23-b702-831b-7271-635500795b15",
        "x-ms-return-client-request-id": "true",
        "x-ms-version": "2019-12-12"
      },
      "RequestBody": null,
      "StatusCode": 201,
      "ResponseHeaders": {
        "Content-Length": "0",
        "Date": "Thu, 02 Apr 2020 23:44:08 GMT",
        "ETag": "\u00220x8D7D75FBD1ECCD7\u0022",
        "Last-Modified": "Thu, 02 Apr 2020 23:44:09 GMT",
        "Server": [
          "Windows-Azure-Blob/1.0",
          "Microsoft-HTTPAPI/2.0"
        ],
        "x-ms-client-request-id": "fb6031e2-6db2-1bd8-180b-00d4b3e70884",
        "x-ms-lease-id": "9fa7fa23-b702-831b-7271-635500795b15",
<<<<<<< HEAD
        "x-ms-request-id": "84b1d6cc-f01e-003d-6531-f3e420000000",
=======
        "x-ms-request-id": "bbf440d1-501e-0046-4548-097927000000",
>>>>>>> 8d420312
        "x-ms-version": "2019-12-12"
      },
      "ResponseBody": []
    },
    {
      "RequestUri": "https://seanmcccanary.blob.core.windows.net/test-container-70ffab7b-cfc3-575d-2b23-d90e37081e4b/test-blob-f5328e46-0868-355d-82a1-1f0e9614f051?comp=lease",
      "RequestMethod": "PUT",
      "RequestHeaders": {
        "Authorization": "Sanitized",
        "If-None-Match": "\u0022garbage\u0022",
        "traceparent": "00-eea2495122b3eb479f30f50518bf92fe-0b2a1d0c878f5e4c-00",
        "User-Agent": [
          "azsdk-net-Storage.Blobs/12.5.0-dev.20200402.1",
          "(.NET Core 4.6.28325.01; Microsoft Windows 10.0.18362 )"
        ],
        "x-ms-client-request-id": "ce7313e6-5f18-dd62-405f-d13e7e9dc08d",
        "x-ms-date": "Thu, 02 Apr 2020 23:44:10 GMT",
        "x-ms-lease-action": "break",
        "x-ms-return-client-request-id": "true",
        "x-ms-version": "2019-12-12"
      },
      "RequestBody": null,
      "StatusCode": 202,
      "ResponseHeaders": {
        "Content-Length": "0",
        "Date": "Thu, 02 Apr 2020 23:44:09 GMT",
        "ETag": "\u00220x8D7D75FBD1ECCD7\u0022",
        "Last-Modified": "Thu, 02 Apr 2020 23:44:09 GMT",
        "Server": [
          "Windows-Azure-Blob/1.0",
          "Microsoft-HTTPAPI/2.0"
        ],
        "x-ms-client-request-id": "ce7313e6-5f18-dd62-405f-d13e7e9dc08d",
        "x-ms-lease-time": "14",
<<<<<<< HEAD
        "x-ms-request-id": "84b1d6d0-f01e-003d-6931-f3e420000000",
=======
        "x-ms-request-id": "bbf440d8-501e-0046-4c48-097927000000",
>>>>>>> 8d420312
        "x-ms-version": "2019-12-12"
      },
      "ResponseBody": []
    },
    {
      "RequestUri": "https://seanmcccanary.blob.core.windows.net/test-container-70ffab7b-cfc3-575d-2b23-d90e37081e4b?restype=container",
      "RequestMethod": "DELETE",
      "RequestHeaders": {
        "Authorization": "Sanitized",
        "traceparent": "00-0ead21f2d651cf4daf0b39f7257aff84-a74d5401fa16b846-00",
        "User-Agent": [
          "azsdk-net-Storage.Blobs/12.5.0-dev.20200402.1",
          "(.NET Core 4.6.28325.01; Microsoft Windows 10.0.18362 )"
        ],
        "x-ms-client-request-id": "a0ee5d93-3973-616b-40c3-beb89feb26eb",
        "x-ms-date": "Thu, 02 Apr 2020 23:44:10 GMT",
        "x-ms-return-client-request-id": "true",
        "x-ms-version": "2019-12-12"
      },
      "RequestBody": null,
      "StatusCode": 202,
      "ResponseHeaders": {
        "Content-Length": "0",
        "Date": "Thu, 02 Apr 2020 23:44:09 GMT",
        "Server": [
          "Windows-Azure-Blob/1.0",
          "Microsoft-HTTPAPI/2.0"
        ],
        "x-ms-client-request-id": "a0ee5d93-3973-616b-40c3-beb89feb26eb",
<<<<<<< HEAD
        "x-ms-request-id": "84b1d6d1-f01e-003d-6a31-f3e420000000",
=======
        "x-ms-request-id": "bbf440db-501e-0046-4f48-097927000000",
>>>>>>> 8d420312
        "x-ms-version": "2019-12-12"
      },
      "ResponseBody": []
    }
  ],
  "Variables": {
    "DateTimeOffsetNow": "2020-04-02T16:44:06.7727120-07:00",
    "RandomSeed": "1894845207",
    "Storage_TestConfigDefault": "ProductionTenant\nseanmcccanary\nU2FuaXRpemVk\nhttps://seanmcccanary.blob.core.windows.net\nhttps://seanmcccanary.file.core.windows.net\nhttps://seanmcccanary.queue.core.windows.net\nhttps://seanmcccanary.table.core.windows.net\n\n\n\n\nhttps://seanmcccanary-secondary.blob.core.windows.net\nhttps://seanmcccanary-secondary.file.core.windows.net\nhttps://seanmcccanary-secondary.queue.core.windows.net\nhttps://seanmcccanary-secondary.table.core.windows.net\n\nSanitized\n\n\nCloud\nBlobEndpoint=https://seanmcccanary.blob.core.windows.net/;QueueEndpoint=https://seanmcccanary.queue.core.windows.net/;FileEndpoint=https://seanmcccanary.file.core.windows.net/;BlobSecondaryEndpoint=https://seanmcccanary-secondary.blob.core.windows.net/;QueueSecondaryEndpoint=https://seanmcccanary-secondary.queue.core.windows.net/;FileSecondaryEndpoint=https://seanmcccanary-secondary.file.core.windows.net/;AccountName=seanmcccanary;AccountKey=Sanitized\nseanscope1"
  }
}<|MERGE_RESOLUTION|>--- conflicted
+++ resolved
@@ -28,11 +28,7 @@
           "Microsoft-HTTPAPI/2.0"
         ],
         "x-ms-client-request-id": "b4e21156-de5a-8d6d-1e69-e0e6d4e9dc5c",
-<<<<<<< HEAD
-        "x-ms-request-id": "958263a0-601e-0010-1b31-f35753000000",
-=======
         "x-ms-request-id": "6b83f30f-901e-0092-6848-09c976000000",
->>>>>>> 8d420312
         "x-ms-version": "2019-12-12"
       },
       "ResponseBody": []
@@ -105,11 +101,7 @@
         ],
         "x-ms-client-request-id": "eb28ea0f-ff98-c001-14f1-a9b7fce8ecb2",
         "x-ms-lease-id": "01204cfe-1eaa-37b8-8453-54c2aa4df751",
-<<<<<<< HEAD
-        "x-ms-request-id": "958263ab-601e-0010-2431-f35753000000",
-=======
         "x-ms-request-id": "6b83f320-901e-0092-7348-09c976000000",
->>>>>>> 8d420312
         "x-ms-version": "2019-12-12"
       },
       "ResponseBody": []
@@ -143,11 +135,7 @@
         ],
         "x-ms-client-request-id": "bfb38522-0b25-79b9-9f7f-d7f72c1afa71",
         "x-ms-lease-time": "14",
-<<<<<<< HEAD
-        "x-ms-request-id": "958263b1-601e-0010-2931-f35753000000",
-=======
         "x-ms-request-id": "6b83f321-901e-0092-7448-09c976000000",
->>>>>>> 8d420312
         "x-ms-version": "2019-12-12"
       },
       "ResponseBody": []
@@ -177,11 +165,7 @@
           "Microsoft-HTTPAPI/2.0"
         ],
         "x-ms-client-request-id": "7695ed5f-2c34-488d-111b-02651f97fb60",
-<<<<<<< HEAD
-        "x-ms-request-id": "958263b7-601e-0010-2f31-f35753000000",
-=======
         "x-ms-request-id": "6b83f324-901e-0092-7648-09c976000000",
->>>>>>> 8d420312
         "x-ms-version": "2019-12-12"
       },
       "ResponseBody": []
@@ -214,11 +198,7 @@
           "Microsoft-HTTPAPI/2.0"
         ],
         "x-ms-client-request-id": "223f1004-cd27-a685-6402-d998c767adc6",
-<<<<<<< HEAD
-        "x-ms-request-id": "2c48da4b-c01e-0019-1a31-f31280000000",
-=======
         "x-ms-request-id": "d06dfb91-401e-004a-6348-09ee2f000000",
->>>>>>> 8d420312
         "x-ms-version": "2019-12-12"
       },
       "ResponseBody": []
@@ -291,11 +271,7 @@
         ],
         "x-ms-client-request-id": "620a8fd4-9629-4ec0-e79e-38e11457b81d",
         "x-ms-lease-id": "205c5140-bc42-285f-fbcf-9238771a2bc6",
-<<<<<<< HEAD
-        "x-ms-request-id": "2c48da59-c01e-0019-2631-f31280000000",
-=======
         "x-ms-request-id": "d06dfba6-401e-004a-7548-09ee2f000000",
->>>>>>> 8d420312
         "x-ms-version": "2019-12-12"
       },
       "ResponseBody": []
@@ -330,11 +306,7 @@
         ],
         "x-ms-client-request-id": "e7634ca2-c90f-819d-c012-d0f7cf220d5e",
         "x-ms-lease-time": "14",
-<<<<<<< HEAD
-        "x-ms-request-id": "2c48da5c-c01e-0019-2931-f31280000000",
-=======
         "x-ms-request-id": "d06dfbd6-401e-004a-2248-09ee2f000000",
->>>>>>> 8d420312
         "x-ms-version": "2019-12-12"
       },
       "ResponseBody": []
@@ -364,11 +336,7 @@
           "Microsoft-HTTPAPI/2.0"
         ],
         "x-ms-client-request-id": "c83ee221-d0f3-e90d-7d73-ac040d73692a",
-<<<<<<< HEAD
-        "x-ms-request-id": "2c48da62-c01e-0019-2e31-f31280000000",
-=======
         "x-ms-request-id": "d06dfc01-401e-004a-4d48-09ee2f000000",
->>>>>>> 8d420312
         "x-ms-version": "2019-12-12"
       },
       "ResponseBody": []
@@ -401,11 +369,7 @@
           "Microsoft-HTTPAPI/2.0"
         ],
         "x-ms-client-request-id": "1fc0ea68-fab1-347a-3e5b-aa860ed034ce",
-<<<<<<< HEAD
-        "x-ms-request-id": "ee929119-101e-0047-3f31-f3f960000000",
-=======
         "x-ms-request-id": "9c5c1a67-f01e-0094-3948-09fac9000000",
->>>>>>> 8d420312
         "x-ms-version": "2019-12-12"
       },
       "ResponseBody": []
@@ -478,11 +442,7 @@
         ],
         "x-ms-client-request-id": "437e1c34-b3de-4ea2-d3b5-7b895d93cc07",
         "x-ms-lease-id": "f6c4d737-6c7c-6024-e5e9-fe25fb1fe8e2",
-<<<<<<< HEAD
-        "x-ms-request-id": "ee929125-101e-0047-4831-f3f960000000",
-=======
         "x-ms-request-id": "9c5c1a8d-f01e-0094-5b48-09fac9000000",
->>>>>>> 8d420312
         "x-ms-version": "2019-12-12"
       },
       "ResponseBody": []
@@ -517,11 +477,7 @@
         ],
         "x-ms-client-request-id": "dff01500-a5a1-da04-77ef-acf871ed756d",
         "x-ms-lease-time": "14",
-<<<<<<< HEAD
-        "x-ms-request-id": "ee92912b-101e-0047-4d31-f3f960000000",
-=======
         "x-ms-request-id": "9c5c1aa2-f01e-0094-7048-09fac9000000",
->>>>>>> 8d420312
         "x-ms-version": "2019-12-12"
       },
       "ResponseBody": []
@@ -551,11 +507,7 @@
           "Microsoft-HTTPAPI/2.0"
         ],
         "x-ms-client-request-id": "48884152-eda2-0c66-7cdb-89aa9e04d873",
-<<<<<<< HEAD
-        "x-ms-request-id": "ee92912c-101e-0047-4e31-f3f960000000",
-=======
         "x-ms-request-id": "9c5c1ab8-f01e-0094-0648-09fac9000000",
->>>>>>> 8d420312
         "x-ms-version": "2019-12-12"
       },
       "ResponseBody": []
@@ -588,11 +540,7 @@
           "Microsoft-HTTPAPI/2.0"
         ],
         "x-ms-client-request-id": "35706f5b-a586-6a21-fc6f-819a2df84a64",
-<<<<<<< HEAD
-        "x-ms-request-id": "9d988071-f01e-0002-5831-f32c83000000",
-=======
         "x-ms-request-id": "15804aaa-001e-0029-5e48-0973d4000000",
->>>>>>> 8d420312
         "x-ms-version": "2019-12-12"
       },
       "ResponseBody": []
@@ -707,11 +655,7 @@
         ],
         "x-ms-client-request-id": "ae8e129c-8ffb-4f3c-f96c-14a62ac34108",
         "x-ms-lease-id": "f73411c1-5b99-2e40-9521-6e498027878f",
-<<<<<<< HEAD
-        "x-ms-request-id": "9d98807e-f01e-0002-6331-f32c83000000",
-=======
         "x-ms-request-id": "15804ab8-001e-0029-6948-0973d4000000",
->>>>>>> 8d420312
         "x-ms-version": "2019-12-12"
       },
       "ResponseBody": []
@@ -746,11 +690,7 @@
         ],
         "x-ms-client-request-id": "16a9ad98-aed8-bdc4-fed1-7419e2f4c344",
         "x-ms-lease-time": "14",
-<<<<<<< HEAD
-        "x-ms-request-id": "9d988080-f01e-0002-6531-f32c83000000",
-=======
         "x-ms-request-id": "15804aba-001e-0029-6b48-0973d4000000",
->>>>>>> 8d420312
         "x-ms-version": "2019-12-12"
       },
       "ResponseBody": []
@@ -780,11 +720,7 @@
           "Microsoft-HTTPAPI/2.0"
         ],
         "x-ms-client-request-id": "7c0e09c6-2a1a-b92f-9d64-daa7a2bbe143",
-<<<<<<< HEAD
-        "x-ms-request-id": "9d988083-f01e-0002-6831-f32c83000000",
-=======
         "x-ms-request-id": "15804ac4-001e-0029-7348-0973d4000000",
->>>>>>> 8d420312
         "x-ms-version": "2019-12-12"
       },
       "ResponseBody": []
@@ -817,11 +753,7 @@
           "Microsoft-HTTPAPI/2.0"
         ],
         "x-ms-client-request-id": "f44033e7-ecb3-f705-abb7-51f750208195",
-<<<<<<< HEAD
-        "x-ms-request-id": "84b1d6c2-f01e-003d-5f31-f3e420000000",
-=======
         "x-ms-request-id": "bbf440ca-501e-0046-4148-097927000000",
->>>>>>> 8d420312
         "x-ms-version": "2019-12-12"
       },
       "ResponseBody": []
@@ -894,11 +826,7 @@
         ],
         "x-ms-client-request-id": "fb6031e2-6db2-1bd8-180b-00d4b3e70884",
         "x-ms-lease-id": "9fa7fa23-b702-831b-7271-635500795b15",
-<<<<<<< HEAD
-        "x-ms-request-id": "84b1d6cc-f01e-003d-6531-f3e420000000",
-=======
         "x-ms-request-id": "bbf440d1-501e-0046-4548-097927000000",
->>>>>>> 8d420312
         "x-ms-version": "2019-12-12"
       },
       "ResponseBody": []
@@ -933,11 +861,7 @@
         ],
         "x-ms-client-request-id": "ce7313e6-5f18-dd62-405f-d13e7e9dc08d",
         "x-ms-lease-time": "14",
-<<<<<<< HEAD
-        "x-ms-request-id": "84b1d6d0-f01e-003d-6931-f3e420000000",
-=======
         "x-ms-request-id": "bbf440d8-501e-0046-4c48-097927000000",
->>>>>>> 8d420312
         "x-ms-version": "2019-12-12"
       },
       "ResponseBody": []
@@ -967,11 +891,7 @@
           "Microsoft-HTTPAPI/2.0"
         ],
         "x-ms-client-request-id": "a0ee5d93-3973-616b-40c3-beb89feb26eb",
-<<<<<<< HEAD
-        "x-ms-request-id": "84b1d6d1-f01e-003d-6a31-f3e420000000",
-=======
         "x-ms-request-id": "bbf440db-501e-0046-4f48-097927000000",
->>>>>>> 8d420312
         "x-ms-version": "2019-12-12"
       },
       "ResponseBody": []
