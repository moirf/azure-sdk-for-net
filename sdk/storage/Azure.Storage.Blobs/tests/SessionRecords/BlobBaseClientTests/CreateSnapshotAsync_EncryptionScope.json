{
  "Entries": [
    {
      "RequestUri": "https://seanmcccanary.blob.core.windows.net/test-container-c3df3e9e-bec6-730f-ef60-dc2d6f9f30b3?restype=container",
      "RequestMethod": "PUT",
      "RequestHeaders": {
        "Authorization": "Sanitized",
        "traceparent": "00-41db90cb9eeffa4a90fe3e19fcf6edd3-b0ad87a4ea37a04b-00",
        "User-Agent": [
          "azsdk-net-Storage.Blobs/12.5.0-dev.20200402.1",
          "(.NET Core 4.6.28325.01; Microsoft Windows 10.0.18362 )"
        ],
        "x-ms-blob-public-access": "container",
        "x-ms-client-request-id": "fa990c8a-0f8d-4f9c-4d82-d504677599ef",
        "x-ms-date": "Thu, 02 Apr 2020 23:41:53 GMT",
        "x-ms-return-client-request-id": "true",
        "x-ms-version": "2019-12-12"
      },
      "RequestBody": null,
      "StatusCode": 201,
      "ResponseHeaders": {
        "Content-Length": "0",
        "Date": "Thu, 02 Apr 2020 23:41:52 GMT",
        "ETag": "\u00220x8D7D75F6BC60E14\u0022",
        "Last-Modified": "Thu, 02 Apr 2020 23:41:52 GMT",
        "Server": [
          "Windows-Azure-Blob/1.0",
          "Microsoft-HTTPAPI/2.0"
        ],
        "x-ms-client-request-id": "fa990c8a-0f8d-4f9c-4d82-d504677599ef",
<<<<<<< HEAD
        "x-ms-request-id": "589b0771-e01e-0021-3430-f3b640000000",
=======
        "x-ms-request-id": "77db9cc8-901e-0004-5748-09c0a7000000",
>>>>>>> 8d420312
        "x-ms-version": "2019-12-12"
      },
      "ResponseBody": []
    },
    {
      "RequestUri": "https://seanmcccanary.blob.core.windows.net/test-container-c3df3e9e-bec6-730f-ef60-dc2d6f9f30b3/test-blob-7529b5b9-a897-79c0-4554-e4bf615b0b5a",
      "RequestMethod": "PUT",
      "RequestHeaders": {
        "Authorization": "Sanitized",
        "Content-Length": "0",
        "traceparent": "00-5a9b2b80a85b9d45a29bb5aba703ae0f-e7190475c2014443-00",
        "User-Agent": [
          "azsdk-net-Storage.Blobs/12.5.0-dev.20200402.1",
          "(.NET Core 4.6.28325.01; Microsoft Windows 10.0.18362 )"
        ],
        "x-ms-blob-type": "AppendBlob",
        "x-ms-client-request-id": "b2fb6d6c-f66b-e2bf-4c1f-b5382adcedf2",
        "x-ms-date": "Thu, 02 Apr 2020 23:41:53 GMT",
        "x-ms-encryption-scope": "seanscope1",
        "x-ms-return-client-request-id": "true",
        "x-ms-version": "2019-12-12"
      },
      "RequestBody": null,
      "StatusCode": 201,
      "ResponseHeaders": {
        "Content-Length": "0",
        "Date": "Thu, 02 Apr 2020 23:41:52 GMT",
        "ETag": "\u00220x8D7D75F6BDD9A8C\u0022",
        "Last-Modified": "Thu, 02 Apr 2020 23:41:52 GMT",
        "Server": [
          "Windows-Azure-Blob/1.0",
          "Microsoft-HTTPAPI/2.0"
        ],
        "x-ms-client-request-id": "b2fb6d6c-f66b-e2bf-4c1f-b5382adcedf2",
        "x-ms-encryption-scope": "seanscope1",
        "x-ms-request-id": "77db9ccd-901e-0004-5a48-09c0a7000000",
        "x-ms-request-server-encrypted": "true",
        "x-ms-version": "2019-12-12"
      },
      "ResponseBody": []
    },
    {
      "RequestUri": "https://seanmcccanary.blob.core.windows.net/test-container-c3df3e9e-bec6-730f-ef60-dc2d6f9f30b3/test-blob-7529b5b9-a897-79c0-4554-e4bf615b0b5a?comp=snapshot",
      "RequestMethod": "PUT",
      "RequestHeaders": {
        "Authorization": "Sanitized",
        "traceparent": "00-24d4267899d8164cbbfd64c5785d553d-64a5f40acfd52940-00",
        "User-Agent": [
          "azsdk-net-Storage.Blobs/12.5.0-dev.20200402.1",
          "(.NET Core 4.6.28325.01; Microsoft Windows 10.0.18362 )"
        ],
        "x-ms-client-request-id": "f4537b31-595f-feee-c6bf-17e580eda9bd",
        "x-ms-date": "Thu, 02 Apr 2020 23:41:53 GMT",
        "x-ms-encryption-scope": "seanscope1",
        "x-ms-return-client-request-id": "true",
        "x-ms-version": "2019-12-12"
      },
      "RequestBody": null,
      "StatusCode": 201,
      "ResponseHeaders": {
        "Content-Length": "0",
        "Date": "Thu, 02 Apr 2020 23:41:52 GMT",
        "ETag": "\u00220x8D7D75F6BDD9A8C\u0022",
        "Last-Modified": "Thu, 02 Apr 2020 23:41:52 GMT",
        "Server": [
          "Windows-Azure-Blob/1.0",
          "Microsoft-HTTPAPI/2.0"
        ],
        "x-ms-client-request-id": "f4537b31-595f-feee-c6bf-17e580eda9bd",
        "x-ms-request-id": "77db9cd5-901e-0004-6148-09c0a7000000",
        "x-ms-request-server-encrypted": "false",
<<<<<<< HEAD
        "x-ms-snapshot": "2020-03-05T20:55:31.3408805Z",
=======
        "x-ms-snapshot": "2020-04-02T23:41:52.8915445Z",
>>>>>>> 8d420312
        "x-ms-version": "2019-12-12"
      },
      "ResponseBody": []
    },
    {
      "RequestUri": "https://seanmcccanary.blob.core.windows.net/test-container-c3df3e9e-bec6-730f-ef60-dc2d6f9f30b3?restype=container",
      "RequestMethod": "DELETE",
      "RequestHeaders": {
        "Authorization": "Sanitized",
        "traceparent": "00-f873f3225514664b86b52adbebef9eb9-8e9ba76a9ee0094f-00",
        "User-Agent": [
          "azsdk-net-Storage.Blobs/12.5.0-dev.20200402.1",
          "(.NET Core 4.6.28325.01; Microsoft Windows 10.0.18362 )"
        ],
        "x-ms-client-request-id": "ae0765f4-f989-1d92-8c10-1b131f0402a1",
        "x-ms-date": "Thu, 02 Apr 2020 23:41:53 GMT",
        "x-ms-return-client-request-id": "true",
        "x-ms-version": "2019-12-12"
      },
      "RequestBody": null,
      "StatusCode": 202,
      "ResponseHeaders": {
        "Content-Length": "0",
        "Date": "Thu, 02 Apr 2020 23:41:52 GMT",
        "Server": [
          "Windows-Azure-Blob/1.0",
          "Microsoft-HTTPAPI/2.0"
        ],
        "x-ms-client-request-id": "ae0765f4-f989-1d92-8c10-1b131f0402a1",
<<<<<<< HEAD
        "x-ms-request-id": "589b0779-e01e-0021-3930-f3b640000000",
=======
        "x-ms-request-id": "77db9cdf-901e-0004-6a48-09c0a7000000",
>>>>>>> 8d420312
        "x-ms-version": "2019-12-12"
      },
      "ResponseBody": []
    }
  ],
  "Variables": {
    "RandomSeed": "2088453275",
    "Storage_TestConfigDefault": "ProductionTenant\nseanmcccanary\nU2FuaXRpemVk\nhttps://seanmcccanary.blob.core.windows.net\nhttps://seanmcccanary.file.core.windows.net\nhttps://seanmcccanary.queue.core.windows.net\nhttps://seanmcccanary.table.core.windows.net\n\n\n\n\nhttps://seanmcccanary-secondary.blob.core.windows.net\nhttps://seanmcccanary-secondary.file.core.windows.net\nhttps://seanmcccanary-secondary.queue.core.windows.net\nhttps://seanmcccanary-secondary.table.core.windows.net\n\nSanitized\n\n\nCloud\nBlobEndpoint=https://seanmcccanary.blob.core.windows.net/;QueueEndpoint=https://seanmcccanary.queue.core.windows.net/;FileEndpoint=https://seanmcccanary.file.core.windows.net/;BlobSecondaryEndpoint=https://seanmcccanary-secondary.blob.core.windows.net/;QueueSecondaryEndpoint=https://seanmcccanary-secondary.queue.core.windows.net/;FileSecondaryEndpoint=https://seanmcccanary-secondary.file.core.windows.net/;AccountName=seanmcccanary;AccountKey=Sanitized\nseanscope1"
  }
}<|MERGE_RESOLUTION|>--- conflicted
+++ resolved
@@ -28,11 +28,7 @@
           "Microsoft-HTTPAPI/2.0"
         ],
         "x-ms-client-request-id": "fa990c8a-0f8d-4f9c-4d82-d504677599ef",
-<<<<<<< HEAD
-        "x-ms-request-id": "589b0771-e01e-0021-3430-f3b640000000",
-=======
         "x-ms-request-id": "77db9cc8-901e-0004-5748-09c0a7000000",
->>>>>>> 8d420312
         "x-ms-version": "2019-12-12"
       },
       "ResponseBody": []
@@ -104,11 +100,7 @@
         "x-ms-client-request-id": "f4537b31-595f-feee-c6bf-17e580eda9bd",
         "x-ms-request-id": "77db9cd5-901e-0004-6148-09c0a7000000",
         "x-ms-request-server-encrypted": "false",
-<<<<<<< HEAD
-        "x-ms-snapshot": "2020-03-05T20:55:31.3408805Z",
-=======
         "x-ms-snapshot": "2020-04-02T23:41:52.8915445Z",
->>>>>>> 8d420312
         "x-ms-version": "2019-12-12"
       },
       "ResponseBody": []
@@ -138,11 +130,7 @@
           "Microsoft-HTTPAPI/2.0"
         ],
         "x-ms-client-request-id": "ae0765f4-f989-1d92-8c10-1b131f0402a1",
-<<<<<<< HEAD
-        "x-ms-request-id": "589b0779-e01e-0021-3930-f3b640000000",
-=======
         "x-ms-request-id": "77db9cdf-901e-0004-6a48-09c0a7000000",
->>>>>>> 8d420312
         "x-ms-version": "2019-12-12"
       },
       "ResponseBody": []
