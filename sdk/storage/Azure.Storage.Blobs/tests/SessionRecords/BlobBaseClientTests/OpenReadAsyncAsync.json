--- conflicted
+++ resolved
@@ -23,13 +23,8 @@
         "Last-Modified": "Tue, 21 Sep 2021 19:47:19 GMT",
         "Server": "Windows-Azure-Blob/1.0 Microsoft-HTTPAPI/2.0",
         "x-ms-client-request-id": "60a9298d-10f1-e4ea-446d-7b4311d5d660",
-<<<<<<< HEAD
-        "x-ms-request-id": "013ef438-a01e-0022-1aee-500fae000000",
+        "x-ms-request-id": "89fc9cb9-301e-0072-6121-afdd8d000000",
         "x-ms-version": "2021-02-12"
-=======
-        "x-ms-request-id": "89fc9cb9-301e-0072-6121-afdd8d000000",
-        "x-ms-version": "2020-12-06"
->>>>>>> 73d5f10e
       },
       "ResponseBody": []
     },
@@ -62,12 +57,8 @@
         "x-ms-content-crc64": "VqSdEgojexs=",
         "x-ms-request-id": "136f5dc1-f01e-001f-1721-af69c6000000",
         "x-ms-request-server-encrypted": "true",
-<<<<<<< HEAD
-        "x-ms-version": "2021-02-12"
-=======
-        "x-ms-version": "2020-12-06",
+        "x-ms-version": "2021-02-12",
         "x-ms-version-id": "2021-09-21T19:47:19.8800565Z"
->>>>>>> 73d5f10e
       },
       "ResponseBody": []
     },
@@ -108,12 +99,8 @@
         "x-ms-lease-status": "unlocked",
         "x-ms-request-id": "136f5dcb-f01e-001f-2021-af69c6000000",
         "x-ms-server-encrypted": "true",
-<<<<<<< HEAD
-        "x-ms-version": "2021-02-12"
-=======
-        "x-ms-version": "2020-12-06",
+        "x-ms-version": "2021-02-12",
         "x-ms-version-id": "2021-09-21T19:47:19.8800565Z"
->>>>>>> 73d5f10e
       },
       "ResponseBody": []
     },
@@ -154,12 +141,8 @@
         "x-ms-lease-status": "unlocked",
         "x-ms-request-id": "136f5dd8-f01e-001f-2a21-af69c6000000",
         "x-ms-server-encrypted": "true",
-<<<<<<< HEAD
-        "x-ms-version": "2021-02-12"
-=======
-        "x-ms-version": "2020-12-06",
+        "x-ms-version": "2021-02-12",
         "x-ms-version-id": "2021-09-21T19:47:19.8800565Z"
->>>>>>> 73d5f10e
       },
       "ResponseBody": "DUhTpcXD9dBG9Hz4MaR5ZJQfK9ZwHnLKXjWsBxlbd6gp70T1QS2nyTTYGf2U8rOf8xeu8an/7\u002B/WiEeQF\u002B2363zUzkFfhCJmeGGimAR0NmyCDBQCrIX\u002BKQBVHrjmF7JGIC6AvyNxQG70SHlHXVbqYVHaDgrYtD/21qRBCWZpf2GvW3fW9HZIEMymDWMMtsypar1mDAiobmvuiel\u002BMDYIisgXmAHfE23bkf0\u002BMqfb6R/YmJ\u002BoAnNYB\u002B0L6GqMyd\u002BVnYKb9R7KylZPi3oLaTvEE6DKppiXX4hUv5EU0ysDTsgeqJUkQPQBDc1IWXf5TZ2xRtTJwiNH/T76RjaNtvYrTD2y7MCmoNOryJnKTwYQWnHzYoxWOYul1qtWKfm\u002BdFbWHQw6R2DcC6YBHvmJfK446evEmVNq1BKxDRYVT3bZ7VRC8zH51hMRF1fmVBuRG1n8Hj8N\u002BdsDbEj6iDpKxrsvKDClRol8PhPYs4H8hH/3H/G8GTE3zPR5P4fo/03Zx1Gbtizr7NTQf98sNEVZB\u002BjJAmlIja2K\u002BFs8KwcClD/F/\u002BwwYM1SCzIc7JlRC5euHzieH/zkkDmjEL7Qr8DNzuufZjVZKaYadvY2LKATOO3EjQvOY3RD4W\u002ByjFAPgVxyTh6usqRiVPaShKgFrWOYkNfQDCG0/mp2W4TGppxVCvSaxN2CZIZIYjkVPN/LPjQLGvx4P3U7vVC0N1YgnK5aPHmza\u002BiGFitQiKron8KLqh1Quoyg3ct/XgeNzi0wKMaKugBlGNNLhQPQJ7bKUx2NKIw40OEhul\u002BuMwzg\u002BUf\u002BIGDkXeXCJZJKBDWIz7UUtQrq/6Wg91jkaQCgtuTGa4u80QZW5vY3ywP67sysmeqpmn4B9vmiXikI//TkIW6ug5mpzP2uvc4UsjOipQiMOM8V9xxlxHSRGnPdTucBU6qUTGsyAs3t\u002Btyv7EPG/7ggfMYkzylSSL4kF7GK0W/nE1\u002BJDlmdWTYCKP1Atdcwyxq6vdIg3YOAQQOsDuobYylsyNnkPfFfgyOQIacsEpLn80yXzxOdxzXbCMxW8UpL58TT0\u002B3\u002BTI4oWzqvj7vcVC9wxRueg5MVzwCkCDQlCJLYRDniWD6l6aa9bnTZ7Td5/7Sc5SsvrWQxvgPsWURZA1Kn1kuB\u002Bfvwy9x04BQfO\u002BLJKgiAiCNmqZbVsZo7uI9iY2shMRfs9wW4rBlPus1PEYIhIy872XovQS20rEhhtRNMEXyp/QnL3DICyNwJFu7Jhp8XGZRfJorx8vDpN0u9V/YGAqhQpRR4Vkb9OBGdJSs\u002B6yWpSZt\u002B7evxuAsZ4aTmRXDlAxNGeOCLnsNNYu15U83Fq0wmEw5biBW9Xu0IX3WiF/OguCIX9w=="
     },
@@ -183,13 +166,8 @@
         "Date": "Tue, 21 Sep 2021 19:47:19 GMT",
         "Server": "Windows-Azure-Blob/1.0 Microsoft-HTTPAPI/2.0",
         "x-ms-client-request-id": "ec0a294f-80aa-4fcf-957a-b45d457eef9e",
-<<<<<<< HEAD
-        "x-ms-request-id": "013ef5f7-a01e-0022-3cee-500fae000000",
+        "x-ms-request-id": "136f5df5-f01e-001f-4221-af69c6000000",
         "x-ms-version": "2021-02-12"
-=======
-        "x-ms-request-id": "136f5df5-f01e-001f-4221-af69c6000000",
-        "x-ms-version": "2020-12-06"
->>>>>>> 73d5f10e
       },
       "ResponseBody": []
     }
