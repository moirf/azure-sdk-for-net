{
  "Entries": [
    {
      "RequestUri": "http://seanmcccanary3.blob.core.windows.net/test-container-8ce7e67a-b8ba-c3ac-4706-ca9cf5046d6b?restype=container",
      "RequestMethod": "PUT",
      "RequestHeaders": {
        "Accept": "application/xml",
        "Authorization": "Sanitized",
        "traceparent": "00-46539165cfdf214baa358294f0b0029e-be0788a13bd3d342-00",
        "User-Agent": "azsdk-net-Storage.Blobs/12.11.0-alpha.20210921.1 (.NET Framework 4.8.4300.0; Microsoft Windows 10.0.19043 )",
        "x-ms-blob-public-access": "container",
        "x-ms-client-request-id": "315b59da-c1e8-8c9e-511d-786fc2dcae67",
        "x-ms-date": "Tue, 21 Sep 2021 19:47:47 GMT",
        "x-ms-return-client-request-id": "true",
        "x-ms-version": "2021-02-12"
      },
      "RequestBody": null,
      "StatusCode": 201,
      "ResponseHeaders": {
        "Content-Length": "0",
        "Date": "Tue, 21 Sep 2021 19:47:46 GMT",
        "ETag": "\u00220x8D97D38B0090EB2\u0022",
        "Last-Modified": "Tue, 21 Sep 2021 19:47:47 GMT",
        "Server": "Windows-Azure-Blob/1.0 Microsoft-HTTPAPI/2.0",
        "x-ms-client-request-id": "315b59da-c1e8-8c9e-511d-786fc2dcae67",
<<<<<<< HEAD
        "x-ms-request-id": "80985325-201e-0041-6c5d-058226000000",
        "x-ms-version": "2021-02-12"
=======
        "x-ms-request-id": "136f6ec8-f01e-001f-7021-af69c6000000",
        "x-ms-version": "2020-12-06"
>>>>>>> 73d5f10e
      },
      "ResponseBody": []
    },
    {
      "RequestUri": "http://seanmcccanary3.blob.core.windows.net/test-container-8ce7e67a-b8ba-c3ac-4706-ca9cf5046d6b/test-blob-18d116ae-e37e-b254-8645-1bcb401e03e4",
      "RequestMethod": "PUT",
      "RequestHeaders": {
        "Accept": "application/xml",
        "Authorization": "Sanitized",
        "Content-Length": "1024",
        "Content-Type": "application/octet-stream",
        "traceparent": "00-ff3b7cf117475d44af7c7297c08652ec-65d0e9c5b8185541-00",
        "User-Agent": "azsdk-net-Storage.Blobs/12.11.0-alpha.20210921.1 (.NET Framework 4.8.4300.0; Microsoft Windows 10.0.19043 )",
        "x-ms-blob-type": "BlockBlob",
        "x-ms-client-request-id": "4b341a64-cbb7-c805-0a05-210970b8648d",
        "x-ms-date": "Tue, 21 Sep 2021 19:47:47 GMT",
        "x-ms-return-client-request-id": "true",
        "x-ms-version": "2021-02-12"
      },
      "RequestBody": "YSKAWEJqAXBxJ8N/gBlpIoylwZupPIPeohtL\u002B5IE/e2M0DE3pCHicFjrv8D\u002BHww3tFXjHBoTviWfobUnHgXebCnW8rDoMX1qw1FCvXzC4IMOFEY8IeHSeBEMmAJru1FSDVOXJyxcT4LYeFjJ0ACp3MEyGAq/oUtHA3me25l6/gf/77AoK7hWssTDY6iICagRY7tBOaNHk2sHTyOyvnPpXXpRyeFQgLEJ3GVF\u002Bz2iv/rRjHjdOcVkuFtEIduUo/RQ2QUuNz/GwOMKN1w9AZgtZJAp4TH7DCS07BCFDF/VdTlx9SE3dIe6CsyU0wFpJ7fDFrxLasLDVM3heUsvQbSENMIjywt39fAIbtZkZzkjS8RZwvWjigp2rqBTVvs8i8gYEJ4\u002BRVurSyDLQvzrXu2Tvi2G1n\u002B\u002B4am4rB1rI5/0zOMNS1ab5AZprXbU10gNi0\u002BzwJjNtbVJWi/0hpk9QCeB13UZ3RKW\u002BNknHSgI6QlhqiHOuGMHJxctxPEnpl5tK21PUwDS9K08HMe\u002BppiMQXAlktt3b4jEeq9e6xkgb1J7uvG7uZYJj7VzkZybSIF\u002BoYKBAROC9bzkithQcwmUG6x1Quum0IjaGwMmBN3sKDEu30qWn24\u002B\u002BcU11i69uRus33bvJgaV2ND6puUQXPDf\u002BGKnIZS//Xs9NkgmcfpZHWLneSVn/AIrmQd5m/mILp3UVd3MFpiH7OH6se\u002B9b2bVoYiDKOLLePxfe4iMRWGCtQirURscjQfKYIxDbEoSbimgo/pwBQW7Cd3hbJoP\u002Bqd/ePzmER5KuRSBuchVhwuyTAxe7KFnEa8D8Ec\u002BOyBsumXlxPRNLF0LVerm70w8ZoLRLh\u002BNsA4FGGZM4yHWDH7zFP5ib8MXZCCvU5a3gCJjx4nFbQwA3gpX36uOAEg7NEls8tpN2fa\u002Busr\u002B3lx4TpdD6RyXEZ5x8jX0C5AXiGPYdB5MSo5IFe2TBrJCAgCt35ATShcsoyOq\u002Bv\u002BkWc1mpzFmJmo9KwQJ\u002B9MuBArrL/A0Ryz/BD5Lq9D7oU\u002BOo7wfLV\u002BB29uWb7OMCU9E/p8Zv8sPbxGhZqLzG3uZQoq0e1cXD9aqalMVnth4cvruB60w4eKEfzOqfca8jsBg/Cwp2I33LO7JblR3\u002BdE5KfOoBBPNaWCnMPwjbJEP7dyTtKGrTpps99q\u002BZ3ONDIVicFTSFImtkpPLgaiR1MBduYB45EQwjdpZOw04DwLtGiN3wfs8PNlS5iIO4M3x2yMaYK3yFCdAMuN6edl7dIOR3meEGhLEIXynJf0iIa0NZ2DqHa5U\u002BgX7No4YwsP/1nGffAFlbcAQVj8xS\u002B8qHRA1bRF5kVbUPONiiOODq1\u002B4p0\u002BLg6Wrp/qf2sdvIg==",
      "StatusCode": 201,
      "ResponseHeaders": {
        "Content-Length": "0",
        "Content-MD5": "2ApHW7xbvpCTKmVA/8FvXw==",
        "Date": "Tue, 21 Sep 2021 19:47:46 GMT",
        "ETag": "\u00220x8D97D38B01A0C4B\u0022",
        "Last-Modified": "Tue, 21 Sep 2021 19:47:47 GMT",
        "Server": "Windows-Azure-Blob/1.0 Microsoft-HTTPAPI/2.0",
        "x-ms-client-request-id": "4b341a64-cbb7-c805-0a05-210970b8648d",
        "x-ms-content-crc64": "\u002BZyfmjLZv\u002BU=",
        "x-ms-request-id": "136f6ece-f01e-001f-7421-af69c6000000",
        "x-ms-request-server-encrypted": "true",
<<<<<<< HEAD
        "x-ms-version": "2021-02-12",
        "x-ms-version-id": "2021-02-17T18:49:26.1769376Z"
=======
        "x-ms-version": "2020-12-06",
        "x-ms-version-id": "2021-09-21T19:47:47.5783509Z"
>>>>>>> 73d5f10e
      },
      "ResponseBody": []
    },
    {
      "RequestUri": "http://seanmcccanary3.blob.core.windows.net/test-container-8ce7e67a-b8ba-c3ac-4706-ca9cf5046d6b/test-blob-18d116ae-e37e-b254-8645-1bcb401e03e4",
      "RequestMethod": "HEAD",
      "RequestHeaders": {
        "Accept": "application/xml",
        "Authorization": "Sanitized",
        "traceparent": "00-46ad44ac8bc12e4393b753c1058da65e-869c2670a5588f4f-00",
        "User-Agent": "azsdk-net-Storage.Blobs/12.11.0-alpha.20210921.1 (.NET Framework 4.8.4300.0; Microsoft Windows 10.0.19043 )",
        "x-ms-client-request-id": "25668b8d-b7e9-112d-87e2-d57382952de2",
        "x-ms-date": "Tue, 21 Sep 2021 19:47:47 GMT",
        "x-ms-return-client-request-id": "true",
        "x-ms-version": "2021-02-12"
      },
      "RequestBody": null,
      "StatusCode": 200,
      "ResponseHeaders": {
        "Accept-Ranges": "bytes",
        "Access-Control-Allow-Origin": "*",
        "Access-Control-Expose-Headers": "x-ms-request-id,x-ms-client-request-id,Server,x-ms-version,x-ms-version-id,x-ms-is-current-version,Content-Type,Last-Modified,ETag,x-ms-creation-time,Content-MD5,x-ms-lease-status,x-ms-lease-state,x-ms-blob-type,x-ms-server-encrypted,x-ms-access-tier,x-ms-access-tier-inferred,Accept-Ranges,x-ms-last-access-time,Content-Length,Date,Transfer-Encoding",
        "Content-Length": "1024",
        "Content-MD5": "2ApHW7xbvpCTKmVA/8FvXw==",
        "Content-Type": "application/octet-stream",
        "Date": "Tue, 21 Sep 2021 19:47:46 GMT",
        "ETag": "\u00220x8D97D38B01A0C4B\u0022",
        "Last-Modified": "Tue, 21 Sep 2021 19:47:47 GMT",
        "Server": "Windows-Azure-Blob/1.0 Microsoft-HTTPAPI/2.0",
        "x-ms-access-tier": "Hot",
        "x-ms-access-tier-inferred": "true",
        "x-ms-blob-type": "BlockBlob",
        "x-ms-client-request-id": "25668b8d-b7e9-112d-87e2-d57382952de2",
        "x-ms-creation-time": "Tue, 21 Sep 2021 19:47:47 GMT",
        "x-ms-is-current-version": "true",
        "x-ms-last-access-time": "Tue, 21 Sep 2021 19:47:47 GMT",
        "x-ms-lease-state": "available",
        "x-ms-lease-status": "unlocked",
        "x-ms-request-id": "136f6ee1-f01e-001f-0121-af69c6000000",
        "x-ms-server-encrypted": "true",
<<<<<<< HEAD
        "x-ms-version": "2021-02-12",
        "x-ms-version-id": "2021-02-17T18:49:26.1769376Z"
=======
        "x-ms-version": "2020-12-06",
        "x-ms-version-id": "2021-09-21T19:47:47.5783509Z"
>>>>>>> 73d5f10e
      },
      "ResponseBody": []
    },
    {
      "RequestUri": "http://seanmcccanary3.blob.core.windows.net/test-container-8ce7e67a-b8ba-c3ac-4706-ca9cf5046d6b?restype=container",
      "RequestMethod": "DELETE",
      "RequestHeaders": {
        "Accept": "application/xml",
        "Authorization": "Sanitized",
        "traceparent": "00-9139b1a93d20444d8d4f46e3f9750f55-e3e76b96999d2d45-00",
        "User-Agent": "azsdk-net-Storage.Blobs/12.11.0-alpha.20210921.1 (.NET Framework 4.8.4300.0; Microsoft Windows 10.0.19043 )",
        "x-ms-client-request-id": "e57c746a-3e51-eda4-e8b0-c639b93688e0",
        "x-ms-date": "Tue, 21 Sep 2021 19:47:47 GMT",
        "x-ms-return-client-request-id": "true",
        "x-ms-version": "2021-02-12"
      },
      "RequestBody": null,
      "StatusCode": 202,
      "ResponseHeaders": {
        "Content-Length": "0",
        "Date": "Tue, 21 Sep 2021 19:47:46 GMT",
        "Server": "Windows-Azure-Blob/1.0 Microsoft-HTTPAPI/2.0",
        "x-ms-client-request-id": "e57c746a-3e51-eda4-e8b0-c639b93688e0",
<<<<<<< HEAD
        "x-ms-request-id": "80985340-201e-0041-035d-058226000000",
        "x-ms-version": "2021-02-12"
=======
        "x-ms-request-id": "136f6ee4-f01e-001f-0421-af69c6000000",
        "x-ms-version": "2020-12-06"
>>>>>>> 73d5f10e
      },
      "ResponseBody": []
    }
  ],
  "Variables": {
    "RandomSeed": "1866105283",
    "Storage_TestConfigDefault": "ProductionTenant\nseanmcccanary3\nU2FuaXRpemVk\nhttp://seanmcccanary3.blob.core.windows.net\nhttp://seanmcccanary3.file.core.windows.net\nhttp://seanmcccanary3.queue.core.windows.net\nhttp://seanmcccanary3.table.core.windows.net\n\n\n\n\nhttp://seanmcccanary3-secondary.blob.core.windows.net\nhttp://seanmcccanary3-secondary.file.core.windows.net\nhttp://seanmcccanary3-secondary.queue.core.windows.net\nhttp://seanmcccanary3-secondary.table.core.windows.net\n\nSanitized\n\n\nCloud\nBlobEndpoint=http://seanmcccanary3.blob.core.windows.net/;QueueEndpoint=http://seanmcccanary3.queue.core.windows.net/;FileEndpoint=http://seanmcccanary3.file.core.windows.net/;BlobSecondaryEndpoint=http://seanmcccanary3-secondary.blob.core.windows.net/;QueueSecondaryEndpoint=http://seanmcccanary3-secondary.queue.core.windows.net/;FileSecondaryEndpoint=http://seanmcccanary3-secondary.file.core.windows.net/;AccountName=seanmcccanary3;AccountKey=Kg==;\n[encryption scope]\n\n"
  }
}<|MERGE_RESOLUTION|>--- conflicted
+++ resolved
@@ -23,13 +23,8 @@
         "Last-Modified": "Tue, 21 Sep 2021 19:47:47 GMT",
         "Server": "Windows-Azure-Blob/1.0 Microsoft-HTTPAPI/2.0",
         "x-ms-client-request-id": "315b59da-c1e8-8c9e-511d-786fc2dcae67",
-<<<<<<< HEAD
-        "x-ms-request-id": "80985325-201e-0041-6c5d-058226000000",
+        "x-ms-request-id": "136f6ec8-f01e-001f-7021-af69c6000000",
         "x-ms-version": "2021-02-12"
-=======
-        "x-ms-request-id": "136f6ec8-f01e-001f-7021-af69c6000000",
-        "x-ms-version": "2020-12-06"
->>>>>>> 73d5f10e
       },
       "ResponseBody": []
     },
@@ -62,13 +57,8 @@
         "x-ms-content-crc64": "\u002BZyfmjLZv\u002BU=",
         "x-ms-request-id": "136f6ece-f01e-001f-7421-af69c6000000",
         "x-ms-request-server-encrypted": "true",
-<<<<<<< HEAD
         "x-ms-version": "2021-02-12",
-        "x-ms-version-id": "2021-02-17T18:49:26.1769376Z"
-=======
-        "x-ms-version": "2020-12-06",
         "x-ms-version-id": "2021-09-21T19:47:47.5783509Z"
->>>>>>> 73d5f10e
       },
       "ResponseBody": []
     },
@@ -109,13 +99,8 @@
         "x-ms-lease-status": "unlocked",
         "x-ms-request-id": "136f6ee1-f01e-001f-0121-af69c6000000",
         "x-ms-server-encrypted": "true",
-<<<<<<< HEAD
         "x-ms-version": "2021-02-12",
-        "x-ms-version-id": "2021-02-17T18:49:26.1769376Z"
-=======
-        "x-ms-version": "2020-12-06",
         "x-ms-version-id": "2021-09-21T19:47:47.5783509Z"
->>>>>>> 73d5f10e
       },
       "ResponseBody": []
     },
@@ -139,13 +124,8 @@
         "Date": "Tue, 21 Sep 2021 19:47:46 GMT",
         "Server": "Windows-Azure-Blob/1.0 Microsoft-HTTPAPI/2.0",
         "x-ms-client-request-id": "e57c746a-3e51-eda4-e8b0-c639b93688e0",
-<<<<<<< HEAD
-        "x-ms-request-id": "80985340-201e-0041-035d-058226000000",
+        "x-ms-request-id": "136f6ee4-f01e-001f-0421-af69c6000000",
         "x-ms-version": "2021-02-12"
-=======
-        "x-ms-request-id": "136f6ee4-f01e-001f-0421-af69c6000000",
-        "x-ms-version": "2020-12-06"
->>>>>>> 73d5f10e
       },
       "ResponseBody": []
     }
