{
  "Entries": [
    {
      "RequestUri": "https://storagedotnettesting.blob.core.windows.net/test-container-2b73eb4a-4644-ce11-d0e5-fb2b26a9fb86?restype=container",
      "RequestMethod": "PUT",
      "RequestHeaders": {
        "Authorization": "Sanitized",
        "traceparent": "00-7eeffebe2ecabd49a73ee1673830c922-06452ec6b9654f45-00",
        "User-Agent": [
          "azsdk-net-Storage.Blobs/12.7.0-alpha.20201001.1",
          "(.NET Core 4.6.29220.03; Microsoft Windows 10.0.19041 )"
        ],
        "x-ms-blob-public-access": "container",
        "x-ms-client-request-id": "3d0a1907-761d-dadb-56ce-de4b3ef184a0",
        "x-ms-date": "Thu, 01 Oct 2020 23:31:49 GMT",
        "x-ms-return-client-request-id": "true",
        "x-ms-version": "2020-02-10"
      },
      "RequestBody": null,
      "StatusCode": 201,
      "ResponseHeaders": {
        "Content-Length": "0",
        "Date": "Thu, 01 Oct 2020 23:31:48 GMT",
        "ETag": "\u00220x8D866622B7FBCF4\u0022",
        "Last-Modified": "Thu, 01 Oct 2020 23:31:49 GMT",
        "Server": [
          "Windows-Azure-Blob/1.0",
          "Microsoft-HTTPAPI/2.0"
        ],
        "x-ms-client-request-id": "3d0a1907-761d-dadb-56ce-de4b3ef184a0",
<<<<<<< HEAD
        "x-ms-request-id": "839e2ca8-e01e-006c-1748-09a637000000",
=======
        "x-ms-request-id": "8ffefa9f-b01e-0018-1b4b-9878b1000000",
>>>>>>> 365f255a
        "x-ms-version": "2020-02-10"
      },
      "ResponseBody": []
    },
    {
      "RequestUri": "https://storagedotnettesting.blob.core.windows.net/test-container-2b73eb4a-4644-ce11-d0e5-fb2b26a9fb86/test-blob-1a08fb0c-d4b1-35d4-98a9-87974c79d666",
      "RequestMethod": "PUT",
      "RequestHeaders": {
        "Authorization": "Sanitized",
        "Content-Length": "0",
        "If-None-Match": "*",
        "traceparent": "00-05f697074570994590187889bee687cb-d4b534a69febeb4f-00",
        "User-Agent": [
          "azsdk-net-Storage.Blobs/12.7.0-alpha.20201001.1",
          "(.NET Core 4.6.29220.03; Microsoft Windows 10.0.19041 )"
        ],
        "x-ms-blob-type": "AppendBlob",
        "x-ms-client-request-id": "fc8b5928-2561-322d-45d4-a474ef438ddc",
        "x-ms-date": "Thu, 01 Oct 2020 23:31:49 GMT",
        "x-ms-encryption-scope": "scope",
        "x-ms-return-client-request-id": "true",
        "x-ms-version": "2020-02-10"
      },
      "RequestBody": null,
      "StatusCode": 201,
      "ResponseHeaders": {
        "Content-Length": "0",
        "Date": "Thu, 01 Oct 2020 23:31:48 GMT",
        "ETag": "\u00220x8D866622B89970E\u0022",
        "Last-Modified": "Thu, 01 Oct 2020 23:31:49 GMT",
        "Server": [
          "Windows-Azure-Blob/1.0",
          "Microsoft-HTTPAPI/2.0"
        ],
        "x-ms-client-request-id": "fc8b5928-2561-322d-45d4-a474ef438ddc",
        "x-ms-encryption-scope": "scope",
        "x-ms-request-id": "8ffefaca-b01e-0018-3b4b-9878b1000000",
        "x-ms-request-server-encrypted": "true",
        "x-ms-version": "2020-02-10"
      },
      "ResponseBody": []
    },
    {
      "RequestUri": "https://storagedotnettesting.blob.core.windows.net/test-container-2b73eb4a-4644-ce11-d0e5-fb2b26a9fb86/test-blob-1a08fb0c-d4b1-35d4-98a9-87974c79d666?comp=snapshot",
      "RequestMethod": "PUT",
      "RequestHeaders": {
        "Authorization": "Sanitized",
        "traceparent": "00-a6ad08f7a56119489d5d43832ec7ead5-8717d908b1697f4b-00",
        "User-Agent": [
          "azsdk-net-Storage.Blobs/12.7.0-alpha.20201001.1",
          "(.NET Core 4.6.29220.03; Microsoft Windows 10.0.19041 )"
        ],
        "x-ms-client-request-id": "f36fd41e-daee-7f04-eef1-c7ca19f5f3f2",
        "x-ms-date": "Thu, 01 Oct 2020 23:31:49 GMT",
        "x-ms-encryption-scope": "scope",
        "x-ms-return-client-request-id": "true",
        "x-ms-version": "2020-02-10"
      },
      "RequestBody": null,
      "StatusCode": 201,
      "ResponseHeaders": {
        "Content-Length": "0",
        "Date": "Thu, 01 Oct 2020 23:31:48 GMT",
        "ETag": "\u00220x8D866622B89970E\u0022",
        "Last-Modified": "Thu, 01 Oct 2020 23:31:49 GMT",
        "Server": [
          "Windows-Azure-Blob/1.0",
          "Microsoft-HTTPAPI/2.0"
        ],
        "x-ms-client-request-id": "f36fd41e-daee-7f04-eef1-c7ca19f5f3f2",
        "x-ms-request-id": "8ffefaed-b01e-0018-584b-9878b1000000",
        "x-ms-request-server-encrypted": "false",
<<<<<<< HEAD
        "x-ms-snapshot": "2020-04-02T23:44:29.9399141Z",
=======
        "x-ms-snapshot": "2020-10-01T23:31:49.6521041Z",
>>>>>>> 365f255a
        "x-ms-version": "2020-02-10"
      },
      "ResponseBody": []
    },
    {
      "RequestUri": "https://storagedotnettesting.blob.core.windows.net/test-container-2b73eb4a-4644-ce11-d0e5-fb2b26a9fb86?restype=container",
      "RequestMethod": "DELETE",
      "RequestHeaders": {
        "Authorization": "Sanitized",
        "traceparent": "00-de745023fffec947bb4750e6271b3228-a284541e2b33184c-00",
        "User-Agent": [
          "azsdk-net-Storage.Blobs/12.7.0-alpha.20201001.1",
          "(.NET Core 4.6.29220.03; Microsoft Windows 10.0.19041 )"
        ],
        "x-ms-client-request-id": "1a5513d4-9ad4-1eee-7327-33dbaf37359d",
        "x-ms-date": "Thu, 01 Oct 2020 23:31:49 GMT",
        "x-ms-return-client-request-id": "true",
        "x-ms-version": "2020-02-10"
      },
      "RequestBody": null,
      "StatusCode": 202,
      "ResponseHeaders": {
        "Content-Length": "0",
        "Date": "Thu, 01 Oct 2020 23:31:48 GMT",
        "Server": [
          "Windows-Azure-Blob/1.0",
          "Microsoft-HTTPAPI/2.0"
        ],
        "x-ms-client-request-id": "1a5513d4-9ad4-1eee-7327-33dbaf37359d",
<<<<<<< HEAD
        "x-ms-request-id": "839e2cc8-e01e-006c-3348-09a637000000",
=======
        "x-ms-request-id": "8ffefafd-b01e-0018-634b-9878b1000000",
>>>>>>> 365f255a
        "x-ms-version": "2020-02-10"
      },
      "ResponseBody": []
    }
  ],
  "Variables": {
    "RandomSeed": "1748181336",
    "Storage_TestConfigDefault": "ProductionTenant\nstoragedotnettesting\nU2FuaXRpemVk\nhttps://storagedotnettesting.blob.core.windows.net\nhttps://storagedotnettesting.file.core.windows.net\nhttps://storagedotnettesting.queue.core.windows.net\nhttps://storagedotnettesting.table.core.windows.net\n\n\n\n\nhttps://storagedotnettesting-secondary.blob.core.windows.net\nhttps://storagedotnettesting-secondary.file.core.windows.net\nhttps://storagedotnettesting-secondary.queue.core.windows.net\nhttps://storagedotnettesting-secondary.table.core.windows.net\n\nSanitized\n\n\nCloud\nBlobEndpoint=https://storagedotnettesting.blob.core.windows.net/;QueueEndpoint=https://storagedotnettesting.queue.core.windows.net/;FileEndpoint=https://storagedotnettesting.file.core.windows.net/;BlobSecondaryEndpoint=https://storagedotnettesting-secondary.blob.core.windows.net/;QueueSecondaryEndpoint=https://storagedotnettesting-secondary.queue.core.windows.net/;FileSecondaryEndpoint=https://storagedotnettesting-secondary.file.core.windows.net/;AccountName=storagedotnettesting;AccountKey=Kg==;\nscope"
  }
}<|MERGE_RESOLUTION|>--- conflicted
+++ resolved
@@ -28,11 +28,7 @@
           "Microsoft-HTTPAPI/2.0"
         ],
         "x-ms-client-request-id": "3d0a1907-761d-dadb-56ce-de4b3ef184a0",
-<<<<<<< HEAD
-        "x-ms-request-id": "839e2ca8-e01e-006c-1748-09a637000000",
-=======
         "x-ms-request-id": "8ffefa9f-b01e-0018-1b4b-9878b1000000",
->>>>>>> 365f255a
         "x-ms-version": "2020-02-10"
       },
       "ResponseBody": []
@@ -105,11 +101,7 @@
         "x-ms-client-request-id": "f36fd41e-daee-7f04-eef1-c7ca19f5f3f2",
         "x-ms-request-id": "8ffefaed-b01e-0018-584b-9878b1000000",
         "x-ms-request-server-encrypted": "false",
-<<<<<<< HEAD
-        "x-ms-snapshot": "2020-04-02T23:44:29.9399141Z",
-=======
         "x-ms-snapshot": "2020-10-01T23:31:49.6521041Z",
->>>>>>> 365f255a
         "x-ms-version": "2020-02-10"
       },
       "ResponseBody": []
@@ -139,11 +131,7 @@
           "Microsoft-HTTPAPI/2.0"
         ],
         "x-ms-client-request-id": "1a5513d4-9ad4-1eee-7327-33dbaf37359d",
-<<<<<<< HEAD
-        "x-ms-request-id": "839e2cc8-e01e-006c-3348-09a637000000",
-=======
         "x-ms-request-id": "8ffefafd-b01e-0018-634b-9878b1000000",
->>>>>>> 365f255a
         "x-ms-version": "2020-02-10"
       },
       "ResponseBody": []
