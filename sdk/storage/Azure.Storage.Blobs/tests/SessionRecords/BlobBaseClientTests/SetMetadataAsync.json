{
  "Entries": [
    {
      "RequestUri": "https://seanmcccanary.blob.core.windows.net/test-container-863af161-4efa-b9f8-970b-ec8d3145719f?restype=container",
      "RequestMethod": "PUT",
      "RequestHeaders": {
        "Authorization": "Sanitized",
        "traceparent": "00-8b6684cf44312943a301da2806747750-15bbe938f7c7b54e-00",
        "User-Agent": [
          "azsdk-net-Storage.Blobs/12.5.0-dev.20200402.1",
          "(.NET Core 4.6.28325.01; Microsoft Windows 10.0.18362 )"
        ],
        "x-ms-blob-public-access": "container",
        "x-ms-client-request-id": "7cae2b8e-9f4a-5d27-5905-91a3d531d91f",
        "x-ms-date": "Thu, 02 Apr 2020 23:43:04 GMT",
        "x-ms-return-client-request-id": "true",
        "x-ms-version": "2019-12-12"
      },
      "RequestBody": null,
      "StatusCode": 201,
      "ResponseHeaders": {
        "Content-Length": "0",
        "Date": "Thu, 02 Apr 2020 23:43:02 GMT",
        "ETag": "\u00220x8D7D75F960D99F5\u0022",
        "Last-Modified": "Thu, 02 Apr 2020 23:43:03 GMT",
        "Server": [
          "Windows-Azure-Blob/1.0",
          "Microsoft-HTTPAPI/2.0"
        ],
        "x-ms-client-request-id": "7cae2b8e-9f4a-5d27-5905-91a3d531d91f",
<<<<<<< HEAD
        "x-ms-request-id": "c8d6c760-701e-000c-5330-f30533000000",
=======
        "x-ms-request-id": "f80cd911-101e-008c-5848-0925ae000000",
>>>>>>> 8d420312
        "x-ms-version": "2019-12-12"
      },
      "ResponseBody": []
    },
    {
      "RequestUri": "https://seanmcccanary.blob.core.windows.net/test-container-863af161-4efa-b9f8-970b-ec8d3145719f/test-blob-458da397-e300-2110-b7db-bdf95267c895",
      "RequestMethod": "PUT",
      "RequestHeaders": {
        "Authorization": "Sanitized",
        "Content-Length": "1024",
        "traceparent": "00-cdf0e69bf6d43142b9380e2401cf3d13-79f76bb49b973442-00",
        "User-Agent": [
          "azsdk-net-Storage.Blobs/12.5.0-dev.20200402.1",
          "(.NET Core 4.6.28325.01; Microsoft Windows 10.0.18362 )"
        ],
        "x-ms-blob-type": "BlockBlob",
        "x-ms-client-request-id": "0843ee27-9bba-4ff7-d5ba-a54c29856490",
        "x-ms-date": "Thu, 02 Apr 2020 23:43:04 GMT",
        "x-ms-return-client-request-id": "true",
        "x-ms-version": "2019-12-12"
      },
      "RequestBody": "ZEr\u002BBZb0VbyIBGdUrpaJlijc\u002Bk10YqGqG43FbuEuC/E8/D\u002BLMtOIok7RvPx8vHIhUibRdW16IQGoVOoJLubaWvh2F7FW/WRUU1f\u002BoqWlLl8apBy6XJaDwds9497pf3Rn92EDBqTAylTCfCEWe35bAiWK7orKH/1i8lXWGBqFa9Pjl6tDoSi6WtnH9\u002BB0bUVc4eC4XpHpnddkoRNP6rI6PRBNM\u002BTTGGH90JOwAicd7oUPejY5zA1C\u002BfnT3wAUam8njLrPJjlhiMl/u479OZqvRrOOQG97AXEDCzrrADhg6WUkiHZtTcdLrvJsuRF/RL9eI5lNhSoAq4tJzBr/dYeRHtEo2bAkQvnrQ5J9D0dghMd6jNyfE2Q6JNzqJIGsSzhq2ps/VmoPOuCgYUGYgpxD6UdTheir8gpt7bXUOR53PvhZEzSsIC5calL7/7IioqFApzs5WcVPv\u002BiQ0mi1OwDCKCNJPm9ol8gZ9hqWr/NYSksUk5LjPuQzCVRLHE7Fpy9ROdaO2WMy1w9yH2KquQ/1N4cdoKdu3\u002Bo\u002BFjQbHHt6U0/rRHUcyXHn4ryCcB6CiFBEVuTHqAaI41rsUMMvF7uU\u002BMsTv3Sa2G0WNb7q627Lu43j1sWWs6tIYmEbMHmtuMoB7nhSbsncqn53sXNHnfjrIJQ1S0D1/kUgylwSfqf0aH3z6f32eU3EByxGHgI4AcRoMA/kd22KC\u002B8zMqRsySvWg0j2U7T79adHcUMTruBC6MmYqU2XD/APad0NwkaoVz0Ab5u5Qa0QbTtonQYpd10P8Ena1B/dP3NY5urW7TJgnhkGEj5EiaYchzwSL3Lp5vKA/tL9zoMdIzAnYFvCOoAIB/7sI2QeymaivUzjyg8BbgD4Ve9gY8\u002BV6O8NHSlKWU27Cihz/cKNYjNrWhA3OlghJfFbyuSQp6QuVjp0EK09V2T\u002BJ8DnjnE9avK79Qi/Xq6X7Pc3749oK2KDRKeIGFGGLgKsOBKXOpeAHl/x1bKcb/iM3SS1BWjUlvxdY0nKtVKhNcYFEiWc/7Fgt9Ewdlaw59Wv\u002Bzst0Sia2KIVOtZOtWkNUJ/rllzS8N1yVE2Xox\u002BmrXtzG7kWc2SeajqChsXbEQFnIyW2xFB43AteunzbAzSDb4xa2pqw9t07TSwiT2kXl0NLL4D58Okr\u002Bz6tuLjnw2cG/xc4gDdmty1IenYkVoyhRiM5j9SziX6jL99cAj0kU4rEG1BS3xcL5XdTsHVyBqSxC3KVrjOTU3WYlVBXCrXvJCbsXzs8T2cMLapcYNkJMCg6q/bLjqVWMcjbuUnGs9rBZIxOhqZpdbwLiYGJNvOcj2QnHV\u002B\u002BI5WBlS5yYJUdRXnPm/tMuqqC0TU5vwUjzA==",
      "StatusCode": 201,
      "ResponseHeaders": {
        "Content-Length": "0",
        "Content-MD5": "0Y3lU5liZygUuO\u002Bp\u002BmjdZQ==",
        "Date": "Thu, 02 Apr 2020 23:43:02 GMT",
        "ETag": "\u00220x8D7D75F961B1DDC\u0022",
        "Last-Modified": "Thu, 02 Apr 2020 23:43:03 GMT",
        "Server": [
          "Windows-Azure-Blob/1.0",
          "Microsoft-HTTPAPI/2.0"
        ],
        "x-ms-client-request-id": "0843ee27-9bba-4ff7-d5ba-a54c29856490",
        "x-ms-content-crc64": "bQr6Dcg\u002BIOg=",
        "x-ms-request-id": "f80cd917-101e-008c-5b48-0925ae000000",
        "x-ms-request-server-encrypted": "true",
        "x-ms-version": "2019-12-12"
      },
      "ResponseBody": []
    },
    {
      "RequestUri": "https://seanmcccanary.blob.core.windows.net/test-container-863af161-4efa-b9f8-970b-ec8d3145719f/test-blob-458da397-e300-2110-b7db-bdf95267c895?comp=metadata",
      "RequestMethod": "PUT",
      "RequestHeaders": {
        "Authorization": "Sanitized",
        "traceparent": "00-c5e26fef5663c14a9635fd7a39bdb59f-762fed12ea33b741-00",
        "User-Agent": [
          "azsdk-net-Storage.Blobs/12.5.0-dev.20200402.1",
          "(.NET Core 4.6.28325.01; Microsoft Windows 10.0.18362 )"
        ],
        "x-ms-client-request-id": "d11221da-1bc1-6012-deef-552bf94a517d",
        "x-ms-date": "Thu, 02 Apr 2020 23:43:04 GMT",
        "x-ms-meta-Capital": "letter",
        "x-ms-meta-foo": "bar",
        "x-ms-meta-meta": "data",
        "x-ms-meta-UPPER": "case",
        "x-ms-return-client-request-id": "true",
        "x-ms-version": "2019-12-12"
      },
      "RequestBody": null,
      "StatusCode": 200,
      "ResponseHeaders": {
        "Content-Length": "0",
        "Date": "Thu, 02 Apr 2020 23:43:02 GMT",
        "ETag": "\u00220x8D7D75F962A3BCE\u0022",
        "Last-Modified": "Thu, 02 Apr 2020 23:43:03 GMT",
        "Server": [
          "Windows-Azure-Blob/1.0",
          "Microsoft-HTTPAPI/2.0"
        ],
        "x-ms-client-request-id": "d11221da-1bc1-6012-deef-552bf94a517d",
        "x-ms-request-id": "f80cd91b-101e-008c-5d48-0925ae000000",
        "x-ms-request-server-encrypted": "true",
        "x-ms-version": "2019-12-12"
      },
      "ResponseBody": []
    },
    {
      "RequestUri": "https://seanmcccanary.blob.core.windows.net/test-container-863af161-4efa-b9f8-970b-ec8d3145719f/test-blob-458da397-e300-2110-b7db-bdf95267c895",
      "RequestMethod": "HEAD",
      "RequestHeaders": {
        "Authorization": "Sanitized",
        "traceparent": "00-e1ff93c28613624da25cdfd90cb2f569-5d9eb63b1f6daa43-00",
        "User-Agent": [
          "azsdk-net-Storage.Blobs/12.5.0-dev.20200402.1",
          "(.NET Core 4.6.28325.01; Microsoft Windows 10.0.18362 )"
        ],
        "x-ms-client-request-id": "08719b00-9272-42ce-b5d2-bf32150cad98",
        "x-ms-date": "Thu, 02 Apr 2020 23:43:04 GMT",
        "x-ms-return-client-request-id": "true",
        "x-ms-version": "2019-12-12"
      },
      "RequestBody": null,
      "StatusCode": 200,
      "ResponseHeaders": {
        "Accept-Ranges": "bytes",
        "Content-Length": "1024",
        "Content-MD5": "0Y3lU5liZygUuO\u002Bp\u002BmjdZQ==",
        "Content-Type": "application/octet-stream",
        "Date": "Thu, 02 Apr 2020 23:43:03 GMT",
        "ETag": "\u00220x8D7D75F962A3BCE\u0022",
        "Last-Modified": "Thu, 02 Apr 2020 23:43:03 GMT",
        "Server": [
          "Windows-Azure-Blob/1.0",
          "Microsoft-HTTPAPI/2.0"
        ],
        "x-ms-access-tier": "Hot",
        "x-ms-access-tier-inferred": "true",
        "x-ms-blob-type": "BlockBlob",
        "x-ms-client-request-id": "08719b00-9272-42ce-b5d2-bf32150cad98",
        "x-ms-creation-time": "Thu, 02 Apr 2020 23:43:03 GMT",
        "x-ms-lease-state": "available",
        "x-ms-lease-status": "unlocked",
        "x-ms-meta-Capital": "letter",
        "x-ms-meta-foo": "bar",
        "x-ms-meta-meta": "data",
        "x-ms-meta-UPPER": "case",
        "x-ms-request-id": "f80cd91f-101e-008c-6048-0925ae000000",
        "x-ms-server-encrypted": "true",
        "x-ms-version": "2019-12-12"
      },
      "ResponseBody": []
    },
    {
      "RequestUri": "https://seanmcccanary.blob.core.windows.net/test-container-863af161-4efa-b9f8-970b-ec8d3145719f?restype=container",
      "RequestMethod": "DELETE",
      "RequestHeaders": {
        "Authorization": "Sanitized",
        "traceparent": "00-296ce8f827614f4ab4dab18bb531917e-7ffc5111a4caba4a-00",
        "User-Agent": [
          "azsdk-net-Storage.Blobs/12.5.0-dev.20200402.1",
          "(.NET Core 4.6.28325.01; Microsoft Windows 10.0.18362 )"
        ],
        "x-ms-client-request-id": "5d2a6df6-49d9-490a-972d-727299bfa7a9",
        "x-ms-date": "Thu, 02 Apr 2020 23:43:04 GMT",
        "x-ms-return-client-request-id": "true",
        "x-ms-version": "2019-12-12"
      },
      "RequestBody": null,
      "StatusCode": 202,
      "ResponseHeaders": {
        "Content-Length": "0",
        "Date": "Thu, 02 Apr 2020 23:43:03 GMT",
        "Server": [
          "Windows-Azure-Blob/1.0",
          "Microsoft-HTTPAPI/2.0"
        ],
        "x-ms-client-request-id": "5d2a6df6-49d9-490a-972d-727299bfa7a9",
<<<<<<< HEAD
        "x-ms-request-id": "c8d6c769-701e-000c-5a30-f30533000000",
=======
        "x-ms-request-id": "f80cd923-101e-008c-6448-0925ae000000",
>>>>>>> 8d420312
        "x-ms-version": "2019-12-12"
      },
      "ResponseBody": []
    }
  ],
  "Variables": {
    "RandomSeed": "1883825689",
    "Storage_TestConfigDefault": "ProductionTenant\nseanmcccanary\nU2FuaXRpemVk\nhttps://seanmcccanary.blob.core.windows.net\nhttps://seanmcccanary.file.core.windows.net\nhttps://seanmcccanary.queue.core.windows.net\nhttps://seanmcccanary.table.core.windows.net\n\n\n\n\nhttps://seanmcccanary-secondary.blob.core.windows.net\nhttps://seanmcccanary-secondary.file.core.windows.net\nhttps://seanmcccanary-secondary.queue.core.windows.net\nhttps://seanmcccanary-secondary.table.core.windows.net\n\nSanitized\n\n\nCloud\nBlobEndpoint=https://seanmcccanary.blob.core.windows.net/;QueueEndpoint=https://seanmcccanary.queue.core.windows.net/;FileEndpoint=https://seanmcccanary.file.core.windows.net/;BlobSecondaryEndpoint=https://seanmcccanary-secondary.blob.core.windows.net/;QueueSecondaryEndpoint=https://seanmcccanary-secondary.queue.core.windows.net/;FileSecondaryEndpoint=https://seanmcccanary-secondary.file.core.windows.net/;AccountName=seanmcccanary;AccountKey=Sanitized\nseanscope1"
  }
}<|MERGE_RESOLUTION|>--- conflicted
+++ resolved
@@ -28,11 +28,7 @@
           "Microsoft-HTTPAPI/2.0"
         ],
         "x-ms-client-request-id": "7cae2b8e-9f4a-5d27-5905-91a3d531d91f",
-<<<<<<< HEAD
-        "x-ms-request-id": "c8d6c760-701e-000c-5330-f30533000000",
-=======
         "x-ms-request-id": "f80cd911-101e-008c-5848-0925ae000000",
->>>>>>> 8d420312
         "x-ms-version": "2019-12-12"
       },
       "ResponseBody": []
@@ -182,11 +178,7 @@
           "Microsoft-HTTPAPI/2.0"
         ],
         "x-ms-client-request-id": "5d2a6df6-49d9-490a-972d-727299bfa7a9",
-<<<<<<< HEAD
-        "x-ms-request-id": "c8d6c769-701e-000c-5a30-f30533000000",
-=======
         "x-ms-request-id": "f80cd923-101e-008c-6448-0925ae000000",
->>>>>>> 8d420312
         "x-ms-version": "2019-12-12"
       },
       "ResponseBody": []
