{
  "Entries": [
    {
      "RequestUri": "https://seanmcccanary.blob.core.windows.net/test-container-560ea862-33d1-d214-1491-8ba4d7a652af?restype=container",
      "RequestMethod": "PUT",
      "RequestHeaders": {
        "Authorization": "Sanitized",
        "traceparent": "00-037d5c7006ac9d4bbb589bb4e73ec1a3-5deb2827c75e0745-00",
        "User-Agent": [
          "azsdk-net-Storage.Blobs/12.5.0-dev.20200402.1",
          "(.NET Core 4.6.28325.01; Microsoft Windows 10.0.18362 )"
        ],
        "x-ms-blob-public-access": "container",
        "x-ms-client-request-id": "ca10406e-2aa0-18da-d8b6-b39695d34a80",
        "x-ms-date": "Thu, 02 Apr 2020 23:42:19 GMT",
        "x-ms-return-client-request-id": "true",
        "x-ms-version": "2019-12-12"
      },
      "RequestBody": null,
      "StatusCode": 201,
      "ResponseHeaders": {
        "Content-Length": "0",
        "Date": "Thu, 02 Apr 2020 23:42:18 GMT",
        "ETag": "\u00220x8D7D75F7BAEA89B\u0022",
        "Last-Modified": "Thu, 02 Apr 2020 23:42:19 GMT",
        "Server": [
          "Windows-Azure-Blob/1.0",
          "Microsoft-HTTPAPI/2.0"
        ],
        "x-ms-client-request-id": "ca10406e-2aa0-18da-d8b6-b39695d34a80",
<<<<<<< HEAD
        "x-ms-request-id": "b9e9c643-001e-0016-1d30-f364ec000000",
=======
        "x-ms-request-id": "c8e3d45c-201e-003e-1248-09dadf000000",
>>>>>>> 8d420312
        "x-ms-version": "2019-12-12"
      },
      "ResponseBody": []
    },
    {
      "RequestUri": "https://seanmcccanary.blob.core.windows.net/test-container-560ea862-33d1-d214-1491-8ba4d7a652af/test-blob-324752db-bc7c-b21a-1354-03521a7f7ea0",
      "RequestMethod": "PUT",
      "RequestHeaders": {
        "Authorization": "Sanitized",
        "Content-Length": "1024",
        "traceparent": "00-ad1e579ea971294eaac48d5457a53b45-cce99cfb384c1742-00",
        "User-Agent": [
          "azsdk-net-Storage.Blobs/12.5.0-dev.20200402.1",
          "(.NET Core 4.6.28325.01; Microsoft Windows 10.0.18362 )"
        ],
        "x-ms-blob-type": "BlockBlob",
        "x-ms-client-request-id": "6ec1863d-d9d0-0c96-73b1-bf70f645b372",
        "x-ms-date": "Thu, 02 Apr 2020 23:42:20 GMT",
        "x-ms-return-client-request-id": "true",
        "x-ms-version": "2019-12-12"
      },
      "RequestBody": "yLXM8JrCKBXTb4EiX4GAxNi0NpeViA92rrDKBJo\u002BCQFkU8qcg8g8rBf79jCpt7hXNe694Z2y6z\u002BlVULq9yR6lGWAvgy340EPd4p/mZHfzfb3cs6rgShksWiK9i2GUrTzgWHKKPmsoFKtrWoTM1GuxohL8oVVzxM9HAyjLOwUiSTWjBgwFKX9StJ7/tO\u002BUX4W3DClOmAvnbFNjQztCHNlmCRFPaY5fbHiTqey2dBAf8qNjVC8bk7Epu9m4oeYD0JeFmWueBTY3F5\u002Bwuy4fMPhDQ1BYHsjqSnWgZa205sqSj5lVMNrkge2tLHxPaxiCyoshdV5Vq/HOmw72PZ9IQnDVHetUyj/dnsGiqvJMmt9dHZrik3GsPSPnhlWL7kQOJKnLuk1tLgCLA9Zc8sD/QgAvmSAEpe7/aODHrQPqEbB9VIZIQOCSL\u002B\u002BaV0\u002BbDwoi6AQVnBVkCb77DFFsZUD8oTImH556tsFfnakwqg5fJFnW5IU/lLWa2QrHTXSPJYpunbZdtO\u002BrqHFC9f6sc59wW\u002Bf3lYD7/Mx8iwZTsymMkHfegcxYAa9qazxTvN73LqWrVzFMl5AJsuDp4OnpGDUH9iVGjbHS2Bp4jSpEqD/thZxg6Bw4f/jn1M7rrmCFgVMHC8b5cGDzmH7W1AplxQqg/BtNSDAZD7Ysnvji52n5ssvXfZx5NBU7bQ\u002BdIWvuQc/ECvIFeHki7fxQjNGoEPEVHWE\u002BjkeuZ4fGEdrge\u002B4Kfhzo3px3tDqS9E\u002Bf6GdDUxxeiAPKr/OIVeMqfyZeQrIOBk70/3JUnWkmq5o4Dn9ggr6\u002BQfPqf45pYEi5TXTUNHHdUeIYTpPqCeqa5AQZUEdjybyn38C\u002BY8aAi57pmxA0EncoGrydCDQq1HgJD1tKD9ABVYO4bFSxHy4bV8L0wG6aZpHM8XXKxoGIfMtItRRrdnvO6EWMu6XitzuOQfBxNdPJbqjJvR5adk7CMC9JaKnZ8CFHJhgozerr6np6fITRV0c3f0arYbkddLH2you2WQ6RtJGO6c\u002B7oGD93dLkIDnJ8NjoUekjLk6oafGmcgNfdVEr6IfzAq13e57l7YPmeRS37NnyzgdlbkZDJkAeFW5dnqhB\u002BHdx1q4rcNZKfUCKwjCdLkUpbKcJxnoBsBwtGWYwSE8bZECdBhYrh11w2vDFuGRPQOcpdDIBN/H9cGaSPldwGfUxr12wAChu/eUJ2OuJPDf3ndh/BxRc2iyOn9WvmUkGAMD708jG30D\u002BunYM918GdDRu2qB\u002B8NLg1NUxIWBSv2ScA5gqzWgu8L5XgIzeECLNiGuhQP6ohw/uGv8zlf3gq/sRsPOG26bMP\u002BoiJ3BFwsSyY1k0sX5l83yIPLJpOxqAQ==",
      "StatusCode": 201,
      "ResponseHeaders": {
        "Content-Length": "0",
        "Content-MD5": "sosKT6sdlLDr8ulyrSaPLA==",
        "Date": "Thu, 02 Apr 2020 23:42:19 GMT",
        "ETag": "\u00220x8D7D75F7BBC3FA5\u0022",
        "Last-Modified": "Thu, 02 Apr 2020 23:42:19 GMT",
        "Server": [
          "Windows-Azure-Blob/1.0",
          "Microsoft-HTTPAPI/2.0"
        ],
        "x-ms-client-request-id": "6ec1863d-d9d0-0c96-73b1-bf70f645b372",
        "x-ms-content-crc64": "Pcob/fe5u5E=",
        "x-ms-request-id": "c8e3d46c-201e-003e-1e48-09dadf000000",
        "x-ms-request-server-encrypted": "true",
        "x-ms-version": "2019-12-12"
      },
      "ResponseBody": []
    },
    {
      "RequestUri": "https://seanmcccanary.blob.core.windows.net/test-container-560ea862-33d1-d214-1491-8ba4d7a652af/test-blob-324752db-bc7c-b21a-1354-03521a7f7ea0",
      "RequestMethod": "GET",
      "RequestHeaders": {
        "Authorization": "Sanitized",
        "traceparent": "00-19c8d29fa2fc3c49a9eeeae876abc2c0-d330efc90032a446-00",
        "User-Agent": [
          "azsdk-net-Storage.Blobs/12.5.0-dev.20200402.1",
          "(.NET Core 4.6.28325.01; Microsoft Windows 10.0.18362 )"
        ],
        "x-ms-client-request-id": "9314f0c9-10bd-87cf-52f8-56e1f078fc69",
        "x-ms-date": "Thu, 02 Apr 2020 23:42:20 GMT",
        "x-ms-range": "bytes=0-268435455",
        "x-ms-return-client-request-id": "true",
        "x-ms-version": "2019-12-12"
      },
      "RequestBody": null,
      "StatusCode": 206,
      "ResponseHeaders": {
        "Accept-Ranges": "bytes",
        "Content-Length": "1024",
        "Content-Range": "bytes 0-1023/1024",
        "Content-Type": "application/octet-stream",
        "Date": "Thu, 02 Apr 2020 23:42:19 GMT",
        "ETag": "\u00220x8D7D75F7BBC3FA5\u0022",
        "Last-Modified": "Thu, 02 Apr 2020 23:42:19 GMT",
        "Server": [
          "Windows-Azure-Blob/1.0",
          "Microsoft-HTTPAPI/2.0"
        ],
        "x-ms-blob-content-md5": "sosKT6sdlLDr8ulyrSaPLA==",
        "x-ms-blob-type": "BlockBlob",
        "x-ms-client-request-id": "9314f0c9-10bd-87cf-52f8-56e1f078fc69",
        "x-ms-creation-time": "Thu, 02 Apr 2020 23:42:19 GMT",
        "x-ms-lease-state": "available",
        "x-ms-lease-status": "unlocked",
        "x-ms-request-id": "c8e3d47c-201e-003e-2a48-09dadf000000",
        "x-ms-server-encrypted": "true",
        "x-ms-version": "2019-12-12"
      },
      "ResponseBody": "yLXM8JrCKBXTb4EiX4GAxNi0NpeViA92rrDKBJo\u002BCQFkU8qcg8g8rBf79jCpt7hXNe694Z2y6z\u002BlVULq9yR6lGWAvgy340EPd4p/mZHfzfb3cs6rgShksWiK9i2GUrTzgWHKKPmsoFKtrWoTM1GuxohL8oVVzxM9HAyjLOwUiSTWjBgwFKX9StJ7/tO\u002BUX4W3DClOmAvnbFNjQztCHNlmCRFPaY5fbHiTqey2dBAf8qNjVC8bk7Epu9m4oeYD0JeFmWueBTY3F5\u002Bwuy4fMPhDQ1BYHsjqSnWgZa205sqSj5lVMNrkge2tLHxPaxiCyoshdV5Vq/HOmw72PZ9IQnDVHetUyj/dnsGiqvJMmt9dHZrik3GsPSPnhlWL7kQOJKnLuk1tLgCLA9Zc8sD/QgAvmSAEpe7/aODHrQPqEbB9VIZIQOCSL\u002B\u002BaV0\u002BbDwoi6AQVnBVkCb77DFFsZUD8oTImH556tsFfnakwqg5fJFnW5IU/lLWa2QrHTXSPJYpunbZdtO\u002BrqHFC9f6sc59wW\u002Bf3lYD7/Mx8iwZTsymMkHfegcxYAa9qazxTvN73LqWrVzFMl5AJsuDp4OnpGDUH9iVGjbHS2Bp4jSpEqD/thZxg6Bw4f/jn1M7rrmCFgVMHC8b5cGDzmH7W1AplxQqg/BtNSDAZD7Ysnvji52n5ssvXfZx5NBU7bQ\u002BdIWvuQc/ECvIFeHki7fxQjNGoEPEVHWE\u002BjkeuZ4fGEdrge\u002B4Kfhzo3px3tDqS9E\u002Bf6GdDUxxeiAPKr/OIVeMqfyZeQrIOBk70/3JUnWkmq5o4Dn9ggr6\u002BQfPqf45pYEi5TXTUNHHdUeIYTpPqCeqa5AQZUEdjybyn38C\u002BY8aAi57pmxA0EncoGrydCDQq1HgJD1tKD9ABVYO4bFSxHy4bV8L0wG6aZpHM8XXKxoGIfMtItRRrdnvO6EWMu6XitzuOQfBxNdPJbqjJvR5adk7CMC9JaKnZ8CFHJhgozerr6np6fITRV0c3f0arYbkddLH2you2WQ6RtJGO6c\u002B7oGD93dLkIDnJ8NjoUekjLk6oafGmcgNfdVEr6IfzAq13e57l7YPmeRS37NnyzgdlbkZDJkAeFW5dnqhB\u002BHdx1q4rcNZKfUCKwjCdLkUpbKcJxnoBsBwtGWYwSE8bZECdBhYrh11w2vDFuGRPQOcpdDIBN/H9cGaSPldwGfUxr12wAChu/eUJ2OuJPDf3ndh/BxRc2iyOn9WvmUkGAMD708jG30D\u002BunYM918GdDRu2qB\u002B8NLg1NUxIWBSv2ScA5gqzWgu8L5XgIzeECLNiGuhQP6ohw/uGv8zlf3gq/sRsPOG26bMP\u002BoiJ3BFwsSyY1k0sX5l83yIPLJpOxqAQ=="
    },
    {
      "RequestUri": "https://seanmcccanary.blob.core.windows.net/test-container-560ea862-33d1-d214-1491-8ba4d7a652af/test-blob-324752db-bc7c-b21a-1354-03521a7f7ea0",
      "RequestMethod": "GET",
      "RequestHeaders": {
        "Authorization": "Sanitized",
        "traceparent": "00-9091268b92fd8b4aab0ef1cb39bc5b32-b82a5c6117ca884d-00",
        "User-Agent": [
          "azsdk-net-Storage.Blobs/12.5.0-dev.20200402.1",
          "(.NET Core 4.6.28325.01; Microsoft Windows 10.0.18362 )"
        ],
        "x-ms-client-request-id": "05a77d7a-1f31-90b5-82e1-68ef4a8d3af0",
        "x-ms-date": "Thu, 02 Apr 2020 23:42:20 GMT",
        "x-ms-range": "bytes=0-268435455",
        "x-ms-return-client-request-id": "true",
        "x-ms-version": "2019-12-12"
      },
      "RequestBody": null,
      "StatusCode": 206,
      "ResponseHeaders": {
        "Accept-Ranges": "bytes",
        "Content-Length": "1024",
        "Content-Range": "bytes 0-1023/1024",
        "Content-Type": "application/octet-stream",
        "Date": "Thu, 02 Apr 2020 23:42:19 GMT",
        "ETag": "\u00220x8D7D75F7BBC3FA5\u0022",
        "Last-Modified": "Thu, 02 Apr 2020 23:42:19 GMT",
        "Server": [
          "Windows-Azure-Blob/1.0",
          "Microsoft-HTTPAPI/2.0"
        ],
        "x-ms-blob-content-md5": "sosKT6sdlLDr8ulyrSaPLA==",
        "x-ms-blob-type": "BlockBlob",
        "x-ms-client-request-id": "05a77d7a-1f31-90b5-82e1-68ef4a8d3af0",
        "x-ms-creation-time": "Thu, 02 Apr 2020 23:42:19 GMT",
        "x-ms-lease-state": "available",
        "x-ms-lease-status": "unlocked",
        "x-ms-request-id": "c8e3d488-201e-003e-3348-09dadf000000",
        "x-ms-server-encrypted": "true",
        "x-ms-version": "2019-12-12"
      },
      "ResponseBody": "yLXM8JrCKBXTb4EiX4GAxNi0NpeViA92rrDKBJo\u002BCQFkU8qcg8g8rBf79jCpt7hXNe694Z2y6z\u002BlVULq9yR6lGWAvgy340EPd4p/mZHfzfb3cs6rgShksWiK9i2GUrTzgWHKKPmsoFKtrWoTM1GuxohL8oVVzxM9HAyjLOwUiSTWjBgwFKX9StJ7/tO\u002BUX4W3DClOmAvnbFNjQztCHNlmCRFPaY5fbHiTqey2dBAf8qNjVC8bk7Epu9m4oeYD0JeFmWueBTY3F5\u002Bwuy4fMPhDQ1BYHsjqSnWgZa205sqSj5lVMNrkge2tLHxPaxiCyoshdV5Vq/HOmw72PZ9IQnDVHetUyj/dnsGiqvJMmt9dHZrik3GsPSPnhlWL7kQOJKnLuk1tLgCLA9Zc8sD/QgAvmSAEpe7/aODHrQPqEbB9VIZIQOCSL\u002B\u002BaV0\u002BbDwoi6AQVnBVkCb77DFFsZUD8oTImH556tsFfnakwqg5fJFnW5IU/lLWa2QrHTXSPJYpunbZdtO\u002BrqHFC9f6sc59wW\u002Bf3lYD7/Mx8iwZTsymMkHfegcxYAa9qazxTvN73LqWrVzFMl5AJsuDp4OnpGDUH9iVGjbHS2Bp4jSpEqD/thZxg6Bw4f/jn1M7rrmCFgVMHC8b5cGDzmH7W1AplxQqg/BtNSDAZD7Ysnvji52n5ssvXfZx5NBU7bQ\u002BdIWvuQc/ECvIFeHki7fxQjNGoEPEVHWE\u002BjkeuZ4fGEdrge\u002B4Kfhzo3px3tDqS9E\u002Bf6GdDUxxeiAPKr/OIVeMqfyZeQrIOBk70/3JUnWkmq5o4Dn9ggr6\u002BQfPqf45pYEi5TXTUNHHdUeIYTpPqCeqa5AQZUEdjybyn38C\u002BY8aAi57pmxA0EncoGrydCDQq1HgJD1tKD9ABVYO4bFSxHy4bV8L0wG6aZpHM8XXKxoGIfMtItRRrdnvO6EWMu6XitzuOQfBxNdPJbqjJvR5adk7CMC9JaKnZ8CFHJhgozerr6np6fITRV0c3f0arYbkddLH2you2WQ6RtJGO6c\u002B7oGD93dLkIDnJ8NjoUekjLk6oafGmcgNfdVEr6IfzAq13e57l7YPmeRS37NnyzgdlbkZDJkAeFW5dnqhB\u002BHdx1q4rcNZKfUCKwjCdLkUpbKcJxnoBsBwtGWYwSE8bZECdBhYrh11w2vDFuGRPQOcpdDIBN/H9cGaSPldwGfUxr12wAChu/eUJ2OuJPDf3ndh/BxRc2iyOn9WvmUkGAMD708jG30D\u002BunYM918GdDRu2qB\u002B8NLg1NUxIWBSv2ScA5gqzWgu8L5XgIzeECLNiGuhQP6ohw/uGv8zlf3gq/sRsPOG26bMP\u002BoiJ3BFwsSyY1k0sX5l83yIPLJpOxqAQ=="
    },
    {
      "RequestUri": "https://seanmcccanary.blob.core.windows.net/test-container-560ea862-33d1-d214-1491-8ba4d7a652af/test-blob-324752db-bc7c-b21a-1354-03521a7f7ea0",
      "RequestMethod": "GET",
      "RequestHeaders": {
        "Authorization": "Sanitized",
        "traceparent": "00-2ebfae1e19ad97488e5e5e4617f8088a-7a19f8c94310bb42-00",
        "User-Agent": [
          "azsdk-net-Storage.Blobs/12.5.0-dev.20200402.1",
          "(.NET Core 4.6.28325.01; Microsoft Windows 10.0.18362 )"
        ],
        "x-ms-client-request-id": "726602cc-f7d1-2238-b4c9-a687673b538b",
        "x-ms-date": "Thu, 02 Apr 2020 23:42:20 GMT",
        "x-ms-range": "bytes=0-268435455",
        "x-ms-return-client-request-id": "true",
        "x-ms-version": "2019-12-12"
      },
      "RequestBody": null,
      "StatusCode": 206,
      "ResponseHeaders": {
        "Accept-Ranges": "bytes",
        "Content-Length": "1024",
        "Content-Range": "bytes 0-1023/1024",
        "Content-Type": "application/octet-stream",
        "Date": "Thu, 02 Apr 2020 23:42:19 GMT",
        "ETag": "\u00220x8D7D75F7BBC3FA5\u0022",
        "Last-Modified": "Thu, 02 Apr 2020 23:42:19 GMT",
        "Server": [
          "Windows-Azure-Blob/1.0",
          "Microsoft-HTTPAPI/2.0"
        ],
        "x-ms-blob-content-md5": "sosKT6sdlLDr8ulyrSaPLA==",
        "x-ms-blob-type": "BlockBlob",
        "x-ms-client-request-id": "726602cc-f7d1-2238-b4c9-a687673b538b",
        "x-ms-creation-time": "Thu, 02 Apr 2020 23:42:19 GMT",
        "x-ms-lease-state": "available",
        "x-ms-lease-status": "unlocked",
        "x-ms-request-id": "c8e3d493-201e-003e-3c48-09dadf000000",
        "x-ms-server-encrypted": "true",
        "x-ms-version": "2019-12-12"
      },
      "ResponseBody": "yLXM8JrCKBXTb4EiX4GAxNi0NpeViA92rrDKBJo\u002BCQFkU8qcg8g8rBf79jCpt7hXNe694Z2y6z\u002BlVULq9yR6lGWAvgy340EPd4p/mZHfzfb3cs6rgShksWiK9i2GUrTzgWHKKPmsoFKtrWoTM1GuxohL8oVVzxM9HAyjLOwUiSTWjBgwFKX9StJ7/tO\u002BUX4W3DClOmAvnbFNjQztCHNlmCRFPaY5fbHiTqey2dBAf8qNjVC8bk7Epu9m4oeYD0JeFmWueBTY3F5\u002Bwuy4fMPhDQ1BYHsjqSnWgZa205sqSj5lVMNrkge2tLHxPaxiCyoshdV5Vq/HOmw72PZ9IQnDVHetUyj/dnsGiqvJMmt9dHZrik3GsPSPnhlWL7kQOJKnLuk1tLgCLA9Zc8sD/QgAvmSAEpe7/aODHrQPqEbB9VIZIQOCSL\u002B\u002BaV0\u002BbDwoi6AQVnBVkCb77DFFsZUD8oTImH556tsFfnakwqg5fJFnW5IU/lLWa2QrHTXSPJYpunbZdtO\u002BrqHFC9f6sc59wW\u002Bf3lYD7/Mx8iwZTsymMkHfegcxYAa9qazxTvN73LqWrVzFMl5AJsuDp4OnpGDUH9iVGjbHS2Bp4jSpEqD/thZxg6Bw4f/jn1M7rrmCFgVMHC8b5cGDzmH7W1AplxQqg/BtNSDAZD7Ysnvji52n5ssvXfZx5NBU7bQ\u002BdIWvuQc/ECvIFeHki7fxQjNGoEPEVHWE\u002BjkeuZ4fGEdrge\u002B4Kfhzo3px3tDqS9E\u002Bf6GdDUxxeiAPKr/OIVeMqfyZeQrIOBk70/3JUnWkmq5o4Dn9ggr6\u002BQfPqf45pYEi5TXTUNHHdUeIYTpPqCeqa5AQZUEdjybyn38C\u002BY8aAi57pmxA0EncoGrydCDQq1HgJD1tKD9ABVYO4bFSxHy4bV8L0wG6aZpHM8XXKxoGIfMtItRRrdnvO6EWMu6XitzuOQfBxNdPJbqjJvR5adk7CMC9JaKnZ8CFHJhgozerr6np6fITRV0c3f0arYbkddLH2you2WQ6RtJGO6c\u002B7oGD93dLkIDnJ8NjoUekjLk6oafGmcgNfdVEr6IfzAq13e57l7YPmeRS37NnyzgdlbkZDJkAeFW5dnqhB\u002BHdx1q4rcNZKfUCKwjCdLkUpbKcJxnoBsBwtGWYwSE8bZECdBhYrh11w2vDFuGRPQOcpdDIBN/H9cGaSPldwGfUxr12wAChu/eUJ2OuJPDf3ndh/BxRc2iyOn9WvmUkGAMD708jG30D\u002BunYM918GdDRu2qB\u002B8NLg1NUxIWBSv2ScA5gqzWgu8L5XgIzeECLNiGuhQP6ohw/uGv8zlf3gq/sRsPOG26bMP\u002BoiJ3BFwsSyY1k0sX5l83yIPLJpOxqAQ=="
    },
    {
      "RequestUri": "https://seanmcccanary.blob.core.windows.net/test-container-560ea862-33d1-d214-1491-8ba4d7a652af?restype=container",
      "RequestMethod": "DELETE",
      "RequestHeaders": {
        "Authorization": "Sanitized",
        "traceparent": "00-c8347003c3ddbf4c8106a275b447a3da-54c5c344d7a4ec42-00",
        "User-Agent": [
          "azsdk-net-Storage.Blobs/12.5.0-dev.20200402.1",
          "(.NET Core 4.6.28325.01; Microsoft Windows 10.0.18362 )"
        ],
        "x-ms-client-request-id": "482325af-c726-611e-e121-c3fc6751928a",
        "x-ms-date": "Thu, 02 Apr 2020 23:42:20 GMT",
        "x-ms-return-client-request-id": "true",
        "x-ms-version": "2019-12-12"
      },
      "RequestBody": null,
      "StatusCode": 202,
      "ResponseHeaders": {
        "Content-Length": "0",
        "Date": "Thu, 02 Apr 2020 23:42:19 GMT",
        "Server": [
          "Windows-Azure-Blob/1.0",
          "Microsoft-HTTPAPI/2.0"
        ],
        "x-ms-client-request-id": "482325af-c726-611e-e121-c3fc6751928a",
<<<<<<< HEAD
        "x-ms-request-id": "b9e9c651-001e-0016-2830-f364ec000000",
=======
        "x-ms-request-id": "c8e3d4a1-201e-003e-4248-09dadf000000",
>>>>>>> 8d420312
        "x-ms-version": "2019-12-12"
      },
      "ResponseBody": []
    }
  ],
  "Variables": {
    "RandomSeed": "1241999716",
    "Storage_TestConfigDefault": "ProductionTenant\nseanmcccanary\nU2FuaXRpemVk\nhttps://seanmcccanary.blob.core.windows.net\nhttps://seanmcccanary.file.core.windows.net\nhttps://seanmcccanary.queue.core.windows.net\nhttps://seanmcccanary.table.core.windows.net\n\n\n\n\nhttps://seanmcccanary-secondary.blob.core.windows.net\nhttps://seanmcccanary-secondary.file.core.windows.net\nhttps://seanmcccanary-secondary.queue.core.windows.net\nhttps://seanmcccanary-secondary.table.core.windows.net\n\nSanitized\n\n\nCloud\nBlobEndpoint=https://seanmcccanary.blob.core.windows.net/;QueueEndpoint=https://seanmcccanary.queue.core.windows.net/;FileEndpoint=https://seanmcccanary.file.core.windows.net/;BlobSecondaryEndpoint=https://seanmcccanary-secondary.blob.core.windows.net/;QueueSecondaryEndpoint=https://seanmcccanary-secondary.queue.core.windows.net/;FileSecondaryEndpoint=https://seanmcccanary-secondary.file.core.windows.net/;AccountName=seanmcccanary;AccountKey=Sanitized\nseanscope1"
  }
}<|MERGE_RESOLUTION|>--- conflicted
+++ resolved
@@ -28,11 +28,7 @@
           "Microsoft-HTTPAPI/2.0"
         ],
         "x-ms-client-request-id": "ca10406e-2aa0-18da-d8b6-b39695d34a80",
-<<<<<<< HEAD
-        "x-ms-request-id": "b9e9c643-001e-0016-1d30-f364ec000000",
-=======
         "x-ms-request-id": "c8e3d45c-201e-003e-1248-09dadf000000",
->>>>>>> 8d420312
         "x-ms-version": "2019-12-12"
       },
       "ResponseBody": []
@@ -225,11 +221,7 @@
           "Microsoft-HTTPAPI/2.0"
         ],
         "x-ms-client-request-id": "482325af-c726-611e-e121-c3fc6751928a",
-<<<<<<< HEAD
-        "x-ms-request-id": "b9e9c651-001e-0016-2830-f364ec000000",
-=======
         "x-ms-request-id": "c8e3d4a1-201e-003e-4248-09dadf000000",
->>>>>>> 8d420312
         "x-ms-version": "2019-12-12"
       },
       "ResponseBody": []
