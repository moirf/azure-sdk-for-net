--- conflicted
+++ resolved
@@ -29,13 +29,8 @@
           "Microsoft-HTTPAPI/2.0"
         ],
         "x-ms-client-request-id": "b587147e-ad7f-443b-b298-ae87aef0caa8",
-<<<<<<< HEAD
-        "x-ms-request-id": "89fcc6d8-301e-0072-0c21-afdd8d000000",
-        "x-ms-version": "2021-04-10"
-=======
         "x-ms-request-id": "d3a39ff7-d01e-007f-02d8-c5ea32000000",
-        "x-ms-version": "2021-02-12"
->>>>>>> 49dd1a0e
+        "x-ms-version": "2021-04-10"
       },
       "ResponseBody": []
     },
@@ -74,13 +69,8 @@
         "x-ms-content-crc64": "Mbtq3o4hM0Q=",
         "x-ms-request-id": "d3a39fff-d01e-007f-06d8-c5ea32000000",
         "x-ms-request-server-encrypted": "true",
-<<<<<<< HEAD
         "x-ms-version": "2021-04-10",
-        "x-ms-version-id": "2021-09-21T19:47:39.0062120Z"
-=======
-        "x-ms-version": "2021-02-12",
         "x-ms-version-id": "2021-10-20T17:30:08.8039570Z"
->>>>>>> 49dd1a0e
       },
       "ResponseBody": []
     },
@@ -124,13 +114,8 @@
         "x-ms-lease-status": "unlocked",
         "x-ms-request-id": "d3a3a00e-d01e-007f-14d8-c5ea32000000",
         "x-ms-server-encrypted": "true",
-<<<<<<< HEAD
         "x-ms-version": "2021-04-10",
-        "x-ms-version-id": "2021-09-21T19:47:39.0062120Z"
-=======
-        "x-ms-version": "2021-02-12",
         "x-ms-version-id": "2021-10-20T17:30:08.8039570Z"
->>>>>>> 49dd1a0e
       },
       "ResponseBody": []
     },
@@ -174,13 +159,8 @@
         "x-ms-lease-status": "unlocked",
         "x-ms-request-id": "d3a3a00f-d01e-007f-15d8-c5ea32000000",
         "x-ms-server-encrypted": "true",
-<<<<<<< HEAD
         "x-ms-version": "2021-04-10",
-        "x-ms-version-id": "2021-09-21T19:47:39.0062120Z"
-=======
-        "x-ms-version": "2021-02-12",
         "x-ms-version-id": "2021-10-20T17:30:08.8039570Z"
->>>>>>> 49dd1a0e
       },
       "ResponseBody": "ETcOaUPIHrvPDiKvOoSd6QJEcyzkF0nBd\u002BGKH/PYVNI72RjAG05wtvbL5nGKjAou\u002B8SEaXydw/rtTPJhPf7H9rlQc2Br3M200702GDDYN\u002BvXXCMuVOpVnhUe089cDnj3BO\u002B4Ohmpwh730Ja/ZqvJFRQGiuHbmKHO\u002BtRKTAn\u002BV8REPhNBH/zSLZkFN4RUljdqVb66VoSXHGxO6UBEX3YV\u002BHjReiiXiPUYNFxH1mAdeWSd4PdLQwFArSGn8jW8jc4j7z8LgxsP083IoiEoT0YLMHDbpn5\u002BybR3kc0G75W/XKaNJOYhEfZJjg0pgqHfF13bnMHF4OdPpCaKlPFNCOM4CUV6mitg6h95khhxVUYTl3lwK1PT\u002BXu/PX/AlnwF\u002B4Up8HlbZHwxerGiTE3O3k/fd/x33d2QZQ/Ju1ysoFOjdJeTSGTNtzP8PrChMK0u8V8w4R\u002BAjR2nmYtpkakghdpe/9i1O5bqEb/Jep8t7jRim8r9e780IuZ5667YYyWJ3LjVQzHUeLbJRc9gthJ\u002BeqpXB/bfIgkbKdzxPE/nEa6ZP53mV6sCjSIUMzbv1GvT\u002B3AEgVsvqrmvuhlV4zxm4jMhxnd0mCP\u002BVHnTyu/TK1VwHkDf45BSaZTjN5ySrKrmrVACzg30XmNNBS3iW9/K24/D5cX7h/\u002BjzlzikWCGbKfP7Rw="
     },
@@ -252,13 +232,8 @@
         "x-ms-content-crc64": "8QUM1mVFkqU=",
         "x-ms-request-id": "d3a3a019-d01e-007f-1ed8-c5ea32000000",
         "x-ms-request-server-encrypted": "true",
-<<<<<<< HEAD
         "x-ms-version": "2021-04-10",
-        "x-ms-version-id": "2021-09-21T19:47:39.4599553Z"
-=======
-        "x-ms-version": "2021-02-12",
         "x-ms-version-id": "2021-10-20T17:30:09.1477712Z"
->>>>>>> 49dd1a0e
       },
       "ResponseBody": []
     },
@@ -291,13 +266,8 @@
         ],
         "x-ms-client-request-id": "3a0a6c0a-d560-0140-c3c4-8a98ab6b5aa0",
         "x-ms-error-code": "ConditionNotMet",
-<<<<<<< HEAD
-        "x-ms-request-id": "89fcc840-301e-0072-2d21-afdd8d000000",
-        "x-ms-version": "2021-04-10"
-=======
         "x-ms-request-id": "d3a3a01b-d01e-007f-20d8-c5ea32000000",
-        "x-ms-version": "2021-02-12"
->>>>>>> 49dd1a0e
+        "x-ms-version": "2021-04-10"
       },
       "ResponseBody": [
         "\uFEFF\u003C?xml version=\u00221.0\u0022 encoding=\u0022utf-8\u0022?\u003E\u003CError\u003E\u003CCode\u003EConditionNotMet\u003C/Code\u003E\u003CMessage\u003EThe condition specified using HTTP conditional header(s) is not met.\n",
@@ -331,13 +301,8 @@
           "Microsoft-HTTPAPI/2.0"
         ],
         "x-ms-client-request-id": "1325f579-512d-c88e-7e66-99ee9d676ae7",
-<<<<<<< HEAD
-        "x-ms-request-id": "89fcc866-301e-0072-4e21-afdd8d000000",
-        "x-ms-version": "2021-04-10"
-=======
         "x-ms-request-id": "d3a3a024-d01e-007f-28d8-c5ea32000000",
-        "x-ms-version": "2021-02-12"
->>>>>>> 49dd1a0e
+        "x-ms-version": "2021-04-10"
       },
       "ResponseBody": []
     }
