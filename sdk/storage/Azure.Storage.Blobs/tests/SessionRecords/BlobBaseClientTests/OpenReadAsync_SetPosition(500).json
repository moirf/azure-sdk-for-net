--- conflicted
+++ resolved
@@ -29,13 +29,8 @@
           "Microsoft-HTTPAPI/2.0"
         ],
         "x-ms-client-request-id": "8c9c1bd7-402f-0a74-1b2f-3f6ec6ed01c8",
-<<<<<<< HEAD
-        "x-ms-request-id": "89fcdc73-301e-0072-5621-afdd8d000000",
-        "x-ms-version": "2021-02-12"
-=======
         "x-ms-request-id": "d3a397ca-d01e-007f-7bd8-c5ea32000000",
-        "x-ms-version": "2020-12-06"
->>>>>>> 6b7c7623
+        "x-ms-version": "2021-02-12"
       },
       "ResponseBody": []
     },
@@ -74,13 +69,8 @@
         "x-ms-content-crc64": "zlxjWKgDm3Y=",
         "x-ms-request-id": "d3a397d3-d01e-007f-02d8-c5ea32000000",
         "x-ms-request-server-encrypted": "true",
-<<<<<<< HEAD
-        "x-ms-version": "2021-02-12",
-        "x-ms-version-id": "2021-09-21T19:47:49.8940374Z"
-=======
-        "x-ms-version": "2020-12-06",
-        "x-ms-version-id": "2021-10-20T17:29:54.0659601Z"
->>>>>>> 6b7c7623
+        "x-ms-version": "2021-02-12",
+        "x-ms-version-id": "2021-10-20T17:29:54.0659601Z"
       },
       "ResponseBody": []
     },
@@ -124,13 +114,8 @@
         "x-ms-lease-status": "unlocked",
         "x-ms-request-id": "d3a397d9-d01e-007f-08d8-c5ea32000000",
         "x-ms-server-encrypted": "true",
-<<<<<<< HEAD
-        "x-ms-version": "2021-02-12",
-        "x-ms-version-id": "2021-09-21T19:47:49.8940374Z"
-=======
-        "x-ms-version": "2020-12-06",
-        "x-ms-version-id": "2021-10-20T17:29:54.0659601Z"
->>>>>>> 6b7c7623
+        "x-ms-version": "2021-02-12",
+        "x-ms-version-id": "2021-10-20T17:29:54.0659601Z"
       },
       "ResponseBody": []
     },
@@ -174,13 +159,8 @@
         "x-ms-lease-status": "unlocked",
         "x-ms-request-id": "d3a397e0-d01e-007f-0dd8-c5ea32000000",
         "x-ms-server-encrypted": "true",
-<<<<<<< HEAD
-        "x-ms-version": "2021-02-12",
-        "x-ms-version-id": "2021-09-21T19:47:49.8940374Z"
-=======
-        "x-ms-version": "2020-12-06",
-        "x-ms-version-id": "2021-10-20T17:29:54.0659601Z"
->>>>>>> 6b7c7623
+        "x-ms-version": "2021-02-12",
+        "x-ms-version-id": "2021-10-20T17:29:54.0659601Z"
       },
       "ResponseBody": "ILPj8Veyiw2Er5CtO8X75npYPvnNPLedmjdWMLk7y/lq6GRZKq5fJJCPB4Cvx89VM1nzba4H\u002BuT7RlYgXFtUSeOWQlJhorzM\u002BBlpPjQ37dNnAPxgSF5KY\u002B1/XuNXP8g0Or6cGIR885GcJnWUnryww1mDuVte8wCFTN9l4UTYdLk="
     },
@@ -224,13 +204,8 @@
         "x-ms-lease-status": "unlocked",
         "x-ms-request-id": "d3a397f3-d01e-007f-1ed8-c5ea32000000",
         "x-ms-server-encrypted": "true",
-<<<<<<< HEAD
-        "x-ms-version": "2021-02-12",
-        "x-ms-version-id": "2021-09-21T19:47:49.8940374Z"
-=======
-        "x-ms-version": "2020-12-06",
-        "x-ms-version-id": "2021-10-20T17:29:54.0659601Z"
->>>>>>> 6b7c7623
+        "x-ms-version": "2021-02-12",
+        "x-ms-version-id": "2021-10-20T17:29:54.0659601Z"
       },
       "ResponseBody": "UTQDdZrUTuoMa8Mh6LXFMc\u002BaidSFbNVGvhfMpBcRTMSxvENpuDoohTTOTvMw35yWGjQSqU6gM\u002BRevLeDB6rT\u002Bx7/byxyW3iVcgSgtx7iFt56NYri/6J1EYheCvuCpH6K\u002BlPUMW9vJL\u002B7fTdKAHvGfKbYCNEf8ft7iV6kE1B8Es0="
     },
@@ -274,13 +249,8 @@
         "x-ms-lease-status": "unlocked",
         "x-ms-request-id": "d3a39809-d01e-007f-2ed8-c5ea32000000",
         "x-ms-server-encrypted": "true",
-<<<<<<< HEAD
-        "x-ms-version": "2021-02-12",
-        "x-ms-version-id": "2021-09-21T19:47:49.8940374Z"
-=======
-        "x-ms-version": "2020-12-06",
-        "x-ms-version-id": "2021-10-20T17:29:54.0659601Z"
->>>>>>> 6b7c7623
+        "x-ms-version": "2021-02-12",
+        "x-ms-version-id": "2021-10-20T17:29:54.0659601Z"
       },
       "ResponseBody": "hha9yg3lbwsRyyaCaysQDZiOVaqcrGoJWFinEMsRbj9qasPqvvtuwWj9wFTKeBBeTZZ6widoMNqrs3K0PV8//1znFwBnJk\u002BcH5RBnusVP99IScI0lqsXAjnpPgqJuYMJvcD34mAQ9idH3qOTJpLulXSTbPOcCmmx0BXHfedEE2U="
     },
@@ -324,13 +294,8 @@
         "x-ms-lease-status": "unlocked",
         "x-ms-request-id": "d3a39811-d01e-007f-36d8-c5ea32000000",
         "x-ms-server-encrypted": "true",
-<<<<<<< HEAD
-        "x-ms-version": "2021-02-12",
-        "x-ms-version-id": "2021-09-21T19:47:49.8940374Z"
-=======
-        "x-ms-version": "2020-12-06",
-        "x-ms-version-id": "2021-10-20T17:29:54.0659601Z"
->>>>>>> 6b7c7623
+        "x-ms-version": "2021-02-12",
+        "x-ms-version-id": "2021-10-20T17:29:54.0659601Z"
       },
       "ResponseBody": "EDfhKh5cfjhSm\u002B24CITbp/uolfVNj22yV0YSS0h5PwLKPYLvscN3FxQ0oAEdsalLOR\u002BCPq8dGIHJLtPYSjLv2Vvq7coC6/Y3MX3hGO5slKadxhIp9gFTrCUAJYLwn83iRcelM8PeSU0pSg0xPP\u002BSXZksO4MgxeJalkCkAcVzRpI="
     },
@@ -374,13 +339,8 @@
         "x-ms-lease-status": "unlocked",
         "x-ms-request-id": "d3a3981d-d01e-007f-41d8-c5ea32000000",
         "x-ms-server-encrypted": "true",
-<<<<<<< HEAD
-        "x-ms-version": "2021-02-12",
-        "x-ms-version-id": "2021-09-21T19:47:49.8940374Z"
-=======
-        "x-ms-version": "2020-12-06",
-        "x-ms-version-id": "2021-10-20T17:29:54.0659601Z"
->>>>>>> 6b7c7623
+        "x-ms-version": "2021-02-12",
+        "x-ms-version-id": "2021-10-20T17:29:54.0659601Z"
       },
       "ResponseBody": "sP7SJ8dh4r59xP\u002Bs8yJvJW3I6cNkScF/5EqdgjlHh7YEe4A\u002BLGuWOEp8BlvGNmZz0X\u002BT/YmCLWc8U0N8w1\u002BENj1Jp3iiMfgCMrF550Nmua3kKrG6s4osgU0ZAdkoGXTq\u002BM8dfY7u0J\u002BGkcrYCUYj1pmWl5muyoKzHCYriTAe2hg="
     },
@@ -424,13 +384,8 @@
         "x-ms-lease-status": "unlocked",
         "x-ms-request-id": "d3a39824-d01e-007f-48d8-c5ea32000000",
         "x-ms-server-encrypted": "true",
-<<<<<<< HEAD
-        "x-ms-version": "2021-02-12",
-        "x-ms-version-id": "2021-09-21T19:47:49.8940374Z"
-=======
-        "x-ms-version": "2020-12-06",
-        "x-ms-version-id": "2021-10-20T17:29:54.0659601Z"
->>>>>>> 6b7c7623
+        "x-ms-version": "2021-02-12",
+        "x-ms-version-id": "2021-10-20T17:29:54.0659601Z"
       },
       "ResponseBody": "PI7vc0g8HvZZETMiv1R4B/UrQJGC2zwuTWpgaMNHb2e2sZt6VrCNXXehP5yWX/PIrSOUBd5IlmFRwSXd27UzEqLMbA64/bBEneIa4Jygl\u002B53mLqfsmqJbhs6KZWKr4HCbiz6yvPkD7BzT2f8LrbFsSk3ZkP6k184Qv7zftQbuu4="
     },
@@ -474,13 +429,8 @@
         "x-ms-lease-status": "unlocked",
         "x-ms-request-id": "d3a3982a-d01e-007f-4ed8-c5ea32000000",
         "x-ms-server-encrypted": "true",
-<<<<<<< HEAD
-        "x-ms-version": "2021-02-12",
-        "x-ms-version-id": "2021-09-21T19:47:49.8940374Z"
-=======
-        "x-ms-version": "2020-12-06",
-        "x-ms-version-id": "2021-10-20T17:29:54.0659601Z"
->>>>>>> 6b7c7623
+        "x-ms-version": "2021-02-12",
+        "x-ms-version-id": "2021-10-20T17:29:54.0659601Z"
       },
       "ResponseBody": "YFdxb6bN\u002B5KICixiAow/ZXV4a1JJPsfazMKH9fGR3FeVeZvWRFUKXDzTuvBn/DW1vo4IW69npSKQl6LkRgWg9y7UzYnxaCAfbQ8WdYPWc8\u002BM0TZjiICnLtR4RqyyJhU2MsPCki\u002BsxFVt6O6gUC\u002BeuSPSV3XPPW6tLJ\u002B0eCJ0bUY="
     },
@@ -524,13 +474,8 @@
         "x-ms-lease-status": "unlocked",
         "x-ms-request-id": "d3a39830-d01e-007f-53d8-c5ea32000000",
         "x-ms-server-encrypted": "true",
-<<<<<<< HEAD
-        "x-ms-version": "2021-02-12",
-        "x-ms-version-id": "2021-09-21T19:47:49.8940374Z"
-=======
-        "x-ms-version": "2020-12-06",
-        "x-ms-version-id": "2021-10-20T17:29:54.0659601Z"
->>>>>>> 6b7c7623
+        "x-ms-version": "2021-02-12",
+        "x-ms-version-id": "2021-10-20T17:29:54.0659601Z"
       },
       "ResponseBody": "\u002Bd9CwBTgoOAN4PagkQfdpNqMiN/PoGf1VRRmkPdLM/h7p6Zx7N6lQzJ3aO5GzRslwQ\u002BeleuNd1h4TGv/eg/owa39JOpgbLj850WtWDh5r4f5Qc7orJ0N7jBO\u002BJ9ypskijqZASKkxxFVXoq6l3x4f/53kBjlB/xUP7za5EnMYiUA="
     },
@@ -560,13 +505,8 @@
           "Microsoft-HTTPAPI/2.0"
         ],
         "x-ms-client-request-id": "75b5fb69-e948-d708-b7ff-12fe2406512a",
-<<<<<<< HEAD
-        "x-ms-request-id": "89fcddd8-301e-0072-7521-afdd8d000000",
-        "x-ms-version": "2021-02-12"
-=======
         "x-ms-request-id": "d3a39837-d01e-007f-58d8-c5ea32000000",
-        "x-ms-version": "2020-12-06"
->>>>>>> 6b7c7623
+        "x-ms-version": "2021-02-12"
       },
       "ResponseBody": []
     }
