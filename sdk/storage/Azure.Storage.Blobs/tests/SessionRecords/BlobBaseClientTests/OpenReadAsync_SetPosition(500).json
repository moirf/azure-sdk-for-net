{
  "Entries": [
    {
      "RequestUri": "http://seanmcccanary3.blob.core.windows.net/test-container-76412e07-ec19-084a-f41a-1015156ac8e7?restype=container",
      "RequestMethod": "PUT",
      "RequestHeaders": {
        "Accept": "application/xml",
        "Authorization": "Sanitized",
        "traceparent": "00-84fd680a94aa9b419f0481ae33445521-aa04426002d66049-00",
        "User-Agent": "azsdk-net-Storage.Blobs/12.11.0-alpha.20210921.1 (.NET Framework 4.8.4300.0; Microsoft Windows 10.0.19043 )",
        "x-ms-blob-public-access": "container",
        "x-ms-client-request-id": "8c9c1bd7-402f-0a74-1b2f-3f6ec6ed01c8",
        "x-ms-date": "Tue, 21 Sep 2021 19:47:49 GMT",
        "x-ms-return-client-request-id": "true",
        "x-ms-version": "2021-02-12"
      },
      "RequestBody": null,
      "StatusCode": 201,
      "ResponseHeaders": {
        "Content-Length": "0",
        "Date": "Tue, 21 Sep 2021 19:47:49 GMT",
        "ETag": "\u00220x8D97D38B16A8EAF\u0022",
        "Last-Modified": "Tue, 21 Sep 2021 19:47:49 GMT",
        "Server": "Windows-Azure-Blob/1.0 Microsoft-HTTPAPI/2.0",
        "x-ms-client-request-id": "8c9c1bd7-402f-0a74-1b2f-3f6ec6ed01c8",
<<<<<<< HEAD
        "x-ms-request-id": "dcc9980c-b01e-0073-6cee-509222000000",
        "x-ms-version": "2021-02-12"
=======
        "x-ms-request-id": "89fcdc73-301e-0072-5621-afdd8d000000",
        "x-ms-version": "2020-12-06"
>>>>>>> 73d5f10e
      },
      "ResponseBody": []
    },
    {
      "RequestUri": "http://seanmcccanary3.blob.core.windows.net/test-container-76412e07-ec19-084a-f41a-1015156ac8e7/test-blob-92c98a7c-6638-c7dd-7d79-910aef680e11",
      "RequestMethod": "PUT",
      "RequestHeaders": {
        "Accept": "application/xml",
        "Authorization": "Sanitized",
        "Content-Length": "1024",
        "Content-Type": "application/octet-stream",
        "traceparent": "00-2c757b3ae80fe441bb5a8c5692cd54c1-e37c3c8abdf93049-00",
        "User-Agent": "azsdk-net-Storage.Blobs/12.11.0-alpha.20210921.1 (.NET Framework 4.8.4300.0; Microsoft Windows 10.0.19043 )",
        "x-ms-blob-type": "BlockBlob",
        "x-ms-client-request-id": "55286d19-8d54-37c7-063e-bcc86e0b2087",
        "x-ms-date": "Tue, 21 Sep 2021 19:47:49 GMT",
        "x-ms-return-client-request-id": "true",
        "x-ms-version": "2021-02-12"
      },
      "RequestBody": "ILPj8Veyiw2Er5CtO8X75npYPvnNPLedmjdWMLk7y/lq6GRZKq5fJJCPB4Cvx89VM1nzba4H\u002BuT7RlYgXFtUSeOWQlJhorzM\u002BBlpPjQ37dNnAPxgSF5KY\u002B1/XuNXP8g0Or6cGIR885GcJnWUnryww1mDuVte8wCFTN9l4UTYdLlRNAN1mtRO6gxrwyHotcUxz5qJ1IVs1Ua\u002BF8ykFxFMxLG8Q2m4OiiFNM5O8zDfnJYaNBKpTqAz5F68t4MHqtP7Hv9vLHJbeJVyBKC3HuIW3no1iuL/onURiF4K\u002B4Kkfor6U9Qxb28kv7t9N0oAe8Z8ptgI0R/x\u002B3uJXqQTUHwSzYYWvcoN5W8LEcsmgmsrEA2YjlWqnKxqCVhYpxDLEW4/amrD6r77bsFo/cBUyngQXk2WesInaDDaq7NytD1fP/9c5xcAZyZPnB\u002BUQZ7rFT/fSEnCNJarFwI56T4KibmDCb3A9\u002BJgEPYnR96jkyaS7pV0k2zznAppsdAVx33nRBNlEDfhKh5cfjhSm\u002B24CITbp/uolfVNj22yV0YSS0h5PwLKPYLvscN3FxQ0oAEdsalLOR\u002BCPq8dGIHJLtPYSjLv2Vvq7coC6/Y3MX3hGO5slKadxhIp9gFTrCUAJYLwn83iRcelM8PeSU0pSg0xPP\u002BSXZksO4MgxeJalkCkAcVzRpKw/tInx2Hivn3E/6zzIm8lbcjpw2RJwX/kSp2COUeHtgR7gD4sa5Y4SnwGW8Y2ZnPRf5P9iYItZzxTQ3zDX4Q2PUmneKIx\u002BAIysXnnQ2a5reQqsbqziiyBTRkB2SgZdOr4zx19ju7Qn4aRytgJRiPWmZaXma7KgrMcJiuJMB7aGDyO73NIPB72WREzIr9UeAf1K0CRgts8Lk1qYGjDR29ntrGbelawjV13oT\u002Bcll/zyK0jlAXeSJZhUcEl3du1MxKizGwOuP2wRJ3iGuCcoJfud5i6n7JqiW4bOimViq\u002BBwm4s\u002Bsrz5A\u002Bwc09n/C62xbEpN2ZD\u002BpNfOEL\u002B837UG7ruYFdxb6bN\u002B5KICixiAow/ZXV4a1JJPsfazMKH9fGR3FeVeZvWRFUKXDzTuvBn/DW1vo4IW69npSKQl6LkRgWg9y7UzYnxaCAfbQ8WdYPWc8\u002BM0TZjiICnLtR4RqyyJhU2MsPCki\u002BsxFVt6O6gUC\u002BeuSPSV3XPPW6tLJ\u002B0eCJ0bUb530LAFOCg4A3g9qCRB92k2oyI38\u002BgZ/VVFGaQ90sz\u002BHunpnHs3qVDMndo7kbNGyXBD56V6413WHhMa/96D\u002BjBrf0k6mBsuPznRa1YOHmvh/lBzuisnQ3uME74n3KmySKOpkBIqTHEVVeirqXfHh//neQGOUH/FQ/vNrkScxiJQA==",
      "StatusCode": 201,
      "ResponseHeaders": {
        "Content-Length": "0",
        "Content-MD5": "NSun3khkBlftPzvKOlKrow==",
        "Date": "Tue, 21 Sep 2021 19:47:49 GMT",
        "ETag": "\u00220x8D97D38B17B8BD6\u0022",
        "Last-Modified": "Tue, 21 Sep 2021 19:47:49 GMT",
        "Server": "Windows-Azure-Blob/1.0 Microsoft-HTTPAPI/2.0",
        "x-ms-client-request-id": "55286d19-8d54-37c7-063e-bcc86e0b2087",
        "x-ms-content-crc64": "zlxjWKgDm3Y=",
        "x-ms-request-id": "89fcdc8b-301e-0072-6421-afdd8d000000",
        "x-ms-request-server-encrypted": "true",
<<<<<<< HEAD
        "x-ms-version": "2021-02-12"
=======
        "x-ms-version": "2020-12-06",
        "x-ms-version-id": "2021-09-21T19:47:49.8940374Z"
>>>>>>> 73d5f10e
      },
      "ResponseBody": []
    },
    {
      "RequestUri": "http://seanmcccanary3.blob.core.windows.net/test-container-76412e07-ec19-084a-f41a-1015156ac8e7/test-blob-92c98a7c-6638-c7dd-7d79-910aef680e11",
      "RequestMethod": "HEAD",
      "RequestHeaders": {
        "Accept": "application/xml",
        "Authorization": "Sanitized",
        "traceparent": "00-8d5fa22a3e0ea445a271c16b1afbffdf-2043f60df65b7241-00",
        "User-Agent": "azsdk-net-Storage.Blobs/12.11.0-alpha.20210921.1 (.NET Framework 4.8.4300.0; Microsoft Windows 10.0.19043 )",
        "x-ms-client-request-id": "81f05197-b93f-a1bc-31cb-8861d3182085",
        "x-ms-date": "Tue, 21 Sep 2021 19:47:49 GMT",
        "x-ms-return-client-request-id": "true",
        "x-ms-version": "2021-02-12"
      },
      "RequestBody": null,
      "StatusCode": 200,
      "ResponseHeaders": {
        "Accept-Ranges": "bytes",
        "Access-Control-Allow-Origin": "*",
        "Access-Control-Expose-Headers": "x-ms-request-id,x-ms-client-request-id,Server,x-ms-version,x-ms-version-id,x-ms-is-current-version,Content-Type,Last-Modified,ETag,x-ms-creation-time,Content-MD5,x-ms-lease-status,x-ms-lease-state,x-ms-blob-type,x-ms-server-encrypted,x-ms-access-tier,x-ms-access-tier-inferred,Accept-Ranges,x-ms-last-access-time,Content-Length,Date,Transfer-Encoding",
        "Content-Length": "1024",
        "Content-MD5": "NSun3khkBlftPzvKOlKrow==",
        "Content-Type": "application/octet-stream",
        "Date": "Tue, 21 Sep 2021 19:47:49 GMT",
        "ETag": "\u00220x8D97D38B17B8BD6\u0022",
        "Last-Modified": "Tue, 21 Sep 2021 19:47:49 GMT",
        "Server": "Windows-Azure-Blob/1.0 Microsoft-HTTPAPI/2.0",
        "x-ms-access-tier": "Hot",
        "x-ms-access-tier-inferred": "true",
        "x-ms-blob-type": "BlockBlob",
        "x-ms-client-request-id": "81f05197-b93f-a1bc-31cb-8861d3182085",
        "x-ms-creation-time": "Tue, 21 Sep 2021 19:47:49 GMT",
        "x-ms-is-current-version": "true",
        "x-ms-last-access-time": "Tue, 21 Sep 2021 19:47:49 GMT",
        "x-ms-lease-state": "available",
        "x-ms-lease-status": "unlocked",
        "x-ms-request-id": "89fcdcbf-301e-0072-0c21-afdd8d000000",
        "x-ms-server-encrypted": "true",
<<<<<<< HEAD
        "x-ms-version": "2021-02-12"
=======
        "x-ms-version": "2020-12-06",
        "x-ms-version-id": "2021-09-21T19:47:49.8940374Z"
>>>>>>> 73d5f10e
      },
      "ResponseBody": []
    },
    {
      "RequestUri": "http://seanmcccanary3.blob.core.windows.net/test-container-76412e07-ec19-084a-f41a-1015156ac8e7/test-blob-92c98a7c-6638-c7dd-7d79-910aef680e11",
      "RequestMethod": "GET",
      "RequestHeaders": {
        "Accept": "application/xml",
        "Authorization": "Sanitized",
        "If-Match": "0x8D97D38B17B8BD6",
        "User-Agent": "azsdk-net-Storage.Blobs/12.11.0-alpha.20210921.1 (.NET Framework 4.8.4300.0; Microsoft Windows 10.0.19043 )",
        "x-ms-client-request-id": "1d30f0ef-9f1a-6e48-ea43-484a723f1990",
        "x-ms-date": "Tue, 21 Sep 2021 19:47:49 GMT",
        "x-ms-range": "bytes=0-127",
        "x-ms-return-client-request-id": "true",
        "x-ms-version": "2021-02-12"
      },
      "RequestBody": null,
      "StatusCode": 206,
      "ResponseHeaders": {
        "Accept-Ranges": "bytes",
        "Access-Control-Allow-Origin": "*",
        "Access-Control-Expose-Headers": "x-ms-request-id,x-ms-client-request-id,Server,x-ms-version,x-ms-version-id,x-ms-is-current-version,Content-Type,Last-Modified,ETag,x-ms-creation-time,x-ms-blob-content-md5,x-ms-lease-status,x-ms-lease-state,x-ms-blob-type,x-ms-server-encrypted,Accept-Ranges,x-ms-last-access-time,Content-Length,Date,Transfer-Encoding",
        "Content-Length": "128",
        "Content-Range": "bytes 0-127/1024",
        "Content-Type": "application/octet-stream",
        "Date": "Tue, 21 Sep 2021 19:47:49 GMT",
        "ETag": "\u00220x8D97D38B17B8BD6\u0022",
        "Last-Modified": "Tue, 21 Sep 2021 19:47:49 GMT",
        "Server": "Windows-Azure-Blob/1.0 Microsoft-HTTPAPI/2.0",
        "x-ms-blob-content-md5": "NSun3khkBlftPzvKOlKrow==",
        "x-ms-blob-type": "BlockBlob",
        "x-ms-client-request-id": "1d30f0ef-9f1a-6e48-ea43-484a723f1990",
        "x-ms-creation-time": "Tue, 21 Sep 2021 19:47:49 GMT",
        "x-ms-is-current-version": "true",
        "x-ms-last-access-time": "Tue, 21 Sep 2021 19:47:49 GMT",
        "x-ms-lease-state": "available",
        "x-ms-lease-status": "unlocked",
        "x-ms-request-id": "89fcdcd6-301e-0072-1e21-afdd8d000000",
        "x-ms-server-encrypted": "true",
<<<<<<< HEAD
        "x-ms-version": "2021-02-12"
=======
        "x-ms-version": "2020-12-06",
        "x-ms-version-id": "2021-09-21T19:47:49.8940374Z"
>>>>>>> 73d5f10e
      },
      "ResponseBody": "ILPj8Veyiw2Er5CtO8X75npYPvnNPLedmjdWMLk7y/lq6GRZKq5fJJCPB4Cvx89VM1nzba4H\u002BuT7RlYgXFtUSeOWQlJhorzM\u002BBlpPjQ37dNnAPxgSF5KY\u002B1/XuNXP8g0Or6cGIR885GcJnWUnryww1mDuVte8wCFTN9l4UTYdLk="
    },
    {
      "RequestUri": "http://seanmcccanary3.blob.core.windows.net/test-container-76412e07-ec19-084a-f41a-1015156ac8e7/test-blob-92c98a7c-6638-c7dd-7d79-910aef680e11",
      "RequestMethod": "GET",
      "RequestHeaders": {
        "Accept": "application/xml",
        "Authorization": "Sanitized",
        "If-Match": "0x8D97D38B17B8BD6",
        "traceparent": "00-02559bf9b2db8b46924191657805d305-602b4909c9118d40-00",
        "User-Agent": "azsdk-net-Storage.Blobs/12.11.0-alpha.20210921.1 (.NET Framework 4.8.4300.0; Microsoft Windows 10.0.19043 )",
        "x-ms-client-request-id": "e371eca1-02e8-716b-89dd-e5891ddfab8e",
        "x-ms-date": "Tue, 21 Sep 2021 19:47:50 GMT",
        "x-ms-range": "bytes=128-255",
        "x-ms-return-client-request-id": "true",
        "x-ms-version": "2021-02-12"
      },
      "RequestBody": null,
      "StatusCode": 206,
      "ResponseHeaders": {
        "Accept-Ranges": "bytes",
        "Access-Control-Allow-Origin": "*",
        "Access-Control-Expose-Headers": "x-ms-request-id,x-ms-client-request-id,Server,x-ms-version,x-ms-version-id,x-ms-is-current-version,Content-Type,Last-Modified,ETag,x-ms-creation-time,x-ms-blob-content-md5,x-ms-lease-status,x-ms-lease-state,x-ms-blob-type,x-ms-server-encrypted,Accept-Ranges,x-ms-last-access-time,Content-Length,Date,Transfer-Encoding",
        "Content-Length": "128",
        "Content-Range": "bytes 128-255/1024",
        "Content-Type": "application/octet-stream",
        "Date": "Tue, 21 Sep 2021 19:47:49 GMT",
        "ETag": "\u00220x8D97D38B17B8BD6\u0022",
        "Last-Modified": "Tue, 21 Sep 2021 19:47:49 GMT",
        "Server": "Windows-Azure-Blob/1.0 Microsoft-HTTPAPI/2.0",
        "x-ms-blob-content-md5": "NSun3khkBlftPzvKOlKrow==",
        "x-ms-blob-type": "BlockBlob",
        "x-ms-client-request-id": "e371eca1-02e8-716b-89dd-e5891ddfab8e",
        "x-ms-creation-time": "Tue, 21 Sep 2021 19:47:49 GMT",
        "x-ms-is-current-version": "true",
        "x-ms-last-access-time": "Tue, 21 Sep 2021 19:47:50 GMT",
        "x-ms-lease-state": "available",
        "x-ms-lease-status": "unlocked",
        "x-ms-request-id": "89fcdd01-301e-0072-3c21-afdd8d000000",
        "x-ms-server-encrypted": "true",
<<<<<<< HEAD
        "x-ms-version": "2021-02-12"
=======
        "x-ms-version": "2020-12-06",
        "x-ms-version-id": "2021-09-21T19:47:49.8940374Z"
>>>>>>> 73d5f10e
      },
      "ResponseBody": "UTQDdZrUTuoMa8Mh6LXFMc\u002BaidSFbNVGvhfMpBcRTMSxvENpuDoohTTOTvMw35yWGjQSqU6gM\u002BRevLeDB6rT\u002Bx7/byxyW3iVcgSgtx7iFt56NYri/6J1EYheCvuCpH6K\u002BlPUMW9vJL\u002B7fTdKAHvGfKbYCNEf8ft7iV6kE1B8Es0="
    },
    {
      "RequestUri": "http://seanmcccanary3.blob.core.windows.net/test-container-76412e07-ec19-084a-f41a-1015156ac8e7/test-blob-92c98a7c-6638-c7dd-7d79-910aef680e11",
      "RequestMethod": "GET",
      "RequestHeaders": {
        "Accept": "application/xml",
        "Authorization": "Sanitized",
        "If-Match": "0x8D97D38B17B8BD6",
        "traceparent": "00-1c0e91ce5d9a734fb0d1686bc47f2cb5-e61e0330d1b42648-00",
        "User-Agent": "azsdk-net-Storage.Blobs/12.11.0-alpha.20210921.1 (.NET Framework 4.8.4300.0; Microsoft Windows 10.0.19043 )",
        "x-ms-client-request-id": "85a8d62e-35cd-17a7-0f86-b34199761248",
        "x-ms-date": "Tue, 21 Sep 2021 19:47:50 GMT",
        "x-ms-range": "bytes=256-383",
        "x-ms-return-client-request-id": "true",
        "x-ms-version": "2021-02-12"
      },
      "RequestBody": null,
      "StatusCode": 206,
      "ResponseHeaders": {
        "Accept-Ranges": "bytes",
        "Access-Control-Allow-Origin": "*",
        "Access-Control-Expose-Headers": "x-ms-request-id,x-ms-client-request-id,Server,x-ms-version,x-ms-version-id,x-ms-is-current-version,Content-Type,Last-Modified,ETag,x-ms-creation-time,x-ms-blob-content-md5,x-ms-lease-status,x-ms-lease-state,x-ms-blob-type,x-ms-server-encrypted,Accept-Ranges,x-ms-last-access-time,Content-Length,Date,Transfer-Encoding",
        "Content-Length": "128",
        "Content-Range": "bytes 256-383/1024",
        "Content-Type": "application/octet-stream",
        "Date": "Tue, 21 Sep 2021 19:47:49 GMT",
        "ETag": "\u00220x8D97D38B17B8BD6\u0022",
        "Last-Modified": "Tue, 21 Sep 2021 19:47:49 GMT",
        "Server": "Windows-Azure-Blob/1.0 Microsoft-HTTPAPI/2.0",
        "x-ms-blob-content-md5": "NSun3khkBlftPzvKOlKrow==",
        "x-ms-blob-type": "BlockBlob",
        "x-ms-client-request-id": "85a8d62e-35cd-17a7-0f86-b34199761248",
        "x-ms-creation-time": "Tue, 21 Sep 2021 19:47:49 GMT",
        "x-ms-is-current-version": "true",
        "x-ms-last-access-time": "Tue, 21 Sep 2021 19:47:50 GMT",
        "x-ms-lease-state": "available",
        "x-ms-lease-status": "unlocked",
        "x-ms-request-id": "89fcdd2b-301e-0072-6121-afdd8d000000",
        "x-ms-server-encrypted": "true",
<<<<<<< HEAD
        "x-ms-version": "2021-02-12"
=======
        "x-ms-version": "2020-12-06",
        "x-ms-version-id": "2021-09-21T19:47:49.8940374Z"
>>>>>>> 73d5f10e
      },
      "ResponseBody": "hha9yg3lbwsRyyaCaysQDZiOVaqcrGoJWFinEMsRbj9qasPqvvtuwWj9wFTKeBBeTZZ6widoMNqrs3K0PV8//1znFwBnJk\u002BcH5RBnusVP99IScI0lqsXAjnpPgqJuYMJvcD34mAQ9idH3qOTJpLulXSTbPOcCmmx0BXHfedEE2U="
    },
    {
      "RequestUri": "http://seanmcccanary3.blob.core.windows.net/test-container-76412e07-ec19-084a-f41a-1015156ac8e7/test-blob-92c98a7c-6638-c7dd-7d79-910aef680e11",
      "RequestMethod": "GET",
      "RequestHeaders": {
        "Accept": "application/xml",
        "Authorization": "Sanitized",
        "If-Match": "0x8D97D38B17B8BD6",
        "traceparent": "00-d6ef2801d4a6ca4196a15d1c09b3a38b-c4ecd3cf04a7d942-00",
        "User-Agent": "azsdk-net-Storage.Blobs/12.11.0-alpha.20210921.1 (.NET Framework 4.8.4300.0; Microsoft Windows 10.0.19043 )",
        "x-ms-client-request-id": "475a9d7c-2636-ecc0-74e7-00423a3ad77b",
        "x-ms-date": "Tue, 21 Sep 2021 19:47:50 GMT",
        "x-ms-range": "bytes=384-511",
        "x-ms-return-client-request-id": "true",
        "x-ms-version": "2021-02-12"
      },
      "RequestBody": null,
      "StatusCode": 206,
      "ResponseHeaders": {
        "Accept-Ranges": "bytes",
        "Access-Control-Allow-Origin": "*",
        "Access-Control-Expose-Headers": "x-ms-request-id,x-ms-client-request-id,Server,x-ms-version,x-ms-version-id,x-ms-is-current-version,Content-Type,Last-Modified,ETag,x-ms-creation-time,x-ms-blob-content-md5,x-ms-lease-status,x-ms-lease-state,x-ms-blob-type,x-ms-server-encrypted,Accept-Ranges,x-ms-last-access-time,Content-Length,Date,Transfer-Encoding",
        "Content-Length": "128",
        "Content-Range": "bytes 384-511/1024",
        "Content-Type": "application/octet-stream",
        "Date": "Tue, 21 Sep 2021 19:47:50 GMT",
        "ETag": "\u00220x8D97D38B17B8BD6\u0022",
        "Last-Modified": "Tue, 21 Sep 2021 19:47:49 GMT",
        "Server": "Windows-Azure-Blob/1.0 Microsoft-HTTPAPI/2.0",
        "x-ms-blob-content-md5": "NSun3khkBlftPzvKOlKrow==",
        "x-ms-blob-type": "BlockBlob",
        "x-ms-client-request-id": "475a9d7c-2636-ecc0-74e7-00423a3ad77b",
        "x-ms-creation-time": "Tue, 21 Sep 2021 19:47:49 GMT",
        "x-ms-is-current-version": "true",
        "x-ms-last-access-time": "Tue, 21 Sep 2021 19:47:50 GMT",
        "x-ms-lease-state": "available",
        "x-ms-lease-status": "unlocked",
        "x-ms-request-id": "89fcdd55-301e-0072-0321-afdd8d000000",
        "x-ms-server-encrypted": "true",
<<<<<<< HEAD
        "x-ms-version": "2021-02-12"
=======
        "x-ms-version": "2020-12-06",
        "x-ms-version-id": "2021-09-21T19:47:49.8940374Z"
>>>>>>> 73d5f10e
      },
      "ResponseBody": "EDfhKh5cfjhSm\u002B24CITbp/uolfVNj22yV0YSS0h5PwLKPYLvscN3FxQ0oAEdsalLOR\u002BCPq8dGIHJLtPYSjLv2Vvq7coC6/Y3MX3hGO5slKadxhIp9gFTrCUAJYLwn83iRcelM8PeSU0pSg0xPP\u002BSXZksO4MgxeJalkCkAcVzRpI="
    },
    {
      "RequestUri": "http://seanmcccanary3.blob.core.windows.net/test-container-76412e07-ec19-084a-f41a-1015156ac8e7/test-blob-92c98a7c-6638-c7dd-7d79-910aef680e11",
      "RequestMethod": "GET",
      "RequestHeaders": {
        "Accept": "application/xml",
        "Authorization": "Sanitized",
        "If-Match": "0x8D97D38B17B8BD6",
        "traceparent": "00-2eeeab803251c24b9b3ea61c9bf977a4-9a2c8b2c8dee8844-00",
        "User-Agent": "azsdk-net-Storage.Blobs/12.11.0-alpha.20210921.1 (.NET Framework 4.8.4300.0; Microsoft Windows 10.0.19043 )",
        "x-ms-client-request-id": "fbc56eff-cb1b-0111-65f3-7cbc04677a35",
        "x-ms-date": "Tue, 21 Sep 2021 19:47:50 GMT",
        "x-ms-range": "bytes=512-639",
        "x-ms-return-client-request-id": "true",
        "x-ms-version": "2021-02-12"
      },
      "RequestBody": null,
      "StatusCode": 206,
      "ResponseHeaders": {
        "Accept-Ranges": "bytes",
        "Access-Control-Allow-Origin": "*",
        "Access-Control-Expose-Headers": "x-ms-request-id,x-ms-client-request-id,Server,x-ms-version,x-ms-version-id,x-ms-is-current-version,Content-Type,Last-Modified,ETag,x-ms-creation-time,x-ms-blob-content-md5,x-ms-lease-status,x-ms-lease-state,x-ms-blob-type,x-ms-server-encrypted,Accept-Ranges,x-ms-last-access-time,Content-Length,Date,Transfer-Encoding",
        "Content-Length": "128",
        "Content-Range": "bytes 512-639/1024",
        "Content-Type": "application/octet-stream",
        "Date": "Tue, 21 Sep 2021 19:47:50 GMT",
        "ETag": "\u00220x8D97D38B17B8BD6\u0022",
        "Last-Modified": "Tue, 21 Sep 2021 19:47:49 GMT",
        "Server": "Windows-Azure-Blob/1.0 Microsoft-HTTPAPI/2.0",
        "x-ms-blob-content-md5": "NSun3khkBlftPzvKOlKrow==",
        "x-ms-blob-type": "BlockBlob",
        "x-ms-client-request-id": "fbc56eff-cb1b-0111-65f3-7cbc04677a35",
        "x-ms-creation-time": "Tue, 21 Sep 2021 19:47:49 GMT",
        "x-ms-is-current-version": "true",
        "x-ms-last-access-time": "Tue, 21 Sep 2021 19:47:50 GMT",
        "x-ms-lease-state": "available",
        "x-ms-lease-status": "unlocked",
        "x-ms-request-id": "89fcdd72-301e-0072-1e21-afdd8d000000",
        "x-ms-server-encrypted": "true",
<<<<<<< HEAD
        "x-ms-version": "2021-02-12"
=======
        "x-ms-version": "2020-12-06",
        "x-ms-version-id": "2021-09-21T19:47:49.8940374Z"
>>>>>>> 73d5f10e
      },
      "ResponseBody": "sP7SJ8dh4r59xP\u002Bs8yJvJW3I6cNkScF/5EqdgjlHh7YEe4A\u002BLGuWOEp8BlvGNmZz0X\u002BT/YmCLWc8U0N8w1\u002BENj1Jp3iiMfgCMrF550Nmua3kKrG6s4osgU0ZAdkoGXTq\u002BM8dfY7u0J\u002BGkcrYCUYj1pmWl5muyoKzHCYriTAe2hg="
    },
    {
      "RequestUri": "http://seanmcccanary3.blob.core.windows.net/test-container-76412e07-ec19-084a-f41a-1015156ac8e7/test-blob-92c98a7c-6638-c7dd-7d79-910aef680e11",
      "RequestMethod": "GET",
      "RequestHeaders": {
        "Accept": "application/xml",
        "Authorization": "Sanitized",
        "If-Match": "0x8D97D38B17B8BD6",
        "User-Agent": "azsdk-net-Storage.Blobs/12.11.0-alpha.20210921.1 (.NET Framework 4.8.4300.0; Microsoft Windows 10.0.19043 )",
        "x-ms-client-request-id": "cb4214dd-db75-2160-9a1f-5e71f4e824c4",
        "x-ms-date": "Tue, 21 Sep 2021 19:47:50 GMT",
        "x-ms-range": "bytes=640-767",
        "x-ms-return-client-request-id": "true",
        "x-ms-version": "2021-02-12"
      },
      "RequestBody": null,
      "StatusCode": 206,
      "ResponseHeaders": {
        "Accept-Ranges": "bytes",
        "Access-Control-Allow-Origin": "*",
        "Access-Control-Expose-Headers": "x-ms-request-id,x-ms-client-request-id,Server,x-ms-version,x-ms-version-id,x-ms-is-current-version,Content-Type,Last-Modified,ETag,x-ms-creation-time,x-ms-blob-content-md5,x-ms-lease-status,x-ms-lease-state,x-ms-blob-type,x-ms-server-encrypted,Accept-Ranges,x-ms-last-access-time,Content-Length,Date,Transfer-Encoding",
        "Content-Length": "128",
        "Content-Range": "bytes 640-767/1024",
        "Content-Type": "application/octet-stream",
        "Date": "Tue, 21 Sep 2021 19:47:50 GMT",
        "ETag": "\u00220x8D97D38B17B8BD6\u0022",
        "Last-Modified": "Tue, 21 Sep 2021 19:47:49 GMT",
        "Server": "Windows-Azure-Blob/1.0 Microsoft-HTTPAPI/2.0",
        "x-ms-blob-content-md5": "NSun3khkBlftPzvKOlKrow==",
        "x-ms-blob-type": "BlockBlob",
        "x-ms-client-request-id": "cb4214dd-db75-2160-9a1f-5e71f4e824c4",
        "x-ms-creation-time": "Tue, 21 Sep 2021 19:47:49 GMT",
        "x-ms-is-current-version": "true",
        "x-ms-last-access-time": "Tue, 21 Sep 2021 19:47:50 GMT",
        "x-ms-lease-state": "available",
        "x-ms-lease-status": "unlocked",
        "x-ms-request-id": "89fcdd84-301e-0072-2b21-afdd8d000000",
        "x-ms-server-encrypted": "true",
<<<<<<< HEAD
        "x-ms-version": "2021-02-12"
=======
        "x-ms-version": "2020-12-06",
        "x-ms-version-id": "2021-09-21T19:47:49.8940374Z"
>>>>>>> 73d5f10e
      },
      "ResponseBody": "PI7vc0g8HvZZETMiv1R4B/UrQJGC2zwuTWpgaMNHb2e2sZt6VrCNXXehP5yWX/PIrSOUBd5IlmFRwSXd27UzEqLMbA64/bBEneIa4Jygl\u002B53mLqfsmqJbhs6KZWKr4HCbiz6yvPkD7BzT2f8LrbFsSk3ZkP6k184Qv7zftQbuu4="
    },
    {
      "RequestUri": "http://seanmcccanary3.blob.core.windows.net/test-container-76412e07-ec19-084a-f41a-1015156ac8e7/test-blob-92c98a7c-6638-c7dd-7d79-910aef680e11",
      "RequestMethod": "GET",
      "RequestHeaders": {
        "Accept": "application/xml",
        "Authorization": "Sanitized",
        "If-Match": "0x8D97D38B17B8BD6",
        "traceparent": "00-5bc3cc328122a44db9a767cc13cc5e86-9709295f30b5c840-00",
        "User-Agent": "azsdk-net-Storage.Blobs/12.11.0-alpha.20210921.1 (.NET Framework 4.8.4300.0; Microsoft Windows 10.0.19043 )",
        "x-ms-client-request-id": "efdec74a-af25-4ebf-16da-c6e4636e1611",
        "x-ms-date": "Tue, 21 Sep 2021 19:47:50 GMT",
        "x-ms-range": "bytes=768-895",
        "x-ms-return-client-request-id": "true",
        "x-ms-version": "2021-02-12"
      },
      "RequestBody": null,
      "StatusCode": 206,
      "ResponseHeaders": {
        "Accept-Ranges": "bytes",
        "Access-Control-Allow-Origin": "*",
        "Access-Control-Expose-Headers": "x-ms-request-id,x-ms-client-request-id,Server,x-ms-version,x-ms-version-id,x-ms-is-current-version,Content-Type,Last-Modified,ETag,x-ms-creation-time,x-ms-blob-content-md5,x-ms-lease-status,x-ms-lease-state,x-ms-blob-type,x-ms-server-encrypted,Accept-Ranges,x-ms-last-access-time,Content-Length,Date,Transfer-Encoding",
        "Content-Length": "128",
        "Content-Range": "bytes 768-895/1024",
        "Content-Type": "application/octet-stream",
        "Date": "Tue, 21 Sep 2021 19:47:50 GMT",
        "ETag": "\u00220x8D97D38B17B8BD6\u0022",
        "Last-Modified": "Tue, 21 Sep 2021 19:47:49 GMT",
        "Server": "Windows-Azure-Blob/1.0 Microsoft-HTTPAPI/2.0",
        "x-ms-blob-content-md5": "NSun3khkBlftPzvKOlKrow==",
        "x-ms-blob-type": "BlockBlob",
        "x-ms-client-request-id": "efdec74a-af25-4ebf-16da-c6e4636e1611",
        "x-ms-creation-time": "Tue, 21 Sep 2021 19:47:49 GMT",
        "x-ms-is-current-version": "true",
        "x-ms-last-access-time": "Tue, 21 Sep 2021 19:47:50 GMT",
        "x-ms-lease-state": "available",
        "x-ms-lease-status": "unlocked",
        "x-ms-request-id": "89fcdda2-301e-0072-4521-afdd8d000000",
        "x-ms-server-encrypted": "true",
<<<<<<< HEAD
        "x-ms-version": "2021-02-12"
=======
        "x-ms-version": "2020-12-06",
        "x-ms-version-id": "2021-09-21T19:47:49.8940374Z"
>>>>>>> 73d5f10e
      },
      "ResponseBody": "YFdxb6bN\u002B5KICixiAow/ZXV4a1JJPsfazMKH9fGR3FeVeZvWRFUKXDzTuvBn/DW1vo4IW69npSKQl6LkRgWg9y7UzYnxaCAfbQ8WdYPWc8\u002BM0TZjiICnLtR4RqyyJhU2MsPCki\u002BsxFVt6O6gUC\u002BeuSPSV3XPPW6tLJ\u002B0eCJ0bUY="
    },
    {
      "RequestUri": "http://seanmcccanary3.blob.core.windows.net/test-container-76412e07-ec19-084a-f41a-1015156ac8e7/test-blob-92c98a7c-6638-c7dd-7d79-910aef680e11",
      "RequestMethod": "GET",
      "RequestHeaders": {
        "Accept": "application/xml",
        "Authorization": "Sanitized",
        "If-Match": "0x8D97D38B17B8BD6",
        "traceparent": "00-9116a7f3f2e82945bf36430d41d8073d-d37749c377f43d48-00",
        "User-Agent": "azsdk-net-Storage.Blobs/12.11.0-alpha.20210921.1 (.NET Framework 4.8.4300.0; Microsoft Windows 10.0.19043 )",
        "x-ms-client-request-id": "2d26ed2f-3509-c99f-1f53-b7eae202da20",
        "x-ms-date": "Tue, 21 Sep 2021 19:47:50 GMT",
        "x-ms-range": "bytes=896-1023",
        "x-ms-return-client-request-id": "true",
        "x-ms-version": "2021-02-12"
      },
      "RequestBody": null,
      "StatusCode": 206,
      "ResponseHeaders": {
        "Accept-Ranges": "bytes",
        "Access-Control-Allow-Origin": "*",
        "Access-Control-Expose-Headers": "x-ms-request-id,x-ms-client-request-id,Server,x-ms-version,x-ms-version-id,x-ms-is-current-version,Content-Type,Last-Modified,ETag,x-ms-creation-time,x-ms-blob-content-md5,x-ms-lease-status,x-ms-lease-state,x-ms-blob-type,x-ms-server-encrypted,Accept-Ranges,x-ms-last-access-time,Content-Length,Date,Transfer-Encoding",
        "Content-Length": "128",
        "Content-Range": "bytes 896-1023/1024",
        "Content-Type": "application/octet-stream",
        "Date": "Tue, 21 Sep 2021 19:47:50 GMT",
        "ETag": "\u00220x8D97D38B17B8BD6\u0022",
        "Last-Modified": "Tue, 21 Sep 2021 19:47:49 GMT",
        "Server": "Windows-Azure-Blob/1.0 Microsoft-HTTPAPI/2.0",
        "x-ms-blob-content-md5": "NSun3khkBlftPzvKOlKrow==",
        "x-ms-blob-type": "BlockBlob",
        "x-ms-client-request-id": "2d26ed2f-3509-c99f-1f53-b7eae202da20",
        "x-ms-creation-time": "Tue, 21 Sep 2021 19:47:49 GMT",
        "x-ms-is-current-version": "true",
        "x-ms-last-access-time": "Tue, 21 Sep 2021 19:47:50 GMT",
        "x-ms-lease-state": "available",
        "x-ms-lease-status": "unlocked",
        "x-ms-request-id": "89fcddbd-301e-0072-5b21-afdd8d000000",
        "x-ms-server-encrypted": "true",
<<<<<<< HEAD
        "x-ms-version": "2021-02-12"
=======
        "x-ms-version": "2020-12-06",
        "x-ms-version-id": "2021-09-21T19:47:49.8940374Z"
>>>>>>> 73d5f10e
      },
      "ResponseBody": "\u002Bd9CwBTgoOAN4PagkQfdpNqMiN/PoGf1VRRmkPdLM/h7p6Zx7N6lQzJ3aO5GzRslwQ\u002BeleuNd1h4TGv/eg/owa39JOpgbLj850WtWDh5r4f5Qc7orJ0N7jBO\u002BJ9ypskijqZASKkxxFVXoq6l3x4f/53kBjlB/xUP7za5EnMYiUA="
    },
    {
      "RequestUri": "http://seanmcccanary3.blob.core.windows.net/test-container-76412e07-ec19-084a-f41a-1015156ac8e7?restype=container",
      "RequestMethod": "DELETE",
      "RequestHeaders": {
        "Accept": "application/xml",
        "Authorization": "Sanitized",
        "traceparent": "00-574f076f715cab46b15e6b1f88738039-5a7036bd4778ac49-00",
        "User-Agent": "azsdk-net-Storage.Blobs/12.11.0-alpha.20210921.1 (.NET Framework 4.8.4300.0; Microsoft Windows 10.0.19043 )",
        "x-ms-client-request-id": "75b5fb69-e948-d708-b7ff-12fe2406512a",
        "x-ms-date": "Tue, 21 Sep 2021 19:47:50 GMT",
        "x-ms-return-client-request-id": "true",
        "x-ms-version": "2021-02-12"
      },
      "RequestBody": null,
      "StatusCode": 202,
      "ResponseHeaders": {
        "Content-Length": "0",
        "Date": "Tue, 21 Sep 2021 19:47:50 GMT",
        "Server": "Windows-Azure-Blob/1.0 Microsoft-HTTPAPI/2.0",
        "x-ms-client-request-id": "75b5fb69-e948-d708-b7ff-12fe2406512a",
<<<<<<< HEAD
        "x-ms-request-id": "dcc99998-b01e-0073-3eee-509222000000",
        "x-ms-version": "2021-02-12"
=======
        "x-ms-request-id": "89fcddd8-301e-0072-7521-afdd8d000000",
        "x-ms-version": "2020-12-06"
>>>>>>> 73d5f10e
      },
      "ResponseBody": []
    }
  ],
  "Variables": {
    "RandomSeed": "803778606",
    "Storage_TestConfigDefault": "ProductionTenant\nseanmcccanary3\nU2FuaXRpemVk\nhttp://seanmcccanary3.blob.core.windows.net\nhttp://seanmcccanary3.file.core.windows.net\nhttp://seanmcccanary3.queue.core.windows.net\nhttp://seanmcccanary3.table.core.windows.net\n\n\n\n\nhttp://seanmcccanary3-secondary.blob.core.windows.net\nhttp://seanmcccanary3-secondary.file.core.windows.net\nhttp://seanmcccanary3-secondary.queue.core.windows.net\nhttp://seanmcccanary3-secondary.table.core.windows.net\n\nSanitized\n\n\nCloud\nBlobEndpoint=http://seanmcccanary3.blob.core.windows.net/;QueueEndpoint=http://seanmcccanary3.queue.core.windows.net/;FileEndpoint=http://seanmcccanary3.file.core.windows.net/;BlobSecondaryEndpoint=http://seanmcccanary3-secondary.blob.core.windows.net/;QueueSecondaryEndpoint=http://seanmcccanary3-secondary.queue.core.windows.net/;FileSecondaryEndpoint=http://seanmcccanary3-secondary.file.core.windows.net/;AccountName=seanmcccanary3;AccountKey=Kg==;\n[encryption scope]\n\n"
  }
}<|MERGE_RESOLUTION|>--- conflicted
+++ resolved
@@ -23,13 +23,8 @@
         "Last-Modified": "Tue, 21 Sep 2021 19:47:49 GMT",
         "Server": "Windows-Azure-Blob/1.0 Microsoft-HTTPAPI/2.0",
         "x-ms-client-request-id": "8c9c1bd7-402f-0a74-1b2f-3f6ec6ed01c8",
-<<<<<<< HEAD
-        "x-ms-request-id": "dcc9980c-b01e-0073-6cee-509222000000",
-        "x-ms-version": "2021-02-12"
-=======
         "x-ms-request-id": "89fcdc73-301e-0072-5621-afdd8d000000",
-        "x-ms-version": "2020-12-06"
->>>>>>> 73d5f10e
+        "x-ms-version": "2021-02-12"
       },
       "ResponseBody": []
     },
@@ -62,12 +57,8 @@
         "x-ms-content-crc64": "zlxjWKgDm3Y=",
         "x-ms-request-id": "89fcdc8b-301e-0072-6421-afdd8d000000",
         "x-ms-request-server-encrypted": "true",
-<<<<<<< HEAD
-        "x-ms-version": "2021-02-12"
-=======
-        "x-ms-version": "2020-12-06",
-        "x-ms-version-id": "2021-09-21T19:47:49.8940374Z"
->>>>>>> 73d5f10e
+        "x-ms-version": "2021-02-12",
+        "x-ms-version-id": "2021-09-21T19:47:49.8940374Z"
       },
       "ResponseBody": []
     },
@@ -108,12 +99,8 @@
         "x-ms-lease-status": "unlocked",
         "x-ms-request-id": "89fcdcbf-301e-0072-0c21-afdd8d000000",
         "x-ms-server-encrypted": "true",
-<<<<<<< HEAD
-        "x-ms-version": "2021-02-12"
-=======
-        "x-ms-version": "2020-12-06",
-        "x-ms-version-id": "2021-09-21T19:47:49.8940374Z"
->>>>>>> 73d5f10e
+        "x-ms-version": "2021-02-12",
+        "x-ms-version-id": "2021-09-21T19:47:49.8940374Z"
       },
       "ResponseBody": []
     },
@@ -154,12 +141,8 @@
         "x-ms-lease-status": "unlocked",
         "x-ms-request-id": "89fcdcd6-301e-0072-1e21-afdd8d000000",
         "x-ms-server-encrypted": "true",
-<<<<<<< HEAD
-        "x-ms-version": "2021-02-12"
-=======
-        "x-ms-version": "2020-12-06",
-        "x-ms-version-id": "2021-09-21T19:47:49.8940374Z"
->>>>>>> 73d5f10e
+        "x-ms-version": "2021-02-12",
+        "x-ms-version-id": "2021-09-21T19:47:49.8940374Z"
       },
       "ResponseBody": "ILPj8Veyiw2Er5CtO8X75npYPvnNPLedmjdWMLk7y/lq6GRZKq5fJJCPB4Cvx89VM1nzba4H\u002BuT7RlYgXFtUSeOWQlJhorzM\u002BBlpPjQ37dNnAPxgSF5KY\u002B1/XuNXP8g0Or6cGIR885GcJnWUnryww1mDuVte8wCFTN9l4UTYdLk="
     },
@@ -201,12 +184,8 @@
         "x-ms-lease-status": "unlocked",
         "x-ms-request-id": "89fcdd01-301e-0072-3c21-afdd8d000000",
         "x-ms-server-encrypted": "true",
-<<<<<<< HEAD
-        "x-ms-version": "2021-02-12"
-=======
-        "x-ms-version": "2020-12-06",
-        "x-ms-version-id": "2021-09-21T19:47:49.8940374Z"
->>>>>>> 73d5f10e
+        "x-ms-version": "2021-02-12",
+        "x-ms-version-id": "2021-09-21T19:47:49.8940374Z"
       },
       "ResponseBody": "UTQDdZrUTuoMa8Mh6LXFMc\u002BaidSFbNVGvhfMpBcRTMSxvENpuDoohTTOTvMw35yWGjQSqU6gM\u002BRevLeDB6rT\u002Bx7/byxyW3iVcgSgtx7iFt56NYri/6J1EYheCvuCpH6K\u002BlPUMW9vJL\u002B7fTdKAHvGfKbYCNEf8ft7iV6kE1B8Es0="
     },
@@ -248,12 +227,8 @@
         "x-ms-lease-status": "unlocked",
         "x-ms-request-id": "89fcdd2b-301e-0072-6121-afdd8d000000",
         "x-ms-server-encrypted": "true",
-<<<<<<< HEAD
-        "x-ms-version": "2021-02-12"
-=======
-        "x-ms-version": "2020-12-06",
-        "x-ms-version-id": "2021-09-21T19:47:49.8940374Z"
->>>>>>> 73d5f10e
+        "x-ms-version": "2021-02-12",
+        "x-ms-version-id": "2021-09-21T19:47:49.8940374Z"
       },
       "ResponseBody": "hha9yg3lbwsRyyaCaysQDZiOVaqcrGoJWFinEMsRbj9qasPqvvtuwWj9wFTKeBBeTZZ6widoMNqrs3K0PV8//1znFwBnJk\u002BcH5RBnusVP99IScI0lqsXAjnpPgqJuYMJvcD34mAQ9idH3qOTJpLulXSTbPOcCmmx0BXHfedEE2U="
     },
@@ -295,12 +270,8 @@
         "x-ms-lease-status": "unlocked",
         "x-ms-request-id": "89fcdd55-301e-0072-0321-afdd8d000000",
         "x-ms-server-encrypted": "true",
-<<<<<<< HEAD
-        "x-ms-version": "2021-02-12"
-=======
-        "x-ms-version": "2020-12-06",
-        "x-ms-version-id": "2021-09-21T19:47:49.8940374Z"
->>>>>>> 73d5f10e
+        "x-ms-version": "2021-02-12",
+        "x-ms-version-id": "2021-09-21T19:47:49.8940374Z"
       },
       "ResponseBody": "EDfhKh5cfjhSm\u002B24CITbp/uolfVNj22yV0YSS0h5PwLKPYLvscN3FxQ0oAEdsalLOR\u002BCPq8dGIHJLtPYSjLv2Vvq7coC6/Y3MX3hGO5slKadxhIp9gFTrCUAJYLwn83iRcelM8PeSU0pSg0xPP\u002BSXZksO4MgxeJalkCkAcVzRpI="
     },
@@ -342,12 +313,8 @@
         "x-ms-lease-status": "unlocked",
         "x-ms-request-id": "89fcdd72-301e-0072-1e21-afdd8d000000",
         "x-ms-server-encrypted": "true",
-<<<<<<< HEAD
-        "x-ms-version": "2021-02-12"
-=======
-        "x-ms-version": "2020-12-06",
-        "x-ms-version-id": "2021-09-21T19:47:49.8940374Z"
->>>>>>> 73d5f10e
+        "x-ms-version": "2021-02-12",
+        "x-ms-version-id": "2021-09-21T19:47:49.8940374Z"
       },
       "ResponseBody": "sP7SJ8dh4r59xP\u002Bs8yJvJW3I6cNkScF/5EqdgjlHh7YEe4A\u002BLGuWOEp8BlvGNmZz0X\u002BT/YmCLWc8U0N8w1\u002BENj1Jp3iiMfgCMrF550Nmua3kKrG6s4osgU0ZAdkoGXTq\u002BM8dfY7u0J\u002BGkcrYCUYj1pmWl5muyoKzHCYriTAe2hg="
     },
@@ -388,12 +355,8 @@
         "x-ms-lease-status": "unlocked",
         "x-ms-request-id": "89fcdd84-301e-0072-2b21-afdd8d000000",
         "x-ms-server-encrypted": "true",
-<<<<<<< HEAD
-        "x-ms-version": "2021-02-12"
-=======
-        "x-ms-version": "2020-12-06",
-        "x-ms-version-id": "2021-09-21T19:47:49.8940374Z"
->>>>>>> 73d5f10e
+        "x-ms-version": "2021-02-12",
+        "x-ms-version-id": "2021-09-21T19:47:49.8940374Z"
       },
       "ResponseBody": "PI7vc0g8HvZZETMiv1R4B/UrQJGC2zwuTWpgaMNHb2e2sZt6VrCNXXehP5yWX/PIrSOUBd5IlmFRwSXd27UzEqLMbA64/bBEneIa4Jygl\u002B53mLqfsmqJbhs6KZWKr4HCbiz6yvPkD7BzT2f8LrbFsSk3ZkP6k184Qv7zftQbuu4="
     },
@@ -435,12 +398,8 @@
         "x-ms-lease-status": "unlocked",
         "x-ms-request-id": "89fcdda2-301e-0072-4521-afdd8d000000",
         "x-ms-server-encrypted": "true",
-<<<<<<< HEAD
-        "x-ms-version": "2021-02-12"
-=======
-        "x-ms-version": "2020-12-06",
-        "x-ms-version-id": "2021-09-21T19:47:49.8940374Z"
->>>>>>> 73d5f10e
+        "x-ms-version": "2021-02-12",
+        "x-ms-version-id": "2021-09-21T19:47:49.8940374Z"
       },
       "ResponseBody": "YFdxb6bN\u002B5KICixiAow/ZXV4a1JJPsfazMKH9fGR3FeVeZvWRFUKXDzTuvBn/DW1vo4IW69npSKQl6LkRgWg9y7UzYnxaCAfbQ8WdYPWc8\u002BM0TZjiICnLtR4RqyyJhU2MsPCki\u002BsxFVt6O6gUC\u002BeuSPSV3XPPW6tLJ\u002B0eCJ0bUY="
     },
@@ -482,12 +441,8 @@
         "x-ms-lease-status": "unlocked",
         "x-ms-request-id": "89fcddbd-301e-0072-5b21-afdd8d000000",
         "x-ms-server-encrypted": "true",
-<<<<<<< HEAD
-        "x-ms-version": "2021-02-12"
-=======
-        "x-ms-version": "2020-12-06",
-        "x-ms-version-id": "2021-09-21T19:47:49.8940374Z"
->>>>>>> 73d5f10e
+        "x-ms-version": "2021-02-12",
+        "x-ms-version-id": "2021-09-21T19:47:49.8940374Z"
       },
       "ResponseBody": "\u002Bd9CwBTgoOAN4PagkQfdpNqMiN/PoGf1VRRmkPdLM/h7p6Zx7N6lQzJ3aO5GzRslwQ\u002BeleuNd1h4TGv/eg/owa39JOpgbLj850WtWDh5r4f5Qc7orJ0N7jBO\u002BJ9ypskijqZASKkxxFVXoq6l3x4f/53kBjlB/xUP7za5EnMYiUA="
     },
@@ -511,13 +466,8 @@
         "Date": "Tue, 21 Sep 2021 19:47:50 GMT",
         "Server": "Windows-Azure-Blob/1.0 Microsoft-HTTPAPI/2.0",
         "x-ms-client-request-id": "75b5fb69-e948-d708-b7ff-12fe2406512a",
-<<<<<<< HEAD
-        "x-ms-request-id": "dcc99998-b01e-0073-3eee-509222000000",
-        "x-ms-version": "2021-02-12"
-=======
         "x-ms-request-id": "89fcddd8-301e-0072-7521-afdd8d000000",
-        "x-ms-version": "2020-12-06"
->>>>>>> 73d5f10e
+        "x-ms-version": "2021-02-12"
       },
       "ResponseBody": []
     }
