--- conflicted
+++ resolved
@@ -28,11 +28,7 @@
           "Microsoft-HTTPAPI/2.0"
         ],
         "x-ms-client-request-id": "3f648283-51d1-f27c-9975-0ffeb1b96647",
-<<<<<<< HEAD
-        "x-ms-request-id": "d521574f-301e-0022-3b30-f35724000000",
-=======
         "x-ms-request-id": "b4d477e7-d01e-0048-5548-095097000000",
->>>>>>> 8d420312
         "x-ms-version": "2019-12-12"
       },
       "ResponseBody": []
@@ -66,11 +62,7 @@
         ],
         "x-ms-client-request-id": "5e5ff637-ca0e-5f31-81ef-48aad6f1b8ec",
         "x-ms-error-code": "BlobNotFound",
-<<<<<<< HEAD
-        "x-ms-request-id": "d5215751-301e-0022-3c30-f35724000000",
-=======
         "x-ms-request-id": "b4d477f6-d01e-0048-6148-095097000000",
->>>>>>> 8d420312
         "x-ms-version": "2019-12-12"
       },
       "ResponseBody": [
@@ -104,11 +96,7 @@
           "Microsoft-HTTPAPI/2.0"
         ],
         "x-ms-client-request-id": "05e5ef5e-7ecb-a13d-35cb-fa61add13381",
-<<<<<<< HEAD
-        "x-ms-request-id": "d5215752-301e-0022-3d30-f35724000000",
-=======
         "x-ms-request-id": "b4d477fc-d01e-0048-6648-095097000000",
->>>>>>> 8d420312
         "x-ms-version": "2019-12-12"
       },
       "ResponseBody": []
