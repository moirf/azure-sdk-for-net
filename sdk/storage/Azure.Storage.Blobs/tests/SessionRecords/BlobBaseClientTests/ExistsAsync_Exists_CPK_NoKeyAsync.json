{
  "Entries": [
    {
      "RequestUri": "https://camaiaor.blob.core.windows.net/test-container-3f814f45-a5a1-96f8-6a80-127c2b4cfc54?restype=container",
      "RequestMethod": "PUT",
      "RequestHeaders": {
        "Accept": "application/xml",
        "Authorization": "Sanitized",
        "traceparent": "00-a329b2bfe726c445b500697ef7fa894d-836bee0b8bcdf74b-00",
        "User-Agent": "azsdk-net-Storage.Blobs/12.11.0-alpha.20211015.1 (.NET Framework 4.8.4300.0; Microsoft Windows 10.0.19043 )",
        "x-ms-blob-public-access": "container",
        "x-ms-client-request-id": "e69ffb50-3b5f-cdf4-d1b5-3001fca5637e",
        "x-ms-date": "Fri, 15 Oct 2021 20:31:57 GMT",
        "x-ms-return-client-request-id": "true",
        "x-ms-version": "2021-04-10"
      },
      "RequestBody": null,
      "StatusCode": 201,
      "ResponseHeaders": {
        "Content-Length": "0",
        "Date": "Fri, 15 Oct 2021 20:31:57 GMT",
        "ETag": "\u00220x8D9901AD56D46BE\u0022",
        "Last-Modified": "Fri, 15 Oct 2021 20:31:57 GMT",
        "Server": "Windows-Azure-Blob/1.0 Microsoft-HTTPAPI/2.0",
        "x-ms-client-request-id": "e69ffb50-3b5f-cdf4-d1b5-3001fca5637e",
<<<<<<< HEAD
        "x-ms-request-id": "6c2cbd02-f01e-001f-3e39-3169c6000000",
        "x-ms-version": "2021-04-10"
=======
        "x-ms-request-id": "6b05df0a-201e-002f-5203-c22614000000",
        "x-ms-version": "2021-02-12"
>>>>>>> 49dd1a0e
      },
      "ResponseBody": []
    },
    {
      "RequestUri": "https://camaiaor.blob.core.windows.net/test-container-3f814f45-a5a1-96f8-6a80-127c2b4cfc54/test-blob-0506225d-3c57-a941-8a32-b370e6b5143b",
      "RequestMethod": "PUT",
      "RequestHeaders": {
        "Accept": "application/xml",
        "Authorization": "Sanitized",
        "If-None-Match": "*",
        "traceparent": "00-6f25591245656b41940c3bb757056a98-e02c739b0618d54d-00",
        "User-Agent": "azsdk-net-Storage.Blobs/12.11.0-alpha.20211015.1 (.NET Framework 4.8.4300.0; Microsoft Windows 10.0.19043 )",
        "x-ms-blob-type": "AppendBlob",
        "x-ms-client-request-id": "a6a3cedf-b5cf-e113-7317-75b6bac84b93",
        "x-ms-date": "Fri, 15 Oct 2021 20:31:57 GMT",
        "x-ms-encryption-algorithm": "AES256",
        "x-ms-encryption-key": "Sanitized",
        "x-ms-encryption-key-sha256": "TNTkHF6GBpKYcgOBpaJ\u002B\u002BIXcXOgXGoFvmFhuN1HeBhE=",
        "x-ms-return-client-request-id": "true",
        "x-ms-version": "2021-04-10"
      },
      "RequestBody": null,
      "StatusCode": 201,
      "ResponseHeaders": {
        "Content-Length": "0",
        "Date": "Fri, 15 Oct 2021 20:31:57 GMT",
        "ETag": "\u00220x8D9901AD57F3E2F\u0022",
        "Last-Modified": "Fri, 15 Oct 2021 20:31:57 GMT",
        "Server": "Windows-Azure-Blob/1.0 Microsoft-HTTPAPI/2.0",
        "x-ms-client-request-id": "a6a3cedf-b5cf-e113-7317-75b6bac84b93",
        "x-ms-encryption-key-sha256": "TNTkHF6GBpKYcgOBpaJ\u002B\u002BIXcXOgXGoFvmFhuN1HeBhE=",
        "x-ms-request-id": "6b05df8e-201e-002f-4d03-c22614000000",
        "x-ms-request-server-encrypted": "true",
<<<<<<< HEAD
        "x-ms-version": "2021-04-10",
        "x-ms-version-id": "2021-04-14T14:20:29.6811037Z"
=======
        "x-ms-version": "2021-02-12",
        "x-ms-version-id": "2021-10-15T20:31:57.5071279Z"
>>>>>>> 49dd1a0e
      },
      "ResponseBody": []
    },
    {
      "RequestUri": "https://camaiaor.blob.core.windows.net/test-container-3f814f45-a5a1-96f8-6a80-127c2b4cfc54/test-blob-0506225d-3c57-a941-8a32-b370e6b5143b",
      "RequestMethod": "HEAD",
      "RequestHeaders": {
        "Accept": "application/xml",
        "Authorization": "Sanitized",
        "traceparent": "00-b4c38f36999b384899d3fc443706df45-c0f3ab76953f6245-00",
        "User-Agent": "azsdk-net-Storage.Blobs/12.11.0-alpha.20211015.1 (.NET Framework 4.8.4300.0; Microsoft Windows 10.0.19043 )",
        "x-ms-client-request-id": "b84d93b8-40e0-ea4c-e171-f063be1b8b65",
        "x-ms-date": "Fri, 15 Oct 2021 20:31:57 GMT",
        "x-ms-return-client-request-id": "true",
        "x-ms-version": "2021-04-10"
      },
      "RequestBody": null,
      "StatusCode": 409,
      "ResponseHeaders": {
        "Date": "Fri, 15 Oct 2021 20:31:57 GMT",
        "Server": "Windows-Azure-Blob/1.0 Microsoft-HTTPAPI/2.0",
        "Transfer-Encoding": "chunked",
        "x-ms-client-request-id": "b84d93b8-40e0-ea4c-e171-f063be1b8b65",
        "x-ms-error-code": "BlobUsesCustomerSpecifiedEncryption",
<<<<<<< HEAD
        "x-ms-request-id": "6c2cbd55-f01e-001f-0539-3169c6000000",
        "x-ms-version": "2021-04-10"
=======
        "x-ms-request-id": "6b05dff1-201e-002f-2903-c22614000000",
        "x-ms-version": "2021-02-12"
>>>>>>> 49dd1a0e
      },
      "ResponseBody": []
    },
    {
      "RequestUri": "https://camaiaor.blob.core.windows.net/test-container-3f814f45-a5a1-96f8-6a80-127c2b4cfc54?restype=container",
      "RequestMethod": "DELETE",
      "RequestHeaders": {
        "Accept": "application/xml",
        "Authorization": "Sanitized",
        "traceparent": "00-2bbf9eb6868b4741ab915617b4534b5f-aeafcde8a8c2874a-00",
        "User-Agent": "azsdk-net-Storage.Blobs/12.11.0-alpha.20211015.1 (.NET Framework 4.8.4300.0; Microsoft Windows 10.0.19043 )",
        "x-ms-client-request-id": "27fd3541-927a-01b2-953c-95fefd07da51",
        "x-ms-date": "Fri, 15 Oct 2021 20:31:57 GMT",
        "x-ms-return-client-request-id": "true",
        "x-ms-version": "2021-04-10"
      },
      "RequestBody": null,
      "StatusCode": 202,
      "ResponseHeaders": {
        "Content-Length": "0",
        "Date": "Fri, 15 Oct 2021 20:31:57 GMT",
        "Server": "Windows-Azure-Blob/1.0 Microsoft-HTTPAPI/2.0",
        "x-ms-client-request-id": "27fd3541-927a-01b2-953c-95fefd07da51",
<<<<<<< HEAD
        "x-ms-request-id": "6c2cbd62-f01e-001f-1139-3169c6000000",
        "x-ms-version": "2021-04-10"
=======
        "x-ms-request-id": "6b05e02a-201e-002f-5e03-c22614000000",
        "x-ms-version": "2021-02-12"
>>>>>>> 49dd1a0e
      },
      "ResponseBody": []
    }
  ],
  "Variables": {
    "RandomSeed": "1516385283",
    "Storage_TestConfigDefault": "ProductionTenant\ncamaiaor\nU2FuaXRpemVk\nhttps://camaiaor.blob.core.windows.net\nhttps://camaiaor.file.core.windows.net\nhttps://camaiaor.queue.core.windows.net\nhttps://camaiaor.table.core.windows.net\n\n\n\n\nhttps://camaiaor-secondary.blob.core.windows.net\nhttps://camaiaor-secondary.file.core.windows.net\nhttps://camaiaor-secondary.queue.core.windows.net\nhttps://camaiaor-secondary.table.core.windows.net\n\nSanitized\n\n\nCloud\nBlobEndpoint=https://camaiaor.blob.core.windows.net/;QueueEndpoint=https://camaiaor.queue.core.windows.net/;FileEndpoint=https://camaiaor.file.core.windows.net/;BlobSecondaryEndpoint=https://camaiaor-secondary.blob.core.windows.net/;QueueSecondaryEndpoint=https://camaiaor-secondary.queue.core.windows.net/;FileSecondaryEndpoint=https://camaiaor-secondary.file.core.windows.net/;AccountName=camaiaor;AccountKey=Kg==;\nsdktest\n\n"
  }
}<|MERGE_RESOLUTION|>--- conflicted
+++ resolved
@@ -23,13 +23,8 @@
         "Last-Modified": "Fri, 15 Oct 2021 20:31:57 GMT",
         "Server": "Windows-Azure-Blob/1.0 Microsoft-HTTPAPI/2.0",
         "x-ms-client-request-id": "e69ffb50-3b5f-cdf4-d1b5-3001fca5637e",
-<<<<<<< HEAD
-        "x-ms-request-id": "6c2cbd02-f01e-001f-3e39-3169c6000000",
+        "x-ms-request-id": "6b05df0a-201e-002f-5203-c22614000000",
         "x-ms-version": "2021-04-10"
-=======
-        "x-ms-request-id": "6b05df0a-201e-002f-5203-c22614000000",
-        "x-ms-version": "2021-02-12"
->>>>>>> 49dd1a0e
       },
       "ResponseBody": []
     },
@@ -63,13 +58,8 @@
         "x-ms-encryption-key-sha256": "TNTkHF6GBpKYcgOBpaJ\u002B\u002BIXcXOgXGoFvmFhuN1HeBhE=",
         "x-ms-request-id": "6b05df8e-201e-002f-4d03-c22614000000",
         "x-ms-request-server-encrypted": "true",
-<<<<<<< HEAD
         "x-ms-version": "2021-04-10",
-        "x-ms-version-id": "2021-04-14T14:20:29.6811037Z"
-=======
-        "x-ms-version": "2021-02-12",
         "x-ms-version-id": "2021-10-15T20:31:57.5071279Z"
->>>>>>> 49dd1a0e
       },
       "ResponseBody": []
     },
@@ -94,13 +84,8 @@
         "Transfer-Encoding": "chunked",
         "x-ms-client-request-id": "b84d93b8-40e0-ea4c-e171-f063be1b8b65",
         "x-ms-error-code": "BlobUsesCustomerSpecifiedEncryption",
-<<<<<<< HEAD
-        "x-ms-request-id": "6c2cbd55-f01e-001f-0539-3169c6000000",
+        "x-ms-request-id": "6b05dff1-201e-002f-2903-c22614000000",
         "x-ms-version": "2021-04-10"
-=======
-        "x-ms-request-id": "6b05dff1-201e-002f-2903-c22614000000",
-        "x-ms-version": "2021-02-12"
->>>>>>> 49dd1a0e
       },
       "ResponseBody": []
     },
@@ -124,13 +109,8 @@
         "Date": "Fri, 15 Oct 2021 20:31:57 GMT",
         "Server": "Windows-Azure-Blob/1.0 Microsoft-HTTPAPI/2.0",
         "x-ms-client-request-id": "27fd3541-927a-01b2-953c-95fefd07da51",
-<<<<<<< HEAD
-        "x-ms-request-id": "6c2cbd62-f01e-001f-1139-3169c6000000",
+        "x-ms-request-id": "6b05e02a-201e-002f-5e03-c22614000000",
         "x-ms-version": "2021-04-10"
-=======
-        "x-ms-request-id": "6b05e02a-201e-002f-5e03-c22614000000",
-        "x-ms-version": "2021-02-12"
->>>>>>> 49dd1a0e
       },
       "ResponseBody": []
     }
