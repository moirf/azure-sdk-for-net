--- conflicted
+++ resolved
@@ -29,13 +29,8 @@
           "Microsoft-HTTPAPI/2.0"
         ],
         "x-ms-client-request-id": "eb502788-9f2d-167a-9862-b5d808f011fe",
-<<<<<<< HEAD
-        "x-ms-request-id": "38a16009-001e-0024-16f9-be2c62000000",
-        "x-ms-version": "2021-02-12"
-=======
         "x-ms-request-id": "06de55df-701e-0014-0bdb-c56dc6000000",
-        "x-ms-version": "2020-12-06"
->>>>>>> 6b7c7623
+        "x-ms-version": "2021-02-12"
       },
       "ResponseBody": []
     },
@@ -70,13 +65,8 @@
         "x-ms-client-request-id": "b90afc3b-bb2e-1faa-513e-f28a760ef5ee",
         "x-ms-request-id": "06de5602-701e-0014-2bdb-c56dc6000000",
         "x-ms-request-server-encrypted": "true",
-<<<<<<< HEAD
         "x-ms-version": "2021-02-12",
-        "x-ms-version-id": "2021-10-11T23:42:45.8450449Z"
-=======
-        "x-ms-version": "2020-12-06",
         "x-ms-version-id": "2021-10-20T17:55:24.2001114Z"
->>>>>>> 6b7c7623
       },
       "ResponseBody": []
     },
@@ -118,13 +108,8 @@
         "x-ms-lease-status": "unlocked",
         "x-ms-request-id": "06de561a-701e-0014-43db-c56dc6000000",
         "x-ms-server-encrypted": "true",
-<<<<<<< HEAD
         "x-ms-version": "2021-02-12",
-        "x-ms-version-id": "2021-10-11T23:42:45.8450449Z"
-=======
-        "x-ms-version": "2020-12-06",
         "x-ms-version-id": "2021-10-20T17:55:24.2001114Z"
->>>>>>> 6b7c7623
       },
       "ResponseBody": []
     },
@@ -209,13 +194,8 @@
         "x-ms-lease-status": "unlocked",
         "x-ms-request-id": "06de5682-701e-0014-27db-c56dc6000000",
         "x-ms-server-encrypted": "true",
-<<<<<<< HEAD
         "x-ms-version": "2021-02-12",
-        "x-ms-version-id": "2021-10-11T23:42:45.8450449Z"
-=======
-        "x-ms-version": "2020-12-06",
         "x-ms-version-id": "2021-10-20T17:55:24.2001114Z"
->>>>>>> 6b7c7623
       },
       "ResponseBody": "3RJJQAtnIZSPjvn2Ye3bIcIvE1VHi8CX7B9dwcr0Vy0GuA8TlaWGIQW8W56mg7Wrh5QW2N28t1FRsVPsCmDJmjfL76neyIwcqfFQii8h8Whpsjo23n5PSgC9weNRmRel88Fn2pMMzb8H\u002BS7rbC0hMMDrglclkru4e6WoIAaoyw/aqpZuuhbUXeV7LuVPZN7Tm5EiZhe/f2AFrl7uZKy4Xy0fEMGWsnWqFyVyqmTWaBfH1YR1hWT4Gyo2aQy35vk4w8\u002B3MFMcPOgbeE/xTNX8L0VHJo8nQtnIJvWWX0lp8jAsOueUHjfEqpicWQwVB85VOjrGcL9pEYD27gpdhd2fsoYexRLtaBAOg3v2i\u002BjMsx8nQCUPo4FxwilnnS8tZiW6/KeG90K8aNIpuO1DcoWXKTvrNkS3kA8ErQLphsrg4BxWPI5BRrvdathT5eqULU\u002Bjz3P0QTDgA2yXgUo/0\u002BIHSdfR7Tb3VeN/DstsZKokcICzRbZW7J/sdjghqsRxnZf2S5wTwz8YrHqQdDNkc57BchHJjI0rsVw45Hb91asfDnAzdhgOEKxAmpk8xnhrhwKaXzeypxEKypo/297IGtfPcGXDMP2Fs2FkifL07\u002BvkzFx0Y3VzbGZfKax\u002BzzTOd3/CbVUSp1cFFKzVTh4eFtqvWw\u002BBVLZhWwT/ZAdQB\u002BMslhFyMoKV0SQFbk/InR5IQBPRz3MlTCLIYBFREkNPtA3IqLcMrORXGYnqfOZnmb7ltyP0fjdwBkrvqdFxRL7htblC//RmO5QuerbqO888YcdSa1sgWzXVWKFtHQIS5tXKCcYsJZnJf3uPxQSBhct6skgKHtljwFqEbKdS\u002BR6RHJTgHzIJEDsuiOzfkJUxVNPW82q5B8f8Z0hrqLnxd4Vd/ahwoGWYcKIN3JXtgzDFUhfUewaz1xXN5LjqnWiCPBFmgpLswbRtPoLIrCoxDuMYplWiHft/qSaTorusrdM5iqCEhwCd2JFjZj2D6ivqm9XV0vcS4B4W5tlsWR74wJGvjiGKrYfies7DP7a\u002B\u002B776qQbl19vcJqqBbaAnMH5zaqas1FsJX\u002B5O8lcoT6BnWOoacbAXE\u002Bi102h2CT/nukpPUNQQESZi8UkYl\u002BWDs9cJGRW1Db7OW1e99gHzklavZjcN2P/MV0bEt4Bm/3sDMh\u002BQbO8pMa2LgfR9Uxskbl7zaDCtddrYPcLP8VU\u002BZ1zbucPiYyZmhjWJglcKTgQqn0gic5dLVrxEuC8tWT9XTBmXoplYQgs4jOH7I/ODze\u002B\u002BpVIMHPPFkGMGnav2OS31MTU9cqtq0lw96ee1UDPJweo/brTtSzAm0hI2UaVgQVK0BfG\u002BRVtDU9L2zzILDz8wPdvAt8p5CA=="
     },
@@ -245,13 +225,8 @@
           "Microsoft-HTTPAPI/2.0"
         ],
         "x-ms-client-request-id": "5babfb67-0ef2-1e8d-bab3-b78b2cc0e913",
-<<<<<<< HEAD
-        "x-ms-request-id": "38a16062-001e-0024-5cf9-be2c62000000",
-        "x-ms-version": "2021-02-12"
-=======
         "x-ms-request-id": "06de5696-701e-0014-39db-c56dc6000000",
-        "x-ms-version": "2020-12-06"
->>>>>>> 6b7c7623
+        "x-ms-version": "2021-02-12"
       },
       "ResponseBody": []
     }
