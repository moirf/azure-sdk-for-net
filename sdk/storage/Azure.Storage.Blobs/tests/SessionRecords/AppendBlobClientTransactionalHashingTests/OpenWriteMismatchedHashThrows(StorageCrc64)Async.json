{
  "Entries": [
    {
      "RequestUri": "https://amandacanary.blob.core.windows.net/test-container-98ff8c61-d001-131e-52ef-712e6ddad676?restype=container",
      "RequestMethod": "PUT",
      "RequestHeaders": {
        "Accept": "application/xml",
        "Authorization": "Sanitized",
        "traceparent": "00-5d03a8f2c1258348bd6760bd1c16731f-55e2e171a7224849-00",
        "User-Agent": [
          "azsdk-net-Storage.Blobs/12.11.0-alpha.20211020.1",
          "(.NET 5.0.11; Microsoft Windows 10.0.19043)"
        ],
        "x-ms-blob-public-access": "container",
        "x-ms-client-request-id": "bd6a97e0-242d-a202-bea2-2aa40717764d",
        "x-ms-date": "Wed, 20 Oct 2021 17:55:51 GMT",
        "x-ms-return-client-request-id": "true",
        "x-ms-version": "2021-02-12"
      },
      "RequestBody": null,
      "StatusCode": 201,
      "ResponseHeaders": {
        "Content-Length": "0",
        "Date": "Wed, 20 Oct 2021 17:55:51 GMT",
        "ETag": "\u00220x8D993F2DAF0276D\u0022",
        "Last-Modified": "Wed, 20 Oct 2021 17:55:51 GMT",
        "Server": [
          "Windows-Azure-Blob/1.0",
          "Microsoft-HTTPAPI/2.0"
        ],
        "x-ms-client-request-id": "bd6a97e0-242d-a202-bea2-2aa40717764d",
<<<<<<< HEAD
        "x-ms-request-id": "38a18a14-001e-0024-46f9-be2c62000000",
        "x-ms-version": "2021-02-12"
=======
        "x-ms-request-id": "2d9ad7eb-101e-004f-7adb-c554fd000000",
        "x-ms-version": "2020-12-06"
>>>>>>> 6b7c7623
      },
      "ResponseBody": []
    },
    {
      "RequestUri": "https://amandacanary.blob.core.windows.net/test-container-98ff8c61-d001-131e-52ef-712e6ddad676/test-blob-b85f9b8f-0b8e-8948-17bc-64d6fa9365a7",
      "RequestMethod": "PUT",
      "RequestHeaders": {
        "Accept": "application/xml",
        "Authorization": "Sanitized",
        "traceparent": "00-06d6d475ebbc58409b61d0bd66031bb4-cf7fa089efbcd148-00",
        "User-Agent": [
          "azsdk-net-Storage.Blobs/12.11.0-alpha.20211020.1",
          "(.NET 5.0.11; Microsoft Windows 10.0.19043)"
        ],
        "x-ms-blob-type": "AppendBlob",
        "x-ms-client-request-id": "81d8b0cd-c7b5-4960-8a45-3382228585d0",
        "x-ms-date": "Wed, 20 Oct 2021 17:55:51 GMT",
        "x-ms-return-client-request-id": "true",
        "x-ms-version": "2021-02-12"
      },
      "RequestBody": null,
      "StatusCode": 201,
      "ResponseHeaders": {
        "Content-Length": "0",
        "Date": "Wed, 20 Oct 2021 17:55:51 GMT",
        "ETag": "\u00220x8D993F2DAFD36CD\u0022",
        "Last-Modified": "Wed, 20 Oct 2021 17:55:51 GMT",
        "Server": [
          "Windows-Azure-Blob/1.0",
          "Microsoft-HTTPAPI/2.0"
        ],
        "x-ms-client-request-id": "81d8b0cd-c7b5-4960-8a45-3382228585d0",
        "x-ms-request-id": "2d9ad7f7-101e-004f-02db-c554fd000000",
        "x-ms-request-server-encrypted": "true",
<<<<<<< HEAD
        "x-ms-version": "2021-02-12",
        "x-ms-version-id": "2021-10-11T23:43:15.9589552Z"
=======
        "x-ms-version": "2020-12-06",
        "x-ms-version-id": "2021-10-20T17:55:51.5032269Z"
>>>>>>> 6b7c7623
      },
      "ResponseBody": []
    },
    {
      "RequestUri": "https://amandacanary.blob.core.windows.net/test-container-98ff8c61-d001-131e-52ef-712e6ddad676/test-blob-b85f9b8f-0b8e-8948-17bc-64d6fa9365a7",
      "RequestMethod": "PUT",
      "RequestHeaders": {
        "Accept": "application/xml",
        "Authorization": "Sanitized",
        "traceparent": "00-2249163544db1e4d97d67514812db1f3-0a7a22000f47aa4f-00",
        "User-Agent": [
          "azsdk-net-Storage.Blobs/12.11.0-alpha.20211020.1",
          "(.NET 5.0.11; Microsoft Windows 10.0.19043)"
        ],
        "x-ms-blob-type": "AppendBlob",
        "x-ms-client-request-id": "4a08def3-e3bb-aff1-b806-7db561bf9a43",
        "x-ms-date": "Wed, 20 Oct 2021 17:55:51 GMT",
        "x-ms-return-client-request-id": "true",
        "x-ms-version": "2021-02-12"
      },
      "RequestBody": null,
      "StatusCode": 201,
      "ResponseHeaders": {
        "Content-Length": "0",
        "Date": "Wed, 20 Oct 2021 17:55:51 GMT",
        "ETag": "\u00220x8D993F2DB0A063D\u0022",
        "Last-Modified": "Wed, 20 Oct 2021 17:55:51 GMT",
        "Server": [
          "Windows-Azure-Blob/1.0",
          "Microsoft-HTTPAPI/2.0"
        ],
        "x-ms-client-request-id": "4a08def3-e3bb-aff1-b806-7db561bf9a43",
        "x-ms-request-id": "2d9ad7ff-101e-004f-09db-c554fd000000",
        "x-ms-request-server-encrypted": "true",
<<<<<<< HEAD
        "x-ms-version": "2021-02-12",
        "x-ms-version-id": "2021-10-11T23:43:16.0209206Z"
=======
        "x-ms-version": "2020-12-06",
        "x-ms-version-id": "2021-10-20T17:55:51.5891800Z"
>>>>>>> 6b7c7623
      },
      "ResponseBody": []
    },
    {
      "RequestUri": "https://amandacanary.blob.core.windows.net/test-container-98ff8c61-d001-131e-52ef-712e6ddad676/test-blob-b85f9b8f-0b8e-8948-17bc-64d6fa9365a7?comp=appendblock",
      "RequestMethod": "PUT",
      "RequestHeaders": {
        "Accept": "application/xml",
        "Authorization": "Sanitized",
        "Content-Length": "1024",
        "Content-Type": "application/octet-stream",
        "If-Match": "\u00220x8D993F2DB0A063D\u0022",
        "User-Agent": [
          "azsdk-net-Storage.Blobs/12.11.0-alpha.20211020.1",
          "(.NET 5.0.11; Microsoft Windows 10.0.19043)"
        ],
        "x-ms-client-request-id": "438e75c4-3b7d-4a15-5971-f7262882989a",
        "x-ms-content-crc64": "WdT4DCWBjjM=",
        "x-ms-date": "Wed, 20 Oct 2021 17:55:51 GMT",
        "x-ms-return-client-request-id": "true",
        "x-ms-version": "2021-02-12"
      },
      "RequestBody": "AVgSzA8xWtsPVCM/lLpwPAkJTtVwGUnaZ9ah11zZpF1L7mRLAxlXrj2PrdkBww0DMe2a/cig3eUPOGU5kIN\u002BNq/F9KZWJDnwsaCY4Gtv2KTInaVvPqaUqxB\u002BO8u0Hh26EHcpO89nrA2zqksoB/x5n1/AcPPdD/cJMEiV1\u002BhuO5KC3tD0Rp3UYPCYu5NabKMUBZxr864q3AF/HwqG0tQkRW\u002B5pikshVnB6xACRVNkrsSkgNJMAkjkVwLPdCaSTo0bdHYkocV66IBCqQeeKJatG3FF4VIC10Im1E4mXRAzL52C5tHdPw3/KphSCVhARi9rIVi1TWw7GZwz/c12U4tvD3pqG0HFz9tjRre5sM3q5o0fuzu4feEwRs00qkI/iNYN4vne1SruplJ8UQe0gWjPSRY/V5hQt5KZOdVzkCSZI73hrM3TDBBiMBToOyzae8RkZWErADA9vStnRZxVehYu4y1J09Wa\u002BzwG3CaEZ3xlvr0QDirCbSONo\u002B\u002Bia8d0Dbb\u002Bulf\u002BkKjvymokJSMJuVWuAobeRGzra3UJvDDl\u002BI91kc5wha0kZi0VIUTAnUgAg\u002BqZ82lAlslKEk7h9dR4CtLarpNUmTOoiptYyCMnK80tCTlGSwQmNfsFJnJeQnFZnRZy5e\u002B1q\u002Bm28WnN582lIueBtOubMb7NtHmYTnPBSkgq/ysMtUbeeF1Pj1maWE0uYAOL3I2FvmtYpDB1HF129acho\u002BihmG2gozyOS6JkMlwrae5vNW26pEG/tBAVaFsA2ZqyebRljMeW6jlQ93LJ83HUSbNuBr86Zv6m4uRcizrhjXEHsrmnxt0m2Uozaa3O9sCfQB6nktLaeBO2vqrjOV//b2kBwkG4LYPWRy11B/xQ2OsjvUobOfufLDql8AgyQ5/qM/pEzTR/5hOb0UqlZXEWZeW\u002Bv3wU4zVuYZUHEjx6owOOitMCDAu3pNY3gGix\u002BsbIj4oic4Qi1U/F1Wued9TWIC5GF9qdFFnaBxqm3WPNvGfOPoOxVy9/a7WDPDafGSwBYF85auPsK3sxSGxpfPjs\u002BBgDzzlRJcj/xqslGtciOu7upH0Dk1KE4hMIfw/DFu\u002B9lkQdm0nzsDqXOqQ3xxCjDw19e9d66GTGf\u002B0lSaW4PLC8aIOTBJ6k\u002B/RCbFmtTRsCZHABRZoYQq7gVxxczWeV3v7zel6NEAtu2IDiOHwKGDHRI\u002BQ1t/YVpCXVsq2CSC2NrY5butK8dFRlk2waNQox1T7qiqmCYCcH3dY5uF1d7JBSVYrtr15fFa6QzySK\u002Bm4bo91ul72DCkxnU937grz3B6bbyN9/QyXgi3X68pADfOJnHRR/7lXTzks\u002BhlyAZJLymMh9rzL/WBLMDzFa2w9UIw==",
      "StatusCode": 400,
      "ResponseHeaders": {
        "Content-Length": "387",
        "Content-Type": "application/xml",
        "Date": "Wed, 20 Oct 2021 17:55:51 GMT",
        "Server": [
          "Windows-Azure-Blob/1.0",
          "Microsoft-HTTPAPI/2.0"
        ],
        "x-ms-client-request-id": "438e75c4-3b7d-4a15-5971-f7262882989a",
        "x-ms-error-code": "Crc64Mismatch",
<<<<<<< HEAD
        "x-ms-request-id": "38a18a6e-001e-0024-0af9-be2c62000000",
        "x-ms-version": "2021-02-12"
=======
        "x-ms-request-id": "2d9ad807-101e-004f-11db-c554fd000000",
        "x-ms-version": "2020-12-06"
>>>>>>> 6b7c7623
      },
      "ResponseBody": [
        "\uFEFF\u003C?xml version=\u00221.0\u0022 encoding=\u0022utf-8\u0022?\u003E\u003CError\u003E\u003CCode\u003ECrc64Mismatch\u003C/Code\u003E\u003CMessage\u003EThe CRC64 value specified in the request did not match with the CRC64 value calculated by the server.\n",
        "RequestId:2d9ad807-101e-004f-11db-c554fd000000\n",
        "Time:2021-10-20T17:55:51.6764886Z\u003C/Message\u003E\u003CUserSpecifiedCrc\u003EWdT4DCWBjjM=\u003C/UserSpecifiedCrc\u003E\u003CServerCalculatedCrc\u003EdimlyDW40p8=\u003C/ServerCalculatedCrc\u003E\u003C/Error\u003E"
      ]
    },
    {
      "RequestUri": "https://amandacanary.blob.core.windows.net/test-container-98ff8c61-d001-131e-52ef-712e6ddad676?restype=container",
      "RequestMethod": "DELETE",
      "RequestHeaders": {
        "Accept": "application/xml",
        "Authorization": "Sanitized",
        "traceparent": "00-60411ae31aff2642983359db1165adfd-04f42c1544490843-00",
        "User-Agent": [
          "azsdk-net-Storage.Blobs/12.11.0-alpha.20211020.1",
          "(.NET 5.0.11; Microsoft Windows 10.0.19043)"
        ],
        "x-ms-client-request-id": "ecf059a1-5630-9ec6-416a-64c62132fef5",
        "x-ms-date": "Wed, 20 Oct 2021 17:55:51 GMT",
        "x-ms-return-client-request-id": "true",
        "x-ms-version": "2021-02-12"
      },
      "RequestBody": null,
      "StatusCode": 202,
      "ResponseHeaders": {
        "Content-Length": "0",
        "Date": "Wed, 20 Oct 2021 17:55:51 GMT",
        "Server": [
          "Windows-Azure-Blob/1.0",
          "Microsoft-HTTPAPI/2.0"
        ],
        "x-ms-client-request-id": "ecf059a1-5630-9ec6-416a-64c62132fef5",
<<<<<<< HEAD
        "x-ms-request-id": "38a18a82-001e-0024-1bf9-be2c62000000",
        "x-ms-version": "2021-02-12"
=======
        "x-ms-request-id": "2d9ad812-101e-004f-1cdb-c554fd000000",
        "x-ms-version": "2020-12-06"
>>>>>>> 6b7c7623
      },
      "ResponseBody": []
    }
  ],
  "Variables": {
    "RandomSeed": "855907403",
    "Storage_TestConfigDefault": "ProductionTenant\namandacanary\nU2FuaXRpemVk\nhttps://amandacanary.blob.core.windows.net\nhttps://amandacanary.file.core.windows.net\nhttps://amandacanary.queue.core.windows.net\nhttps://amandacanary.table.core.windows.net\n\n\n\n\nhttps://amandacanary-secondary.blob.core.windows.net\nhttps://amandacanary-secondary.file.core.windows.net\nhttps://amandacanary-secondary.queue.core.windows.net\nhttps://amandacanary-secondary.table.core.windows.net\n\nSanitized\n\n\nCloud\nBlobEndpoint=https://amandacanary.blob.core.windows.net/;QueueEndpoint=https://amandacanary.queue.core.windows.net/;FileEndpoint=https://amandacanary.file.core.windows.net/;BlobSecondaryEndpoint=https://amandacanary-secondary.blob.core.windows.net/;QueueSecondaryEndpoint=https://amandacanary-secondary.queue.core.windows.net/;FileSecondaryEndpoint=https://amandacanary-secondary.file.core.windows.net/;AccountName=amandacanary;AccountKey=Kg==;\ntestscope2\n\n"
  }
}<|MERGE_RESOLUTION|>--- conflicted
+++ resolved
@@ -29,13 +29,8 @@
           "Microsoft-HTTPAPI/2.0"
         ],
         "x-ms-client-request-id": "bd6a97e0-242d-a202-bea2-2aa40717764d",
-<<<<<<< HEAD
-        "x-ms-request-id": "38a18a14-001e-0024-46f9-be2c62000000",
+        "x-ms-request-id": "2d9ad7eb-101e-004f-7adb-c554fd000000",
         "x-ms-version": "2021-02-12"
-=======
-        "x-ms-request-id": "2d9ad7eb-101e-004f-7adb-c554fd000000",
-        "x-ms-version": "2020-12-06"
->>>>>>> 6b7c7623
       },
       "ResponseBody": []
     },
@@ -70,13 +65,8 @@
         "x-ms-client-request-id": "81d8b0cd-c7b5-4960-8a45-3382228585d0",
         "x-ms-request-id": "2d9ad7f7-101e-004f-02db-c554fd000000",
         "x-ms-request-server-encrypted": "true",
-<<<<<<< HEAD
         "x-ms-version": "2021-02-12",
-        "x-ms-version-id": "2021-10-11T23:43:15.9589552Z"
-=======
-        "x-ms-version": "2020-12-06",
         "x-ms-version-id": "2021-10-20T17:55:51.5032269Z"
->>>>>>> 6b7c7623
       },
       "ResponseBody": []
     },
@@ -111,13 +101,8 @@
         "x-ms-client-request-id": "4a08def3-e3bb-aff1-b806-7db561bf9a43",
         "x-ms-request-id": "2d9ad7ff-101e-004f-09db-c554fd000000",
         "x-ms-request-server-encrypted": "true",
-<<<<<<< HEAD
         "x-ms-version": "2021-02-12",
-        "x-ms-version-id": "2021-10-11T23:43:16.0209206Z"
-=======
-        "x-ms-version": "2020-12-06",
         "x-ms-version-id": "2021-10-20T17:55:51.5891800Z"
->>>>>>> 6b7c7623
       },
       "ResponseBody": []
     },
@@ -152,13 +137,8 @@
         ],
         "x-ms-client-request-id": "438e75c4-3b7d-4a15-5971-f7262882989a",
         "x-ms-error-code": "Crc64Mismatch",
-<<<<<<< HEAD
-        "x-ms-request-id": "38a18a6e-001e-0024-0af9-be2c62000000",
+        "x-ms-request-id": "2d9ad807-101e-004f-11db-c554fd000000",
         "x-ms-version": "2021-02-12"
-=======
-        "x-ms-request-id": "2d9ad807-101e-004f-11db-c554fd000000",
-        "x-ms-version": "2020-12-06"
->>>>>>> 6b7c7623
       },
       "ResponseBody": [
         "\uFEFF\u003C?xml version=\u00221.0\u0022 encoding=\u0022utf-8\u0022?\u003E\u003CError\u003E\u003CCode\u003ECrc64Mismatch\u003C/Code\u003E\u003CMessage\u003EThe CRC64 value specified in the request did not match with the CRC64 value calculated by the server.\n",
@@ -192,13 +172,8 @@
           "Microsoft-HTTPAPI/2.0"
         ],
         "x-ms-client-request-id": "ecf059a1-5630-9ec6-416a-64c62132fef5",
-<<<<<<< HEAD
-        "x-ms-request-id": "38a18a82-001e-0024-1bf9-be2c62000000",
+        "x-ms-request-id": "2d9ad812-101e-004f-1cdb-c554fd000000",
         "x-ms-version": "2021-02-12"
-=======
-        "x-ms-request-id": "2d9ad812-101e-004f-1cdb-c554fd000000",
-        "x-ms-version": "2020-12-06"
->>>>>>> 6b7c7623
       },
       "ResponseBody": []
     }
