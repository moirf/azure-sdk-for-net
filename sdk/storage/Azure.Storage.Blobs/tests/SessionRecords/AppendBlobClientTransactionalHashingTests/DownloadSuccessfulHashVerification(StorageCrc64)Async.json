--- conflicted
+++ resolved
@@ -29,13 +29,8 @@
           "Microsoft-HTTPAPI/2.0"
         ],
         "x-ms-client-request-id": "02c18264-8c7e-eb00-ea78-60039d273361",
-<<<<<<< HEAD
-        "x-ms-request-id": "38a17eaf-001e-0024-35f9-be2c62000000",
-        "x-ms-version": "2021-02-12"
-=======
         "x-ms-request-id": "2d9ad60d-101e-004f-66db-c554fd000000",
-        "x-ms-version": "2020-12-06"
->>>>>>> 6b7c7623
+        "x-ms-version": "2021-02-12"
       },
       "ResponseBody": []
     },
@@ -70,13 +65,8 @@
         "x-ms-client-request-id": "4b64b43b-20d1-2a50-d093-8ed2a21f68bc",
         "x-ms-request-id": "2d9ad617-101e-004f-6ddb-c554fd000000",
         "x-ms-request-server-encrypted": "true",
-<<<<<<< HEAD
         "x-ms-version": "2021-02-12",
-        "x-ms-version-id": "2021-10-11T23:43:07.9954751Z"
-=======
-        "x-ms-version": "2020-12-06",
         "x-ms-version-id": "2021-10-20T17:55:46.4349895Z"
->>>>>>> 6b7c7623
       },
       "ResponseBody": []
     },
@@ -118,13 +108,8 @@
         "x-ms-lease-status": "unlocked",
         "x-ms-request-id": "2d9ad61c-101e-004f-71db-c554fd000000",
         "x-ms-server-encrypted": "true",
-<<<<<<< HEAD
         "x-ms-version": "2021-02-12",
-        "x-ms-version-id": "2021-10-11T23:43:07.9954751Z"
-=======
-        "x-ms-version": "2020-12-06",
         "x-ms-version-id": "2021-10-20T17:55:46.4349895Z"
->>>>>>> 6b7c7623
       },
       "ResponseBody": []
     },
@@ -209,13 +194,8 @@
         "x-ms-lease-status": "unlocked",
         "x-ms-request-id": "2d9ad62d-101e-004f-7ddb-c554fd000000",
         "x-ms-server-encrypted": "true",
-<<<<<<< HEAD
         "x-ms-version": "2021-02-12",
-        "x-ms-version-id": "2021-10-11T23:43:07.9954751Z"
-=======
-        "x-ms-version": "2020-12-06",
         "x-ms-version-id": "2021-10-20T17:55:46.4349895Z"
->>>>>>> 6b7c7623
       },
       "ResponseBody": "shOczeqiFvn\u002B3\u002BqvkX3y0CdC9mZ5oEgcXnZdc1c4eq0zjfPm1mV7wmzHA5\u002BhUVpthY/cWjHN6BHLgG5zRKKixmQ9ewOJDPnBxzT5sZ2oew0c8O7IWyB8ZqXhG1b3B33KJD07ZNVW5HmVG5L80zd0IgVhVlSz2mtDwRVep/Cjyr\u002B3L4xfbRY3xQt1MkCNf5JtbPlRlbEoFkrR96PA\u002BDyI8lHTRaSqFLTuKpBIPqcqtkGD8Dv3UTQOjhhCjnZzd83P7EDvujruw1dEY2sg39eipkBhPQgBkaEcxbaLaIY\u002Be7PDeFFnO/sHlCzjsu7I7q5An\u002Bc1ETnFzluf0vWDY1vRBue4XGaGO2pFWqjbHt6yU9YHSsmfCGl5/qr1yGkGgzHREqwGEJFHumN88LeR6bB97H4efBiSMf5\u002BPl68kHMBPtd2CQsyrENFwI9lIxey5xT6eNzr6AcYP\u002BCth9EziyrwerLgGuCkSz872LyJLA7my1dKwRiWFlbPXcorhCRxEjRldKhl0swzViycrw9LjxLSx7x66ckRWmRbEL0WeccaycaHI7hlgPmKFmvr\u002BmZGhM23Wbxo9ylrUxpDCcIPHd1lgeZJw2xZbEfD8NJdJl/\u002BFYzvXh8LstKdHM\u002BeInY3e/iOhnh//cBhXex1pQdWDSy6RfQ2H769Ws8Tq6ecu0rQi3TazqDnfhfLjgEzlQzLRg6j5NyBAVs50SuobFEYxKKipBmSez\u002BM0sfcapG9icTCSGWZ\u002BdZtTooZoPx0PhHGs8lekPHzOcvPFhEVpZbKfEhn5STsf8vLNFWOeNtCGJS1FrfHXvnSzw6ayePFWKn0TiS0DFjt2TP\u002BklucZMDvjP59X4/fAh1PlBYVUrXoBtysmiq2jgs7xzyDycydNmtOqj3kR/gZFEsHZXdC2Id\u002BFox/78mWOf7yQphTWzlQsV6rx6h4A77jkoXeryiT\u002Be\u002B0BbNAHUaht3E\u002B8QVgxrkRtrMZlxHfBRLNm11Dt4nVX0ionlWGEJMXCQ83ORG5gsvMzPl1eWHe1f\u002BgcoLpXQDnaJK8uCdji6UfAo0BqMwAFBiRduuQYOXnyslV5p0RLqsPT9B//MqjaUFTVXfU3C0zn15pV\u002BYUVgis1e1eDaUHDtTh8lj7gRdO7g2qPApuEu2cIkY/qNbE\u002BvnI0ybdRVycTEej8urUOB5GG2nZahr9PcP/weteyGX9HPdfM67xcKixDfDDyx8Dx\u002Bon\u002BIxt64/eypVj3YNxPYThpdXydQRwVarAKFwpOnKj/PoAN8/YjzFogGkZjpMlQNBs4SZJEVHlt6PircMytY8iv\u002BGIcAa0CBWkivWbV8cWmueMvVhMWeuoG4As9uJuNcrZ9s6ynNDKt9kQpQ=="
     },
@@ -245,13 +225,8 @@
           "Microsoft-HTTPAPI/2.0"
         ],
         "x-ms-client-request-id": "d3b92b99-4ffb-3462-007b-43b681c73d24",
-<<<<<<< HEAD
-        "x-ms-request-id": "38a17f1d-001e-0024-0ef9-be2c62000000",
-        "x-ms-version": "2021-02-12"
-=======
         "x-ms-request-id": "2d9ad636-101e-004f-06db-c554fd000000",
-        "x-ms-version": "2020-12-06"
->>>>>>> 6b7c7623
+        "x-ms-version": "2021-02-12"
       },
       "ResponseBody": []
     }
