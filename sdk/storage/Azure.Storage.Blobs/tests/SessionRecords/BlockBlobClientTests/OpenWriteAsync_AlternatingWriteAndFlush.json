--- conflicted
+++ resolved
@@ -29,13 +29,8 @@
           "Microsoft-HTTPAPI/2.0"
         ],
         "x-ms-client-request-id": "d2a069f3-4951-c397-fea6-60ac6dc6405b",
-<<<<<<< HEAD
-        "x-ms-request-id": "98987a3c-201e-0072-4b7e-0c25cd000000",
-        "x-ms-version": "2021-04-10"
-=======
         "x-ms-request-id": "d3a3b3f1-d01e-007f-5ad8-c5ea32000000",
-        "x-ms-version": "2021-02-12"
->>>>>>> 49dd1a0e
+        "x-ms-version": "2021-04-10"
       },
       "ResponseBody": []
     },
@@ -74,12 +69,8 @@
         "x-ms-content-crc64": "AAAAAAAAAAA=",
         "x-ms-request-id": "d3a3b404-d01e-007f-68d8-c5ea32000000",
         "x-ms-request-server-encrypted": "true",
-<<<<<<< HEAD
-        "x-ms-version": "2021-04-10"
-=======
-        "x-ms-version": "2021-02-12",
+        "x-ms-version": "2021-04-10",
         "x-ms-version-id": "2021-10-20T17:30:48.3034973Z"
->>>>>>> 49dd1a0e
       },
       "ResponseBody": []
     },
@@ -150,12 +141,8 @@
         "x-ms-content-crc64": "aeBFnShK27Y=",
         "x-ms-request-id": "d3a3b41f-d01e-007f-7ed8-c5ea32000000",
         "x-ms-request-server-encrypted": "true",
-<<<<<<< HEAD
-        "x-ms-version": "2021-04-10"
-=======
-        "x-ms-version": "2021-02-12",
+        "x-ms-version": "2021-04-10",
         "x-ms-version-id": "2021-10-20T17:30:48.4694079Z"
->>>>>>> 49dd1a0e
       },
       "ResponseBody": []
     },
@@ -226,12 +213,8 @@
         "x-ms-content-crc64": "3PffYG1sS48=",
         "x-ms-request-id": "d3a3b42f-d01e-007f-0cd8-c5ea32000000",
         "x-ms-request-server-encrypted": "true",
-<<<<<<< HEAD
-        "x-ms-version": "2021-04-10"
-=======
-        "x-ms-version": "2021-02-12",
+        "x-ms-version": "2021-04-10",
         "x-ms-version-id": "2021-10-20T17:30:48.6343178Z"
->>>>>>> 49dd1a0e
       },
       "ResponseBody": []
     },
@@ -272,12 +255,8 @@
         "x-ms-lease-status": "unlocked",
         "x-ms-request-id": "d3a3b436-d01e-007f-13d8-c5ea32000000",
         "x-ms-server-encrypted": "true",
-<<<<<<< HEAD
-        "x-ms-version": "2021-04-10"
-=======
-        "x-ms-version": "2021-02-12",
+        "x-ms-version": "2021-04-10",
         "x-ms-version-id": "2021-10-20T17:30:48.6343178Z"
->>>>>>> 49dd1a0e
       },
       "ResponseBody": "cIk91SnDqs2P7fZAJJa9GtczXX8NVq28V2dotHgVsvIclJB8pfkEi0PrWsD7H\u002BJPaZHszYt0gxncgX3BW/ZUeToEI5AGQHXeLtI8IvzswDiFGErmKOVmpxF2oCR8QjBNluCF9/xSSSgcDp65OGAd78BFPEKrbVBVnXt\u002BkKBRYeui7oscZ8k8M88iyhpGrW\u002BwWbBjNgbtoiiPMFmA07iIyqyzFknUAYj2CQlziaM2DvAMzjfw7SvktUxjjDZvu18WmgBtk5Yl21gobS39ehmFWCJodAWBl9yBzmH9cXRRh02pXO6iyXpa5vLfx4D95zoz3TQUBkdalAIj68U0KGrj1uXfUx0q4o6nDo0SotBbg\u002BYmyZNAPIAGTsfsft61Jb6I\u002B/CbHpMcCfulbfi6R/EyyGfeDV7Wo5pk2QVVPWOw8ujOiqffwGVSCsCYm8\u002BITAbVurZ21hhgslhWNkSOx8yX9HsQ671KUgcCiwOePQjL3Iz\u002Bf4KsOhvPbthPiIogxEP0AKdTd2FJi2ivc0oUwXRPi1m4kEdJ67lgQHzl\u002B8l94cfAqT1gd2UrtPQa/cbQu6xk//0waDP7qhXt8zbkY5CeMpKDUxg27xP0jNtSL\u002B7yj4XPgfvLTHiUxP4ncoQuR1FkfMo0TWeULRDqPNxXqXsn\u002B2OxFOKU0uUZ748ZDnyOxkWK7rMjvkIdO1Pr4RCcPBuDAHcgfDJuz6nlGl3Yex6UW3aXzbrIBD0glNmOqPHVfLJzlQ4EbUkSGx4JPaPkRb81V4WZBW5huvw6/\u002BhZ4Ca4D56rZeUPj\u002B4shLGbv8aZPE4ZWVFsO3ZEEdsSym5guDv4US0FOeDaJceXbYG8xfs1oMOZQIbVS9QnZ1MK/cV/y8t2o22YlAJuPzOJ1c71h0zf3Smqx3i0IwVZ3tKM0CcCF6G1RiKNnAvAKgFTS3YGMeAHKiCb1QRTwYBnP7Yw4m8Lh74tQEApUkAe6Zx3YdePU6zyhaUHZkGcYYSiJl1UkEiSR8O42PCf3djgfeto3GCo2OsKPlzJBCB8kN68hyviyVlT5RoU13q8UqjNJ\u002BlVM4Uk\u002BU1ySlLsyEKiO0cR41Ws/bSSFfZGlABxTeu0/N03Jl1Zl47ecH4HZhzXcZsyqm9SISk0wx6O3WVMAf1mOMxlaxXquEvHzo02i67abyNlPqN8YdqzA2M/yrookW\u002BAoC5QcQaGSPIjilKb/ThvtG5C58JZ6tbxsmexq\u002B2Rnjwetet/iv4d3vWxWNeIFwUqzxVM5qmsJ7VYXr6e1J0EkusVfUhN7ypwJQnMqJL/aZpih9vYRbiTco41Jys/fglYrcXrcpq93d/r28Gg338iWfQkO03BLE0zggq6F8j\u002BMKb/dA=="
     },
@@ -307,13 +286,8 @@
           "Microsoft-HTTPAPI/2.0"
         ],
         "x-ms-client-request-id": "a086194a-03ec-563e-fbf0-1f4093e7e6ab",
-<<<<<<< HEAD
-        "x-ms-request-id": "98987d5e-201e-0072-457e-0c25cd000000",
-        "x-ms-version": "2021-04-10"
-=======
         "x-ms-request-id": "d3a3b43e-d01e-007f-1bd8-c5ea32000000",
-        "x-ms-version": "2021-02-12"
->>>>>>> 49dd1a0e
+        "x-ms-version": "2021-04-10"
       },
       "ResponseBody": []
     }
