{
  "Entries": [
    {
<<<<<<< HEAD
      "RequestUri": "http://kasobolcanadacentral.blob.core.windows.net/test-container-7c737214-ebb1-5cd0-c561-73ac534fc4b1?restype=container",
=======
      "RequestUri": "https://kasoboltest.blob.core.windows.net/test-container-7c737214-ebb1-5cd0-c561-73ac534fc4b1?restype=container",
>>>>>>> 274b661d
      "RequestMethod": "PUT",
      "RequestHeaders": {
        "Accept": "application/xml",
        "Authorization": "Sanitized",
<<<<<<< HEAD
        "traceparent": "00-a84a295e8d20534abe0c9b6b42e93b1a-8e243100fe1dd948-00",
        "User-Agent": [
          "azsdk-net-Storage.Blobs/12.8.3-alpha.20210427.1",
          "(.NET Framework 4.8.4300.0; Microsoft Windows 10.0.19042 )"
        ],
        "x-ms-blob-public-access": "container",
        "x-ms-client-request-id": "d2a069f3-4951-c397-fea6-60ac6dc6405b",
        "x-ms-date": "Tue, 27 Apr 2021 19:02:41 GMT",
=======
        "traceparent": "00-f1e7b39f18654148821b925653e59777-a76d0f16f4a56446-00",
        "User-Agent": "azsdk-net-Storage.Blobs/12.9.0-alpha.20210226.1 (.NET Framework 4.8.4300.0; Microsoft Windows 10.0.19042 )",
        "x-ms-blob-public-access": "container",
        "x-ms-client-request-id": "d2a069f3-4951-c397-fea6-60ac6dc6405b",
        "x-ms-date": "Fri, 26 Feb 2021 20:33:52 GMT",
>>>>>>> 274b661d
        "x-ms-return-client-request-id": "true",
        "x-ms-version": "2020-08-04"
      },
      "RequestBody": null,
      "StatusCode": 201,
      "ResponseHeaders": {
        "Content-Length": "0",
<<<<<<< HEAD
        "Date": "Tue, 27 Apr 2021 19:02:41 GMT",
        "ETag": "\u00220x8D909AF08D8D8F2\u0022",
        "Last-Modified": "Tue, 27 Apr 2021 19:02:42 GMT",
        "Server": [
          "Windows-Azure-Blob/1.0",
          "Microsoft-HTTPAPI/2.0"
        ],
        "x-ms-client-request-id": "d2a069f3-4951-c397-fea6-60ac6dc6405b",
        "x-ms-request-id": "cde87283-801e-0035-4597-3ba6a5000000",
        "x-ms-version": "2020-04-08"
=======
        "Date": "Fri, 26 Feb 2021 20:33:51 GMT",
        "ETag": "\u00220x8D8DA95D48552DE\u0022",
        "Last-Modified": "Fri, 26 Feb 2021 20:33:52 GMT",
        "Server": "Windows-Azure-Blob/1.0 Microsoft-HTTPAPI/2.0",
        "x-ms-client-request-id": "d2a069f3-4951-c397-fea6-60ac6dc6405b",
        "x-ms-request-id": "98987a3c-201e-0072-4b7e-0c25cd000000",
        "x-ms-version": "2020-08-04"
>>>>>>> 274b661d
      },
      "ResponseBody": []
    },
    {
<<<<<<< HEAD
      "RequestUri": "http://kasobolcanadacentral.blob.core.windows.net/test-container-7c737214-ebb1-5cd0-c561-73ac534fc4b1/test-blob-e9b9ee4e-f2ae-065f-e626-acc400e9f490",
=======
      "RequestUri": "https://kasoboltest.blob.core.windows.net/test-container-7c737214-ebb1-5cd0-c561-73ac534fc4b1/test-blob-e9b9ee4e-f2ae-065f-e626-acc400e9f490",
>>>>>>> 274b661d
      "RequestMethod": "PUT",
      "RequestHeaders": {
        "Accept": "application/xml",
        "Authorization": "Sanitized",
        "Content-Length": "0",
<<<<<<< HEAD
        "traceparent": "00-282b07b6e95ca34f8c624dd0db3da0a2-259a5dcce0fbca48-00",
        "User-Agent": [
          "azsdk-net-Storage.Blobs/12.8.3-alpha.20210427.1",
          "(.NET Framework 4.8.4300.0; Microsoft Windows 10.0.19042 )"
        ],
        "x-ms-blob-type": "BlockBlob",
        "x-ms-client-request-id": "bc431b36-8097-b777-ef90-03c617ecab1b",
        "x-ms-date": "Tue, 27 Apr 2021 19:02:42 GMT",
=======
        "Content-Type": "application/octet-stream",
        "traceparent": "00-b7cc3dfac273d64e93c0ed6e95c9ea33-1f07e57d796e3141-00",
        "User-Agent": "azsdk-net-Storage.Blobs/12.9.0-alpha.20210226.1 (.NET Framework 4.8.4300.0; Microsoft Windows 10.0.19042 )",
        "x-ms-blob-type": "BlockBlob",
        "x-ms-client-request-id": "bc431b36-8097-b777-ef90-03c617ecab1b",
        "x-ms-date": "Fri, 26 Feb 2021 20:33:52 GMT",
>>>>>>> 274b661d
        "x-ms-return-client-request-id": "true",
        "x-ms-version": "2020-08-04"
      },
      "RequestBody": [],
      "StatusCode": 201,
      "ResponseHeaders": {
        "Content-Length": "0",
        "Content-MD5": "1B2M2Y8AsgTpgAmY7PhCfg==",
<<<<<<< HEAD
        "Date": "Tue, 27 Apr 2021 19:02:42 GMT",
        "ETag": "\u00220x8D909AF09092A5E\u0022",
        "Last-Modified": "Tue, 27 Apr 2021 19:02:42 GMT",
        "Server": [
          "Windows-Azure-Blob/1.0",
          "Microsoft-HTTPAPI/2.0"
        ],
        "x-ms-client-request-id": "bc431b36-8097-b777-ef90-03c617ecab1b",
        "x-ms-content-crc64": "AAAAAAAAAAA=",
        "x-ms-request-id": "cde87396-801e-0035-4197-3ba6a5000000",
        "x-ms-request-server-encrypted": "true",
        "x-ms-version": "2020-04-08"
=======
        "Date": "Fri, 26 Feb 2021 20:33:51 GMT",
        "ETag": "\u00220x8D8DA95D4B5FC50\u0022",
        "Last-Modified": "Fri, 26 Feb 2021 20:33:52 GMT",
        "Server": "Windows-Azure-Blob/1.0 Microsoft-HTTPAPI/2.0",
        "x-ms-client-request-id": "bc431b36-8097-b777-ef90-03c617ecab1b",
        "x-ms-content-crc64": "AAAAAAAAAAA=",
        "x-ms-request-id": "98987b7f-201e-0072-807e-0c25cd000000",
        "x-ms-request-server-encrypted": "true",
        "x-ms-version": "2020-08-04"
>>>>>>> 274b661d
      },
      "ResponseBody": []
    },
    {
<<<<<<< HEAD
      "RequestUri": "http://kasobolcanadacentral.blob.core.windows.net/test-container-7c737214-ebb1-5cd0-c561-73ac534fc4b1/test-blob-e9b9ee4e-f2ae-065f-e626-acc400e9f490?comp=block\u0026blockid=AAIAAAAAAAAAAAAAAAAAAAAAAAAAAAAAAAAAAAAAAAAAAAAAAAAAAAAAAAAAAAAA",
=======
      "RequestUri": "https://kasoboltest.blob.core.windows.net/test-container-7c737214-ebb1-5cd0-c561-73ac534fc4b1/test-blob-e9b9ee4e-f2ae-065f-e626-acc400e9f490?comp=block\u0026blockid=AAIAAAAAAAAAAAAAAAAAAAAAAAAAAAAAAAAAAAAAAAAAAAAAAAAAAAAAAAAAAAAA",
>>>>>>> 274b661d
      "RequestMethod": "PUT",
      "RequestHeaders": {
        "Accept": "application/xml",
        "Authorization": "Sanitized",
        "Content-Length": "512",
<<<<<<< HEAD
        "User-Agent": [
          "azsdk-net-Storage.Blobs/12.8.3-alpha.20210427.1",
          "(.NET Framework 4.8.4300.0; Microsoft Windows 10.0.19042 )"
        ],
        "x-ms-client-request-id": "15c8fa03-4363-7adc-555b-076fa2e2e400",
        "x-ms-date": "Tue, 27 Apr 2021 19:02:42 GMT",
=======
        "Content-Type": "application/octet-stream",
        "User-Agent": "azsdk-net-Storage.Blobs/12.9.0-alpha.20210226.1 (.NET Framework 4.8.4300.0; Microsoft Windows 10.0.19042 )",
        "x-ms-client-request-id": "15c8fa03-4363-7adc-555b-076fa2e2e400",
        "x-ms-date": "Fri, 26 Feb 2021 20:33:52 GMT",
>>>>>>> 274b661d
        "x-ms-return-client-request-id": "true",
        "x-ms-version": "2020-08-04"
      },
      "RequestBody": "cIk91SnDqs2P7fZAJJa9GtczXX8NVq28V2dotHgVsvIclJB8pfkEi0PrWsD7H\u002BJPaZHszYt0gxncgX3BW/ZUeToEI5AGQHXeLtI8IvzswDiFGErmKOVmpxF2oCR8QjBNluCF9/xSSSgcDp65OGAd78BFPEKrbVBVnXt\u002BkKBRYeui7oscZ8k8M88iyhpGrW\u002BwWbBjNgbtoiiPMFmA07iIyqyzFknUAYj2CQlziaM2DvAMzjfw7SvktUxjjDZvu18WmgBtk5Yl21gobS39ehmFWCJodAWBl9yBzmH9cXRRh02pXO6iyXpa5vLfx4D95zoz3TQUBkdalAIj68U0KGrj1uXfUx0q4o6nDo0SotBbg\u002BYmyZNAPIAGTsfsft61Jb6I\u002B/CbHpMcCfulbfi6R/EyyGfeDV7Wo5pk2QVVPWOw8ujOiqffwGVSCsCYm8\u002BITAbVurZ21hhgslhWNkSOx8yX9HsQ671KUgcCiwOePQjL3Iz\u002Bf4KsOhvPbthPiIogxEP0AKdTd2FJi2ivc0oUwXRPi1m4kEdJ67lgQHzl\u002B8l94cfAqT1gd2UrtPQa/cbQu6xk//0waDP7qhXt8zbkY5CeMpKDUxg27xP0jNtSL\u002B7yj4XPgfvLTHiUxP4ncoQuR1FkfMo0TWeULRDqPNxXqXsn\u002B2OxFOKU0uUZ748ZDnyOxkU=",
      "StatusCode": 201,
      "ResponseHeaders": {
        "Content-Length": "0",
<<<<<<< HEAD
        "Date": "Tue, 27 Apr 2021 19:02:42 GMT",
        "Server": [
          "Windows-Azure-Blob/1.0",
          "Microsoft-HTTPAPI/2.0"
        ],
        "x-ms-client-request-id": "15c8fa03-4363-7adc-555b-076fa2e2e400",
        "x-ms-content-crc64": "6rDGPex\u002Bvts=",
        "x-ms-request-id": "cde8743a-801e-0035-5597-3ba6a5000000",
=======
        "Date": "Fri, 26 Feb 2021 20:33:51 GMT",
        "Server": "Windows-Azure-Blob/1.0 Microsoft-HTTPAPI/2.0",
        "x-ms-client-request-id": "15c8fa03-4363-7adc-555b-076fa2e2e400",
        "x-ms-content-crc64": "6rDGPex\u002Bvts=",
        "x-ms-request-id": "98987bcc-201e-0072-4c7e-0c25cd000000",
>>>>>>> 274b661d
        "x-ms-request-server-encrypted": "true",
        "x-ms-version": "2020-08-04"
      },
      "ResponseBody": []
    },
    {
<<<<<<< HEAD
      "RequestUri": "http://kasobolcanadacentral.blob.core.windows.net/test-container-7c737214-ebb1-5cd0-c561-73ac534fc4b1/test-blob-e9b9ee4e-f2ae-065f-e626-acc400e9f490?comp=blocklist",
=======
      "RequestUri": "https://kasoboltest.blob.core.windows.net/test-container-7c737214-ebb1-5cd0-c561-73ac534fc4b1/test-blob-e9b9ee4e-f2ae-065f-e626-acc400e9f490?comp=blocklist",
>>>>>>> 274b661d
      "RequestMethod": "PUT",
      "RequestHeaders": {
        "Accept": "application/xml",
        "Authorization": "Sanitized",
        "Content-Length": "107",
        "Content-Type": "application/xml",
<<<<<<< HEAD
        "If-Match": "\u00220x8D909AF09092A5E\u0022",
        "User-Agent": [
          "azsdk-net-Storage.Blobs/12.8.3-alpha.20210427.1",
          "(.NET Framework 4.8.4300.0; Microsoft Windows 10.0.19042 )"
        ],
        "x-ms-client-request-id": "1cc25819-9524-5db7-8e09-ffe9f5b5f4c1",
        "x-ms-date": "Tue, 27 Apr 2021 19:02:42 GMT",
=======
        "If-Match": "0x8D8DA95D4B5FC50",
        "User-Agent": "azsdk-net-Storage.Blobs/12.9.0-alpha.20210226.1 (.NET Framework 4.8.4300.0; Microsoft Windows 10.0.19042 )",
        "x-ms-client-request-id": "1cc25819-9524-5db7-8e09-ffe9f5b5f4c1",
        "x-ms-date": "Fri, 26 Feb 2021 20:33:52 GMT",
>>>>>>> 274b661d
        "x-ms-return-client-request-id": "true",
        "x-ms-version": "2020-08-04"
      },
<<<<<<< HEAD
      "RequestBody": "\u003CBlockList\u003E\u003CLatest\u003EAAIAAAAAAAAAAAAAAAAAAAAAAAAAAAAAAAAAAAAAAAAAAAAAAAAAAAAAAAAAAAAA\u003C/Latest\u003E\u003C/BlockList\u003E",
      "StatusCode": 201,
      "ResponseHeaders": {
        "Content-Length": "0",
        "Date": "Tue, 27 Apr 2021 19:02:42 GMT",
        "ETag": "\u00220x8D909AF094ECBC7\u0022",
        "Last-Modified": "Tue, 27 Apr 2021 19:02:42 GMT",
        "Server": [
          "Windows-Azure-Blob/1.0",
          "Microsoft-HTTPAPI/2.0"
        ],
        "x-ms-client-request-id": "1cc25819-9524-5db7-8e09-ffe9f5b5f4c1",
        "x-ms-content-crc64": "BHIRaUs7RI4=",
        "x-ms-request-id": "cde874f4-801e-0035-6e97-3ba6a5000000",
        "x-ms-request-server-encrypted": "true",
        "x-ms-version": "2020-04-08"
=======
      "RequestBody": "\uFEFF\u003CBlockList\u003E\u003CLatest\u003EAAIAAAAAAAAAAAAAAAAAAAAAAAAAAAAAAAAAAAAAAAAAAAAAAAAAAAAAAAAAAAAA\u003C/Latest\u003E\u003C/BlockList\u003E",
      "StatusCode": 201,
      "ResponseHeaders": {
        "Content-Length": "0",
        "Date": "Fri, 26 Feb 2021 20:33:51 GMT",
        "ETag": "\u00220x8D8DA95D4D3C2EC\u0022",
        "Last-Modified": "Fri, 26 Feb 2021 20:33:52 GMT",
        "Server": "Windows-Azure-Blob/1.0 Microsoft-HTTPAPI/2.0",
        "x-ms-client-request-id": "1cc25819-9524-5db7-8e09-ffe9f5b5f4c1",
        "x-ms-content-crc64": "aeBFnShK27Y=",
        "x-ms-request-id": "98987c2d-201e-0072-2b7e-0c25cd000000",
        "x-ms-request-server-encrypted": "true",
        "x-ms-version": "2020-08-04"
>>>>>>> 274b661d
      },
      "ResponseBody": []
    },
    {
<<<<<<< HEAD
      "RequestUri": "http://kasobolcanadacentral.blob.core.windows.net/test-container-7c737214-ebb1-5cd0-c561-73ac534fc4b1/test-blob-e9b9ee4e-f2ae-065f-e626-acc400e9f490?comp=block\u0026blockid=AAQAAAAAAAAAAAAAAAAAAAAAAAAAAAAAAAAAAAAAAAAAAAAAAAAAAAAAAAAAAAAA",
=======
      "RequestUri": "https://kasoboltest.blob.core.windows.net/test-container-7c737214-ebb1-5cd0-c561-73ac534fc4b1/test-blob-e9b9ee4e-f2ae-065f-e626-acc400e9f490?comp=block\u0026blockid=AAQAAAAAAAAAAAAAAAAAAAAAAAAAAAAAAAAAAAAAAAAAAAAAAAAAAAAAAAAAAAAA",
>>>>>>> 274b661d
      "RequestMethod": "PUT",
      "RequestHeaders": {
        "Accept": "application/xml",
        "Authorization": "Sanitized",
        "Content-Length": "512",
<<<<<<< HEAD
        "User-Agent": [
          "azsdk-net-Storage.Blobs/12.8.3-alpha.20210427.1",
          "(.NET Framework 4.8.4300.0; Microsoft Windows 10.0.19042 )"
        ],
        "x-ms-client-request-id": "4956a7e0-c720-28dc-24f4-9981bf9e4341",
        "x-ms-date": "Tue, 27 Apr 2021 19:02:43 GMT",
=======
        "Content-Type": "application/octet-stream",
        "User-Agent": "azsdk-net-Storage.Blobs/12.9.0-alpha.20210226.1 (.NET Framework 4.8.4300.0; Microsoft Windows 10.0.19042 )",
        "x-ms-client-request-id": "4956a7e0-c720-28dc-24f4-9981bf9e4341",
        "x-ms-date": "Fri, 26 Feb 2021 20:33:53 GMT",
>>>>>>> 274b661d
        "x-ms-return-client-request-id": "true",
        "x-ms-version": "2020-08-04"
      },
      "RequestBody": "iu6zI75CHTtT6\u002BEQnDwbgwB3IHwybs\u002Bp5Rpd2HselFt2l826yAQ9IJTZjqjx1Xyyc5UOBG1JEhseCT2j5EW/NVeFmQVuYbr8Ov/oWeAmuA\u002Beq2XlD4/uLISxm7/GmTxOGVlRbDt2RBHbEspuYLg7\u002BFEtBTng2iXHl22BvMX7NaDDmUCG1UvUJ2dTCv3Ff8vLdqNtmJQCbj8zidXO9YdM390pqsd4tCMFWd7SjNAnAhehtUYijZwLwCoBU0t2BjHgByogm9UEU8GAZz\u002B2MOJvC4e\u002BLUBAKVJAHumcd2HXj1Os8oWlB2ZBnGGEoiZdVJBIkkfDuNjwn93Y4H3raNxgqNjrCj5cyQQgfJDevIcr4slZU\u002BUaFNd6vFKozSfpVTOFJPlNckpS7MhCojtHEeNVrP20khX2RpQAcU3rtPzdNyZdWZeO3nB\u002BB2Yc13GbMqpvUiEpNMMejt1lTAH9ZjjMZWsV6rhLx86NNouu2m8jZT6jfGHaswNjP8q6KJFvgKAuUHEGhkjyI4pSm/04b7RuQufCWerW8bJnsavtkZ48HrXrf4r\u002BHd71sVjXiBcFKs8VTOaprCe1WF6\u002BntSdBJLrFX1ITe8qcCUJzKiS/2maYofb2EW4k3KONScrP34JWK3F63Kavd3f69vBoN9/Iln0JDtNwSxNM4IKuhfI/jCm/3Q=",
      "StatusCode": 201,
      "ResponseHeaders": {
        "Content-Length": "0",
<<<<<<< HEAD
        "Date": "Tue, 27 Apr 2021 19:02:42 GMT",
        "Server": [
          "Windows-Azure-Blob/1.0",
          "Microsoft-HTTPAPI/2.0"
        ],
        "x-ms-client-request-id": "4956a7e0-c720-28dc-24f4-9981bf9e4341",
        "x-ms-content-crc64": "ghcHc6WEX\u002Bo=",
        "x-ms-request-id": "cde875af-801e-0035-0e97-3ba6a5000000",
=======
        "Date": "Fri, 26 Feb 2021 20:33:51 GMT",
        "Server": "Windows-Azure-Blob/1.0 Microsoft-HTTPAPI/2.0",
        "x-ms-client-request-id": "4956a7e0-c720-28dc-24f4-9981bf9e4341",
        "x-ms-content-crc64": "ghcHc6WEX\u002Bo=",
        "x-ms-request-id": "98987c67-201e-0072-647e-0c25cd000000",
>>>>>>> 274b661d
        "x-ms-request-server-encrypted": "true",
        "x-ms-version": "2020-08-04"
      },
      "ResponseBody": []
    },
    {
<<<<<<< HEAD
      "RequestUri": "http://kasobolcanadacentral.blob.core.windows.net/test-container-7c737214-ebb1-5cd0-c561-73ac534fc4b1/test-blob-e9b9ee4e-f2ae-065f-e626-acc400e9f490?comp=blocklist",
=======
      "RequestUri": "https://kasoboltest.blob.core.windows.net/test-container-7c737214-ebb1-5cd0-c561-73ac534fc4b1/test-blob-e9b9ee4e-f2ae-065f-e626-acc400e9f490?comp=blocklist",
>>>>>>> 274b661d
      "RequestMethod": "PUT",
      "RequestHeaders": {
        "Accept": "application/xml",
        "Authorization": "Sanitized",
        "Content-Length": "188",
        "Content-Type": "application/xml",
<<<<<<< HEAD
        "If-Match": "\u00220x8D909AF094ECBC7\u0022",
        "User-Agent": [
          "azsdk-net-Storage.Blobs/12.8.3-alpha.20210427.1",
          "(.NET Framework 4.8.4300.0; Microsoft Windows 10.0.19042 )"
        ],
        "x-ms-client-request-id": "4e093cd0-aa5e-18a1-61fd-3c48b59d86d3",
        "x-ms-date": "Tue, 27 Apr 2021 19:02:43 GMT",
=======
        "If-Match": "0x8D8DA95D4D3C2EC",
        "User-Agent": "azsdk-net-Storage.Blobs/12.9.0-alpha.20210226.1 (.NET Framework 4.8.4300.0; Microsoft Windows 10.0.19042 )",
        "x-ms-client-request-id": "4e093cd0-aa5e-18a1-61fd-3c48b59d86d3",
        "x-ms-date": "Fri, 26 Feb 2021 20:33:53 GMT",
>>>>>>> 274b661d
        "x-ms-return-client-request-id": "true",
        "x-ms-version": "2020-08-04"
      },
<<<<<<< HEAD
      "RequestBody": "\u003CBlockList\u003E\u003CLatest\u003EAAIAAAAAAAAAAAAAAAAAAAAAAAAAAAAAAAAAAAAAAAAAAAAAAAAAAAAAAAAAAAAA\u003C/Latest\u003E\u003CLatest\u003EAAQAAAAAAAAAAAAAAAAAAAAAAAAAAAAAAAAAAAAAAAAAAAAAAAAAAAAAAAAAAAAA\u003C/Latest\u003E\u003C/BlockList\u003E",
      "StatusCode": 201,
      "ResponseHeaders": {
        "Content-Length": "0",
        "Date": "Tue, 27 Apr 2021 19:02:42 GMT",
        "ETag": "\u00220x8D909AF0983C852\u0022",
        "Last-Modified": "Tue, 27 Apr 2021 19:02:43 GMT",
        "Server": [
          "Windows-Azure-Blob/1.0",
          "Microsoft-HTTPAPI/2.0"
        ],
        "x-ms-client-request-id": "4e093cd0-aa5e-18a1-61fd-3c48b59d86d3",
        "x-ms-content-crc64": "8Ew8fVcfOQQ=",
        "x-ms-request-id": "cde8763d-801e-0035-1197-3ba6a5000000",
        "x-ms-request-server-encrypted": "true",
        "x-ms-version": "2020-04-08"
=======
      "RequestBody": "\uFEFF\u003CBlockList\u003E\u003CLatest\u003EAAIAAAAAAAAAAAAAAAAAAAAAAAAAAAAAAAAAAAAAAAAAAAAAAAAAAAAAAAAAAAAA\u003C/Latest\u003E\u003CLatest\u003EAAQAAAAAAAAAAAAAAAAAAAAAAAAAAAAAAAAAAAAAAAAAAAAAAAAAAAAAAAAAAAAA\u003C/Latest\u003E\u003C/BlockList\u003E",
      "StatusCode": 201,
      "ResponseHeaders": {
        "Content-Length": "0",
        "Date": "Fri, 26 Feb 2021 20:33:52 GMT",
        "ETag": "\u00220x8D8DA95D4E5A07A\u0022",
        "Last-Modified": "Fri, 26 Feb 2021 20:33:52 GMT",
        "Server": "Windows-Azure-Blob/1.0 Microsoft-HTTPAPI/2.0",
        "x-ms-client-request-id": "4e093cd0-aa5e-18a1-61fd-3c48b59d86d3",
        "x-ms-content-crc64": "3PffYG1sS48=",
        "x-ms-request-id": "98987cad-201e-0072-257e-0c25cd000000",
        "x-ms-request-server-encrypted": "true",
        "x-ms-version": "2020-08-04"
>>>>>>> 274b661d
      },
      "ResponseBody": []
    },
    {
<<<<<<< HEAD
      "RequestUri": "http://kasobolcanadacentral.blob.core.windows.net/test-container-7c737214-ebb1-5cd0-c561-73ac534fc4b1/test-blob-e9b9ee4e-f2ae-065f-e626-acc400e9f490",
=======
      "RequestUri": "https://kasoboltest.blob.core.windows.net/test-container-7c737214-ebb1-5cd0-c561-73ac534fc4b1/test-blob-e9b9ee4e-f2ae-065f-e626-acc400e9f490",
>>>>>>> 274b661d
      "RequestMethod": "GET",
      "RequestHeaders": {
        "Accept": "application/xml",
        "Authorization": "Sanitized",
<<<<<<< HEAD
        "traceparent": "00-0e56e75e54714440bf63e5900938b7f5-59e18ab7c4686148-00",
        "User-Agent": [
          "azsdk-net-Storage.Blobs/12.8.3-alpha.20210427.1",
          "(.NET Framework 4.8.4300.0; Microsoft Windows 10.0.19042 )"
        ],
        "x-ms-client-request-id": "83b114c2-f595-0de2-b5d8-a16fdeda149b",
        "x-ms-date": "Tue, 27 Apr 2021 19:02:43 GMT",
=======
        "traceparent": "00-b470ceffb04e6c4abe4e6e60ac83963f-3b62e08f47040a4d-00",
        "User-Agent": "azsdk-net-Storage.Blobs/12.9.0-alpha.20210226.1 (.NET Framework 4.8.4300.0; Microsoft Windows 10.0.19042 )",
        "x-ms-client-request-id": "83b114c2-f595-0de2-b5d8-a16fdeda149b",
        "x-ms-date": "Fri, 26 Feb 2021 20:33:53 GMT",
>>>>>>> 274b661d
        "x-ms-return-client-request-id": "true",
        "x-ms-version": "2020-08-04"
      },
      "RequestBody": null,
      "StatusCode": 200,
      "ResponseHeaders": {
        "Accept-Ranges": "bytes",
        "Access-Control-Allow-Origin": "*",
        "Content-Length": "1024",
        "Content-Type": "application/octet-stream",
<<<<<<< HEAD
        "Date": "Tue, 27 Apr 2021 19:02:43 GMT",
        "ETag": "\u00220x8D909AF0983C852\u0022",
        "Last-Modified": "Tue, 27 Apr 2021 19:02:43 GMT",
        "Server": [
          "Windows-Azure-Blob/1.0",
          "Microsoft-HTTPAPI/2.0"
        ],
        "x-ms-blob-type": "BlockBlob",
        "x-ms-client-request-id": "83b114c2-f595-0de2-b5d8-a16fdeda149b",
        "x-ms-creation-time": "Tue, 27 Apr 2021 19:02:42 GMT",
        "x-ms-last-access-time": "Tue, 27 Apr 2021 19:02:43 GMT",
        "x-ms-lease-state": "available",
        "x-ms-lease-status": "unlocked",
        "x-ms-request-id": "cde87712-801e-0035-4397-3ba6a5000000",
        "x-ms-server-encrypted": "true",
        "x-ms-version": "2020-04-08"
=======
        "Date": "Fri, 26 Feb 2021 20:33:52 GMT",
        "ETag": "\u00220x8D8DA95D4E5A07A\u0022",
        "Last-Modified": "Fri, 26 Feb 2021 20:33:52 GMT",
        "Server": "Windows-Azure-Blob/1.0 Microsoft-HTTPAPI/2.0",
        "x-ms-blob-type": "BlockBlob",
        "x-ms-client-request-id": "83b114c2-f595-0de2-b5d8-a16fdeda149b",
        "x-ms-creation-time": "Fri, 26 Feb 2021 20:33:52 GMT",
        "x-ms-lease-state": "available",
        "x-ms-lease-status": "unlocked",
        "x-ms-request-id": "98987cf5-201e-0072-687e-0c25cd000000",
        "x-ms-server-encrypted": "true",
        "x-ms-version": "2020-08-04"
>>>>>>> 274b661d
      },
      "ResponseBody": "cIk91SnDqs2P7fZAJJa9GtczXX8NVq28V2dotHgVsvIclJB8pfkEi0PrWsD7H\u002BJPaZHszYt0gxncgX3BW/ZUeToEI5AGQHXeLtI8IvzswDiFGErmKOVmpxF2oCR8QjBNluCF9/xSSSgcDp65OGAd78BFPEKrbVBVnXt\u002BkKBRYeui7oscZ8k8M88iyhpGrW\u002BwWbBjNgbtoiiPMFmA07iIyqyzFknUAYj2CQlziaM2DvAMzjfw7SvktUxjjDZvu18WmgBtk5Yl21gobS39ehmFWCJodAWBl9yBzmH9cXRRh02pXO6iyXpa5vLfx4D95zoz3TQUBkdalAIj68U0KGrj1uXfUx0q4o6nDo0SotBbg\u002BYmyZNAPIAGTsfsft61Jb6I\u002B/CbHpMcCfulbfi6R/EyyGfeDV7Wo5pk2QVVPWOw8ujOiqffwGVSCsCYm8\u002BITAbVurZ21hhgslhWNkSOx8yX9HsQ671KUgcCiwOePQjL3Iz\u002Bf4KsOhvPbthPiIogxEP0AKdTd2FJi2ivc0oUwXRPi1m4kEdJ67lgQHzl\u002B8l94cfAqT1gd2UrtPQa/cbQu6xk//0waDP7qhXt8zbkY5CeMpKDUxg27xP0jNtSL\u002B7yj4XPgfvLTHiUxP4ncoQuR1FkfMo0TWeULRDqPNxXqXsn\u002B2OxFOKU0uUZ748ZDnyOxkWK7rMjvkIdO1Pr4RCcPBuDAHcgfDJuz6nlGl3Yex6UW3aXzbrIBD0glNmOqPHVfLJzlQ4EbUkSGx4JPaPkRb81V4WZBW5huvw6/\u002BhZ4Ca4D56rZeUPj\u002B4shLGbv8aZPE4ZWVFsO3ZEEdsSym5guDv4US0FOeDaJceXbYG8xfs1oMOZQIbVS9QnZ1MK/cV/y8t2o22YlAJuPzOJ1c71h0zf3Smqx3i0IwVZ3tKM0CcCF6G1RiKNnAvAKgFTS3YGMeAHKiCb1QRTwYBnP7Yw4m8Lh74tQEApUkAe6Zx3YdePU6zyhaUHZkGcYYSiJl1UkEiSR8O42PCf3djgfeto3GCo2OsKPlzJBCB8kN68hyviyVlT5RoU13q8UqjNJ\u002BlVM4Uk\u002BU1ySlLsyEKiO0cR41Ws/bSSFfZGlABxTeu0/N03Jl1Zl47ecH4HZhzXcZsyqm9SISk0wx6O3WVMAf1mOMxlaxXquEvHzo02i67abyNlPqN8YdqzA2M/yrookW\u002BAoC5QcQaGSPIjilKb/ThvtG5C58JZ6tbxsmexq\u002B2Rnjwetet/iv4d3vWxWNeIFwUqzxVM5qmsJ7VYXr6e1J0EkusVfUhN7ypwJQnMqJL/aZpih9vYRbiTco41Jys/fglYrcXrcpq93d/r28Gg338iWfQkO03BLE0zggq6F8j\u002BMKb/dA=="
    },
    {
<<<<<<< HEAD
      "RequestUri": "http://kasobolcanadacentral.blob.core.windows.net/test-container-7c737214-ebb1-5cd0-c561-73ac534fc4b1?restype=container",
=======
      "RequestUri": "https://kasoboltest.blob.core.windows.net/test-container-7c737214-ebb1-5cd0-c561-73ac534fc4b1?restype=container",
>>>>>>> 274b661d
      "RequestMethod": "DELETE",
      "RequestHeaders": {
        "Accept": "application/xml",
        "Authorization": "Sanitized",
<<<<<<< HEAD
        "traceparent": "00-10bb8eda394c6d4ca4b5cbe112f179a9-52b04bb82b99b843-00",
        "User-Agent": [
          "azsdk-net-Storage.Blobs/12.8.3-alpha.20210427.1",
          "(.NET Framework 4.8.4300.0; Microsoft Windows 10.0.19042 )"
        ],
        "x-ms-client-request-id": "a086194a-03ec-563e-fbf0-1f4093e7e6ab",
        "x-ms-date": "Tue, 27 Apr 2021 19:02:43 GMT",
=======
        "traceparent": "00-9cac9863f7178a4dbd65a395c6e4ccab-99132e3ec841e94a-00",
        "User-Agent": "azsdk-net-Storage.Blobs/12.9.0-alpha.20210226.1 (.NET Framework 4.8.4300.0; Microsoft Windows 10.0.19042 )",
        "x-ms-client-request-id": "a086194a-03ec-563e-fbf0-1f4093e7e6ab",
        "x-ms-date": "Fri, 26 Feb 2021 20:33:53 GMT",
>>>>>>> 274b661d
        "x-ms-return-client-request-id": "true",
        "x-ms-version": "2020-08-04"
      },
      "RequestBody": null,
      "StatusCode": 202,
      "ResponseHeaders": {
        "Content-Length": "0",
<<<<<<< HEAD
        "Date": "Tue, 27 Apr 2021 19:02:43 GMT",
        "Server": [
          "Windows-Azure-Blob/1.0",
          "Microsoft-HTTPAPI/2.0"
        ],
        "x-ms-client-request-id": "a086194a-03ec-563e-fbf0-1f4093e7e6ab",
        "x-ms-request-id": "cde87794-801e-0035-3297-3ba6a5000000",
        "x-ms-version": "2020-04-08"
=======
        "Date": "Fri, 26 Feb 2021 20:33:52 GMT",
        "Server": "Windows-Azure-Blob/1.0 Microsoft-HTTPAPI/2.0",
        "x-ms-client-request-id": "a086194a-03ec-563e-fbf0-1f4093e7e6ab",
        "x-ms-request-id": "98987d5e-201e-0072-457e-0c25cd000000",
        "x-ms-version": "2020-08-04"
>>>>>>> 274b661d
      },
      "ResponseBody": []
    }
  ],
  "Variables": {
    "RandomSeed": "1120089114",
<<<<<<< HEAD
    "Storage_TestConfigDefault": "ProductionTenant\nkasobolcanadacentral\nU2FuaXRpemVk\nhttp://kasobolcanadacentral.blob.core.windows.net\nhttp://kasobolcanadacentral.file.core.windows.net\nhttp://kasobolcanadacentral.queue.core.windows.net\nhttp://kasobolcanadacentral.table.core.windows.net\n\n\n\n\nhttp://kasobolcanadacentral-secondary.blob.core.windows.net\nhttp://kasobolcanadacentral-secondary.file.core.windows.net\nhttp://kasobolcanadacentral-secondary.queue.core.windows.net\nhttp://kasobolcanadacentral-secondary.table.core.windows.net\n\nSanitized\n\n\nCloud\nBlobEndpoint=http://kasobolcanadacentral.blob.core.windows.net/;QueueEndpoint=http://kasobolcanadacentral.queue.core.windows.net/;FileEndpoint=http://kasobolcanadacentral.file.core.windows.net/;BlobSecondaryEndpoint=http://kasobolcanadacentral-secondary.blob.core.windows.net/;QueueSecondaryEndpoint=http://kasobolcanadacentral-secondary.queue.core.windows.net/;FileSecondaryEndpoint=http://kasobolcanadacentral-secondary.file.core.windows.net/;AccountName=kasobolcanadacentral;AccountKey=Kg==;\nencryptionScope"
=======
    "Storage_TestConfigDefault": "ProductionTenant\nkasoboltest\nU2FuaXRpemVk\nhttps://kasoboltest.blob.core.windows.net\nhttps://kasoboltest.file.core.windows.net\nhttps://kasoboltest.queue.core.windows.net\nhttps://kasoboltest.table.core.windows.net\n\n\n\n\nhttps://kasoboltest-secondary.blob.core.windows.net\nhttps://kasoboltest-secondary.file.core.windows.net\nhttps://kasoboltest-secondary.queue.core.windows.net\nhttps://kasoboltest-secondary.table.core.windows.net\n\nSanitized\n\n\nCloud\nBlobEndpoint=https://kasoboltest.blob.core.windows.net/;QueueEndpoint=https://kasoboltest.queue.core.windows.net/;FileEndpoint=https://kasoboltest.file.core.windows.net/;BlobSecondaryEndpoint=https://kasoboltest-secondary.blob.core.windows.net/;QueueSecondaryEndpoint=https://kasoboltest-secondary.queue.core.windows.net/;FileSecondaryEndpoint=https://kasoboltest-secondary.file.core.windows.net/;AccountName=kasoboltest;AccountKey=Kg==;\nencryptionScope"
>>>>>>> 274b661d
  }
}<|MERGE_RESOLUTION|>--- conflicted
+++ resolved
@@ -1,31 +1,16 @@
 {
   "Entries": [
     {
-<<<<<<< HEAD
-      "RequestUri": "http://kasobolcanadacentral.blob.core.windows.net/test-container-7c737214-ebb1-5cd0-c561-73ac534fc4b1?restype=container",
-=======
       "RequestUri": "https://kasoboltest.blob.core.windows.net/test-container-7c737214-ebb1-5cd0-c561-73ac534fc4b1?restype=container",
->>>>>>> 274b661d
-      "RequestMethod": "PUT",
-      "RequestHeaders": {
-        "Accept": "application/xml",
-        "Authorization": "Sanitized",
-<<<<<<< HEAD
-        "traceparent": "00-a84a295e8d20534abe0c9b6b42e93b1a-8e243100fe1dd948-00",
-        "User-Agent": [
-          "azsdk-net-Storage.Blobs/12.8.3-alpha.20210427.1",
-          "(.NET Framework 4.8.4300.0; Microsoft Windows 10.0.19042 )"
-        ],
+      "RequestMethod": "PUT",
+      "RequestHeaders": {
+        "Accept": "application/xml",
+        "Authorization": "Sanitized",
+        "traceparent": "00-f1e7b39f18654148821b925653e59777-a76d0f16f4a56446-00",
+        "User-Agent": "azsdk-net-Storage.Blobs/12.9.0-alpha.20210226.1 (.NET Framework 4.8.4300.0; Microsoft Windows 10.0.19042 )",
         "x-ms-blob-public-access": "container",
         "x-ms-client-request-id": "d2a069f3-4951-c397-fea6-60ac6dc6405b",
-        "x-ms-date": "Tue, 27 Apr 2021 19:02:41 GMT",
-=======
-        "traceparent": "00-f1e7b39f18654148821b925653e59777-a76d0f16f4a56446-00",
-        "User-Agent": "azsdk-net-Storage.Blobs/12.9.0-alpha.20210226.1 (.NET Framework 4.8.4300.0; Microsoft Windows 10.0.19042 )",
-        "x-ms-blob-public-access": "container",
-        "x-ms-client-request-id": "d2a069f3-4951-c397-fea6-60ac6dc6405b",
-        "x-ms-date": "Fri, 26 Feb 2021 20:33:52 GMT",
->>>>>>> 274b661d
+        "x-ms-date": "Fri, 26 Feb 2021 20:33:52 GMT",
         "x-ms-return-client-request-id": "true",
         "x-ms-version": "2020-08-04"
       },
@@ -33,18 +18,6 @@
       "StatusCode": 201,
       "ResponseHeaders": {
         "Content-Length": "0",
-<<<<<<< HEAD
-        "Date": "Tue, 27 Apr 2021 19:02:41 GMT",
-        "ETag": "\u00220x8D909AF08D8D8F2\u0022",
-        "Last-Modified": "Tue, 27 Apr 2021 19:02:42 GMT",
-        "Server": [
-          "Windows-Azure-Blob/1.0",
-          "Microsoft-HTTPAPI/2.0"
-        ],
-        "x-ms-client-request-id": "d2a069f3-4951-c397-fea6-60ac6dc6405b",
-        "x-ms-request-id": "cde87283-801e-0035-4597-3ba6a5000000",
-        "x-ms-version": "2020-04-08"
-=======
         "Date": "Fri, 26 Feb 2021 20:33:51 GMT",
         "ETag": "\u00220x8D8DA95D48552DE\u0022",
         "Last-Modified": "Fri, 26 Feb 2021 20:33:52 GMT",
@@ -52,38 +25,22 @@
         "x-ms-client-request-id": "d2a069f3-4951-c397-fea6-60ac6dc6405b",
         "x-ms-request-id": "98987a3c-201e-0072-4b7e-0c25cd000000",
         "x-ms-version": "2020-08-04"
->>>>>>> 274b661d
-      },
-      "ResponseBody": []
-    },
-    {
-<<<<<<< HEAD
-      "RequestUri": "http://kasobolcanadacentral.blob.core.windows.net/test-container-7c737214-ebb1-5cd0-c561-73ac534fc4b1/test-blob-e9b9ee4e-f2ae-065f-e626-acc400e9f490",
-=======
+      },
+      "ResponseBody": []
+    },
+    {
       "RequestUri": "https://kasoboltest.blob.core.windows.net/test-container-7c737214-ebb1-5cd0-c561-73ac534fc4b1/test-blob-e9b9ee4e-f2ae-065f-e626-acc400e9f490",
->>>>>>> 274b661d
-      "RequestMethod": "PUT",
-      "RequestHeaders": {
-        "Accept": "application/xml",
-        "Authorization": "Sanitized",
-        "Content-Length": "0",
-<<<<<<< HEAD
-        "traceparent": "00-282b07b6e95ca34f8c624dd0db3da0a2-259a5dcce0fbca48-00",
-        "User-Agent": [
-          "azsdk-net-Storage.Blobs/12.8.3-alpha.20210427.1",
-          "(.NET Framework 4.8.4300.0; Microsoft Windows 10.0.19042 )"
-        ],
+      "RequestMethod": "PUT",
+      "RequestHeaders": {
+        "Accept": "application/xml",
+        "Authorization": "Sanitized",
+        "Content-Length": "0",
+        "Content-Type": "application/octet-stream",
+        "traceparent": "00-b7cc3dfac273d64e93c0ed6e95c9ea33-1f07e57d796e3141-00",
+        "User-Agent": "azsdk-net-Storage.Blobs/12.9.0-alpha.20210226.1 (.NET Framework 4.8.4300.0; Microsoft Windows 10.0.19042 )",
         "x-ms-blob-type": "BlockBlob",
         "x-ms-client-request-id": "bc431b36-8097-b777-ef90-03c617ecab1b",
-        "x-ms-date": "Tue, 27 Apr 2021 19:02:42 GMT",
-=======
-        "Content-Type": "application/octet-stream",
-        "traceparent": "00-b7cc3dfac273d64e93c0ed6e95c9ea33-1f07e57d796e3141-00",
-        "User-Agent": "azsdk-net-Storage.Blobs/12.9.0-alpha.20210226.1 (.NET Framework 4.8.4300.0; Microsoft Windows 10.0.19042 )",
-        "x-ms-blob-type": "BlockBlob",
-        "x-ms-client-request-id": "bc431b36-8097-b777-ef90-03c617ecab1b",
-        "x-ms-date": "Fri, 26 Feb 2021 20:33:52 GMT",
->>>>>>> 274b661d
+        "x-ms-date": "Fri, 26 Feb 2021 20:33:52 GMT",
         "x-ms-return-client-request-id": "true",
         "x-ms-version": "2020-08-04"
       },
@@ -92,20 +49,6 @@
       "ResponseHeaders": {
         "Content-Length": "0",
         "Content-MD5": "1B2M2Y8AsgTpgAmY7PhCfg==",
-<<<<<<< HEAD
-        "Date": "Tue, 27 Apr 2021 19:02:42 GMT",
-        "ETag": "\u00220x8D909AF09092A5E\u0022",
-        "Last-Modified": "Tue, 27 Apr 2021 19:02:42 GMT",
-        "Server": [
-          "Windows-Azure-Blob/1.0",
-          "Microsoft-HTTPAPI/2.0"
-        ],
-        "x-ms-client-request-id": "bc431b36-8097-b777-ef90-03c617ecab1b",
-        "x-ms-content-crc64": "AAAAAAAAAAA=",
-        "x-ms-request-id": "cde87396-801e-0035-4197-3ba6a5000000",
-        "x-ms-request-server-encrypted": "true",
-        "x-ms-version": "2020-04-08"
-=======
         "Date": "Fri, 26 Feb 2021 20:33:51 GMT",
         "ETag": "\u00220x8D8DA95D4B5FC50\u0022",
         "Last-Modified": "Fri, 26 Feb 2021 20:33:52 GMT",
@@ -115,34 +58,20 @@
         "x-ms-request-id": "98987b7f-201e-0072-807e-0c25cd000000",
         "x-ms-request-server-encrypted": "true",
         "x-ms-version": "2020-08-04"
->>>>>>> 274b661d
-      },
-      "ResponseBody": []
-    },
-    {
-<<<<<<< HEAD
-      "RequestUri": "http://kasobolcanadacentral.blob.core.windows.net/test-container-7c737214-ebb1-5cd0-c561-73ac534fc4b1/test-blob-e9b9ee4e-f2ae-065f-e626-acc400e9f490?comp=block\u0026blockid=AAIAAAAAAAAAAAAAAAAAAAAAAAAAAAAAAAAAAAAAAAAAAAAAAAAAAAAAAAAAAAAA",
-=======
+      },
+      "ResponseBody": []
+    },
+    {
       "RequestUri": "https://kasoboltest.blob.core.windows.net/test-container-7c737214-ebb1-5cd0-c561-73ac534fc4b1/test-blob-e9b9ee4e-f2ae-065f-e626-acc400e9f490?comp=block\u0026blockid=AAIAAAAAAAAAAAAAAAAAAAAAAAAAAAAAAAAAAAAAAAAAAAAAAAAAAAAAAAAAAAAA",
->>>>>>> 274b661d
       "RequestMethod": "PUT",
       "RequestHeaders": {
         "Accept": "application/xml",
         "Authorization": "Sanitized",
         "Content-Length": "512",
-<<<<<<< HEAD
-        "User-Agent": [
-          "azsdk-net-Storage.Blobs/12.8.3-alpha.20210427.1",
-          "(.NET Framework 4.8.4300.0; Microsoft Windows 10.0.19042 )"
-        ],
+        "Content-Type": "application/octet-stream",
+        "User-Agent": "azsdk-net-Storage.Blobs/12.9.0-alpha.20210226.1 (.NET Framework 4.8.4300.0; Microsoft Windows 10.0.19042 )",
         "x-ms-client-request-id": "15c8fa03-4363-7adc-555b-076fa2e2e400",
-        "x-ms-date": "Tue, 27 Apr 2021 19:02:42 GMT",
-=======
-        "Content-Type": "application/octet-stream",
-        "User-Agent": "azsdk-net-Storage.Blobs/12.9.0-alpha.20210226.1 (.NET Framework 4.8.4300.0; Microsoft Windows 10.0.19042 )",
-        "x-ms-client-request-id": "15c8fa03-4363-7adc-555b-076fa2e2e400",
-        "x-ms-date": "Fri, 26 Feb 2021 20:33:52 GMT",
->>>>>>> 274b661d
+        "x-ms-date": "Fri, 26 Feb 2021 20:33:52 GMT",
         "x-ms-return-client-request-id": "true",
         "x-ms-version": "2020-08-04"
       },
@@ -150,74 +79,31 @@
       "StatusCode": 201,
       "ResponseHeaders": {
         "Content-Length": "0",
-<<<<<<< HEAD
-        "Date": "Tue, 27 Apr 2021 19:02:42 GMT",
-        "Server": [
-          "Windows-Azure-Blob/1.0",
-          "Microsoft-HTTPAPI/2.0"
-        ],
-        "x-ms-client-request-id": "15c8fa03-4363-7adc-555b-076fa2e2e400",
-        "x-ms-content-crc64": "6rDGPex\u002Bvts=",
-        "x-ms-request-id": "cde8743a-801e-0035-5597-3ba6a5000000",
-=======
         "Date": "Fri, 26 Feb 2021 20:33:51 GMT",
         "Server": "Windows-Azure-Blob/1.0 Microsoft-HTTPAPI/2.0",
         "x-ms-client-request-id": "15c8fa03-4363-7adc-555b-076fa2e2e400",
         "x-ms-content-crc64": "6rDGPex\u002Bvts=",
         "x-ms-request-id": "98987bcc-201e-0072-4c7e-0c25cd000000",
->>>>>>> 274b661d
-        "x-ms-request-server-encrypted": "true",
-        "x-ms-version": "2020-08-04"
-      },
-      "ResponseBody": []
-    },
-    {
-<<<<<<< HEAD
-      "RequestUri": "http://kasobolcanadacentral.blob.core.windows.net/test-container-7c737214-ebb1-5cd0-c561-73ac534fc4b1/test-blob-e9b9ee4e-f2ae-065f-e626-acc400e9f490?comp=blocklist",
-=======
+        "x-ms-request-server-encrypted": "true",
+        "x-ms-version": "2020-08-04"
+      },
+      "ResponseBody": []
+    },
+    {
       "RequestUri": "https://kasoboltest.blob.core.windows.net/test-container-7c737214-ebb1-5cd0-c561-73ac534fc4b1/test-blob-e9b9ee4e-f2ae-065f-e626-acc400e9f490?comp=blocklist",
->>>>>>> 274b661d
       "RequestMethod": "PUT",
       "RequestHeaders": {
         "Accept": "application/xml",
         "Authorization": "Sanitized",
         "Content-Length": "107",
         "Content-Type": "application/xml",
-<<<<<<< HEAD
-        "If-Match": "\u00220x8D909AF09092A5E\u0022",
-        "User-Agent": [
-          "azsdk-net-Storage.Blobs/12.8.3-alpha.20210427.1",
-          "(.NET Framework 4.8.4300.0; Microsoft Windows 10.0.19042 )"
-        ],
+        "If-Match": "0x8D8DA95D4B5FC50",
+        "User-Agent": "azsdk-net-Storage.Blobs/12.9.0-alpha.20210226.1 (.NET Framework 4.8.4300.0; Microsoft Windows 10.0.19042 )",
         "x-ms-client-request-id": "1cc25819-9524-5db7-8e09-ffe9f5b5f4c1",
-        "x-ms-date": "Tue, 27 Apr 2021 19:02:42 GMT",
-=======
-        "If-Match": "0x8D8DA95D4B5FC50",
-        "User-Agent": "azsdk-net-Storage.Blobs/12.9.0-alpha.20210226.1 (.NET Framework 4.8.4300.0; Microsoft Windows 10.0.19042 )",
-        "x-ms-client-request-id": "1cc25819-9524-5db7-8e09-ffe9f5b5f4c1",
-        "x-ms-date": "Fri, 26 Feb 2021 20:33:52 GMT",
->>>>>>> 274b661d
-        "x-ms-return-client-request-id": "true",
-        "x-ms-version": "2020-08-04"
-      },
-<<<<<<< HEAD
-      "RequestBody": "\u003CBlockList\u003E\u003CLatest\u003EAAIAAAAAAAAAAAAAAAAAAAAAAAAAAAAAAAAAAAAAAAAAAAAAAAAAAAAAAAAAAAAA\u003C/Latest\u003E\u003C/BlockList\u003E",
-      "StatusCode": 201,
-      "ResponseHeaders": {
-        "Content-Length": "0",
-        "Date": "Tue, 27 Apr 2021 19:02:42 GMT",
-        "ETag": "\u00220x8D909AF094ECBC7\u0022",
-        "Last-Modified": "Tue, 27 Apr 2021 19:02:42 GMT",
-        "Server": [
-          "Windows-Azure-Blob/1.0",
-          "Microsoft-HTTPAPI/2.0"
-        ],
-        "x-ms-client-request-id": "1cc25819-9524-5db7-8e09-ffe9f5b5f4c1",
-        "x-ms-content-crc64": "BHIRaUs7RI4=",
-        "x-ms-request-id": "cde874f4-801e-0035-6e97-3ba6a5000000",
-        "x-ms-request-server-encrypted": "true",
-        "x-ms-version": "2020-04-08"
-=======
+        "x-ms-date": "Fri, 26 Feb 2021 20:33:52 GMT",
+        "x-ms-return-client-request-id": "true",
+        "x-ms-version": "2020-08-04"
+      },
       "RequestBody": "\uFEFF\u003CBlockList\u003E\u003CLatest\u003EAAIAAAAAAAAAAAAAAAAAAAAAAAAAAAAAAAAAAAAAAAAAAAAAAAAAAAAAAAAAAAAA\u003C/Latest\u003E\u003C/BlockList\u003E",
       "StatusCode": 201,
       "ResponseHeaders": {
@@ -231,34 +117,20 @@
         "x-ms-request-id": "98987c2d-201e-0072-2b7e-0c25cd000000",
         "x-ms-request-server-encrypted": "true",
         "x-ms-version": "2020-08-04"
->>>>>>> 274b661d
-      },
-      "ResponseBody": []
-    },
-    {
-<<<<<<< HEAD
-      "RequestUri": "http://kasobolcanadacentral.blob.core.windows.net/test-container-7c737214-ebb1-5cd0-c561-73ac534fc4b1/test-blob-e9b9ee4e-f2ae-065f-e626-acc400e9f490?comp=block\u0026blockid=AAQAAAAAAAAAAAAAAAAAAAAAAAAAAAAAAAAAAAAAAAAAAAAAAAAAAAAAAAAAAAAA",
-=======
+      },
+      "ResponseBody": []
+    },
+    {
       "RequestUri": "https://kasoboltest.blob.core.windows.net/test-container-7c737214-ebb1-5cd0-c561-73ac534fc4b1/test-blob-e9b9ee4e-f2ae-065f-e626-acc400e9f490?comp=block\u0026blockid=AAQAAAAAAAAAAAAAAAAAAAAAAAAAAAAAAAAAAAAAAAAAAAAAAAAAAAAAAAAAAAAA",
->>>>>>> 274b661d
       "RequestMethod": "PUT",
       "RequestHeaders": {
         "Accept": "application/xml",
         "Authorization": "Sanitized",
         "Content-Length": "512",
-<<<<<<< HEAD
-        "User-Agent": [
-          "azsdk-net-Storage.Blobs/12.8.3-alpha.20210427.1",
-          "(.NET Framework 4.8.4300.0; Microsoft Windows 10.0.19042 )"
-        ],
+        "Content-Type": "application/octet-stream",
+        "User-Agent": "azsdk-net-Storage.Blobs/12.9.0-alpha.20210226.1 (.NET Framework 4.8.4300.0; Microsoft Windows 10.0.19042 )",
         "x-ms-client-request-id": "4956a7e0-c720-28dc-24f4-9981bf9e4341",
-        "x-ms-date": "Tue, 27 Apr 2021 19:02:43 GMT",
-=======
-        "Content-Type": "application/octet-stream",
-        "User-Agent": "azsdk-net-Storage.Blobs/12.9.0-alpha.20210226.1 (.NET Framework 4.8.4300.0; Microsoft Windows 10.0.19042 )",
-        "x-ms-client-request-id": "4956a7e0-c720-28dc-24f4-9981bf9e4341",
-        "x-ms-date": "Fri, 26 Feb 2021 20:33:53 GMT",
->>>>>>> 274b661d
+        "x-ms-date": "Fri, 26 Feb 2021 20:33:53 GMT",
         "x-ms-return-client-request-id": "true",
         "x-ms-version": "2020-08-04"
       },
@@ -266,74 +138,31 @@
       "StatusCode": 201,
       "ResponseHeaders": {
         "Content-Length": "0",
-<<<<<<< HEAD
-        "Date": "Tue, 27 Apr 2021 19:02:42 GMT",
-        "Server": [
-          "Windows-Azure-Blob/1.0",
-          "Microsoft-HTTPAPI/2.0"
-        ],
-        "x-ms-client-request-id": "4956a7e0-c720-28dc-24f4-9981bf9e4341",
-        "x-ms-content-crc64": "ghcHc6WEX\u002Bo=",
-        "x-ms-request-id": "cde875af-801e-0035-0e97-3ba6a5000000",
-=======
         "Date": "Fri, 26 Feb 2021 20:33:51 GMT",
         "Server": "Windows-Azure-Blob/1.0 Microsoft-HTTPAPI/2.0",
         "x-ms-client-request-id": "4956a7e0-c720-28dc-24f4-9981bf9e4341",
         "x-ms-content-crc64": "ghcHc6WEX\u002Bo=",
         "x-ms-request-id": "98987c67-201e-0072-647e-0c25cd000000",
->>>>>>> 274b661d
-        "x-ms-request-server-encrypted": "true",
-        "x-ms-version": "2020-08-04"
-      },
-      "ResponseBody": []
-    },
-    {
-<<<<<<< HEAD
-      "RequestUri": "http://kasobolcanadacentral.blob.core.windows.net/test-container-7c737214-ebb1-5cd0-c561-73ac534fc4b1/test-blob-e9b9ee4e-f2ae-065f-e626-acc400e9f490?comp=blocklist",
-=======
+        "x-ms-request-server-encrypted": "true",
+        "x-ms-version": "2020-08-04"
+      },
+      "ResponseBody": []
+    },
+    {
       "RequestUri": "https://kasoboltest.blob.core.windows.net/test-container-7c737214-ebb1-5cd0-c561-73ac534fc4b1/test-blob-e9b9ee4e-f2ae-065f-e626-acc400e9f490?comp=blocklist",
->>>>>>> 274b661d
       "RequestMethod": "PUT",
       "RequestHeaders": {
         "Accept": "application/xml",
         "Authorization": "Sanitized",
         "Content-Length": "188",
         "Content-Type": "application/xml",
-<<<<<<< HEAD
-        "If-Match": "\u00220x8D909AF094ECBC7\u0022",
-        "User-Agent": [
-          "azsdk-net-Storage.Blobs/12.8.3-alpha.20210427.1",
-          "(.NET Framework 4.8.4300.0; Microsoft Windows 10.0.19042 )"
-        ],
+        "If-Match": "0x8D8DA95D4D3C2EC",
+        "User-Agent": "azsdk-net-Storage.Blobs/12.9.0-alpha.20210226.1 (.NET Framework 4.8.4300.0; Microsoft Windows 10.0.19042 )",
         "x-ms-client-request-id": "4e093cd0-aa5e-18a1-61fd-3c48b59d86d3",
-        "x-ms-date": "Tue, 27 Apr 2021 19:02:43 GMT",
-=======
-        "If-Match": "0x8D8DA95D4D3C2EC",
-        "User-Agent": "azsdk-net-Storage.Blobs/12.9.0-alpha.20210226.1 (.NET Framework 4.8.4300.0; Microsoft Windows 10.0.19042 )",
-        "x-ms-client-request-id": "4e093cd0-aa5e-18a1-61fd-3c48b59d86d3",
-        "x-ms-date": "Fri, 26 Feb 2021 20:33:53 GMT",
->>>>>>> 274b661d
-        "x-ms-return-client-request-id": "true",
-        "x-ms-version": "2020-08-04"
-      },
-<<<<<<< HEAD
-      "RequestBody": "\u003CBlockList\u003E\u003CLatest\u003EAAIAAAAAAAAAAAAAAAAAAAAAAAAAAAAAAAAAAAAAAAAAAAAAAAAAAAAAAAAAAAAA\u003C/Latest\u003E\u003CLatest\u003EAAQAAAAAAAAAAAAAAAAAAAAAAAAAAAAAAAAAAAAAAAAAAAAAAAAAAAAAAAAAAAAA\u003C/Latest\u003E\u003C/BlockList\u003E",
-      "StatusCode": 201,
-      "ResponseHeaders": {
-        "Content-Length": "0",
-        "Date": "Tue, 27 Apr 2021 19:02:42 GMT",
-        "ETag": "\u00220x8D909AF0983C852\u0022",
-        "Last-Modified": "Tue, 27 Apr 2021 19:02:43 GMT",
-        "Server": [
-          "Windows-Azure-Blob/1.0",
-          "Microsoft-HTTPAPI/2.0"
-        ],
-        "x-ms-client-request-id": "4e093cd0-aa5e-18a1-61fd-3c48b59d86d3",
-        "x-ms-content-crc64": "8Ew8fVcfOQQ=",
-        "x-ms-request-id": "cde8763d-801e-0035-1197-3ba6a5000000",
-        "x-ms-request-server-encrypted": "true",
-        "x-ms-version": "2020-04-08"
-=======
+        "x-ms-date": "Fri, 26 Feb 2021 20:33:53 GMT",
+        "x-ms-return-client-request-id": "true",
+        "x-ms-version": "2020-08-04"
+      },
       "RequestBody": "\uFEFF\u003CBlockList\u003E\u003CLatest\u003EAAIAAAAAAAAAAAAAAAAAAAAAAAAAAAAAAAAAAAAAAAAAAAAAAAAAAAAAAAAAAAAA\u003C/Latest\u003E\u003CLatest\u003EAAQAAAAAAAAAAAAAAAAAAAAAAAAAAAAAAAAAAAAAAAAAAAAAAAAAAAAAAAAAAAAA\u003C/Latest\u003E\u003C/BlockList\u003E",
       "StatusCode": 201,
       "ResponseHeaders": {
@@ -347,34 +176,19 @@
         "x-ms-request-id": "98987cad-201e-0072-257e-0c25cd000000",
         "x-ms-request-server-encrypted": "true",
         "x-ms-version": "2020-08-04"
->>>>>>> 274b661d
-      },
-      "ResponseBody": []
-    },
-    {
-<<<<<<< HEAD
-      "RequestUri": "http://kasobolcanadacentral.blob.core.windows.net/test-container-7c737214-ebb1-5cd0-c561-73ac534fc4b1/test-blob-e9b9ee4e-f2ae-065f-e626-acc400e9f490",
-=======
+      },
+      "ResponseBody": []
+    },
+    {
       "RequestUri": "https://kasoboltest.blob.core.windows.net/test-container-7c737214-ebb1-5cd0-c561-73ac534fc4b1/test-blob-e9b9ee4e-f2ae-065f-e626-acc400e9f490",
->>>>>>> 274b661d
       "RequestMethod": "GET",
       "RequestHeaders": {
         "Accept": "application/xml",
         "Authorization": "Sanitized",
-<<<<<<< HEAD
-        "traceparent": "00-0e56e75e54714440bf63e5900938b7f5-59e18ab7c4686148-00",
-        "User-Agent": [
-          "azsdk-net-Storage.Blobs/12.8.3-alpha.20210427.1",
-          "(.NET Framework 4.8.4300.0; Microsoft Windows 10.0.19042 )"
-        ],
+        "traceparent": "00-b470ceffb04e6c4abe4e6e60ac83963f-3b62e08f47040a4d-00",
+        "User-Agent": "azsdk-net-Storage.Blobs/12.9.0-alpha.20210226.1 (.NET Framework 4.8.4300.0; Microsoft Windows 10.0.19042 )",
         "x-ms-client-request-id": "83b114c2-f595-0de2-b5d8-a16fdeda149b",
-        "x-ms-date": "Tue, 27 Apr 2021 19:02:43 GMT",
-=======
-        "traceparent": "00-b470ceffb04e6c4abe4e6e60ac83963f-3b62e08f47040a4d-00",
-        "User-Agent": "azsdk-net-Storage.Blobs/12.9.0-alpha.20210226.1 (.NET Framework 4.8.4300.0; Microsoft Windows 10.0.19042 )",
-        "x-ms-client-request-id": "83b114c2-f595-0de2-b5d8-a16fdeda149b",
-        "x-ms-date": "Fri, 26 Feb 2021 20:33:53 GMT",
->>>>>>> 274b661d
+        "x-ms-date": "Fri, 26 Feb 2021 20:33:53 GMT",
         "x-ms-return-client-request-id": "true",
         "x-ms-version": "2020-08-04"
       },
@@ -385,24 +199,6 @@
         "Access-Control-Allow-Origin": "*",
         "Content-Length": "1024",
         "Content-Type": "application/octet-stream",
-<<<<<<< HEAD
-        "Date": "Tue, 27 Apr 2021 19:02:43 GMT",
-        "ETag": "\u00220x8D909AF0983C852\u0022",
-        "Last-Modified": "Tue, 27 Apr 2021 19:02:43 GMT",
-        "Server": [
-          "Windows-Azure-Blob/1.0",
-          "Microsoft-HTTPAPI/2.0"
-        ],
-        "x-ms-blob-type": "BlockBlob",
-        "x-ms-client-request-id": "83b114c2-f595-0de2-b5d8-a16fdeda149b",
-        "x-ms-creation-time": "Tue, 27 Apr 2021 19:02:42 GMT",
-        "x-ms-last-access-time": "Tue, 27 Apr 2021 19:02:43 GMT",
-        "x-ms-lease-state": "available",
-        "x-ms-lease-status": "unlocked",
-        "x-ms-request-id": "cde87712-801e-0035-4397-3ba6a5000000",
-        "x-ms-server-encrypted": "true",
-        "x-ms-version": "2020-04-08"
-=======
         "Date": "Fri, 26 Feb 2021 20:33:52 GMT",
         "ETag": "\u00220x8D8DA95D4E5A07A\u0022",
         "Last-Modified": "Fri, 26 Feb 2021 20:33:52 GMT",
@@ -415,34 +211,19 @@
         "x-ms-request-id": "98987cf5-201e-0072-687e-0c25cd000000",
         "x-ms-server-encrypted": "true",
         "x-ms-version": "2020-08-04"
->>>>>>> 274b661d
       },
       "ResponseBody": "cIk91SnDqs2P7fZAJJa9GtczXX8NVq28V2dotHgVsvIclJB8pfkEi0PrWsD7H\u002BJPaZHszYt0gxncgX3BW/ZUeToEI5AGQHXeLtI8IvzswDiFGErmKOVmpxF2oCR8QjBNluCF9/xSSSgcDp65OGAd78BFPEKrbVBVnXt\u002BkKBRYeui7oscZ8k8M88iyhpGrW\u002BwWbBjNgbtoiiPMFmA07iIyqyzFknUAYj2CQlziaM2DvAMzjfw7SvktUxjjDZvu18WmgBtk5Yl21gobS39ehmFWCJodAWBl9yBzmH9cXRRh02pXO6iyXpa5vLfx4D95zoz3TQUBkdalAIj68U0KGrj1uXfUx0q4o6nDo0SotBbg\u002BYmyZNAPIAGTsfsft61Jb6I\u002B/CbHpMcCfulbfi6R/EyyGfeDV7Wo5pk2QVVPWOw8ujOiqffwGVSCsCYm8\u002BITAbVurZ21hhgslhWNkSOx8yX9HsQ671KUgcCiwOePQjL3Iz\u002Bf4KsOhvPbthPiIogxEP0AKdTd2FJi2ivc0oUwXRPi1m4kEdJ67lgQHzl\u002B8l94cfAqT1gd2UrtPQa/cbQu6xk//0waDP7qhXt8zbkY5CeMpKDUxg27xP0jNtSL\u002B7yj4XPgfvLTHiUxP4ncoQuR1FkfMo0TWeULRDqPNxXqXsn\u002B2OxFOKU0uUZ748ZDnyOxkWK7rMjvkIdO1Pr4RCcPBuDAHcgfDJuz6nlGl3Yex6UW3aXzbrIBD0glNmOqPHVfLJzlQ4EbUkSGx4JPaPkRb81V4WZBW5huvw6/\u002BhZ4Ca4D56rZeUPj\u002B4shLGbv8aZPE4ZWVFsO3ZEEdsSym5guDv4US0FOeDaJceXbYG8xfs1oMOZQIbVS9QnZ1MK/cV/y8t2o22YlAJuPzOJ1c71h0zf3Smqx3i0IwVZ3tKM0CcCF6G1RiKNnAvAKgFTS3YGMeAHKiCb1QRTwYBnP7Yw4m8Lh74tQEApUkAe6Zx3YdePU6zyhaUHZkGcYYSiJl1UkEiSR8O42PCf3djgfeto3GCo2OsKPlzJBCB8kN68hyviyVlT5RoU13q8UqjNJ\u002BlVM4Uk\u002BU1ySlLsyEKiO0cR41Ws/bSSFfZGlABxTeu0/N03Jl1Zl47ecH4HZhzXcZsyqm9SISk0wx6O3WVMAf1mOMxlaxXquEvHzo02i67abyNlPqN8YdqzA2M/yrookW\u002BAoC5QcQaGSPIjilKb/ThvtG5C58JZ6tbxsmexq\u002B2Rnjwetet/iv4d3vWxWNeIFwUqzxVM5qmsJ7VYXr6e1J0EkusVfUhN7ypwJQnMqJL/aZpih9vYRbiTco41Jys/fglYrcXrcpq93d/r28Gg338iWfQkO03BLE0zggq6F8j\u002BMKb/dA=="
     },
     {
-<<<<<<< HEAD
-      "RequestUri": "http://kasobolcanadacentral.blob.core.windows.net/test-container-7c737214-ebb1-5cd0-c561-73ac534fc4b1?restype=container",
-=======
       "RequestUri": "https://kasoboltest.blob.core.windows.net/test-container-7c737214-ebb1-5cd0-c561-73ac534fc4b1?restype=container",
->>>>>>> 274b661d
       "RequestMethod": "DELETE",
       "RequestHeaders": {
         "Accept": "application/xml",
         "Authorization": "Sanitized",
-<<<<<<< HEAD
-        "traceparent": "00-10bb8eda394c6d4ca4b5cbe112f179a9-52b04bb82b99b843-00",
-        "User-Agent": [
-          "azsdk-net-Storage.Blobs/12.8.3-alpha.20210427.1",
-          "(.NET Framework 4.8.4300.0; Microsoft Windows 10.0.19042 )"
-        ],
+        "traceparent": "00-9cac9863f7178a4dbd65a395c6e4ccab-99132e3ec841e94a-00",
+        "User-Agent": "azsdk-net-Storage.Blobs/12.9.0-alpha.20210226.1 (.NET Framework 4.8.4300.0; Microsoft Windows 10.0.19042 )",
         "x-ms-client-request-id": "a086194a-03ec-563e-fbf0-1f4093e7e6ab",
-        "x-ms-date": "Tue, 27 Apr 2021 19:02:43 GMT",
-=======
-        "traceparent": "00-9cac9863f7178a4dbd65a395c6e4ccab-99132e3ec841e94a-00",
-        "User-Agent": "azsdk-net-Storage.Blobs/12.9.0-alpha.20210226.1 (.NET Framework 4.8.4300.0; Microsoft Windows 10.0.19042 )",
-        "x-ms-client-request-id": "a086194a-03ec-563e-fbf0-1f4093e7e6ab",
-        "x-ms-date": "Fri, 26 Feb 2021 20:33:53 GMT",
->>>>>>> 274b661d
+        "x-ms-date": "Fri, 26 Feb 2021 20:33:53 GMT",
         "x-ms-return-client-request-id": "true",
         "x-ms-version": "2020-08-04"
       },
@@ -450,32 +231,17 @@
       "StatusCode": 202,
       "ResponseHeaders": {
         "Content-Length": "0",
-<<<<<<< HEAD
-        "Date": "Tue, 27 Apr 2021 19:02:43 GMT",
-        "Server": [
-          "Windows-Azure-Blob/1.0",
-          "Microsoft-HTTPAPI/2.0"
-        ],
-        "x-ms-client-request-id": "a086194a-03ec-563e-fbf0-1f4093e7e6ab",
-        "x-ms-request-id": "cde87794-801e-0035-3297-3ba6a5000000",
-        "x-ms-version": "2020-04-08"
-=======
         "Date": "Fri, 26 Feb 2021 20:33:52 GMT",
         "Server": "Windows-Azure-Blob/1.0 Microsoft-HTTPAPI/2.0",
         "x-ms-client-request-id": "a086194a-03ec-563e-fbf0-1f4093e7e6ab",
         "x-ms-request-id": "98987d5e-201e-0072-457e-0c25cd000000",
         "x-ms-version": "2020-08-04"
->>>>>>> 274b661d
       },
       "ResponseBody": []
     }
   ],
   "Variables": {
     "RandomSeed": "1120089114",
-<<<<<<< HEAD
-    "Storage_TestConfigDefault": "ProductionTenant\nkasobolcanadacentral\nU2FuaXRpemVk\nhttp://kasobolcanadacentral.blob.core.windows.net\nhttp://kasobolcanadacentral.file.core.windows.net\nhttp://kasobolcanadacentral.queue.core.windows.net\nhttp://kasobolcanadacentral.table.core.windows.net\n\n\n\n\nhttp://kasobolcanadacentral-secondary.blob.core.windows.net\nhttp://kasobolcanadacentral-secondary.file.core.windows.net\nhttp://kasobolcanadacentral-secondary.queue.core.windows.net\nhttp://kasobolcanadacentral-secondary.table.core.windows.net\n\nSanitized\n\n\nCloud\nBlobEndpoint=http://kasobolcanadacentral.blob.core.windows.net/;QueueEndpoint=http://kasobolcanadacentral.queue.core.windows.net/;FileEndpoint=http://kasobolcanadacentral.file.core.windows.net/;BlobSecondaryEndpoint=http://kasobolcanadacentral-secondary.blob.core.windows.net/;QueueSecondaryEndpoint=http://kasobolcanadacentral-secondary.queue.core.windows.net/;FileSecondaryEndpoint=http://kasobolcanadacentral-secondary.file.core.windows.net/;AccountName=kasobolcanadacentral;AccountKey=Kg==;\nencryptionScope"
-=======
     "Storage_TestConfigDefault": "ProductionTenant\nkasoboltest\nU2FuaXRpemVk\nhttps://kasoboltest.blob.core.windows.net\nhttps://kasoboltest.file.core.windows.net\nhttps://kasoboltest.queue.core.windows.net\nhttps://kasoboltest.table.core.windows.net\n\n\n\n\nhttps://kasoboltest-secondary.blob.core.windows.net\nhttps://kasoboltest-secondary.file.core.windows.net\nhttps://kasoboltest-secondary.queue.core.windows.net\nhttps://kasoboltest-secondary.table.core.windows.net\n\nSanitized\n\n\nCloud\nBlobEndpoint=https://kasoboltest.blob.core.windows.net/;QueueEndpoint=https://kasoboltest.queue.core.windows.net/;FileEndpoint=https://kasoboltest.file.core.windows.net/;BlobSecondaryEndpoint=https://kasoboltest-secondary.blob.core.windows.net/;QueueSecondaryEndpoint=https://kasoboltest-secondary.queue.core.windows.net/;FileSecondaryEndpoint=https://kasoboltest-secondary.file.core.windows.net/;AccountName=kasoboltest;AccountKey=Kg==;\nencryptionScope"
->>>>>>> 274b661d
   }
 }