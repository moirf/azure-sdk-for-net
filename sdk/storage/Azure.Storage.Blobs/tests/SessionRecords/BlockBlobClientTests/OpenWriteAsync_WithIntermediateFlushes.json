{
  "Entries": [
    {
      "RequestUri": "https://amandacanary.blob.core.windows.net/test-container-70acc221-79fc-888c-0d6e-ac9d8e25c5b2?restype=container",
      "RequestMethod": "PUT",
      "RequestHeaders": {
        "Accept": "application/xml",
        "Authorization": "Sanitized",
        "traceparent": "00-fdffea8579d5774da3f6aa00a2b9fefd-f7db6a601c0c8849-00",
        "User-Agent": [
          "azsdk-net-Storage.Blobs/12.11.0-alpha.20211020.1",
          "(.NET 5.0.10; Microsoft Windows 10.0.19043)"
        ],
        "x-ms-blob-public-access": "container",
        "x-ms-client-request-id": "c62bc1dc-fc18-b04e-4bce-12d8dc0c4fdb",
        "x-ms-date": "Wed, 20 Oct 2021 17:30:56 GMT",
        "x-ms-return-client-request-id": "true",
        "x-ms-version": "2021-04-10"
      },
      "RequestBody": null,
      "StatusCode": 201,
      "ResponseHeaders": {
        "Content-Length": "0",
        "Date": "Wed, 20 Oct 2021 17:30:55 GMT",
        "ETag": "\u00220x8D993EF5FBFD0E3\u0022",
        "Last-Modified": "Wed, 20 Oct 2021 17:30:56 GMT",
        "Server": [
          "Windows-Azure-Blob/1.0",
          "Microsoft-HTTPAPI/2.0"
        ],
        "x-ms-client-request-id": "c62bc1dc-fc18-b04e-4bce-12d8dc0c4fdb",
<<<<<<< HEAD
        "x-ms-request-id": "196348fe-101e-0058-177e-0c5088000000",
        "x-ms-version": "2021-04-10"
=======
        "x-ms-request-id": "d3a3b75f-d01e-007f-49d8-c5ea32000000",
        "x-ms-version": "2021-02-12"
>>>>>>> 49dd1a0e
      },
      "ResponseBody": []
    },
    {
      "RequestUri": "https://amandacanary.blob.core.windows.net/test-container-70acc221-79fc-888c-0d6e-ac9d8e25c5b2/test-blob-7a0545d2-919f-7ad9-b5e2-987580001944",
      "RequestMethod": "PUT",
      "RequestHeaders": {
        "Accept": "application/xml",
        "Authorization": "Sanitized",
        "Content-Length": "0",
        "Content-Type": "application/octet-stream",
        "traceparent": "00-f47a6066c078bf4c91ff59129c6968bc-c47b17019de3fb4d-00",
        "User-Agent": [
          "azsdk-net-Storage.Blobs/12.11.0-alpha.20211020.1",
          "(.NET 5.0.10; Microsoft Windows 10.0.19043)"
        ],
        "x-ms-blob-type": "BlockBlob",
        "x-ms-client-request-id": "29b81e37-bec3-4adb-e8b1-103563d9304a",
        "x-ms-date": "Wed, 20 Oct 2021 17:30:56 GMT",
        "x-ms-return-client-request-id": "true",
        "x-ms-version": "2021-04-10"
      },
      "RequestBody": [],
      "StatusCode": 201,
      "ResponseHeaders": {
        "Content-Length": "0",
        "Content-MD5": "1B2M2Y8AsgTpgAmY7PhCfg==",
        "Date": "Wed, 20 Oct 2021 17:30:55 GMT",
        "ETag": "\u00220x8D993EF5FCC840F\u0022",
        "Last-Modified": "Wed, 20 Oct 2021 17:30:56 GMT",
        "Server": [
          "Windows-Azure-Blob/1.0",
          "Microsoft-HTTPAPI/2.0"
        ],
        "x-ms-client-request-id": "29b81e37-bec3-4adb-e8b1-103563d9304a",
        "x-ms-content-crc64": "AAAAAAAAAAA=",
        "x-ms-request-id": "d3a3b76b-d01e-007f-54d8-c5ea32000000",
        "x-ms-request-server-encrypted": "true",
<<<<<<< HEAD
        "x-ms-version": "2021-04-10"
=======
        "x-ms-version": "2021-02-12",
        "x-ms-version-id": "2021-10-20T17:30:56.3351324Z"
>>>>>>> 49dd1a0e
      },
      "ResponseBody": []
    },
    {
      "RequestUri": "https://amandacanary.blob.core.windows.net/test-container-70acc221-79fc-888c-0d6e-ac9d8e25c5b2/test-blob-7a0545d2-919f-7ad9-b5e2-987580001944?comp=block\u0026blockid=ZAAAAAAAAAAAAAAAAAAAAAAAAAAAAAAAAAAAAAAAAAAAAAAAAAAAAAAAAAAAAAAA",
      "RequestMethod": "PUT",
      "RequestHeaders": {
        "Accept": "application/xml",
        "Authorization": "Sanitized",
        "Content-Length": "100",
        "Content-Type": "application/octet-stream",
        "User-Agent": [
          "azsdk-net-Storage.Blobs/12.11.0-alpha.20211020.1",
          "(.NET 5.0.10; Microsoft Windows 10.0.19043)"
        ],
        "x-ms-client-request-id": "613dcdf5-f047-7681-5576-e447ef638372",
        "x-ms-date": "Wed, 20 Oct 2021 17:30:56 GMT",
        "x-ms-return-client-request-id": "true",
        "x-ms-version": "2021-04-10"
      },
      "RequestBody": "QUFBQUFBQUFBQUFBQUFBQUFBQUFBQUFBQUFBQUFBQUFBQUFBQUFBQUFBQUFBQUFBQUFBQUFBQUFBQUFBQUFBQUFBQUFBQUFBQUFBQUFBQUFBQUFBQUFBQUFBQUFBQUFBQUFBQQ==",
      "StatusCode": 201,
      "ResponseHeaders": {
        "Content-Length": "0",
        "Date": "Wed, 20 Oct 2021 17:30:55 GMT",
        "Server": [
          "Windows-Azure-Blob/1.0",
          "Microsoft-HTTPAPI/2.0"
        ],
        "x-ms-client-request-id": "613dcdf5-f047-7681-5576-e447ef638372",
        "x-ms-content-crc64": "PsTduuYqh84=",
        "x-ms-request-id": "d3a3b772-d01e-007f-5bd8-c5ea32000000",
        "x-ms-request-server-encrypted": "true",
        "x-ms-version": "2021-04-10"
      },
      "ResponseBody": []
    },
    {
      "RequestUri": "https://amandacanary.blob.core.windows.net/test-container-70acc221-79fc-888c-0d6e-ac9d8e25c5b2/test-blob-7a0545d2-919f-7ad9-b5e2-987580001944?comp=blocklist",
      "RequestMethod": "PUT",
      "RequestHeaders": {
        "Accept": "application/xml",
        "Authorization": "Sanitized",
        "Content-Length": "107",
        "Content-Type": "application/xml",
        "If-Match": "\u00220x8D993EF5FCC840F\u0022",
        "User-Agent": [
          "azsdk-net-Storage.Blobs/12.11.0-alpha.20211020.1",
          "(.NET 5.0.10; Microsoft Windows 10.0.19043)"
        ],
        "x-ms-client-request-id": "96408fc9-cf9c-c303-4c2c-55d49e9ae447",
        "x-ms-date": "Wed, 20 Oct 2021 17:30:56 GMT",
        "x-ms-return-client-request-id": "true",
        "x-ms-version": "2021-04-10"
      },
      "RequestBody": "\uFEFF\u003CBlockList\u003E\u003CLatest\u003EZAAAAAAAAAAAAAAAAAAAAAAAAAAAAAAAAAAAAAAAAAAAAAAAAAAAAAAAAAAAAAAA\u003C/Latest\u003E\u003C/BlockList\u003E",
      "StatusCode": 201,
      "ResponseHeaders": {
        "Content-Length": "0",
        "Date": "Wed, 20 Oct 2021 17:30:55 GMT",
        "ETag": "\u00220x8D993EF5FE5ADE0\u0022",
        "Last-Modified": "Wed, 20 Oct 2021 17:30:56 GMT",
        "Server": [
          "Windows-Azure-Blob/1.0",
          "Microsoft-HTTPAPI/2.0"
        ],
        "x-ms-client-request-id": "96408fc9-cf9c-c303-4c2c-55d49e9ae447",
        "x-ms-content-crc64": "4EiGgo/JNBg=",
        "x-ms-request-id": "d3a3b780-d01e-007f-68d8-c5ea32000000",
        "x-ms-request-server-encrypted": "true",
<<<<<<< HEAD
        "x-ms-version": "2021-04-10"
=======
        "x-ms-version": "2021-02-12",
        "x-ms-version-id": "2021-10-20T17:30:56.5010428Z"
>>>>>>> 49dd1a0e
      },
      "ResponseBody": []
    },
    {
      "RequestUri": "https://amandacanary.blob.core.windows.net/test-container-70acc221-79fc-888c-0d6e-ac9d8e25c5b2/test-blob-7a0545d2-919f-7ad9-b5e2-987580001944?comp=block\u0026blockid=lgAAAAAAAAAAAAAAAAAAAAAAAAAAAAAAAAAAAAAAAAAAAAAAAAAAAAAAAAAAAAAA",
      "RequestMethod": "PUT",
      "RequestHeaders": {
        "Accept": "application/xml",
        "Authorization": "Sanitized",
        "Content-Length": "50",
        "Content-Type": "application/octet-stream",
        "User-Agent": [
          "azsdk-net-Storage.Blobs/12.11.0-alpha.20211020.1",
          "(.NET 5.0.10; Microsoft Windows 10.0.19043)"
        ],
        "x-ms-client-request-id": "5f7d0b33-ed23-64d6-3b51-7863ecab15a2",
        "x-ms-date": "Wed, 20 Oct 2021 17:30:56 GMT",
        "x-ms-return-client-request-id": "true",
        "x-ms-version": "2021-04-10"
      },
      "RequestBody": "QkJCQkJCQkJCQkJCQkJCQkJCQkJCQkJCQkJCQkJCQkJCQkJCQkJCQkJCQkJCQkJCQkI=",
      "StatusCode": 201,
      "ResponseHeaders": {
        "Content-Length": "0",
        "Date": "Wed, 20 Oct 2021 17:30:55 GMT",
        "Server": [
          "Windows-Azure-Blob/1.0",
          "Microsoft-HTTPAPI/2.0"
        ],
        "x-ms-client-request-id": "5f7d0b33-ed23-64d6-3b51-7863ecab15a2",
        "x-ms-content-crc64": "7f05OEnmWB0=",
        "x-ms-request-id": "d3a3b789-d01e-007f-71d8-c5ea32000000",
        "x-ms-request-server-encrypted": "true",
        "x-ms-version": "2021-04-10"
      },
      "ResponseBody": []
    },
    {
      "RequestUri": "https://amandacanary.blob.core.windows.net/test-container-70acc221-79fc-888c-0d6e-ac9d8e25c5b2/test-blob-7a0545d2-919f-7ad9-b5e2-987580001944?comp=blocklist",
      "RequestMethod": "PUT",
      "RequestHeaders": {
        "Accept": "application/xml",
        "Authorization": "Sanitized",
        "Content-Length": "188",
        "Content-Type": "application/xml",
        "If-Match": "\u00220x8D993EF5FE5ADE0\u0022",
        "User-Agent": [
          "azsdk-net-Storage.Blobs/12.11.0-alpha.20211020.1",
          "(.NET 5.0.10; Microsoft Windows 10.0.19043)"
        ],
        "x-ms-client-request-id": "93a1a047-841c-ae24-e4a1-8ca9a98cc6a1",
        "x-ms-date": "Wed, 20 Oct 2021 17:30:56 GMT",
        "x-ms-return-client-request-id": "true",
        "x-ms-version": "2021-04-10"
      },
      "RequestBody": "\uFEFF\u003CBlockList\u003E\u003CLatest\u003EZAAAAAAAAAAAAAAAAAAAAAAAAAAAAAAAAAAAAAAAAAAAAAAAAAAAAAAAAAAAAAAA\u003C/Latest\u003E\u003CLatest\u003ElgAAAAAAAAAAAAAAAAAAAAAAAAAAAAAAAAAAAAAAAAAAAAAAAAAAAAAAAAAAAAAA\u003C/Latest\u003E\u003C/BlockList\u003E",
      "StatusCode": 201,
      "ResponseHeaders": {
        "Content-Length": "0",
        "Date": "Wed, 20 Oct 2021 17:30:55 GMT",
        "ETag": "\u00220x8D993EF5FFEB0A6\u0022",
        "Last-Modified": "Wed, 20 Oct 2021 17:30:56 GMT",
        "Server": [
          "Windows-Azure-Blob/1.0",
          "Microsoft-HTTPAPI/2.0"
        ],
        "x-ms-client-request-id": "93a1a047-841c-ae24-e4a1-8ca9a98cc6a1",
        "x-ms-content-crc64": "uDAzTgTASkQ=",
        "x-ms-request-id": "d3a3b78f-d01e-007f-77d8-c5ea32000000",
        "x-ms-request-server-encrypted": "true",
<<<<<<< HEAD
        "x-ms-version": "2021-04-10"
=======
        "x-ms-version": "2021-02-12",
        "x-ms-version-id": "2021-10-20T17:30:56.6649537Z"
>>>>>>> 49dd1a0e
      },
      "ResponseBody": []
    },
    {
      "RequestUri": "https://amandacanary.blob.core.windows.net/test-container-70acc221-79fc-888c-0d6e-ac9d8e25c5b2/test-blob-7a0545d2-919f-7ad9-b5e2-987580001944?comp=block\u0026blockid=rwAAAAAAAAAAAAAAAAAAAAAAAAAAAAAAAAAAAAAAAAAAAAAAAAAAAAAAAAAAAAAA",
      "RequestMethod": "PUT",
      "RequestHeaders": {
        "Accept": "application/xml",
        "Authorization": "Sanitized",
        "Content-Length": "25",
        "Content-Type": "application/octet-stream",
        "User-Agent": [
          "azsdk-net-Storage.Blobs/12.11.0-alpha.20211020.1",
          "(.NET 5.0.10; Microsoft Windows 10.0.19043)"
        ],
        "x-ms-client-request-id": "4b1c0800-820a-7d86-115a-f0f9ed34fd11",
        "x-ms-date": "Wed, 20 Oct 2021 17:30:56 GMT",
        "x-ms-return-client-request-id": "true",
        "x-ms-version": "2021-04-10"
      },
      "RequestBody": "Q0NDQ0NDQ0NDQ0NDQ0NDQ0NDQ0NDQ0NDQw==",
      "StatusCode": 201,
      "ResponseHeaders": {
        "Content-Length": "0",
        "Date": "Wed, 20 Oct 2021 17:30:55 GMT",
        "Server": [
          "Windows-Azure-Blob/1.0",
          "Microsoft-HTTPAPI/2.0"
        ],
        "x-ms-client-request-id": "4b1c0800-820a-7d86-115a-f0f9ed34fd11",
        "x-ms-content-crc64": "ege9tYzowdQ=",
        "x-ms-request-id": "d3a3b797-d01e-007f-7ed8-c5ea32000000",
        "x-ms-request-server-encrypted": "true",
        "x-ms-version": "2021-04-10"
      },
      "ResponseBody": []
    },
    {
      "RequestUri": "https://amandacanary.blob.core.windows.net/test-container-70acc221-79fc-888c-0d6e-ac9d8e25c5b2/test-blob-7a0545d2-919f-7ad9-b5e2-987580001944?comp=blocklist",
      "RequestMethod": "PUT",
      "RequestHeaders": {
        "Accept": "application/xml",
        "Authorization": "Sanitized",
        "Content-Length": "269",
        "Content-Type": "application/xml",
        "If-Match": "\u00220x8D993EF5FFEB0A6\u0022",
        "User-Agent": [
          "azsdk-net-Storage.Blobs/12.11.0-alpha.20211020.1",
          "(.NET 5.0.10; Microsoft Windows 10.0.19043)"
        ],
        "x-ms-client-request-id": "a1a8f2e7-7b70-f097-fae2-2b791f21cbf9",
        "x-ms-date": "Wed, 20 Oct 2021 17:30:56 GMT",
        "x-ms-return-client-request-id": "true",
        "x-ms-version": "2021-04-10"
      },
      "RequestBody": "\uFEFF\u003CBlockList\u003E\u003CLatest\u003EZAAAAAAAAAAAAAAAAAAAAAAAAAAAAAAAAAAAAAAAAAAAAAAAAAAAAAAAAAAAAAAA\u003C/Latest\u003E\u003CLatest\u003ElgAAAAAAAAAAAAAAAAAAAAAAAAAAAAAAAAAAAAAAAAAAAAAAAAAAAAAAAAAAAAAA\u003C/Latest\u003E\u003CLatest\u003ErwAAAAAAAAAAAAAAAAAAAAAAAAAAAAAAAAAAAAAAAAAAAAAAAAAAAAAAAAAAAAAA\u003C/Latest\u003E\u003C/BlockList\u003E",
      "StatusCode": 201,
      "ResponseHeaders": {
        "Content-Length": "0",
        "Date": "Wed, 20 Oct 2021 17:30:56 GMT",
        "ETag": "\u00220x8D993EF6018C4B6\u0022",
        "Last-Modified": "Wed, 20 Oct 2021 17:30:56 GMT",
        "Server": [
          "Windows-Azure-Blob/1.0",
          "Microsoft-HTTPAPI/2.0"
        ],
        "x-ms-client-request-id": "a1a8f2e7-7b70-f097-fae2-2b791f21cbf9",
        "x-ms-content-crc64": "CXyWJi0Rovo=",
        "x-ms-request-id": "d3a3b79e-d01e-007f-03d8-c5ea32000000",
        "x-ms-request-server-encrypted": "true",
<<<<<<< HEAD
        "x-ms-version": "2021-04-10"
=======
        "x-ms-version": "2021-02-12",
        "x-ms-version-id": "2021-10-20T17:30:56.8348614Z"
>>>>>>> 49dd1a0e
      },
      "ResponseBody": []
    },
    {
      "RequestUri": "https://amandacanary.blob.core.windows.net/test-container-70acc221-79fc-888c-0d6e-ac9d8e25c5b2/test-blob-7a0545d2-919f-7ad9-b5e2-987580001944?comp=blocklist",
      "RequestMethod": "PUT",
      "RequestHeaders": {
        "Accept": "application/xml",
        "Authorization": "Sanitized",
        "Content-Length": "269",
        "Content-Type": "application/xml",
        "If-Match": "\u00220x8D993EF6018C4B6\u0022",
        "User-Agent": [
          "azsdk-net-Storage.Blobs/12.11.0-alpha.20211020.1",
          "(.NET 5.0.10; Microsoft Windows 10.0.19043)"
        ],
        "x-ms-client-request-id": "fa11ce50-5c8b-4aa1-0faf-2e5ee8221765",
        "x-ms-date": "Wed, 20 Oct 2021 17:30:56 GMT",
        "x-ms-return-client-request-id": "true",
        "x-ms-version": "2021-04-10"
      },
      "RequestBody": "\uFEFF\u003CBlockList\u003E\u003CLatest\u003EZAAAAAAAAAAAAAAAAAAAAAAAAAAAAAAAAAAAAAAAAAAAAAAAAAAAAAAAAAAAAAAA\u003C/Latest\u003E\u003CLatest\u003ElgAAAAAAAAAAAAAAAAAAAAAAAAAAAAAAAAAAAAAAAAAAAAAAAAAAAAAAAAAAAAAA\u003C/Latest\u003E\u003CLatest\u003ErwAAAAAAAAAAAAAAAAAAAAAAAAAAAAAAAAAAAAAAAAAAAAAAAAAAAAAAAAAAAAAA\u003C/Latest\u003E\u003C/BlockList\u003E",
      "StatusCode": 201,
      "ResponseHeaders": {
        "Content-Length": "0",
        "Date": "Wed, 20 Oct 2021 17:30:56 GMT",
        "ETag": "\u00220x8D993EF6025E241\u0022",
        "Last-Modified": "Wed, 20 Oct 2021 17:30:56 GMT",
        "Server": [
          "Windows-Azure-Blob/1.0",
          "Microsoft-HTTPAPI/2.0"
        ],
        "x-ms-client-request-id": "fa11ce50-5c8b-4aa1-0faf-2e5ee8221765",
        "x-ms-content-crc64": "CXyWJi0Rovo=",
        "x-ms-request-id": "d3a3b7a8-d01e-007f-0dd8-c5ea32000000",
        "x-ms-request-server-encrypted": "true",
<<<<<<< HEAD
        "x-ms-version": "2021-04-10"
=======
        "x-ms-version": "2021-02-12",
        "x-ms-version-id": "2021-10-20T17:30:56.9208145Z"
>>>>>>> 49dd1a0e
      },
      "ResponseBody": []
    },
    {
      "RequestUri": "https://amandacanary.blob.core.windows.net/test-container-70acc221-79fc-888c-0d6e-ac9d8e25c5b2/test-blob-7a0545d2-919f-7ad9-b5e2-987580001944?comp=blocklist",
      "RequestMethod": "PUT",
      "RequestHeaders": {
        "Accept": "application/xml",
        "Authorization": "Sanitized",
        "Content-Length": "269",
        "Content-Type": "application/xml",
        "If-Match": "\u00220x8D993EF6025E241\u0022",
        "User-Agent": [
          "azsdk-net-Storage.Blobs/12.11.0-alpha.20211020.1",
          "(.NET 5.0.10; Microsoft Windows 10.0.19043)"
        ],
        "x-ms-client-request-id": "5028a828-d00f-7b6d-0e84-ee7361fa044a",
        "x-ms-date": "Wed, 20 Oct 2021 17:30:56 GMT",
        "x-ms-return-client-request-id": "true",
        "x-ms-version": "2021-04-10"
      },
      "RequestBody": "\uFEFF\u003CBlockList\u003E\u003CLatest\u003EZAAAAAAAAAAAAAAAAAAAAAAAAAAAAAAAAAAAAAAAAAAAAAAAAAAAAAAAAAAAAAAA\u003C/Latest\u003E\u003CLatest\u003ElgAAAAAAAAAAAAAAAAAAAAAAAAAAAAAAAAAAAAAAAAAAAAAAAAAAAAAAAAAAAAAA\u003C/Latest\u003E\u003CLatest\u003ErwAAAAAAAAAAAAAAAAAAAAAAAAAAAAAAAAAAAAAAAAAAAAAAAAAAAAAAAAAAAAAA\u003C/Latest\u003E\u003C/BlockList\u003E",
      "StatusCode": 201,
      "ResponseHeaders": {
        "Content-Length": "0",
        "Date": "Wed, 20 Oct 2021 17:30:56 GMT",
        "ETag": "\u00220x8D993EF6032B1BD\u0022",
        "Last-Modified": "Wed, 20 Oct 2021 17:30:57 GMT",
        "Server": [
          "Windows-Azure-Blob/1.0",
          "Microsoft-HTTPAPI/2.0"
        ],
        "x-ms-client-request-id": "5028a828-d00f-7b6d-0e84-ee7361fa044a",
        "x-ms-content-crc64": "CXyWJi0Rovo=",
        "x-ms-request-id": "d3a3b7bb-d01e-007f-1dd8-c5ea32000000",
        "x-ms-request-server-encrypted": "true",
<<<<<<< HEAD
        "x-ms-version": "2021-04-10"
=======
        "x-ms-version": "2021-02-12",
        "x-ms-version-id": "2021-10-20T17:30:57.0047693Z"
>>>>>>> 49dd1a0e
      },
      "ResponseBody": []
    },
    {
      "RequestUri": "https://amandacanary.blob.core.windows.net/test-container-70acc221-79fc-888c-0d6e-ac9d8e25c5b2/test-blob-7a0545d2-919f-7ad9-b5e2-987580001944",
      "RequestMethod": "GET",
      "RequestHeaders": {
        "Accept": "application/xml",
        "Authorization": "Sanitized",
        "traceparent": "00-a99d18b9a06c3148b3d84f6bb28bad4e-08eb0bb1e5344a48-00",
        "User-Agent": [
          "azsdk-net-Storage.Blobs/12.11.0-alpha.20211020.1",
          "(.NET 5.0.10; Microsoft Windows 10.0.19043)"
        ],
        "x-ms-client-request-id": "3f3674dc-c7f9-4d56-fef1-033a1e8cf59f",
        "x-ms-date": "Wed, 20 Oct 2021 17:30:57 GMT",
        "x-ms-return-client-request-id": "true",
        "x-ms-version": "2021-04-10"
      },
      "RequestBody": null,
      "StatusCode": 200,
      "ResponseHeaders": {
        "Accept-Ranges": "bytes",
        "Content-Length": "175",
        "Content-Type": "application/octet-stream",
        "Date": "Wed, 20 Oct 2021 17:30:56 GMT",
        "ETag": "\u00220x8D993EF6032B1BD\u0022",
        "Last-Modified": "Wed, 20 Oct 2021 17:30:57 GMT",
        "Server": [
          "Windows-Azure-Blob/1.0",
          "Microsoft-HTTPAPI/2.0"
        ],
        "x-ms-blob-type": "BlockBlob",
        "x-ms-client-request-id": "3f3674dc-c7f9-4d56-fef1-033a1e8cf59f",
        "x-ms-creation-time": "Wed, 20 Oct 2021 17:30:57 GMT",
        "x-ms-is-current-version": "true",
        "x-ms-lease-state": "available",
        "x-ms-lease-status": "unlocked",
        "x-ms-request-id": "d3a3b7c2-d01e-007f-23d8-c5ea32000000",
        "x-ms-server-encrypted": "true",
<<<<<<< HEAD
        "x-ms-version": "2021-04-10"
=======
        "x-ms-version": "2021-02-12",
        "x-ms-version-id": "2021-10-20T17:30:57.0047693Z"
>>>>>>> 49dd1a0e
      },
      "ResponseBody": "QUFBQUFBQUFBQUFBQUFBQUFBQUFBQUFBQUFBQUFBQUFBQUFBQUFBQUFBQUFBQUFBQUFBQUFBQUFBQUFBQUFBQUFBQUFBQUFBQUFBQUFBQUFBQUFBQUFBQUFBQUFBQUFBQUFBQUJCQkJCQkJCQkJCQkJCQkJCQkJCQkJCQkJCQkJCQkJCQkJCQkJCQkJCQkJCQkJCQkJCQ0NDQ0NDQ0NDQ0NDQ0NDQ0NDQ0NDQ0NDQw=="
    },
    {
      "RequestUri": "https://amandacanary.blob.core.windows.net/test-container-70acc221-79fc-888c-0d6e-ac9d8e25c5b2?restype=container",
      "RequestMethod": "DELETE",
      "RequestHeaders": {
        "Accept": "application/xml",
        "Authorization": "Sanitized",
        "traceparent": "00-f5b85d8629e6924a9f65099fd65c5b7d-b64905e60cdbed47-00",
        "User-Agent": [
          "azsdk-net-Storage.Blobs/12.11.0-alpha.20211020.1",
          "(.NET 5.0.10; Microsoft Windows 10.0.19043)"
        ],
        "x-ms-client-request-id": "ec9655f0-c4c4-0651-08b5-b2e1a4892543",
        "x-ms-date": "Wed, 20 Oct 2021 17:30:57 GMT",
        "x-ms-return-client-request-id": "true",
        "x-ms-version": "2021-04-10"
      },
      "RequestBody": null,
      "StatusCode": 202,
      "ResponseHeaders": {
        "Content-Length": "0",
        "Date": "Wed, 20 Oct 2021 17:30:56 GMT",
        "Server": [
          "Windows-Azure-Blob/1.0",
          "Microsoft-HTTPAPI/2.0"
        ],
        "x-ms-client-request-id": "ec9655f0-c4c4-0651-08b5-b2e1a4892543",
<<<<<<< HEAD
        "x-ms-request-id": "19634c53-101e-0058-327e-0c5088000000",
        "x-ms-version": "2021-04-10"
=======
        "x-ms-request-id": "d3a3b7d0-d01e-007f-2cd8-c5ea32000000",
        "x-ms-version": "2021-02-12"
>>>>>>> 49dd1a0e
      },
      "ResponseBody": []
    }
  ],
  "Variables": {
    "RandomSeed": "99553111",
    "Storage_TestConfigDefault": "ProductionTenant\namandacanary\nU2FuaXRpemVk\nhttps://amandacanary.blob.core.windows.net\nhttps://amandacanary.file.core.windows.net\nhttps://amandacanary.queue.core.windows.net\nhttps://amandacanary.table.core.windows.net\n\n\n\n\nhttps://amandacanary-secondary.blob.core.windows.net\nhttps://amandacanary-secondary.file.core.windows.net\nhttps://amandacanary-secondary.queue.core.windows.net\nhttps://amandacanary-secondary.table.core.windows.net\n\nSanitized\n\n\nCloud\nBlobEndpoint=https://amandacanary.blob.core.windows.net/;QueueEndpoint=https://amandacanary.queue.core.windows.net/;FileEndpoint=https://amandacanary.file.core.windows.net/;BlobSecondaryEndpoint=https://amandacanary-secondary.blob.core.windows.net/;QueueSecondaryEndpoint=https://amandacanary-secondary.queue.core.windows.net/;FileSecondaryEndpoint=https://amandacanary-secondary.file.core.windows.net/;AccountName=amandacanary;AccountKey=Kg==;\ntestscope2\n\n"
  }
}<|MERGE_RESOLUTION|>--- conflicted
+++ resolved
@@ -29,13 +29,8 @@
           "Microsoft-HTTPAPI/2.0"
         ],
         "x-ms-client-request-id": "c62bc1dc-fc18-b04e-4bce-12d8dc0c4fdb",
-<<<<<<< HEAD
-        "x-ms-request-id": "196348fe-101e-0058-177e-0c5088000000",
-        "x-ms-version": "2021-04-10"
-=======
         "x-ms-request-id": "d3a3b75f-d01e-007f-49d8-c5ea32000000",
-        "x-ms-version": "2021-02-12"
->>>>>>> 49dd1a0e
+        "x-ms-version": "2021-04-10"
       },
       "ResponseBody": []
     },
@@ -74,12 +69,8 @@
         "x-ms-content-crc64": "AAAAAAAAAAA=",
         "x-ms-request-id": "d3a3b76b-d01e-007f-54d8-c5ea32000000",
         "x-ms-request-server-encrypted": "true",
-<<<<<<< HEAD
-        "x-ms-version": "2021-04-10"
-=======
-        "x-ms-version": "2021-02-12",
+        "x-ms-version": "2021-04-10",
         "x-ms-version-id": "2021-10-20T17:30:56.3351324Z"
->>>>>>> 49dd1a0e
       },
       "ResponseBody": []
     },
@@ -150,12 +141,8 @@
         "x-ms-content-crc64": "4EiGgo/JNBg=",
         "x-ms-request-id": "d3a3b780-d01e-007f-68d8-c5ea32000000",
         "x-ms-request-server-encrypted": "true",
-<<<<<<< HEAD
-        "x-ms-version": "2021-04-10"
-=======
-        "x-ms-version": "2021-02-12",
+        "x-ms-version": "2021-04-10",
         "x-ms-version-id": "2021-10-20T17:30:56.5010428Z"
->>>>>>> 49dd1a0e
       },
       "ResponseBody": []
     },
@@ -226,12 +213,8 @@
         "x-ms-content-crc64": "uDAzTgTASkQ=",
         "x-ms-request-id": "d3a3b78f-d01e-007f-77d8-c5ea32000000",
         "x-ms-request-server-encrypted": "true",
-<<<<<<< HEAD
-        "x-ms-version": "2021-04-10"
-=======
-        "x-ms-version": "2021-02-12",
+        "x-ms-version": "2021-04-10",
         "x-ms-version-id": "2021-10-20T17:30:56.6649537Z"
->>>>>>> 49dd1a0e
       },
       "ResponseBody": []
     },
@@ -302,12 +285,8 @@
         "x-ms-content-crc64": "CXyWJi0Rovo=",
         "x-ms-request-id": "d3a3b79e-d01e-007f-03d8-c5ea32000000",
         "x-ms-request-server-encrypted": "true",
-<<<<<<< HEAD
-        "x-ms-version": "2021-04-10"
-=======
-        "x-ms-version": "2021-02-12",
+        "x-ms-version": "2021-04-10",
         "x-ms-version-id": "2021-10-20T17:30:56.8348614Z"
->>>>>>> 49dd1a0e
       },
       "ResponseBody": []
     },
@@ -344,12 +323,8 @@
         "x-ms-content-crc64": "CXyWJi0Rovo=",
         "x-ms-request-id": "d3a3b7a8-d01e-007f-0dd8-c5ea32000000",
         "x-ms-request-server-encrypted": "true",
-<<<<<<< HEAD
-        "x-ms-version": "2021-04-10"
-=======
-        "x-ms-version": "2021-02-12",
+        "x-ms-version": "2021-04-10",
         "x-ms-version-id": "2021-10-20T17:30:56.9208145Z"
->>>>>>> 49dd1a0e
       },
       "ResponseBody": []
     },
@@ -386,12 +361,8 @@
         "x-ms-content-crc64": "CXyWJi0Rovo=",
         "x-ms-request-id": "d3a3b7bb-d01e-007f-1dd8-c5ea32000000",
         "x-ms-request-server-encrypted": "true",
-<<<<<<< HEAD
-        "x-ms-version": "2021-04-10"
-=======
-        "x-ms-version": "2021-02-12",
+        "x-ms-version": "2021-04-10",
         "x-ms-version-id": "2021-10-20T17:30:57.0047693Z"
->>>>>>> 49dd1a0e
       },
       "ResponseBody": []
     },
@@ -432,12 +403,8 @@
         "x-ms-lease-status": "unlocked",
         "x-ms-request-id": "d3a3b7c2-d01e-007f-23d8-c5ea32000000",
         "x-ms-server-encrypted": "true",
-<<<<<<< HEAD
-        "x-ms-version": "2021-04-10"
-=======
-        "x-ms-version": "2021-02-12",
+        "x-ms-version": "2021-04-10",
         "x-ms-version-id": "2021-10-20T17:30:57.0047693Z"
->>>>>>> 49dd1a0e
       },
       "ResponseBody": "QUFBQUFBQUFBQUFBQUFBQUFBQUFBQUFBQUFBQUFBQUFBQUFBQUFBQUFBQUFBQUFBQUFBQUFBQUFBQUFBQUFBQUFBQUFBQUFBQUFBQUFBQUFBQUFBQUFBQUFBQUFBQUFBQUFBQUJCQkJCQkJCQkJCQkJCQkJCQkJCQkJCQkJCQkJCQkJCQkJCQkJCQkJCQkJCQkJCQkJCQ0NDQ0NDQ0NDQ0NDQ0NDQ0NDQ0NDQ0NDQw=="
     },
@@ -467,13 +434,8 @@
           "Microsoft-HTTPAPI/2.0"
         ],
         "x-ms-client-request-id": "ec9655f0-c4c4-0651-08b5-b2e1a4892543",
-<<<<<<< HEAD
-        "x-ms-request-id": "19634c53-101e-0058-327e-0c5088000000",
-        "x-ms-version": "2021-04-10"
-=======
         "x-ms-request-id": "d3a3b7d0-d01e-007f-2cd8-c5ea32000000",
-        "x-ms-version": "2021-02-12"
->>>>>>> 49dd1a0e
+        "x-ms-version": "2021-04-10"
       },
       "ResponseBody": []
     }
