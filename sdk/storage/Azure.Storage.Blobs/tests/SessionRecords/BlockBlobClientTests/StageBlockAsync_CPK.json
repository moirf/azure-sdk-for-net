{
  "Entries": [
    {
      "RequestUri": "https://camaiaor.blob.core.windows.net/test-container-b6a284de-a734-bb0a-c12c-c6af52d9955b?restype=container",
      "RequestMethod": "PUT",
      "RequestHeaders": {
        "Accept": "application/xml",
        "Authorization": "Sanitized",
        "traceparent": "00-e2320339785cdd448647c6a62cfdfb45-9bfc26fddb682a40-00",
        "User-Agent": "azsdk-net-Storage.Blobs/12.11.0-alpha.20211015.1 (.NET Framework 4.8.4300.0; Microsoft Windows 10.0.19043 )",
        "x-ms-blob-public-access": "container",
        "x-ms-client-request-id": "38921496-50ed-1290-6dba-ef8b31d765e8",
        "x-ms-date": "Fri, 15 Oct 2021 20:35:48 GMT",
        "x-ms-return-client-request-id": "true",
        "x-ms-version": "2021-02-12"
      },
      "RequestBody": null,
      "StatusCode": 201,
      "ResponseHeaders": {
        "Content-Length": "0",
        "Date": "Fri, 15 Oct 2021 20:35:49 GMT",
        "ETag": "\u00220x8D9901B5FA69A62\u0022",
        "Last-Modified": "Fri, 15 Oct 2021 20:35:49 GMT",
        "Server": "Windows-Azure-Blob/1.0 Microsoft-HTTPAPI/2.0",
        "x-ms-client-request-id": "38921496-50ed-1290-6dba-ef8b31d765e8",
<<<<<<< HEAD
        "x-ms-request-id": "3de49b69-e01e-005e-6bd5-043122000000",
        "x-ms-version": "2021-02-12"
=======
        "x-ms-request-id": "f7488520-701e-0022-3304-c2eec0000000",
        "x-ms-version": "2020-12-06"
>>>>>>> 6b7c7623
      },
      "ResponseBody": []
    },
    {
      "RequestUri": "https://camaiaor.blob.core.windows.net/test-container-b6a284de-a734-bb0a-c12c-c6af52d9955b/test-blob-f8c70e76-96f0-10c7-5229-51753235fdff",
      "RequestMethod": "PUT",
      "RequestHeaders": {
        "Accept": "application/xml",
        "Authorization": "Sanitized",
        "Content-Length": "4096",
        "Content-Type": "application/octet-stream",
        "traceparent": "00-763b8633bd48a847ae1083953f0d8cd2-da42ceaeeac2eb43-00",
        "User-Agent": "azsdk-net-Storage.Blobs/12.11.0-alpha.20211015.1 (.NET Framework 4.8.4300.0; Microsoft Windows 10.0.19043 )",
        "x-ms-blob-type": "BlockBlob",
        "x-ms-client-request-id": "541747b9-14b5-11d5-1289-345831451327",
        "x-ms-date": "Fri, 15 Oct 2021 20:35:49 GMT",
        "x-ms-encryption-algorithm": "AES256",
        "x-ms-encryption-key": "Sanitized",
        "x-ms-encryption-key-sha256": "yPStphv/Uya85Mtt/cyT0AUKp7hh\u002BQ1jU6MCb4cORaE=",
        "x-ms-return-client-request-id": "true",
        "x-ms-version": "2021-02-12"
      },
      "RequestBody": "vO\u002BGu74noRmgPQM69QExrOLDHKXWTgXVFhrwxXepitrVaQnvH4vPMetEDrwrJQpLUDnhO/47YW3psKWkNtyi97MoZYv4QY1X9Oq5kkBIqvEQpXQ9yE/bmgibBW7lKvoPoRYJAr9\u002BUw\u002BriUYUgc4toAa0k5FnZS9jTcuCXDseccnwqfApP6cxkVJkkT4Ixxg5bmRnMZdppzznpbX0\u002B/bUjBd8I9feA2FfggI/A9PwW4WySe3WtkAyhwGzQZrxPZZbkAQmjKNAW2sDCK6UKaRp90owQbIJ/dXXSZzWKsHHbUVs43POyc7hce2C0q6Rnl1cSkpQwfvjUpIuT0IHajCqPJtoKEUxmy57TtDEhyonRas/eeB2dqtKiJHgn3mL2ge915YSKHUXK68c1HIrH8tnBwqXx/FQM8XvHqC0Ufu073TJB6\u002BUFRw2J00wWqI4HmjGeZhv9BIVbKTQIgrVY9qzaOT\u002BYhgc0vHtYaCjINkitv837tdjRPths5oKw/ISYMRzffK\u002BOrxQqqamgpNyckzLrWwKnXUCUCTpna59EQ//2wDbL6PmZHxD50MxvcFo7kFOPxWGCMNPcSzN1J0O0pmXpqeSl0Kp5Ejvx7Ux0JNiga5tLtH5edM8jL12GZDfNBWqmhYa1Vf\u002BpVvNlkENHaGZa1PvoaPHnS3UVQuEMsu4EJKghjZ8SKtWb4l2LOKRL24c3K4875Nx4/zoRn9MeXKQFIaubJdrHSKnmTIaUHFKQiadaFYcfCD\u002BL6M5kwIsCfUW5hdc48LWsb\u002BLlFZhVpKKngNYrxEcc5hlrz3zMYkge488A2pZ7l5kxraXkefJndgRrvX\u002B1Frk\u002BnN/9zOF44A2ahnHJVMnMK\u002Bl9OlahOGwmxJk4oKTIqY1Vwj32vcr3\u002BI2YSfNAniF6X5FWeBwinWSz1shIAH9okhykc1KMFa4ehQGJCO645ma3/gETsnGxM2SZQubCb/hOL7eWnCqOrgnjd/LamVS1\u002BvChkAI\u002BVR\u002BrM3/t8tLHHBVJOxk24go76U/3MHq\u002B1pnQI0f2YN\u002B2T5qYK6jqoLt3HBudUV57fxjmpabyB2TlLByl3c\u002BLEPt10ut\u002BXvahEUiUgBRe4UV7lKRuz/s4hAh18v9MBMLrq8sgZ75zPOAiRVReXUdQhkqXKkkrXAEAfQ7jCKv3FQxFqRQJPnnHCJfEDIpmmmbA5Wy09Np5wE/J4Cqvj/R0a3BIGPRzR0fQ0CHxZw\u002B2meKn4iM/QmAyC6iEP15PV3ijT\u002BFaHoGyjZ4ko\u002BT4iJkAUwZHx62RNOjQVc0LrwgpgXipDdduHLthNVSFGp57OUMPg\u002BwXx0/K0lr4Sci0pt5WOyKsD3rB0jaLJtIZC9pKlRxJ/Csb0fno3nt8ddKyrE52Lx\u002B7zyoITbH1TOC9sYZArfTsKqrzeilogzD/RVwkGHpD4xz6jsXyQa55ZkUZa2y1O8fdxoHjgvT2Eww5CMhVkXRmec6phd8u\u002Bek8udOkT1fESklUBlH4oCAnxLu5\u002BTil45UQsvGdy3Xo7szYpwjhUcP0dP6\u002BwYsirdmugYFjdQDwlpZ\u002Bk5xmJn7Tq1dFH/kXRrK3xYQ55uIKLgUX70n0hXnL6BByor4nTg6/61YznU3gl3sO6698tq\u002B0dGWXTnc1HyXduTfopKP0UHe1ujuL1pC3dxgOpdnKT3Fg/i4YkD\u002BXSsxwVeRV\u002BDKXGls3xzy0KF3U4BcfJnlME2nGR6a1m4B33i9vW0DsYX8ld4t\u002Bkkg07NWQQ/AoeGRTJEJ6j7BMIX6agCkNRM0dKH6YOa7tzUEhkZrQ5VfQT2WK3Hb\u002BcZHOmVYM49JfJ6gIsxtxUH61pRcBWP3Vu3wmynCDQmhWHrbsyaBYoSlugmoyyDI8Xz8m1Tcf/RjT\u002BR4aJdmhm\u002BU/slSkhEaeXQQtkpZTorMJ6msxnG0xdiGd2NCCfrsPzSaE81Xdl5q4SLgzMmpCQBZq0Dtur/\u002B3zjwyxqu2HB5I3cWvzu9dbFLQeVP1PkP3W5i6V25/4V0nDSUZqtEvAixZqhSk0nFmzaPonjarws/4e2sS\u002B8TwCTyoSMGKA4GB4XcnW1QvUoknE0mKlwMmu0pVIW9l3AZnqaEYPImv3IoiZvz/RGd7yOjh66h7JbH5QY13dOJSG8Uwv7Hy11Y/d3a/qDBGZzbjGVhGQ/Bd7EQvXrr8OKenkAs3jsT1SPGS4nRx\u002B71BsxqWlBuJy9fUkpMtw7ibAz7O19glTphx7ZBms2G8LDDGreugZaRMHYRzIzwxh0V5N581ouOlHCRCJKZLI1h2WKaiJxWM\u002Bt2aQvpTsiucACZLLbvCRokNYVGHXgD9wTpsPMpVj6Av7DzBmyApUWo4peRAADXcs9IdVMWDxZzc3IG/57VhBrCGGwF\u002BwKto5BAnjrgcfYDEj4j4eDqaa\u002Baf5P6eaWn0l59zuiT0XbNmtLD1nHckwF7A\u002B1gsaI62K69anxvsynrmMvbY6IOb0DHVkcNJ5I\u002BvuySfna3RiG7QvY51mb6Xeao2D6lAC9ebZOtmFtbLLEbf6yP3TSzM1KqICCs1JnZzflgZU5UmL29MxHjCq3GYBVFHVe6an\u002By9aTr\u002B\u002BAOsZj608ti\u002Bsdix\u002Bbu0qkj0Cik5L8LZrdCH2J5rnCqaJ3droF56TfiY2VO41Zwy5jVjiV7RxYgA0vhuLNo6ExWuF5JESQnqufxwoBavINg0VTJox9LLiGGvao2mDGDeXsZ9yv3J7l0ruQ9ioWWxUbHgOZfn0UsC4o9wlN58BG2bkgFQMRYaKmaVPU7DaOb7/djbxdKI9o27eyhumVm\u002B73Shxs9kYWCbxc9xUpP8f3modJcFYH6bEptz1PXt65DNFk3aIWHXl5y4f8ADF6Q5vvvuhiSCeU72BvRz8Ixqrhp\u002BZHwF4h4XkN06jSC\u002Bl/s3elX6PyVsSp0/I9pto\u002BcQDZHlhLNn85zd1zVHh\u002Bxud685fHY2sG800hmfBv4Dqez16n9OmNNHj0b5HGfv5ILw0OxrdGew2Z1i8LJZiOyemi0IkZ2s357bsazvfVQHBS1W7nYR2DWFRRCiK\u002Bgg7gaaGoI6p1MlA/ENj8L6gVxJG6uEwtp2jMI3gwyMyrO2uoNmVWLRzF2acapExAhyyoO0WNB8W\u002BssI42AAyQGWHl9VtU/VGw5d08OKpEv8Yi5hLhI2HGjel6YOjHVEYl5VBkxB21zM7ZXuyGBLnFaPDHFBr5r/X/Hmhy2pxo6ZCXF1Ja3/upbRlECMV1QIkwtfj3/0ArKzZaZaa1Q/IycHVb7uxma4j1HqcAtacvit3eQSSjcelQa\u002Bsc/3pU8yknEZdQGlKcyklwAuGYK3WPKtvJ1wHNj/\u002BMC4MBSWsNoCp92aQP33CLQXfbMm8Htz92jdWfixwoWYKYww/Om4DeY2G3GlLRf0prPZWJ8lyQhFNDi7uVbRUNVX8hdxthvKb3/M8NT5ztpA2KNE2Hn2YlCD67ixDESPVLqcXSsAguCYHukvaNgjW2VeauCznHhrYY/G7cpTCWMrPZwabXGvQFWyrMmAxwl4YJBTYpFj27hCIPurOZUmRQWF9CtMCO3zvyqK8O\u002B\u002B6pqGTo0p/6bBt2HT2Dx2BAawnFez\u002BtLuPFeyb7Nm2NrIg0ZhJPsH/FVutDy5aCChfasjymSYCu/HmBI1d4/zWt6XC0T2BN8LuKACRTaWJNQ3APIIQx52MIhWqYzo0nTFe1leIlzbu2jMGBG0hbWpMXNODnad6xfAIMrMn2tSItY7PNndN/J3W1WJPCr8sarSvXgJqtP\u002BJ4BBngGCHxwNeeU7iUjry/mAxqMhFL7sw38v\u002BeHzWIgCPRVJm5ng5Uw5e8I1wShh9uF\u002BeNQg3RLRVMqSYiU6GhFtOVwzkjBfn9Fm95jspwJGzgLwdN\u002Bj0V/yeDbfXnMW/2Gg2IfMLlSxHtjyueV55K24S6QSOZVBuVgMMRn5gEFuT/g3O96Kip\u002BuT1X2sRdqiIOZFwLfBMXMbx8/v\u002B1Kx46HlHn9MrjfPbEEc/pPSwgwkbiWYGlOj0syesy/StqyY3fHbxytfUXKuelByoDLjSQW/y40pGclSQUuusfsL\u002BLmUhByd9vrgxRiy6aP/MTKZv2oqEu8jb8QoiYHjsKN7pn2a3hwWQVIK3wJweiwlVxAZFPaM3enOcRRUcW15ARR1O0ciZFcWg3oYIzforvWUAzZxypus6sSXzGkHvdPgkdnp/0LpBu69ApF8dL6x4cYivG47Bzp4yEx\u002BjpvqDsGmN41Z/rO2rvxHsMQKLHIF4eqm4QFhqYqjcTLyanRW0vPP1kEtV\u002BMSaBFx91Z2cpvaeKitRynARIoGuo2AwECH7OHQOlow1I4LkHjv87Y0LQKXF/HPqY/GC5G3KplRkafM6gZ0ojRBqaAaobaw0FDX0o2O6axSuENSCi7Eea3wtf7RIwWvv4rKUW5RsQvZFTs841QPxqv7fi3DIpgJfTP2Keu347FPJBMCxJRB/Qs7ePT3h5ZV4PNW1aDX6JzywNQ6X4ccITGF8btBDP4TuX0mi6WnEfWZnET0XQoMdzt2EAPAB6GAG1fDbZXfENfxRxwnrWD7T67eoL8\u002BK8QndXp/zvz\u002BT7HbpmxN46BjvotxAxnt6MXafsRU5WbiQfOTn/QbX0XW9vdqSAr0qWgKeuI3zSSuNYy0pVA4pWZO9WR4ukesSF9Fmggih5y\u002B4dFYSmqArnTO5WZrZrnxnlGRH1Kme\u002B8kXjKG7jMYi7Hv9cd\u002B3F7/ykrvrdThQOGlV/u6kWhKGGXmN\u002Bg7/bxBslmwe2zycsHykVELts4aQxlM4Zo3XfpJpd1dmKhyx8yKrf97LMl0suE5x/wXQmGbz/DO6xwiClBfatWPlNYZg82EgQTSnxZT1C60/ZX\u002BMmd/xcy3o9iwZKOrG8H36R4PIEQukr1YySzafxLtaQy\u002BYThyE88JYd/w1BhlJ4NUW\u002B8QqdlRz6OmIvyf2STJwvuS7LqJhdVPAb5kPbqg96GthiMj3MM3aJGUy/DSaYi7KxEg1jrIytYVxaQe6ZHlASta8lcBpeY4X4Ak8LnkeJg1rRKlgCFm5LtJDhsbGIMDr8rFd3sxuYEu5Ha6p9YcMUkP5Th/P30J9A2btJvPIUb9IUDvIwEdA/eRepuqqDzhLNzOCzNGgHBJv4NtmgDpY8czuYKVLQ5L8uFE7cThX0vMtou\u002B/RYTtpzQpWOBr2XyqBbUeu6\u002BT//OghhR/ZarZFw3oOd5KmKxIAbhwIuuykN7VkWuDORZDmaL8H75wbUKJT0HSg6CeX20I1rr2I90H7vY1qtQ/Vt33pJ87Tnnt15N25tKp3ww9NzL\u002BemNbTXbF9DDHO8NuSvlj298AYhDzG/4ngDwKXg/q93OhQNt6m1cpdVpJJpzQCJvYRgQtPdQhCl9kNM05u5Yg3UNQzAoe6ECH1\u002By2qvViV3ehMRcLvLqegDV7FWaJ8LrEKEhYfzyRul3DpWXoa2BqAt1VmIl\u002BFSGJsg==",
      "StatusCode": 201,
      "ResponseHeaders": {
        "Content-Length": "0",
        "Content-MD5": "QpjdgfCQPh/Hh5H\u002BRa5TCA==",
        "Date": "Fri, 15 Oct 2021 20:35:49 GMT",
        "ETag": "\u00220x8D9901B5FC9E5BD\u0022",
        "Last-Modified": "Fri, 15 Oct 2021 20:35:49 GMT",
        "Server": "Windows-Azure-Blob/1.0 Microsoft-HTTPAPI/2.0",
        "x-ms-client-request-id": "541747b9-14b5-11d5-1289-345831451327",
        "x-ms-content-crc64": "geACY7YRMyI=",
        "x-ms-encryption-key-sha256": "yPStphv/Uya85Mtt/cyT0AUKp7hh\u002BQ1jU6MCb4cORaE=",
        "x-ms-request-id": "f7488572-701e-0022-7d04-c2eec0000000",
        "x-ms-request-server-encrypted": "true",
<<<<<<< HEAD
        "x-ms-version": "2021-02-12",
        "x-ms-version-id": "2021-02-17T02:33:11.4298674Z"
=======
        "x-ms-version": "2020-12-06",
        "x-ms-version-id": "2021-10-15T20:35:49.5219645Z"
>>>>>>> 6b7c7623
      },
      "ResponseBody": []
    },
    {
      "RequestUri": "https://camaiaor.blob.core.windows.net/test-container-b6a284de-a734-bb0a-c12c-c6af52d9955b/test-blob-f8c70e76-96f0-10c7-5229-51753235fdff?comp=block\u0026blockid=dGVzdC1ibG9jay1iZGYwY2RjZi04YTE3LWE3ZTktN2ZiNi03OWRmYmRmOTA1MWE%3D",
      "RequestMethod": "PUT",
      "RequestHeaders": {
        "Accept": "application/xml",
        "Authorization": "Sanitized",
        "Content-Length": "4096",
        "Content-Type": "application/octet-stream",
        "traceparent": "00-6292ea08c5c0a54cac4064f8827f8d03-6fd4b23f4db63d4a-00",
        "User-Agent": "azsdk-net-Storage.Blobs/12.11.0-alpha.20211015.1 (.NET Framework 4.8.4300.0; Microsoft Windows 10.0.19043 )",
        "x-ms-client-request-id": "0a39856e-514a-2f5f-5d6f-d5ff9bf65319",
        "x-ms-date": "Fri, 15 Oct 2021 20:35:49 GMT",
        "x-ms-encryption-algorithm": "AES256",
        "x-ms-encryption-key": "Sanitized",
        "x-ms-encryption-key-sha256": "yPStphv/Uya85Mtt/cyT0AUKp7hh\u002BQ1jU6MCb4cORaE=",
        "x-ms-return-client-request-id": "true",
        "x-ms-version": "2021-02-12"
      },
      "RequestBody": "vO\u002BGu74noRmgPQM69QExrOLDHKXWTgXVFhrwxXepitrVaQnvH4vPMetEDrwrJQpLUDnhO/47YW3psKWkNtyi97MoZYv4QY1X9Oq5kkBIqvEQpXQ9yE/bmgibBW7lKvoPoRYJAr9\u002BUw\u002BriUYUgc4toAa0k5FnZS9jTcuCXDseccnwqfApP6cxkVJkkT4Ixxg5bmRnMZdppzznpbX0\u002B/bUjBd8I9feA2FfggI/A9PwW4WySe3WtkAyhwGzQZrxPZZbkAQmjKNAW2sDCK6UKaRp90owQbIJ/dXXSZzWKsHHbUVs43POyc7hce2C0q6Rnl1cSkpQwfvjUpIuT0IHajCqPJtoKEUxmy57TtDEhyonRas/eeB2dqtKiJHgn3mL2ge915YSKHUXK68c1HIrH8tnBwqXx/FQM8XvHqC0Ufu073TJB6\u002BUFRw2J00wWqI4HmjGeZhv9BIVbKTQIgrVY9qzaOT\u002BYhgc0vHtYaCjINkitv837tdjRPths5oKw/ISYMRzffK\u002BOrxQqqamgpNyckzLrWwKnXUCUCTpna59EQ//2wDbL6PmZHxD50MxvcFo7kFOPxWGCMNPcSzN1J0O0pmXpqeSl0Kp5Ejvx7Ux0JNiga5tLtH5edM8jL12GZDfNBWqmhYa1Vf\u002BpVvNlkENHaGZa1PvoaPHnS3UVQuEMsu4EJKghjZ8SKtWb4l2LOKRL24c3K4875Nx4/zoRn9MeXKQFIaubJdrHSKnmTIaUHFKQiadaFYcfCD\u002BL6M5kwIsCfUW5hdc48LWsb\u002BLlFZhVpKKngNYrxEcc5hlrz3zMYkge488A2pZ7l5kxraXkefJndgRrvX\u002B1Frk\u002BnN/9zOF44A2ahnHJVMnMK\u002Bl9OlahOGwmxJk4oKTIqY1Vwj32vcr3\u002BI2YSfNAniF6X5FWeBwinWSz1shIAH9okhykc1KMFa4ehQGJCO645ma3/gETsnGxM2SZQubCb/hOL7eWnCqOrgnjd/LamVS1\u002BvChkAI\u002BVR\u002BrM3/t8tLHHBVJOxk24go76U/3MHq\u002B1pnQI0f2YN\u002B2T5qYK6jqoLt3HBudUV57fxjmpabyB2TlLByl3c\u002BLEPt10ut\u002BXvahEUiUgBRe4UV7lKRuz/s4hAh18v9MBMLrq8sgZ75zPOAiRVReXUdQhkqXKkkrXAEAfQ7jCKv3FQxFqRQJPnnHCJfEDIpmmmbA5Wy09Np5wE/J4Cqvj/R0a3BIGPRzR0fQ0CHxZw\u002B2meKn4iM/QmAyC6iEP15PV3ijT\u002BFaHoGyjZ4ko\u002BT4iJkAUwZHx62RNOjQVc0LrwgpgXipDdduHLthNVSFGp57OUMPg\u002BwXx0/K0lr4Sci0pt5WOyKsD3rB0jaLJtIZC9pKlRxJ/Csb0fno3nt8ddKyrE52Lx\u002B7zyoITbH1TOC9sYZArfTsKqrzeilogzD/RVwkGHpD4xz6jsXyQa55ZkUZa2y1O8fdxoHjgvT2Eww5CMhVkXRmec6phd8u\u002Bek8udOkT1fESklUBlH4oCAnxLu5\u002BTil45UQsvGdy3Xo7szYpwjhUcP0dP6\u002BwYsirdmugYFjdQDwlpZ\u002Bk5xmJn7Tq1dFH/kXRrK3xYQ55uIKLgUX70n0hXnL6BByor4nTg6/61YznU3gl3sO6698tq\u002B0dGWXTnc1HyXduTfopKP0UHe1ujuL1pC3dxgOpdnKT3Fg/i4YkD\u002BXSsxwVeRV\u002BDKXGls3xzy0KF3U4BcfJnlME2nGR6a1m4B33i9vW0DsYX8ld4t\u002Bkkg07NWQQ/AoeGRTJEJ6j7BMIX6agCkNRM0dKH6YOa7tzUEhkZrQ5VfQT2WK3Hb\u002BcZHOmVYM49JfJ6gIsxtxUH61pRcBWP3Vu3wmynCDQmhWHrbsyaBYoSlugmoyyDI8Xz8m1Tcf/RjT\u002BR4aJdmhm\u002BU/slSkhEaeXQQtkpZTorMJ6msxnG0xdiGd2NCCfrsPzSaE81Xdl5q4SLgzMmpCQBZq0Dtur/\u002B3zjwyxqu2HB5I3cWvzu9dbFLQeVP1PkP3W5i6V25/4V0nDSUZqtEvAixZqhSk0nFmzaPonjarws/4e2sS\u002B8TwCTyoSMGKA4GB4XcnW1QvUoknE0mKlwMmu0pVIW9l3AZnqaEYPImv3IoiZvz/RGd7yOjh66h7JbH5QY13dOJSG8Uwv7Hy11Y/d3a/qDBGZzbjGVhGQ/Bd7EQvXrr8OKenkAs3jsT1SPGS4nRx\u002B71BsxqWlBuJy9fUkpMtw7ibAz7O19glTphx7ZBms2G8LDDGreugZaRMHYRzIzwxh0V5N581ouOlHCRCJKZLI1h2WKaiJxWM\u002Bt2aQvpTsiucACZLLbvCRokNYVGHXgD9wTpsPMpVj6Av7DzBmyApUWo4peRAADXcs9IdVMWDxZzc3IG/57VhBrCGGwF\u002BwKto5BAnjrgcfYDEj4j4eDqaa\u002Baf5P6eaWn0l59zuiT0XbNmtLD1nHckwF7A\u002B1gsaI62K69anxvsynrmMvbY6IOb0DHVkcNJ5I\u002BvuySfna3RiG7QvY51mb6Xeao2D6lAC9ebZOtmFtbLLEbf6yP3TSzM1KqICCs1JnZzflgZU5UmL29MxHjCq3GYBVFHVe6an\u002By9aTr\u002B\u002BAOsZj608ti\u002Bsdix\u002Bbu0qkj0Cik5L8LZrdCH2J5rnCqaJ3droF56TfiY2VO41Zwy5jVjiV7RxYgA0vhuLNo6ExWuF5JESQnqufxwoBavINg0VTJox9LLiGGvao2mDGDeXsZ9yv3J7l0ruQ9ioWWxUbHgOZfn0UsC4o9wlN58BG2bkgFQMRYaKmaVPU7DaOb7/djbxdKI9o27eyhumVm\u002B73Shxs9kYWCbxc9xUpP8f3modJcFYH6bEptz1PXt65DNFk3aIWHXl5y4f8ADF6Q5vvvuhiSCeU72BvRz8Ixqrhp\u002BZHwF4h4XkN06jSC\u002Bl/s3elX6PyVsSp0/I9pto\u002BcQDZHlhLNn85zd1zVHh\u002Bxud685fHY2sG800hmfBv4Dqez16n9OmNNHj0b5HGfv5ILw0OxrdGew2Z1i8LJZiOyemi0IkZ2s357bsazvfVQHBS1W7nYR2DWFRRCiK\u002Bgg7gaaGoI6p1MlA/ENj8L6gVxJG6uEwtp2jMI3gwyMyrO2uoNmVWLRzF2acapExAhyyoO0WNB8W\u002BssI42AAyQGWHl9VtU/VGw5d08OKpEv8Yi5hLhI2HGjel6YOjHVEYl5VBkxB21zM7ZXuyGBLnFaPDHFBr5r/X/Hmhy2pxo6ZCXF1Ja3/upbRlECMV1QIkwtfj3/0ArKzZaZaa1Q/IycHVb7uxma4j1HqcAtacvit3eQSSjcelQa\u002Bsc/3pU8yknEZdQGlKcyklwAuGYK3WPKtvJ1wHNj/\u002BMC4MBSWsNoCp92aQP33CLQXfbMm8Htz92jdWfixwoWYKYww/Om4DeY2G3GlLRf0prPZWJ8lyQhFNDi7uVbRUNVX8hdxthvKb3/M8NT5ztpA2KNE2Hn2YlCD67ixDESPVLqcXSsAguCYHukvaNgjW2VeauCznHhrYY/G7cpTCWMrPZwabXGvQFWyrMmAxwl4YJBTYpFj27hCIPurOZUmRQWF9CtMCO3zvyqK8O\u002B\u002B6pqGTo0p/6bBt2HT2Dx2BAawnFez\u002BtLuPFeyb7Nm2NrIg0ZhJPsH/FVutDy5aCChfasjymSYCu/HmBI1d4/zWt6XC0T2BN8LuKACRTaWJNQ3APIIQx52MIhWqYzo0nTFe1leIlzbu2jMGBG0hbWpMXNODnad6xfAIMrMn2tSItY7PNndN/J3W1WJPCr8sarSvXgJqtP\u002BJ4BBngGCHxwNeeU7iUjry/mAxqMhFL7sw38v\u002BeHzWIgCPRVJm5ng5Uw5e8I1wShh9uF\u002BeNQg3RLRVMqSYiU6GhFtOVwzkjBfn9Fm95jspwJGzgLwdN\u002Bj0V/yeDbfXnMW/2Gg2IfMLlSxHtjyueV55K24S6QSOZVBuVgMMRn5gEFuT/g3O96Kip\u002BuT1X2sRdqiIOZFwLfBMXMbx8/v\u002B1Kx46HlHn9MrjfPbEEc/pPSwgwkbiWYGlOj0syesy/StqyY3fHbxytfUXKuelByoDLjSQW/y40pGclSQUuusfsL\u002BLmUhByd9vrgxRiy6aP/MTKZv2oqEu8jb8QoiYHjsKN7pn2a3hwWQVIK3wJweiwlVxAZFPaM3enOcRRUcW15ARR1O0ciZFcWg3oYIzforvWUAzZxypus6sSXzGkHvdPgkdnp/0LpBu69ApF8dL6x4cYivG47Bzp4yEx\u002BjpvqDsGmN41Z/rO2rvxHsMQKLHIF4eqm4QFhqYqjcTLyanRW0vPP1kEtV\u002BMSaBFx91Z2cpvaeKitRynARIoGuo2AwECH7OHQOlow1I4LkHjv87Y0LQKXF/HPqY/GC5G3KplRkafM6gZ0ojRBqaAaobaw0FDX0o2O6axSuENSCi7Eea3wtf7RIwWvv4rKUW5RsQvZFTs841QPxqv7fi3DIpgJfTP2Keu347FPJBMCxJRB/Qs7ePT3h5ZV4PNW1aDX6JzywNQ6X4ccITGF8btBDP4TuX0mi6WnEfWZnET0XQoMdzt2EAPAB6GAG1fDbZXfENfxRxwnrWD7T67eoL8\u002BK8QndXp/zvz\u002BT7HbpmxN46BjvotxAxnt6MXafsRU5WbiQfOTn/QbX0XW9vdqSAr0qWgKeuI3zSSuNYy0pVA4pWZO9WR4ukesSF9Fmggih5y\u002B4dFYSmqArnTO5WZrZrnxnlGRH1Kme\u002B8kXjKG7jMYi7Hv9cd\u002B3F7/ykrvrdThQOGlV/u6kWhKGGXmN\u002Bg7/bxBslmwe2zycsHykVELts4aQxlM4Zo3XfpJpd1dmKhyx8yKrf97LMl0suE5x/wXQmGbz/DO6xwiClBfatWPlNYZg82EgQTSnxZT1C60/ZX\u002BMmd/xcy3o9iwZKOrG8H36R4PIEQukr1YySzafxLtaQy\u002BYThyE88JYd/w1BhlJ4NUW\u002B8QqdlRz6OmIvyf2STJwvuS7LqJhdVPAb5kPbqg96GthiMj3MM3aJGUy/DSaYi7KxEg1jrIytYVxaQe6ZHlASta8lcBpeY4X4Ak8LnkeJg1rRKlgCFm5LtJDhsbGIMDr8rFd3sxuYEu5Ha6p9YcMUkP5Th/P30J9A2btJvPIUb9IUDvIwEdA/eRepuqqDzhLNzOCzNGgHBJv4NtmgDpY8czuYKVLQ5L8uFE7cThX0vMtou\u002B/RYTtpzQpWOBr2XyqBbUeu6\u002BT//OghhR/ZarZFw3oOd5KmKxIAbhwIuuykN7VkWuDORZDmaL8H75wbUKJT0HSg6CeX20I1rr2I90H7vY1qtQ/Vt33pJ87Tnnt15N25tKp3ww9NzL\u002BemNbTXbF9DDHO8NuSvlj298AYhDzG/4ngDwKXg/q93OhQNt6m1cpdVpJJpzQCJvYRgQtPdQhCl9kNM05u5Yg3UNQzAoe6ECH1\u002By2qvViV3ehMRcLvLqegDV7FWaJ8LrEKEhYfzyRul3DpWXoa2BqAt1VmIl\u002BFSGJsg==",
      "StatusCode": 201,
      "ResponseHeaders": {
        "Content-Length": "0",
        "Date": "Fri, 15 Oct 2021 20:35:49 GMT",
        "Server": "Windows-Azure-Blob/1.0 Microsoft-HTTPAPI/2.0",
        "x-ms-client-request-id": "0a39856e-514a-2f5f-5d6f-d5ff9bf65319",
        "x-ms-content-crc64": "geACY7YRMyI=",
        "x-ms-encryption-key-sha256": "yPStphv/Uya85Mtt/cyT0AUKp7hh\u002BQ1jU6MCb4cORaE=",
        "x-ms-request-id": "f748860a-701e-0022-0b04-c2eec0000000",
        "x-ms-request-server-encrypted": "true",
        "x-ms-version": "2021-02-12"
      },
      "ResponseBody": []
    },
    {
      "RequestUri": "https://camaiaor.blob.core.windows.net/test-container-b6a284de-a734-bb0a-c12c-c6af52d9955b?restype=container",
      "RequestMethod": "DELETE",
      "RequestHeaders": {
        "Accept": "application/xml",
        "Authorization": "Sanitized",
        "traceparent": "00-2e9cad148fea444dbc53d9b3da24352c-35d2cef6efc22f45-00",
        "User-Agent": "azsdk-net-Storage.Blobs/12.11.0-alpha.20211015.1 (.NET Framework 4.8.4300.0; Microsoft Windows 10.0.19043 )",
        "x-ms-client-request-id": "3770cdb5-fbbf-37d0-b295-709a5ffc9b08",
        "x-ms-date": "Fri, 15 Oct 2021 20:35:49 GMT",
        "x-ms-return-client-request-id": "true",
        "x-ms-version": "2021-02-12"
      },
      "RequestBody": null,
      "StatusCode": 202,
      "ResponseHeaders": {
        "Content-Length": "0",
        "Date": "Fri, 15 Oct 2021 20:35:49 GMT",
        "Server": "Windows-Azure-Blob/1.0 Microsoft-HTTPAPI/2.0",
        "x-ms-client-request-id": "3770cdb5-fbbf-37d0-b295-709a5ffc9b08",
<<<<<<< HEAD
        "x-ms-request-id": "3de49ba8-e01e-005e-25d5-043122000000",
        "x-ms-version": "2021-02-12"
=======
        "x-ms-request-id": "f748868e-701e-0022-7d04-c2eec0000000",
        "x-ms-version": "2020-12-06"
>>>>>>> 6b7c7623
      },
      "ResponseBody": []
    }
  ],
  "Variables": {
    "RandomSeed": "2001737362",
    "Storage_TestConfigDefault": "ProductionTenant\ncamaiaor\nU2FuaXRpemVk\nhttps://camaiaor.blob.core.windows.net\nhttps://camaiaor.file.core.windows.net\nhttps://camaiaor.queue.core.windows.net\nhttps://camaiaor.table.core.windows.net\n\n\n\n\nhttps://camaiaor-secondary.blob.core.windows.net\nhttps://camaiaor-secondary.file.core.windows.net\nhttps://camaiaor-secondary.queue.core.windows.net\nhttps://camaiaor-secondary.table.core.windows.net\n\nSanitized\n\n\nCloud\nBlobEndpoint=https://camaiaor.blob.core.windows.net/;QueueEndpoint=https://camaiaor.queue.core.windows.net/;FileEndpoint=https://camaiaor.file.core.windows.net/;BlobSecondaryEndpoint=https://camaiaor-secondary.blob.core.windows.net/;QueueSecondaryEndpoint=https://camaiaor-secondary.queue.core.windows.net/;FileSecondaryEndpoint=https://camaiaor-secondary.file.core.windows.net/;AccountName=camaiaor;AccountKey=Kg==;\nsdktest\n\n"
  }
}<|MERGE_RESOLUTION|>--- conflicted
+++ resolved
@@ -23,13 +23,8 @@
         "Last-Modified": "Fri, 15 Oct 2021 20:35:49 GMT",
         "Server": "Windows-Azure-Blob/1.0 Microsoft-HTTPAPI/2.0",
         "x-ms-client-request-id": "38921496-50ed-1290-6dba-ef8b31d765e8",
-<<<<<<< HEAD
-        "x-ms-request-id": "3de49b69-e01e-005e-6bd5-043122000000",
+        "x-ms-request-id": "f7488520-701e-0022-3304-c2eec0000000",
         "x-ms-version": "2021-02-12"
-=======
-        "x-ms-request-id": "f7488520-701e-0022-3304-c2eec0000000",
-        "x-ms-version": "2020-12-06"
->>>>>>> 6b7c7623
       },
       "ResponseBody": []
     },
@@ -66,13 +61,8 @@
         "x-ms-encryption-key-sha256": "yPStphv/Uya85Mtt/cyT0AUKp7hh\u002BQ1jU6MCb4cORaE=",
         "x-ms-request-id": "f7488572-701e-0022-7d04-c2eec0000000",
         "x-ms-request-server-encrypted": "true",
-<<<<<<< HEAD
         "x-ms-version": "2021-02-12",
-        "x-ms-version-id": "2021-02-17T02:33:11.4298674Z"
-=======
-        "x-ms-version": "2020-12-06",
         "x-ms-version-id": "2021-10-15T20:35:49.5219645Z"
->>>>>>> 6b7c7623
       },
       "ResponseBody": []
     },
@@ -129,13 +119,8 @@
         "Date": "Fri, 15 Oct 2021 20:35:49 GMT",
         "Server": "Windows-Azure-Blob/1.0 Microsoft-HTTPAPI/2.0",
         "x-ms-client-request-id": "3770cdb5-fbbf-37d0-b295-709a5ffc9b08",
-<<<<<<< HEAD
-        "x-ms-request-id": "3de49ba8-e01e-005e-25d5-043122000000",
+        "x-ms-request-id": "f748868e-701e-0022-7d04-c2eec0000000",
         "x-ms-version": "2021-02-12"
-=======
-        "x-ms-request-id": "f748868e-701e-0022-7d04-c2eec0000000",
-        "x-ms-version": "2020-12-06"
->>>>>>> 6b7c7623
       },
       "ResponseBody": []
     }
