--- conflicted
+++ resolved
@@ -28,13 +28,8 @@
           "Microsoft-HTTPAPI/2.0"
         ],
         "x-ms-client-request-id": "0fbed0fd-1713-cdcc-6ebe-c7f14d11a9c1",
-<<<<<<< HEAD
-        "x-ms-request-id": "42926276-a01e-0037-085b-64432e000000",
-        "x-ms-version": "2020-02-10"
-=======
         "x-ms-request-id": "7004732c-401e-006b-0bf9-85d400000000",
-        "x-ms-version": "2019-12-12"
->>>>>>> 548336e6
+        "x-ms-version": "2020-02-10"
       },
       "ResponseBody": []
     },
@@ -71,12 +66,7 @@
         "x-ms-content-crc64": "AAAAAAAAAAA=",
         "x-ms-request-id": "70047342-401e-006b-1ff9-85d400000000",
         "x-ms-request-server-encrypted": "true",
-<<<<<<< HEAD
-        "x-ms-version": "2020-02-10",
-        "x-ms-version-id": "2020-07-27T21:18:37.6439505Z"
-=======
-        "x-ms-version": "2019-12-12"
->>>>>>> 548336e6
+        "x-ms-version": "2020-02-10"
       },
       "ResponseBody": []
     },
@@ -145,12 +135,7 @@
         "x-ms-content-crc64": "qOKL0X2SDF8=",
         "x-ms-request-id": "7004735e-401e-006b-39f9-85d400000000",
         "x-ms-request-server-encrypted": "true",
-<<<<<<< HEAD
-        "x-ms-version": "2020-02-10",
-        "x-ms-version-id": "2020-07-27T21:18:37.7620340Z"
-=======
-        "x-ms-version": "2019-12-12"
->>>>>>> 548336e6
+        "x-ms-version": "2020-02-10"
       },
       "ResponseBody": []
     },
@@ -215,13 +200,8 @@
         ],
         "x-ms-client-request-id": "57008008-4fd5-0cb7-72b9-80f0bfc30a40",
         "x-ms-error-code": "ConditionNotMet",
-<<<<<<< HEAD
-        "x-ms-request-id": "4292632b-a01e-0037-2e5b-64432e000000",
-        "x-ms-version": "2020-02-10"
-=======
         "x-ms-request-id": "7004737a-401e-006b-53f9-85d400000000",
-        "x-ms-version": "2019-12-12"
->>>>>>> 548336e6
+        "x-ms-version": "2020-02-10"
       },
       "ResponseBody": [
         "\uFEFF\u003C?xml version=\u00221.0\u0022 encoding=\u0022utf-8\u0022?\u003E\u003CError\u003E\u003CCode\u003EConditionNotMet\u003C/Code\u003E\u003CMessage\u003EThe condition specified using HTTP conditional header(s) is not met.\n",
@@ -253,15 +233,9 @@
           "Windows-Azure-Blob/1.0",
           "Microsoft-HTTPAPI/2.0"
         ],
-<<<<<<< HEAD
-        "x-ms-client-request-id": "81e2355e-8914-f4de-0103-6e1a9ee4b59d",
-        "x-ms-request-id": "4292634e-a01e-0037-4d5b-64432e000000",
-        "x-ms-version": "2020-02-10"
-=======
         "x-ms-client-request-id": "6628f754-698d-ef9c-5fc6-32a148c62290",
         "x-ms-request-id": "70047388-401e-006b-61f9-85d400000000",
-        "x-ms-version": "2019-12-12"
->>>>>>> 548336e6
+        "x-ms-version": "2020-02-10"
       },
       "ResponseBody": []
     }
