{
  "Entries": [
    {
      "RequestUri": "https://seanmcccanary.blob.core.windows.net/test-container-9d18a6f2-723d-b5a5-3e2f-85eb6245c1f0?restype=container",
      "RequestMethod": "PUT",
      "RequestHeaders": {
        "Authorization": "Sanitized",
        "traceparent": "00-48a421fb19ca4149b27e0b197b2c3523-df7cfda94cecbd4e-00",
        "User-Agent": [
          "azsdk-net-Storage.Blobs/12.5.0-dev.20200402.1",
          "(.NET Core 4.6.28325.01; Microsoft Windows 10.0.18362 )"
        ],
        "x-ms-blob-public-access": "container",
        "x-ms-client-request-id": "0e4b6fe8-6fc0-35c0-5ff9-8798a11406cc",
        "x-ms-date": "Thu, 02 Apr 2020 23:57:41 GMT",
        "x-ms-return-client-request-id": "true",
        "x-ms-version": "2019-12-12"
      },
      "RequestBody": null,
      "StatusCode": 201,
      "ResponseHeaders": {
        "Content-Length": "0",
        "Date": "Thu, 02 Apr 2020 23:57:40 GMT",
        "ETag": "\u00220x8D7D761A1206BD9\u0022",
        "Last-Modified": "Thu, 02 Apr 2020 23:57:41 GMT",
        "Server": [
          "Windows-Azure-Blob/1.0",
          "Microsoft-HTTPAPI/2.0"
        ],
        "x-ms-client-request-id": "0e4b6fe8-6fc0-35c0-5ff9-8798a11406cc",
<<<<<<< HEAD
        "x-ms-request-id": "1982a9ea-201e-0011-6a32-f3088f000000",
=======
        "x-ms-request-id": "07c6cfa3-801e-0055-624a-095d2b000000",
>>>>>>> 8d420312
        "x-ms-version": "2019-12-12"
      },
      "ResponseBody": []
    },
    {
      "RequestUri": "https://seanmcccanary.blob.core.windows.net/test-container-9d18a6f2-723d-b5a5-3e2f-85eb6245c1f0/test-blob-4dbc2581-9606-6c30-ff1f-167fd9016349",
      "RequestMethod": "PUT",
      "RequestHeaders": {
        "Authorization": "Sanitized",
        "Content-Length": "1024",
        "traceparent": "00-3813c5af85d26346a0c6351ae3246cac-7d2843d9559aa74f-00",
        "User-Agent": [
          "azsdk-net-Storage.Blobs/12.5.0-dev.20200402.1",
          "(.NET Core 4.6.28325.01; Microsoft Windows 10.0.18362 )"
        ],
        "x-ms-blob-type": "BlockBlob",
        "x-ms-client-request-id": "729df991-f735-06d5-82f7-1e9a1fc81d24",
        "x-ms-date": "Thu, 02 Apr 2020 23:57:42 GMT",
        "x-ms-lease-id": "c5ae04a7-27c7-69ff-1143-16f030af09ac",
        "x-ms-return-client-request-id": "true",
        "x-ms-version": "2019-12-12"
      },
      "RequestBody": "K8wD8vmyL8QicxOC/g5YcrbMISw3trNSP94OoVhAXF2WPWzUERPSz/b3K5KCrW7wxqPJDN83EnUYsLMbpI1s4Re17MCig2Gi\u002BlI1QIogz5FvHdu0d099Xyv3vGBgtypoi0p6zcGuTkNCJhKNAdHq\u002BOEhq4ayt2nHN42UqscBQkMnzbRApQLQwc6YclE98F5ZDMN\u002BPgukttTgs5U0GaR7QePOZTQdqlLfUem3GUQXikYvO50DggQ3gxbgX/JsnKgqHDBtb4spPGJxn\u002Bwh7ZyPyClOBd0GeL7fluEdPEpfc7VBjP0UqRq7Bf46keMXFZZ6UZbJHZfKJKRxjtiqDAAYESs24GCfex4Ok//fy\u002Bbbx4BLouqzllUedmhYohtCEPj\u002BIn\u002B34TU129Z4u4qX61i\u002BlsdXXmoVZXvWGGr4RtgDy4IH4KlmI\u002BZLFscUO9vLh4oPmgtT67KO6LwE4MjKPJT9dO8HjwqvWHLhC0ijACqgC5Df6azNsODQefjsYkIdgNkyF8brw/eAX0GZct9q6\u002BiSY9U361PoL8MONxYSw/Yvw4puceljtEeYXolqND4BZY4PWf5t5ZWFSecD3IzhbpxLaa5U\u002B3n/L66OnozKffuFDdGHAmn3wt716ScBYNi6t/DsHsqQrWoUECpP30YIu8vrfc\u002B7WWszVKfPXhJS/c/W0\u002Bec3V8x9WBnc/I\u002Bp\u002BOX7S1bFeII/12FucoiwE5XwhJbeQtfbN1suodvU\u002BZ49KzEOHDk9ufsztSJFiSUDjURELHf4y7XOIFQ71tamKt3DMQdXofdcssrb6s31VW516tSXkM0mRF\u002B7ADvlAaLkTUoEglfdq\u002BtM53ltHOCoGMrlxewCDpoQnOzn3GH7t3En951D8JLWWD7pSqlTuSd\u002B0ycw/3u24j6v8\u002BWrNc9JUS/IRWVDZGg3z23tGIPwvSPFqQl6yvg1cNVe0/ytayJvX/m5S3PB\u002B67/OO/Nycm6/3bBpYyGDoZ30tRQJFCrSqRLfbjKdzGvw61au5HIJ6cL5BRF64WVqVFzAXifcZceE65LgowQsEgFUaHfK1L0b\u002BstREB8JZ7etZRnVzW40JHWfGgjvGUbOzOMAFojtn3\u002BftGNce1Woi3PrMz3qRlSjEEQCO7q0PNGEklM7\u002BUE\u002Bz8WaRhkK16kv5p6FA\u002BYI1HaObQY062PE64eB1\u002BjyfIIyrGNoUABLqDia0kUsLyj7i83srZxK\u002BeRh1WqBeQ/ALXoMUldykHRmQsTNqgkemLxehkwrFc7197KPBoqlui842qTLL9zBiOtJdlrHfV/bQzyuMuKzlRe7Bmqk45npwJillM9kQ3jvjQ1g0Z9kLnpis7NOB4c8dTWdEBlyLJVBX7XCIeiAdw/A==",
      "StatusCode": 412,
      "ResponseHeaders": {
        "Content-Length": "241",
        "Content-Type": "application/xml",
        "Date": "Thu, 02 Apr 2020 23:57:41 GMT",
        "Server": [
          "Windows-Azure-Blob/1.0",
          "Microsoft-HTTPAPI/2.0"
        ],
        "x-ms-client-request-id": "729df991-f735-06d5-82f7-1e9a1fc81d24",
        "x-ms-error-code": "LeaseNotPresentWithBlobOperation",
<<<<<<< HEAD
        "x-ms-request-id": "1982a9f1-201e-0011-6e32-f3088f000000",
=======
        "x-ms-request-id": "07c6cfb3-801e-0055-6d4a-095d2b000000",
>>>>>>> 8d420312
        "x-ms-version": "2019-12-12"
      },
      "ResponseBody": [
        "\uFEFF\u003C?xml version=\u00221.0\u0022 encoding=\u0022utf-8\u0022?\u003E\u003CError\u003E\u003CCode\u003ELeaseNotPresentWithBlobOperation\u003C/Code\u003E\u003CMessage\u003EThere is currently no lease on the blob.\n",
        "RequestId:07c6cfb3-801e-0055-6d4a-095d2b000000\n",
        "Time:2020-04-02T23:57:41.2151242Z\u003C/Message\u003E\u003C/Error\u003E"
      ]
    },
    {
      "RequestUri": "https://seanmcccanary.blob.core.windows.net/test-container-9d18a6f2-723d-b5a5-3e2f-85eb6245c1f0?restype=container",
      "RequestMethod": "DELETE",
      "RequestHeaders": {
        "Authorization": "Sanitized",
        "traceparent": "00-356d3bf9e7c3204c894fc1ed41803ef6-a599d0c2397c5447-00",
        "User-Agent": [
          "azsdk-net-Storage.Blobs/12.5.0-dev.20200402.1",
          "(.NET Core 4.6.28325.01; Microsoft Windows 10.0.18362 )"
        ],
        "x-ms-client-request-id": "8f8c0cca-fd69-44c6-1457-d33419e94eb6",
        "x-ms-date": "Thu, 02 Apr 2020 23:57:42 GMT",
        "x-ms-return-client-request-id": "true",
        "x-ms-version": "2019-12-12"
      },
      "RequestBody": null,
      "StatusCode": 202,
      "ResponseHeaders": {
        "Content-Length": "0",
        "Date": "Thu, 02 Apr 2020 23:57:41 GMT",
        "Server": [
          "Windows-Azure-Blob/1.0",
          "Microsoft-HTTPAPI/2.0"
        ],
        "x-ms-client-request-id": "8f8c0cca-fd69-44c6-1457-d33419e94eb6",
<<<<<<< HEAD
        "x-ms-request-id": "1982a9f2-201e-0011-6f32-f3088f000000",
=======
        "x-ms-request-id": "07c6cfb9-801e-0055-734a-095d2b000000",
>>>>>>> 8d420312
        "x-ms-version": "2019-12-12"
      },
      "ResponseBody": []
    }
  ],
  "Variables": {
    "RandomSeed": "253631104",
    "Storage_TestConfigDefault": "ProductionTenant\nseanmcccanary\nU2FuaXRpemVk\nhttps://seanmcccanary.blob.core.windows.net\nhttps://seanmcccanary.file.core.windows.net\nhttps://seanmcccanary.queue.core.windows.net\nhttps://seanmcccanary.table.core.windows.net\n\n\n\n\nhttps://seanmcccanary-secondary.blob.core.windows.net\nhttps://seanmcccanary-secondary.file.core.windows.net\nhttps://seanmcccanary-secondary.queue.core.windows.net\nhttps://seanmcccanary-secondary.table.core.windows.net\n\nSanitized\n\n\nCloud\nBlobEndpoint=https://seanmcccanary.blob.core.windows.net/;QueueEndpoint=https://seanmcccanary.queue.core.windows.net/;FileEndpoint=https://seanmcccanary.file.core.windows.net/;BlobSecondaryEndpoint=https://seanmcccanary-secondary.blob.core.windows.net/;QueueSecondaryEndpoint=https://seanmcccanary-secondary.queue.core.windows.net/;FileSecondaryEndpoint=https://seanmcccanary-secondary.file.core.windows.net/;AccountName=seanmcccanary;AccountKey=Sanitized\nseanscope1"
  }
}<|MERGE_RESOLUTION|>--- conflicted
+++ resolved
@@ -28,11 +28,7 @@
           "Microsoft-HTTPAPI/2.0"
         ],
         "x-ms-client-request-id": "0e4b6fe8-6fc0-35c0-5ff9-8798a11406cc",
-<<<<<<< HEAD
-        "x-ms-request-id": "1982a9ea-201e-0011-6a32-f3088f000000",
-=======
         "x-ms-request-id": "07c6cfa3-801e-0055-624a-095d2b000000",
->>>>>>> 8d420312
         "x-ms-version": "2019-12-12"
       },
       "ResponseBody": []
@@ -67,11 +63,7 @@
         ],
         "x-ms-client-request-id": "729df991-f735-06d5-82f7-1e9a1fc81d24",
         "x-ms-error-code": "LeaseNotPresentWithBlobOperation",
-<<<<<<< HEAD
-        "x-ms-request-id": "1982a9f1-201e-0011-6e32-f3088f000000",
-=======
         "x-ms-request-id": "07c6cfb3-801e-0055-6d4a-095d2b000000",
->>>>>>> 8d420312
         "x-ms-version": "2019-12-12"
       },
       "ResponseBody": [
@@ -105,11 +97,7 @@
           "Microsoft-HTTPAPI/2.0"
         ],
         "x-ms-client-request-id": "8f8c0cca-fd69-44c6-1457-d33419e94eb6",
-<<<<<<< HEAD
-        "x-ms-request-id": "1982a9f2-201e-0011-6f32-f3088f000000",
-=======
         "x-ms-request-id": "07c6cfb9-801e-0055-734a-095d2b000000",
->>>>>>> 8d420312
         "x-ms-version": "2019-12-12"
       },
       "ResponseBody": []
