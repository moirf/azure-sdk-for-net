{
  "Entries": [
    {
      "RequestUri": "https://amandacanary.blob.core.windows.net/test-container-bff4c0bf-b406-3878-2a20-1ffe5c04d66c?restype=container",
      "RequestMethod": "PUT",
      "RequestHeaders": {
        "Accept": "application/xml",
        "Authorization": "Sanitized",
        "traceparent": "00-d1abcd6aa898a84f8de99c2c23f0f4dc-d400efb50dc86845-00",
        "User-Agent": [
          "azsdk-net-Storage.Blobs/12.11.0-alpha.20211020.1",
          "(.NET 5.0.10; Microsoft Windows 10.0.19043)"
        ],
        "x-ms-blob-public-access": "container",
        "x-ms-client-request-id": "8e8a924a-b61e-e8b7-b700-4d522b75391b",
        "x-ms-date": "Wed, 20 Oct 2021 17:31:10 GMT",
        "x-ms-return-client-request-id": "true",
        "x-ms-version": "2021-04-10"
      },
      "RequestBody": null,
      "StatusCode": 201,
      "ResponseHeaders": {
        "Content-Length": "0",
        "Date": "Wed, 20 Oct 2021 17:31:09 GMT",
        "ETag": "\u00220x8D993EF681DBF50\u0022",
        "Last-Modified": "Wed, 20 Oct 2021 17:31:10 GMT",
        "Server": [
          "Windows-Azure-Blob/1.0",
          "Microsoft-HTTPAPI/2.0"
        ],
        "x-ms-client-request-id": "8e8a924a-b61e-e8b7-b700-4d522b75391b",
<<<<<<< HEAD
        "x-ms-request-id": "19634d07-101e-0058-5c7e-0c5088000000",
        "x-ms-version": "2021-04-10"
=======
        "x-ms-request-id": "d3a3be48-d01e-007f-54d8-c5ea32000000",
        "x-ms-version": "2021-02-12"
>>>>>>> 49dd1a0e
      },
      "ResponseBody": []
    },
    {
      "RequestUri": "https://amandacanary.blob.core.windows.net/test-container-bff4c0bf-b406-3878-2a20-1ffe5c04d66c/test-blob-7387f20d-b343-c516-7054-83e72a19cd53",
      "RequestMethod": "PUT",
      "RequestHeaders": {
        "Accept": "application/xml",
        "Authorization": "Sanitized",
        "Content-Length": "0",
        "Content-Type": "application/octet-stream",
        "traceparent": "00-4b0481c6c1283a43871db82effac6e55-e7f3e2836f68e349-00",
        "User-Agent": [
          "azsdk-net-Storage.Blobs/12.11.0-alpha.20211020.1",
          "(.NET 5.0.10; Microsoft Windows 10.0.19043)"
        ],
        "x-ms-blob-type": "BlockBlob",
        "x-ms-client-request-id": "78516ee5-3b4e-96a9-7bc4-1dc933cfbd9e",
        "x-ms-date": "Wed, 20 Oct 2021 17:31:10 GMT",
        "x-ms-return-client-request-id": "true",
        "x-ms-version": "2021-04-10"
      },
      "RequestBody": [],
      "StatusCode": 201,
      "ResponseHeaders": {
        "Content-Length": "0",
        "Content-MD5": "1B2M2Y8AsgTpgAmY7PhCfg==",
        "Date": "Wed, 20 Oct 2021 17:31:09 GMT",
        "ETag": "\u00220x8D993EF682AE7EE\u0022",
        "Last-Modified": "Wed, 20 Oct 2021 17:31:10 GMT",
        "Server": [
          "Windows-Azure-Blob/1.0",
          "Microsoft-HTTPAPI/2.0"
        ],
        "x-ms-client-request-id": "78516ee5-3b4e-96a9-7bc4-1dc933cfbd9e",
        "x-ms-content-crc64": "AAAAAAAAAAA=",
        "x-ms-request-id": "d3a3be5d-d01e-007f-64d8-c5ea32000000",
        "x-ms-request-server-encrypted": "true",
<<<<<<< HEAD
        "x-ms-version": "2021-04-10"
=======
        "x-ms-version": "2021-02-12",
        "x-ms-version-id": "2021-10-20T17:31:10.3745006Z"
>>>>>>> 49dd1a0e
      },
      "ResponseBody": []
    },
    {
      "RequestUri": "https://amandacanary.blob.core.windows.net/test-container-bff4c0bf-b406-3878-2a20-1ffe5c04d66c/test-blob-7387f20d-b343-c516-7054-83e72a19cd53?comp=block\u0026blockid=ZAAAAAAAAAAAAAAAAAAAAAAAAAAAAAAAAAAAAAAAAAAAAAAAAAAAAAAAAAAAAAAA",
      "RequestMethod": "PUT",
      "RequestHeaders": {
        "Accept": "application/xml",
        "Authorization": "Sanitized",
        "Content-Length": "100",
        "Content-Type": "application/octet-stream",
        "User-Agent": [
          "azsdk-net-Storage.Blobs/12.11.0-alpha.20211020.1",
          "(.NET 5.0.10; Microsoft Windows 10.0.19043)"
        ],
        "x-ms-client-request-id": "bc02bde0-54c7-3505-881d-4db52a852631",
        "x-ms-date": "Wed, 20 Oct 2021 17:31:10 GMT",
        "x-ms-return-client-request-id": "true",
        "x-ms-version": "2021-04-10"
      },
      "RequestBody": "QUFBQUFBQUFBQUFBQUFBQUFBQUFBQUFBQUFBQUFBQUFBQUFBQUFBQUFBQUFBQUFBQUFBQUFBQUFBQUFBQUFBQUFBQUFBQUFBQUFBQUFBQUFBQUFBQUFBQUFBQUFBQUFBQUFBQQ==",
      "StatusCode": 201,
      "ResponseHeaders": {
        "Content-Length": "0",
        "Date": "Wed, 20 Oct 2021 17:31:09 GMT",
        "Server": [
          "Windows-Azure-Blob/1.0",
          "Microsoft-HTTPAPI/2.0"
        ],
        "x-ms-client-request-id": "bc02bde0-54c7-3505-881d-4db52a852631",
        "x-ms-content-crc64": "PsTduuYqh84=",
        "x-ms-request-id": "d3a3be6a-d01e-007f-6ed8-c5ea32000000",
        "x-ms-request-server-encrypted": "true",
        "x-ms-version": "2021-04-10"
      },
      "ResponseBody": []
    },
    {
      "RequestUri": "https://amandacanary.blob.core.windows.net/test-container-bff4c0bf-b406-3878-2a20-1ffe5c04d66c/test-blob-7387f20d-b343-c516-7054-83e72a19cd53?comp=blocklist",
      "RequestMethod": "PUT",
      "RequestHeaders": {
        "Accept": "application/xml",
        "Authorization": "Sanitized",
        "Content-Length": "107",
        "Content-Type": "application/xml",
        "If-Match": "\u00220x8D993EF682AE7EE\u0022",
        "User-Agent": [
          "azsdk-net-Storage.Blobs/12.11.0-alpha.20211020.1",
          "(.NET 5.0.10; Microsoft Windows 10.0.19043)"
        ],
        "x-ms-client-request-id": "76e8a9ac-01cd-dfd7-f5ac-71a321eb9b1f",
        "x-ms-date": "Wed, 20 Oct 2021 17:31:10 GMT",
        "x-ms-return-client-request-id": "true",
        "x-ms-version": "2021-04-10"
      },
      "RequestBody": "\uFEFF\u003CBlockList\u003E\u003CLatest\u003EZAAAAAAAAAAAAAAAAAAAAAAAAAAAAAAAAAAAAAAAAAAAAAAAAAAAAAAAAAAAAAAA\u003C/Latest\u003E\u003C/BlockList\u003E",
      "StatusCode": 201,
      "ResponseHeaders": {
        "Content-Length": "0",
        "Date": "Wed, 20 Oct 2021 17:31:09 GMT",
        "ETag": "\u00220x8D993EF6843EAB5\u0022",
        "Last-Modified": "Wed, 20 Oct 2021 17:31:10 GMT",
        "Server": [
          "Windows-Azure-Blob/1.0",
          "Microsoft-HTTPAPI/2.0"
        ],
        "x-ms-client-request-id": "76e8a9ac-01cd-dfd7-f5ac-71a321eb9b1f",
        "x-ms-content-crc64": "4EiGgo/JNBg=",
        "x-ms-request-id": "d3a3be7b-d01e-007f-7dd8-c5ea32000000",
        "x-ms-request-server-encrypted": "true",
<<<<<<< HEAD
        "x-ms-version": "2021-04-10"
=======
        "x-ms-version": "2021-02-12",
        "x-ms-version-id": "2021-10-20T17:31:10.5404109Z"
>>>>>>> 49dd1a0e
      },
      "ResponseBody": []
    },
    {
      "RequestUri": "https://amandacanary.blob.core.windows.net/test-container-bff4c0bf-b406-3878-2a20-1ffe5c04d66c/test-blob-7387f20d-b343-c516-7054-83e72a19cd53?comp=block\u0026blockid=lgAAAAAAAAAAAAAAAAAAAAAAAAAAAAAAAAAAAAAAAAAAAAAAAAAAAAAAAAAAAAAA",
      "RequestMethod": "PUT",
      "RequestHeaders": {
        "Accept": "application/xml",
        "Authorization": "Sanitized",
        "Content-Length": "50",
        "Content-Type": "application/octet-stream",
        "User-Agent": [
          "azsdk-net-Storage.Blobs/12.11.0-alpha.20211020.1",
          "(.NET 5.0.10; Microsoft Windows 10.0.19043)"
        ],
        "x-ms-client-request-id": "80095677-b09c-c463-4d7f-bd6e096154e1",
        "x-ms-date": "Wed, 20 Oct 2021 17:31:10 GMT",
        "x-ms-return-client-request-id": "true",
        "x-ms-version": "2021-04-10"
      },
      "RequestBody": "QkJCQkJCQkJCQkJCQkJCQkJCQkJCQkJCQkJCQkJCQkJCQkJCQkJCQkJCQkJCQkJCQkI=",
      "StatusCode": 201,
      "ResponseHeaders": {
        "Content-Length": "0",
        "Date": "Wed, 20 Oct 2021 17:31:09 GMT",
        "Server": [
          "Windows-Azure-Blob/1.0",
          "Microsoft-HTTPAPI/2.0"
        ],
        "x-ms-client-request-id": "80095677-b09c-c463-4d7f-bd6e096154e1",
        "x-ms-content-crc64": "7f05OEnmWB0=",
        "x-ms-request-id": "d3a3be89-d01e-007f-09d8-c5ea32000000",
        "x-ms-request-server-encrypted": "true",
        "x-ms-version": "2021-04-10"
      },
      "ResponseBody": []
    },
    {
      "RequestUri": "https://amandacanary.blob.core.windows.net/test-container-bff4c0bf-b406-3878-2a20-1ffe5c04d66c/test-blob-7387f20d-b343-c516-7054-83e72a19cd53?comp=blocklist",
      "RequestMethod": "PUT",
      "RequestHeaders": {
        "Accept": "application/xml",
        "Authorization": "Sanitized",
        "Content-Length": "188",
        "Content-Type": "application/xml",
        "If-Match": "\u00220x8D993EF6843EAB5\u0022",
        "User-Agent": [
          "azsdk-net-Storage.Blobs/12.11.0-alpha.20211020.1",
          "(.NET 5.0.10; Microsoft Windows 10.0.19043)"
        ],
        "x-ms-client-request-id": "cb2bd241-1ae2-5783-dd37-7ea6a8ea5b57",
        "x-ms-date": "Wed, 20 Oct 2021 17:31:10 GMT",
        "x-ms-return-client-request-id": "true",
        "x-ms-version": "2021-04-10"
      },
      "RequestBody": "\uFEFF\u003CBlockList\u003E\u003CLatest\u003EZAAAAAAAAAAAAAAAAAAAAAAAAAAAAAAAAAAAAAAAAAAAAAAAAAAAAAAAAAAAAAAA\u003C/Latest\u003E\u003CLatest\u003ElgAAAAAAAAAAAAAAAAAAAAAAAAAAAAAAAAAAAAAAAAAAAAAAAAAAAAAAAAAAAAAA\u003C/Latest\u003E\u003C/BlockList\u003E",
      "StatusCode": 201,
      "ResponseHeaders": {
        "Content-Length": "0",
        "Date": "Wed, 20 Oct 2021 17:31:09 GMT",
        "ETag": "\u00220x8D993EF685CED76\u0022",
        "Last-Modified": "Wed, 20 Oct 2021 17:31:10 GMT",
        "Server": [
          "Windows-Azure-Blob/1.0",
          "Microsoft-HTTPAPI/2.0"
        ],
        "x-ms-client-request-id": "cb2bd241-1ae2-5783-dd37-7ea6a8ea5b57",
        "x-ms-content-crc64": "uDAzTgTASkQ=",
        "x-ms-request-id": "d3a3be9a-d01e-007f-14d8-c5ea32000000",
        "x-ms-request-server-encrypted": "true",
<<<<<<< HEAD
        "x-ms-version": "2021-04-10"
=======
        "x-ms-version": "2021-02-12",
        "x-ms-version-id": "2021-10-20T17:31:10.7033222Z"
>>>>>>> 49dd1a0e
      },
      "ResponseBody": []
    },
    {
      "RequestUri": "https://amandacanary.blob.core.windows.net/test-container-bff4c0bf-b406-3878-2a20-1ffe5c04d66c/test-blob-7387f20d-b343-c516-7054-83e72a19cd53?comp=block\u0026blockid=rwAAAAAAAAAAAAAAAAAAAAAAAAAAAAAAAAAAAAAAAAAAAAAAAAAAAAAAAAAAAAAA",
      "RequestMethod": "PUT",
      "RequestHeaders": {
        "Accept": "application/xml",
        "Authorization": "Sanitized",
        "Content-Length": "25",
        "Content-Type": "application/octet-stream",
        "User-Agent": [
          "azsdk-net-Storage.Blobs/12.11.0-alpha.20211020.1",
          "(.NET 5.0.10; Microsoft Windows 10.0.19043)"
        ],
        "x-ms-client-request-id": "372dad1f-8935-d5fe-31c1-aab55c2b9d65",
        "x-ms-date": "Wed, 20 Oct 2021 17:31:10 GMT",
        "x-ms-return-client-request-id": "true",
        "x-ms-version": "2021-04-10"
      },
      "RequestBody": "Q0NDQ0NDQ0NDQ0NDQ0NDQ0NDQ0NDQ0NDQw==",
      "StatusCode": 201,
      "ResponseHeaders": {
        "Content-Length": "0",
        "Date": "Wed, 20 Oct 2021 17:31:09 GMT",
        "Server": [
          "Windows-Azure-Blob/1.0",
          "Microsoft-HTTPAPI/2.0"
        ],
        "x-ms-client-request-id": "372dad1f-8935-d5fe-31c1-aab55c2b9d65",
        "x-ms-content-crc64": "ege9tYzowdQ=",
        "x-ms-request-id": "d3a3bea3-d01e-007f-1dd8-c5ea32000000",
        "x-ms-request-server-encrypted": "true",
        "x-ms-version": "2021-04-10"
      },
      "ResponseBody": []
    },
    {
      "RequestUri": "https://amandacanary.blob.core.windows.net/test-container-bff4c0bf-b406-3878-2a20-1ffe5c04d66c/test-blob-7387f20d-b343-c516-7054-83e72a19cd53?comp=blocklist",
      "RequestMethod": "PUT",
      "RequestHeaders": {
        "Accept": "application/xml",
        "Authorization": "Sanitized",
        "Content-Length": "269",
        "Content-Type": "application/xml",
        "If-Match": "\u00220x8D993EF685CED76\u0022",
        "User-Agent": [
          "azsdk-net-Storage.Blobs/12.11.0-alpha.20211020.1",
          "(.NET 5.0.10; Microsoft Windows 10.0.19043)"
        ],
        "x-ms-client-request-id": "fb86cc85-23bd-ad21-0f74-990a39fb4158",
        "x-ms-date": "Wed, 20 Oct 2021 17:31:10 GMT",
        "x-ms-return-client-request-id": "true",
        "x-ms-version": "2021-04-10"
      },
      "RequestBody": "\uFEFF\u003CBlockList\u003E\u003CLatest\u003EZAAAAAAAAAAAAAAAAAAAAAAAAAAAAAAAAAAAAAAAAAAAAAAAAAAAAAAAAAAAAAAA\u003C/Latest\u003E\u003CLatest\u003ElgAAAAAAAAAAAAAAAAAAAAAAAAAAAAAAAAAAAAAAAAAAAAAAAAAAAAAAAAAAAAAA\u003C/Latest\u003E\u003CLatest\u003ErwAAAAAAAAAAAAAAAAAAAAAAAAAAAAAAAAAAAAAAAAAAAAAAAAAAAAAAAAAAAAAA\u003C/Latest\u003E\u003C/BlockList\u003E",
      "StatusCode": 201,
      "ResponseHeaders": {
        "Content-Length": "0",
        "Date": "Wed, 20 Oct 2021 17:31:10 GMT",
        "ETag": "\u00220x8D993EF68761746\u0022",
        "Last-Modified": "Wed, 20 Oct 2021 17:31:10 GMT",
        "Server": [
          "Windows-Azure-Blob/1.0",
          "Microsoft-HTTPAPI/2.0"
        ],
        "x-ms-client-request-id": "fb86cc85-23bd-ad21-0f74-990a39fb4158",
        "x-ms-content-crc64": "CXyWJi0Rovo=",
        "x-ms-request-id": "d3a3beb5-d01e-007f-2bd8-c5ea32000000",
        "x-ms-request-server-encrypted": "true",
<<<<<<< HEAD
        "x-ms-version": "2021-04-10"
=======
        "x-ms-version": "2021-02-12",
        "x-ms-version-id": "2021-10-20T17:31:10.8682326Z"
>>>>>>> 49dd1a0e
      },
      "ResponseBody": []
    },
    {
      "RequestUri": "https://amandacanary.blob.core.windows.net/test-container-bff4c0bf-b406-3878-2a20-1ffe5c04d66c/test-blob-7387f20d-b343-c516-7054-83e72a19cd53?comp=blocklist",
      "RequestMethod": "PUT",
      "RequestHeaders": {
        "Accept": "application/xml",
        "Authorization": "Sanitized",
        "Content-Length": "269",
        "Content-Type": "application/xml",
        "If-Match": "\u00220x8D993EF68761746\u0022",
        "User-Agent": [
          "azsdk-net-Storage.Blobs/12.11.0-alpha.20211020.1",
          "(.NET 5.0.10; Microsoft Windows 10.0.19043)"
        ],
        "x-ms-client-request-id": "8f30f05c-a1a4-04a8-445b-f4defa3a2425",
        "x-ms-date": "Wed, 20 Oct 2021 17:31:10 GMT",
        "x-ms-return-client-request-id": "true",
        "x-ms-version": "2021-04-10"
      },
      "RequestBody": "\uFEFF\u003CBlockList\u003E\u003CLatest\u003EZAAAAAAAAAAAAAAAAAAAAAAAAAAAAAAAAAAAAAAAAAAAAAAAAAAAAAAAAAAAAAAA\u003C/Latest\u003E\u003CLatest\u003ElgAAAAAAAAAAAAAAAAAAAAAAAAAAAAAAAAAAAAAAAAAAAAAAAAAAAAAAAAAAAAAA\u003C/Latest\u003E\u003CLatest\u003ErwAAAAAAAAAAAAAAAAAAAAAAAAAAAAAAAAAAAAAAAAAAAAAAAAAAAAAAAAAAAAAA\u003C/Latest\u003E\u003C/BlockList\u003E",
      "StatusCode": 201,
      "ResponseHeaders": {
        "Content-Length": "0",
        "Date": "Wed, 20 Oct 2021 17:31:10 GMT",
        "ETag": "\u00220x8D993EF6882E6BE\u0022",
        "Last-Modified": "Wed, 20 Oct 2021 17:31:10 GMT",
        "Server": [
          "Windows-Azure-Blob/1.0",
          "Microsoft-HTTPAPI/2.0"
        ],
        "x-ms-client-request-id": "8f30f05c-a1a4-04a8-445b-f4defa3a2425",
        "x-ms-content-crc64": "CXyWJi0Rovo=",
        "x-ms-request-id": "d3a3bec2-d01e-007f-38d8-c5ea32000000",
        "x-ms-request-server-encrypted": "true",
<<<<<<< HEAD
        "x-ms-version": "2021-04-10"
=======
        "x-ms-version": "2021-02-12",
        "x-ms-version-id": "2021-10-20T17:31:10.9521870Z"
>>>>>>> 49dd1a0e
      },
      "ResponseBody": []
    },
    {
      "RequestUri": "https://amandacanary.blob.core.windows.net/test-container-bff4c0bf-b406-3878-2a20-1ffe5c04d66c/test-blob-7387f20d-b343-c516-7054-83e72a19cd53?comp=blocklist",
      "RequestMethod": "PUT",
      "RequestHeaders": {
        "Accept": "application/xml",
        "Authorization": "Sanitized",
        "Content-Length": "269",
        "Content-Type": "application/xml",
        "If-Match": "\u00220x8D993EF6882E6BE\u0022",
        "User-Agent": [
          "azsdk-net-Storage.Blobs/12.11.0-alpha.20211020.1",
          "(.NET 5.0.10; Microsoft Windows 10.0.19043)"
        ],
        "x-ms-client-request-id": "49add289-b1ca-83b3-21ec-47bdb980902e",
        "x-ms-date": "Wed, 20 Oct 2021 17:31:10 GMT",
        "x-ms-return-client-request-id": "true",
        "x-ms-version": "2021-04-10"
      },
      "RequestBody": "\uFEFF\u003CBlockList\u003E\u003CLatest\u003EZAAAAAAAAAAAAAAAAAAAAAAAAAAAAAAAAAAAAAAAAAAAAAAAAAAAAAAAAAAAAAAA\u003C/Latest\u003E\u003CLatest\u003ElgAAAAAAAAAAAAAAAAAAAAAAAAAAAAAAAAAAAAAAAAAAAAAAAAAAAAAAAAAAAAAA\u003C/Latest\u003E\u003CLatest\u003ErwAAAAAAAAAAAAAAAAAAAAAAAAAAAAAAAAAAAAAAAAAAAAAAAAAAAAAAAAAAAAAA\u003C/Latest\u003E\u003C/BlockList\u003E",
      "StatusCode": 201,
      "ResponseHeaders": {
        "Content-Length": "0",
        "Date": "Wed, 20 Oct 2021 17:31:10 GMT",
        "ETag": "\u00220x8D993EF688F8F2D\u0022",
        "Last-Modified": "Wed, 20 Oct 2021 17:31:11 GMT",
        "Server": [
          "Windows-Azure-Blob/1.0",
          "Microsoft-HTTPAPI/2.0"
        ],
        "x-ms-client-request-id": "49add289-b1ca-83b3-21ec-47bdb980902e",
        "x-ms-content-crc64": "CXyWJi0Rovo=",
        "x-ms-request-id": "d3a3bed6-d01e-007f-43d8-c5ea32000000",
        "x-ms-request-server-encrypted": "true",
<<<<<<< HEAD
        "x-ms-version": "2021-04-10"
=======
        "x-ms-version": "2021-02-12",
        "x-ms-version-id": "2021-10-20T17:31:11.0361415Z"
>>>>>>> 49dd1a0e
      },
      "ResponseBody": []
    },
    {
      "RequestUri": "https://amandacanary.blob.core.windows.net/test-container-bff4c0bf-b406-3878-2a20-1ffe5c04d66c/test-blob-7387f20d-b343-c516-7054-83e72a19cd53",
      "RequestMethod": "GET",
      "RequestHeaders": {
        "Accept": "application/xml",
        "Authorization": "Sanitized",
        "traceparent": "00-76ce7d9743b5bf4b8c64450c89e9c429-f4cd30134275c84f-00",
        "User-Agent": [
          "azsdk-net-Storage.Blobs/12.11.0-alpha.20211020.1",
          "(.NET 5.0.10; Microsoft Windows 10.0.19043)"
        ],
        "x-ms-client-request-id": "2854c4f1-db8c-9b5a-3a77-ff8d91e21ced",
        "x-ms-date": "Wed, 20 Oct 2021 17:31:11 GMT",
        "x-ms-return-client-request-id": "true",
        "x-ms-version": "2021-04-10"
      },
      "RequestBody": null,
      "StatusCode": 200,
      "ResponseHeaders": {
        "Accept-Ranges": "bytes",
        "Content-Length": "175",
        "Content-Type": "application/octet-stream",
        "Date": "Wed, 20 Oct 2021 17:31:10 GMT",
        "ETag": "\u00220x8D993EF688F8F2D\u0022",
        "Last-Modified": "Wed, 20 Oct 2021 17:31:11 GMT",
        "Server": [
          "Windows-Azure-Blob/1.0",
          "Microsoft-HTTPAPI/2.0"
        ],
        "x-ms-blob-type": "BlockBlob",
        "x-ms-client-request-id": "2854c4f1-db8c-9b5a-3a77-ff8d91e21ced",
        "x-ms-creation-time": "Wed, 20 Oct 2021 17:31:11 GMT",
        "x-ms-is-current-version": "true",
        "x-ms-lease-state": "available",
        "x-ms-lease-status": "unlocked",
        "x-ms-request-id": "d3a3bee0-d01e-007f-4dd8-c5ea32000000",
        "x-ms-server-encrypted": "true",
<<<<<<< HEAD
        "x-ms-version": "2021-04-10"
=======
        "x-ms-version": "2021-02-12",
        "x-ms-version-id": "2021-10-20T17:31:11.0361415Z"
>>>>>>> 49dd1a0e
      },
      "ResponseBody": "QUFBQUFBQUFBQUFBQUFBQUFBQUFBQUFBQUFBQUFBQUFBQUFBQUFBQUFBQUFBQUFBQUFBQUFBQUFBQUFBQUFBQUFBQUFBQUFBQUFBQUFBQUFBQUFBQUFBQUFBQUFBQUFBQUFBQUJCQkJCQkJCQkJCQkJCQkJCQkJCQkJCQkJCQkJCQkJCQkJCQkJCQkJCQkJCQkJCQkJCQ0NDQ0NDQ0NDQ0NDQ0NDQ0NDQ0NDQ0NDQw=="
    },
    {
      "RequestUri": "https://amandacanary.blob.core.windows.net/test-container-bff4c0bf-b406-3878-2a20-1ffe5c04d66c?restype=container",
      "RequestMethod": "DELETE",
      "RequestHeaders": {
        "Accept": "application/xml",
        "Authorization": "Sanitized",
        "traceparent": "00-e1048b3c170e1743a199d4f07cf4928b-e6bb55e4570b0245-00",
        "User-Agent": [
          "azsdk-net-Storage.Blobs/12.11.0-alpha.20211020.1",
          "(.NET 5.0.10; Microsoft Windows 10.0.19043)"
        ],
        "x-ms-client-request-id": "f5cc7df4-682b-d0a1-97be-1a6cc9bff16c",
        "x-ms-date": "Wed, 20 Oct 2021 17:31:11 GMT",
        "x-ms-return-client-request-id": "true",
        "x-ms-version": "2021-04-10"
      },
      "RequestBody": null,
      "StatusCode": 202,
      "ResponseHeaders": {
        "Content-Length": "0",
        "Date": "Wed, 20 Oct 2021 17:31:10 GMT",
        "Server": [
          "Windows-Azure-Blob/1.0",
          "Microsoft-HTTPAPI/2.0"
        ],
        "x-ms-client-request-id": "f5cc7df4-682b-d0a1-97be-1a6cc9bff16c",
<<<<<<< HEAD
        "x-ms-request-id": "19634f91-101e-0058-477e-0c5088000000",
        "x-ms-version": "2021-04-10"
=======
        "x-ms-request-id": "d3a3bef1-d01e-007f-5ad8-c5ea32000000",
        "x-ms-version": "2021-02-12"
>>>>>>> 49dd1a0e
      },
      "ResponseBody": []
    }
  ],
  "Variables": {
    "RandomSeed": "1162826648",
    "Storage_TestConfigDefault": "ProductionTenant\namandacanary\nU2FuaXRpemVk\nhttps://amandacanary.blob.core.windows.net\nhttps://amandacanary.file.core.windows.net\nhttps://amandacanary.queue.core.windows.net\nhttps://amandacanary.table.core.windows.net\n\n\n\n\nhttps://amandacanary-secondary.blob.core.windows.net\nhttps://amandacanary-secondary.file.core.windows.net\nhttps://amandacanary-secondary.queue.core.windows.net\nhttps://amandacanary-secondary.table.core.windows.net\n\nSanitized\n\n\nCloud\nBlobEndpoint=https://amandacanary.blob.core.windows.net/;QueueEndpoint=https://amandacanary.queue.core.windows.net/;FileEndpoint=https://amandacanary.file.core.windows.net/;BlobSecondaryEndpoint=https://amandacanary-secondary.blob.core.windows.net/;QueueSecondaryEndpoint=https://amandacanary-secondary.queue.core.windows.net/;FileSecondaryEndpoint=https://amandacanary-secondary.file.core.windows.net/;AccountName=amandacanary;AccountKey=Kg==;\ntestscope2\n\n"
  }
}<|MERGE_RESOLUTION|>--- conflicted
+++ resolved
@@ -29,13 +29,8 @@
           "Microsoft-HTTPAPI/2.0"
         ],
         "x-ms-client-request-id": "8e8a924a-b61e-e8b7-b700-4d522b75391b",
-<<<<<<< HEAD
-        "x-ms-request-id": "19634d07-101e-0058-5c7e-0c5088000000",
-        "x-ms-version": "2021-04-10"
-=======
         "x-ms-request-id": "d3a3be48-d01e-007f-54d8-c5ea32000000",
-        "x-ms-version": "2021-02-12"
->>>>>>> 49dd1a0e
+        "x-ms-version": "2021-04-10"
       },
       "ResponseBody": []
     },
@@ -74,12 +69,8 @@
         "x-ms-content-crc64": "AAAAAAAAAAA=",
         "x-ms-request-id": "d3a3be5d-d01e-007f-64d8-c5ea32000000",
         "x-ms-request-server-encrypted": "true",
-<<<<<<< HEAD
-        "x-ms-version": "2021-04-10"
-=======
-        "x-ms-version": "2021-02-12",
+        "x-ms-version": "2021-04-10",
         "x-ms-version-id": "2021-10-20T17:31:10.3745006Z"
->>>>>>> 49dd1a0e
       },
       "ResponseBody": []
     },
@@ -150,12 +141,8 @@
         "x-ms-content-crc64": "4EiGgo/JNBg=",
         "x-ms-request-id": "d3a3be7b-d01e-007f-7dd8-c5ea32000000",
         "x-ms-request-server-encrypted": "true",
-<<<<<<< HEAD
-        "x-ms-version": "2021-04-10"
-=======
-        "x-ms-version": "2021-02-12",
+        "x-ms-version": "2021-04-10",
         "x-ms-version-id": "2021-10-20T17:31:10.5404109Z"
->>>>>>> 49dd1a0e
       },
       "ResponseBody": []
     },
@@ -226,12 +213,8 @@
         "x-ms-content-crc64": "uDAzTgTASkQ=",
         "x-ms-request-id": "d3a3be9a-d01e-007f-14d8-c5ea32000000",
         "x-ms-request-server-encrypted": "true",
-<<<<<<< HEAD
-        "x-ms-version": "2021-04-10"
-=======
-        "x-ms-version": "2021-02-12",
+        "x-ms-version": "2021-04-10",
         "x-ms-version-id": "2021-10-20T17:31:10.7033222Z"
->>>>>>> 49dd1a0e
       },
       "ResponseBody": []
     },
@@ -302,12 +285,8 @@
         "x-ms-content-crc64": "CXyWJi0Rovo=",
         "x-ms-request-id": "d3a3beb5-d01e-007f-2bd8-c5ea32000000",
         "x-ms-request-server-encrypted": "true",
-<<<<<<< HEAD
-        "x-ms-version": "2021-04-10"
-=======
-        "x-ms-version": "2021-02-12",
+        "x-ms-version": "2021-04-10",
         "x-ms-version-id": "2021-10-20T17:31:10.8682326Z"
->>>>>>> 49dd1a0e
       },
       "ResponseBody": []
     },
@@ -344,12 +323,8 @@
         "x-ms-content-crc64": "CXyWJi0Rovo=",
         "x-ms-request-id": "d3a3bec2-d01e-007f-38d8-c5ea32000000",
         "x-ms-request-server-encrypted": "true",
-<<<<<<< HEAD
-        "x-ms-version": "2021-04-10"
-=======
-        "x-ms-version": "2021-02-12",
+        "x-ms-version": "2021-04-10",
         "x-ms-version-id": "2021-10-20T17:31:10.9521870Z"
->>>>>>> 49dd1a0e
       },
       "ResponseBody": []
     },
@@ -386,12 +361,8 @@
         "x-ms-content-crc64": "CXyWJi0Rovo=",
         "x-ms-request-id": "d3a3bed6-d01e-007f-43d8-c5ea32000000",
         "x-ms-request-server-encrypted": "true",
-<<<<<<< HEAD
-        "x-ms-version": "2021-04-10"
-=======
-        "x-ms-version": "2021-02-12",
+        "x-ms-version": "2021-04-10",
         "x-ms-version-id": "2021-10-20T17:31:11.0361415Z"
->>>>>>> 49dd1a0e
       },
       "ResponseBody": []
     },
@@ -432,12 +403,8 @@
         "x-ms-lease-status": "unlocked",
         "x-ms-request-id": "d3a3bee0-d01e-007f-4dd8-c5ea32000000",
         "x-ms-server-encrypted": "true",
-<<<<<<< HEAD
-        "x-ms-version": "2021-04-10"
-=======
-        "x-ms-version": "2021-02-12",
+        "x-ms-version": "2021-04-10",
         "x-ms-version-id": "2021-10-20T17:31:11.0361415Z"
->>>>>>> 49dd1a0e
       },
       "ResponseBody": "QUFBQUFBQUFBQUFBQUFBQUFBQUFBQUFBQUFBQUFBQUFBQUFBQUFBQUFBQUFBQUFBQUFBQUFBQUFBQUFBQUFBQUFBQUFBQUFBQUFBQUFBQUFBQUFBQUFBQUFBQUFBQUFBQUFBQUJCQkJCQkJCQkJCQkJCQkJCQkJCQkJCQkJCQkJCQkJCQkJCQkJCQkJCQkJCQkJCQkJCQ0NDQ0NDQ0NDQ0NDQ0NDQ0NDQ0NDQ0NDQw=="
     },
@@ -467,13 +434,8 @@
           "Microsoft-HTTPAPI/2.0"
         ],
         "x-ms-client-request-id": "f5cc7df4-682b-d0a1-97be-1a6cc9bff16c",
-<<<<<<< HEAD
-        "x-ms-request-id": "19634f91-101e-0058-477e-0c5088000000",
-        "x-ms-version": "2021-04-10"
-=======
         "x-ms-request-id": "d3a3bef1-d01e-007f-5ad8-c5ea32000000",
-        "x-ms-version": "2021-02-12"
->>>>>>> 49dd1a0e
+        "x-ms-version": "2021-04-10"
       },
       "ResponseBody": []
     }
