--- conflicted
+++ resolved
@@ -23,13 +23,8 @@
         "Last-Modified": "Fri, 15 Oct 2021 20:35:50 GMT",
         "Server": "Windows-Azure-Blob/1.0 Microsoft-HTTPAPI/2.0",
         "x-ms-client-request-id": "c867c33e-64b7-79e1-077d-b62f9ac05061",
-<<<<<<< HEAD
-        "x-ms-request-id": "de762187-d01e-0027-2fd5-04cd06000000",
+        "x-ms-request-id": "f7488710-701e-0022-7504-c2eec0000000",
         "x-ms-version": "2021-04-10"
-=======
-        "x-ms-request-id": "f7488710-701e-0022-7504-c2eec0000000",
-        "x-ms-version": "2021-02-12"
->>>>>>> 49dd1a0e
       },
       "ResponseBody": []
     },
@@ -66,13 +61,8 @@
         "x-ms-encryption-key-sha256": "n\u002BgT/AkT\u002Bx/Dkr8k56GbjGosx/XHU5M34IBckvQifXw=",
         "x-ms-request-id": "f7488763-701e-0022-4204-c2eec0000000",
         "x-ms-request-server-encrypted": "true",
-<<<<<<< HEAD
         "x-ms-version": "2021-04-10",
-        "x-ms-version-id": "2021-02-17T02:34:45.7003505Z"
-=======
-        "x-ms-version": "2021-02-12",
         "x-ms-version-id": "2021-10-15T20:35:50.2328478Z"
->>>>>>> 49dd1a0e
       },
       "ResponseBody": []
     },
@@ -129,13 +119,8 @@
         "Date": "Fri, 15 Oct 2021 20:35:50 GMT",
         "Server": "Windows-Azure-Blob/1.0 Microsoft-HTTPAPI/2.0",
         "x-ms-client-request-id": "36a2d68a-d78a-a7ed-f47c-c6eb24f7047c",
-<<<<<<< HEAD
-        "x-ms-request-id": "de7621a9-d01e-0027-4ed5-04cd06000000",
+        "x-ms-request-id": "f7488821-701e-0022-6904-c2eec0000000",
         "x-ms-version": "2021-04-10"
-=======
-        "x-ms-request-id": "f7488821-701e-0022-6904-c2eec0000000",
-        "x-ms-version": "2021-02-12"
->>>>>>> 49dd1a0e
       },
       "ResponseBody": []
     }
