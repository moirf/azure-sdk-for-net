{
  "Entries": [
    {
      "RequestUri": "https://amandacanary.blob.core.windows.net/test-container-964c4b26-3994-7942-0fe8-a70046d2bf19?restype=container",
      "RequestMethod": "PUT",
      "RequestHeaders": {
        "Accept": "application/xml",
        "Authorization": "Sanitized",
        "traceparent": "00-8e4fddbde42d42469de1ed3d41a74de1-6c89aa0812c92244-00",
        "User-Agent": [
          "azsdk-net-Storage.Blobs/12.11.0-alpha.20211020.1",
          "(.NET 5.0.10; Microsoft Windows 10.0.19043)"
        ],
        "x-ms-blob-public-access": "container",
        "x-ms-client-request-id": "51c5c51f-c767-1273-b084-0ca80e19eb06",
        "x-ms-date": "Wed, 20 Oct 2021 17:31:06 GMT",
        "x-ms-return-client-request-id": "true",
        "x-ms-version": "2021-02-12"
      },
      "RequestBody": null,
      "StatusCode": 201,
      "ResponseHeaders": {
        "Content-Length": "0",
        "Date": "Wed, 20 Oct 2021 17:31:05 GMT",
        "ETag": "\u00220x8D993EF659B658F\u0022",
        "Last-Modified": "Wed, 20 Oct 2021 17:31:06 GMT",
        "Server": [
          "Windows-Azure-Blob/1.0",
          "Microsoft-HTTPAPI/2.0"
        ],
        "x-ms-client-request-id": "51c5c51f-c767-1273-b084-0ca80e19eb06",
<<<<<<< HEAD
        "x-ms-request-id": "8501363b-101e-005a-645e-05bc25000000",
        "x-ms-version": "2021-02-12"
=======
        "x-ms-request-id": "d3a3bc3d-d01e-007f-7ed8-c5ea32000000",
        "x-ms-version": "2020-12-06"
>>>>>>> 6b7c7623
      },
      "ResponseBody": []
    },
    {
      "RequestUri": "https://amandacanary.blob.core.windows.net/test-container-964c4b26-3994-7942-0fe8-a70046d2bf19/test-blob-dc809f06-8268-b442-c851-29fd0042aa35",
      "RequestMethod": "PUT",
      "RequestHeaders": {
        "Accept": "application/xml",
        "Authorization": "Sanitized",
        "Content-Length": "0",
        "Content-Type": "application/octet-stream",
        "traceparent": "00-49725ff73158bb4fa4fbec58313860e4-79bf7e2707809341-00",
        "User-Agent": [
          "azsdk-net-Storage.Blobs/12.11.0-alpha.20211020.1",
          "(.NET 5.0.10; Microsoft Windows 10.0.19043)"
        ],
        "x-ms-blob-type": "BlockBlob",
        "x-ms-client-request-id": "2efa31ab-a359-9c46-8310-89159d76116d",
        "x-ms-date": "Wed, 20 Oct 2021 17:31:06 GMT",
        "x-ms-return-client-request-id": "true",
        "x-ms-version": "2021-02-12"
      },
      "RequestBody": [],
      "StatusCode": 201,
      "ResponseHeaders": {
        "Content-Length": "0",
        "Content-MD5": "1B2M2Y8AsgTpgAmY7PhCfg==",
        "Date": "Wed, 20 Oct 2021 17:31:05 GMT",
        "ETag": "\u00220x8D993EF65A818F7\u0022",
        "Last-Modified": "Wed, 20 Oct 2021 17:31:06 GMT",
        "Server": [
          "Windows-Azure-Blob/1.0",
          "Microsoft-HTTPAPI/2.0"
        ],
        "x-ms-client-request-id": "2efa31ab-a359-9c46-8310-89159d76116d",
        "x-ms-content-crc64": "AAAAAAAAAAA=",
        "x-ms-request-id": "d3a3bc46-d01e-007f-06d8-c5ea32000000",
        "x-ms-request-server-encrypted": "true",
<<<<<<< HEAD
        "x-ms-version": "2021-02-12",
        "x-ms-version-id": "2021-02-17T18:58:06.1358413Z"
=======
        "x-ms-version": "2020-12-06",
        "x-ms-version-id": "2021-10-20T17:31:06.1617911Z"
>>>>>>> 6b7c7623
      },
      "ResponseBody": []
    },
    {
      "RequestUri": "https://amandacanary.blob.core.windows.net/test-container-964c4b26-3994-7942-0fe8-a70046d2bf19/test-blob-dc809f06-8268-b442-c851-29fd0042aa35",
      "RequestMethod": "PUT",
      "RequestHeaders": {
        "Accept": "application/xml",
        "Authorization": "Sanitized",
        "Content-Length": "0",
        "Content-Type": "application/octet-stream",
        "traceparent": "00-a2b4c9b64b19bc48905054b77b57356b-b58151ee91bd5e48-00",
        "User-Agent": [
          "azsdk-net-Storage.Blobs/12.11.0-alpha.20211020.1",
          "(.NET 5.0.10; Microsoft Windows 10.0.19043)"
        ],
        "x-ms-blob-type": "BlockBlob",
        "x-ms-client-request-id": "cf51d565-7c48-c4dc-b343-fdfce49c63de",
        "x-ms-date": "Wed, 20 Oct 2021 17:31:06 GMT",
        "x-ms-meta-testkey": "testvalue",
        "x-ms-return-client-request-id": "true",
        "x-ms-version": "2021-02-12"
      },
      "RequestBody": [],
      "StatusCode": 201,
      "ResponseHeaders": {
        "Content-Length": "0",
        "Content-MD5": "1B2M2Y8AsgTpgAmY7PhCfg==",
        "Date": "Wed, 20 Oct 2021 17:31:05 GMT",
        "ETag": "\u00220x8D993EF65B4C160\u0022",
        "Last-Modified": "Wed, 20 Oct 2021 17:31:06 GMT",
        "Server": [
          "Windows-Azure-Blob/1.0",
          "Microsoft-HTTPAPI/2.0"
        ],
        "x-ms-client-request-id": "cf51d565-7c48-c4dc-b343-fdfce49c63de",
        "x-ms-content-crc64": "AAAAAAAAAAA=",
        "x-ms-request-id": "d3a3bc5a-d01e-007f-19d8-c5ea32000000",
        "x-ms-request-server-encrypted": "true",
<<<<<<< HEAD
        "x-ms-version": "2021-02-12",
        "x-ms-version-id": "2021-02-17T18:58:06.2058911Z"
=======
        "x-ms-version": "2020-12-06",
        "x-ms-version-id": "2021-10-20T17:31:06.2457456Z"
>>>>>>> 6b7c7623
      },
      "ResponseBody": []
    },
    {
      "RequestUri": "https://amandacanary.blob.core.windows.net/test-container-964c4b26-3994-7942-0fe8-a70046d2bf19/test-blob-dc809f06-8268-b442-c851-29fd0042aa35?comp=blocklist",
      "RequestMethod": "PUT",
      "RequestHeaders": {
        "Accept": "application/xml",
        "Authorization": "Sanitized",
        "Content-Length": "16",
        "Content-Type": "application/xml",
        "If-Match": "\u00220x8D993EF65B4C160\u0022",
        "User-Agent": [
          "azsdk-net-Storage.Blobs/12.11.0-alpha.20211020.1",
          "(.NET 5.0.10; Microsoft Windows 10.0.19043)"
        ],
        "x-ms-client-request-id": "c8b09ac0-4225-5d25-fa7b-61f46cfcb351",
        "x-ms-date": "Wed, 20 Oct 2021 17:31:06 GMT",
        "x-ms-meta-testkey": "testvalue",
        "x-ms-return-client-request-id": "true",
        "x-ms-version": "2021-02-12"
      },
      "RequestBody": "\uFEFF\u003CBlockList /\u003E",
      "StatusCode": 201,
      "ResponseHeaders": {
        "Content-Length": "0",
        "Date": "Wed, 20 Oct 2021 17:31:05 GMT",
        "ETag": "\u00220x8D993EF65C169CE\u0022",
        "Last-Modified": "Wed, 20 Oct 2021 17:31:06 GMT",
        "Server": [
          "Windows-Azure-Blob/1.0",
          "Microsoft-HTTPAPI/2.0"
        ],
        "x-ms-client-request-id": "c8b09ac0-4225-5d25-fa7b-61f46cfcb351",
        "x-ms-content-crc64": "g0vf2Kdg954=",
        "x-ms-request-id": "d3a3bc75-d01e-007f-34d8-c5ea32000000",
        "x-ms-request-server-encrypted": "true",
<<<<<<< HEAD
        "x-ms-version": "2021-02-12",
        "x-ms-version-id": "2021-02-17T18:58:06.2709375Z"
=======
        "x-ms-version": "2020-12-06",
        "x-ms-version-id": "2021-10-20T17:31:06.3287006Z"
>>>>>>> 6b7c7623
      },
      "ResponseBody": []
    },
    {
      "RequestUri": "https://amandacanary.blob.core.windows.net/test-container-964c4b26-3994-7942-0fe8-a70046d2bf19/test-blob-dc809f06-8268-b442-c851-29fd0042aa35",
      "RequestMethod": "HEAD",
      "RequestHeaders": {
        "Accept": "application/xml",
        "Authorization": "Sanitized",
        "traceparent": "00-1c11cc0fd860d441840db7a9d991cca6-feb3a3a050c61b4c-00",
        "User-Agent": [
          "azsdk-net-Storage.Blobs/12.11.0-alpha.20211020.1",
          "(.NET 5.0.10; Microsoft Windows 10.0.19043)"
        ],
        "x-ms-client-request-id": "4a3b82d8-9aec-42b9-bd03-931d7526d53b",
        "x-ms-date": "Wed, 20 Oct 2021 17:31:06 GMT",
        "x-ms-return-client-request-id": "true",
        "x-ms-version": "2021-02-12"
      },
      "RequestBody": null,
      "StatusCode": 200,
      "ResponseHeaders": {
        "Accept-Ranges": "bytes",
        "Content-Length": "0",
        "Content-Type": "application/octet-stream",
        "Date": "Wed, 20 Oct 2021 17:31:05 GMT",
        "ETag": "\u00220x8D993EF65C169CE\u0022",
        "Last-Modified": "Wed, 20 Oct 2021 17:31:06 GMT",
        "Server": [
          "Windows-Azure-Blob/1.0",
          "Microsoft-HTTPAPI/2.0"
        ],
        "x-ms-access-tier": "Hot",
        "x-ms-access-tier-inferred": "true",
        "x-ms-blob-type": "BlockBlob",
        "x-ms-client-request-id": "4a3b82d8-9aec-42b9-bd03-931d7526d53b",
        "x-ms-creation-time": "Wed, 20 Oct 2021 17:31:06 GMT",
        "x-ms-is-current-version": "true",
        "x-ms-lease-state": "available",
        "x-ms-lease-status": "unlocked",
        "x-ms-meta-testkey": "testvalue",
        "x-ms-request-id": "d3a3bc82-d01e-007f-40d8-c5ea32000000",
        "x-ms-server-encrypted": "true",
<<<<<<< HEAD
        "x-ms-version": "2021-02-12",
        "x-ms-version-id": "2021-02-17T18:58:06.2709375Z"
=======
        "x-ms-version": "2020-12-06",
        "x-ms-version-id": "2021-10-20T17:31:06.3287006Z"
>>>>>>> 6b7c7623
      },
      "ResponseBody": []
    },
    {
      "RequestUri": "https://amandacanary.blob.core.windows.net/test-container-964c4b26-3994-7942-0fe8-a70046d2bf19?restype=container",
      "RequestMethod": "DELETE",
      "RequestHeaders": {
        "Accept": "application/xml",
        "Authorization": "Sanitized",
        "traceparent": "00-4bdca433f9c8f348b60c555d0cf57ef3-bd08da03a046264b-00",
        "User-Agent": [
          "azsdk-net-Storage.Blobs/12.11.0-alpha.20211020.1",
          "(.NET 5.0.10; Microsoft Windows 10.0.19043)"
        ],
        "x-ms-client-request-id": "e91b22d1-69c0-8165-f00a-91a22d371993",
        "x-ms-date": "Wed, 20 Oct 2021 17:31:06 GMT",
        "x-ms-return-client-request-id": "true",
        "x-ms-version": "2021-02-12"
      },
      "RequestBody": null,
      "StatusCode": 202,
      "ResponseHeaders": {
        "Content-Length": "0",
        "Date": "Wed, 20 Oct 2021 17:31:05 GMT",
        "Server": [
          "Windows-Azure-Blob/1.0",
          "Microsoft-HTTPAPI/2.0"
        ],
        "x-ms-client-request-id": "e91b22d1-69c0-8165-f00a-91a22d371993",
<<<<<<< HEAD
        "x-ms-request-id": "850136a0-101e-005a-315e-05bc25000000",
        "x-ms-version": "2021-02-12"
=======
        "x-ms-request-id": "d3a3bc8f-d01e-007f-4ad8-c5ea32000000",
        "x-ms-version": "2020-12-06"
>>>>>>> 6b7c7623
      },
      "ResponseBody": []
    }
  ],
  "Variables": {
    "RandomSeed": "2053020441",
    "Storage_TestConfigDefault": "ProductionTenant\namandacanary\nU2FuaXRpemVk\nhttps://amandacanary.blob.core.windows.net\nhttps://amandacanary.file.core.windows.net\nhttps://amandacanary.queue.core.windows.net\nhttps://amandacanary.table.core.windows.net\n\n\n\n\nhttps://amandacanary-secondary.blob.core.windows.net\nhttps://amandacanary-secondary.file.core.windows.net\nhttps://amandacanary-secondary.queue.core.windows.net\nhttps://amandacanary-secondary.table.core.windows.net\n\nSanitized\n\n\nCloud\nBlobEndpoint=https://amandacanary.blob.core.windows.net/;QueueEndpoint=https://amandacanary.queue.core.windows.net/;FileEndpoint=https://amandacanary.file.core.windows.net/;BlobSecondaryEndpoint=https://amandacanary-secondary.blob.core.windows.net/;QueueSecondaryEndpoint=https://amandacanary-secondary.queue.core.windows.net/;FileSecondaryEndpoint=https://amandacanary-secondary.file.core.windows.net/;AccountName=amandacanary;AccountKey=Kg==;\ntestscope2\n\n"
  }
}<|MERGE_RESOLUTION|>--- conflicted
+++ resolved
@@ -29,13 +29,8 @@
           "Microsoft-HTTPAPI/2.0"
         ],
         "x-ms-client-request-id": "51c5c51f-c767-1273-b084-0ca80e19eb06",
-<<<<<<< HEAD
-        "x-ms-request-id": "8501363b-101e-005a-645e-05bc25000000",
-        "x-ms-version": "2021-02-12"
-=======
         "x-ms-request-id": "d3a3bc3d-d01e-007f-7ed8-c5ea32000000",
-        "x-ms-version": "2020-12-06"
->>>>>>> 6b7c7623
+        "x-ms-version": "2021-02-12"
       },
       "ResponseBody": []
     },
@@ -74,13 +69,8 @@
         "x-ms-content-crc64": "AAAAAAAAAAA=",
         "x-ms-request-id": "d3a3bc46-d01e-007f-06d8-c5ea32000000",
         "x-ms-request-server-encrypted": "true",
-<<<<<<< HEAD
-        "x-ms-version": "2021-02-12",
-        "x-ms-version-id": "2021-02-17T18:58:06.1358413Z"
-=======
-        "x-ms-version": "2020-12-06",
+        "x-ms-version": "2021-02-12",
         "x-ms-version-id": "2021-10-20T17:31:06.1617911Z"
->>>>>>> 6b7c7623
       },
       "ResponseBody": []
     },
@@ -120,13 +110,8 @@
         "x-ms-content-crc64": "AAAAAAAAAAA=",
         "x-ms-request-id": "d3a3bc5a-d01e-007f-19d8-c5ea32000000",
         "x-ms-request-server-encrypted": "true",
-<<<<<<< HEAD
-        "x-ms-version": "2021-02-12",
-        "x-ms-version-id": "2021-02-17T18:58:06.2058911Z"
-=======
-        "x-ms-version": "2020-12-06",
+        "x-ms-version": "2021-02-12",
         "x-ms-version-id": "2021-10-20T17:31:06.2457456Z"
->>>>>>> 6b7c7623
       },
       "ResponseBody": []
     },
@@ -164,13 +149,8 @@
         "x-ms-content-crc64": "g0vf2Kdg954=",
         "x-ms-request-id": "d3a3bc75-d01e-007f-34d8-c5ea32000000",
         "x-ms-request-server-encrypted": "true",
-<<<<<<< HEAD
-        "x-ms-version": "2021-02-12",
-        "x-ms-version-id": "2021-02-17T18:58:06.2709375Z"
-=======
-        "x-ms-version": "2020-12-06",
+        "x-ms-version": "2021-02-12",
         "x-ms-version-id": "2021-10-20T17:31:06.3287006Z"
->>>>>>> 6b7c7623
       },
       "ResponseBody": []
     },
@@ -214,13 +194,8 @@
         "x-ms-meta-testkey": "testvalue",
         "x-ms-request-id": "d3a3bc82-d01e-007f-40d8-c5ea32000000",
         "x-ms-server-encrypted": "true",
-<<<<<<< HEAD
-        "x-ms-version": "2021-02-12",
-        "x-ms-version-id": "2021-02-17T18:58:06.2709375Z"
-=======
-        "x-ms-version": "2020-12-06",
+        "x-ms-version": "2021-02-12",
         "x-ms-version-id": "2021-10-20T17:31:06.3287006Z"
->>>>>>> 6b7c7623
       },
       "ResponseBody": []
     },
@@ -250,13 +225,8 @@
           "Microsoft-HTTPAPI/2.0"
         ],
         "x-ms-client-request-id": "e91b22d1-69c0-8165-f00a-91a22d371993",
-<<<<<<< HEAD
-        "x-ms-request-id": "850136a0-101e-005a-315e-05bc25000000",
-        "x-ms-version": "2021-02-12"
-=======
         "x-ms-request-id": "d3a3bc8f-d01e-007f-4ad8-c5ea32000000",
-        "x-ms-version": "2020-12-06"
->>>>>>> 6b7c7623
+        "x-ms-version": "2021-02-12"
       },
       "ResponseBody": []
     }
