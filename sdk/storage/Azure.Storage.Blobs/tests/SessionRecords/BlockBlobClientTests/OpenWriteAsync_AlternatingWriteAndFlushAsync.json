--- conflicted
+++ resolved
@@ -29,13 +29,8 @@
           "Microsoft-HTTPAPI/2.0"
         ],
         "x-ms-client-request-id": "b4d3f2e9-c226-9425-6d6c-ea3369347026",
-<<<<<<< HEAD
-        "x-ms-request-id": "98987df6-201e-0072-597e-0c25cd000000",
-        "x-ms-version": "2021-02-12"
-=======
         "x-ms-request-id": "d3a3ba20-d01e-007f-2ad8-c5ea32000000",
-        "x-ms-version": "2020-12-06"
->>>>>>> 6b7c7623
+        "x-ms-version": "2021-02-12"
       },
       "ResponseBody": []
     },
@@ -74,12 +69,8 @@
         "x-ms-content-crc64": "AAAAAAAAAAA=",
         "x-ms-request-id": "d3a3ba2a-d01e-007f-33d8-c5ea32000000",
         "x-ms-request-server-encrypted": "true",
-<<<<<<< HEAD
-        "x-ms-version": "2021-02-12"
-=======
-        "x-ms-version": "2020-12-06",
+        "x-ms-version": "2021-02-12",
         "x-ms-version-id": "2021-10-20T17:31:02.4278208Z"
->>>>>>> 6b7c7623
       },
       "ResponseBody": []
     },
@@ -150,12 +141,8 @@
         "x-ms-content-crc64": "aeBFnShK27Y=",
         "x-ms-request-id": "d3a3ba40-d01e-007f-49d8-c5ea32000000",
         "x-ms-request-server-encrypted": "true",
-<<<<<<< HEAD
-        "x-ms-version": "2021-02-12"
-=======
-        "x-ms-version": "2020-12-06",
+        "x-ms-version": "2021-02-12",
         "x-ms-version-id": "2021-10-20T17:31:02.5947306Z"
->>>>>>> 6b7c7623
       },
       "ResponseBody": []
     },
@@ -226,12 +213,8 @@
         "x-ms-content-crc64": "3PffYG1sS48=",
         "x-ms-request-id": "d3a3ba59-d01e-007f-5dd8-c5ea32000000",
         "x-ms-request-server-encrypted": "true",
-<<<<<<< HEAD
-        "x-ms-version": "2021-02-12"
-=======
-        "x-ms-version": "2020-12-06",
+        "x-ms-version": "2021-02-12",
         "x-ms-version-id": "2021-10-20T17:31:02.7596404Z"
->>>>>>> 6b7c7623
       },
       "ResponseBody": []
     },
@@ -272,12 +255,8 @@
         "x-ms-lease-status": "unlocked",
         "x-ms-request-id": "d3a3ba62-d01e-007f-66d8-c5ea32000000",
         "x-ms-server-encrypted": "true",
-<<<<<<< HEAD
-        "x-ms-version": "2021-02-12"
-=======
-        "x-ms-version": "2020-12-06",
+        "x-ms-version": "2021-02-12",
         "x-ms-version-id": "2021-10-20T17:31:02.7596404Z"
->>>>>>> 6b7c7623
       },
       "ResponseBody": "GH/G\u002B10G5XNHl0KlxocBdqBvkP1\u002Be2TPMqMTywJr03FZYYYTMdAenIZCrirmE2apnvyf\u002BHAqG50b9si58xlw28PRTGUB7UXQUfN3PM066B48aS0Fy9sBLkbp\u002BDoHZKls0dJmFccBqLC3z6d8s97P4A6qfYnsaw/ozx0eGPUKyexKCmr61NJXOsF8TvwzhXtnGRcrXeYff2bCfUap4pC7rAa6Mqh01Qs8UkLIcB0TtUqhtv7d32wGKosDOFeLrlgxwKH2eFPT80ML7wqkVw9Jr8f8ByuR3s2atAcdcJy0sKTqlq97HTz3zsO70fBhYtJ7uomPj6YsoOLTXMRLtYKmVz5mucFfzZGLBDlo1QzdOFI0obYTJSD\u002BvfXNp8F4qxhBFHqx\u002B6gRG\u002Bz3BItsxMrV9iNxFxTMkzEeaPvLkibQE1kgJsGSKz2pIobJHCGVkfkr97CdBpQEdIFIk5KsRonGJvAyS50JQ8rlyPSOAnYQiNcCoJt1MgzEHLJASZiq/dz8A/YwY0VbIrPluD6fdnEKNwq7qqbtUfPkbS/ryPoyOsoYkf\u002BA4CWSpn3nj3rOJaZANRGO71I2D7ICTPUVcFm5s31zh\u002BVxilfkKQMoBsF5FUiIqpPoo0t34oJNfZQvfDUkLdv8W57Bzqq5qcVODQjwiTetjMbG0RAy\u002B6RjJAzDtK3OA9jmfLqqx9voLvmFKdR5XfRcgu9vXlzLyl/5Xqqe9vUYgAowCgx8A8Xq3aIWrdLQ6cYXZjK9XqV7G7JasGkxSjgEbKjKSFPo4H4qhIC6tByNKXTjho/CWiFkte5aIlJbuZNqEkApBaFzL4a0k9okwWaVzIf0TcOoQhGGZZNkjb0rzsvtUKLcYyPTcFYJDsdHQPSIxFXKZmzPwc8vop8ND6LJiMUONnDEuWlkIdxtnzRKPyWf3MlnYWdfHo7SrMCDxWG0P4UBOAmDwwvsZkWPYSKb5GN6bTLZYSderxji8Qyp4Ft7uV\u002BuSAYcHBi9e/ohz7xsN8hcCVgu295eo4jwoNL\u002BQ4bpE6jC7JtcXVEaG\u002BYtPOBcdrpETNYDTd6BUKV9K3tGvzhzOLwUqUosAKsHFMD3MWaolCoXuvaw5sbKQJz23jLV01utuQQjSMxvF0sq/DgeiR4\u002B1ZdRLgRBw1L2SmmtNiF5MUBkSndihEtep6KrhemNrLd9twmahKRWbPaxLf5jwuEqscr3uT\u002Bm21BL8odilj1oaJ6xL34Y362cDd2BsVdN\u002B\u002BXBgNQflfJ319y5TpEd9NW4ScVgsZJjEtIcW6xiJSr4/fehoRVpSdOrOliiXpAcfxkHyWiS7UlTXm4CAjpGFbGxwFCZe1PATv/ytHY5wbNBANySWlzCZhCtTg=="
     },
@@ -307,13 +286,8 @@
           "Microsoft-HTTPAPI/2.0"
         ],
         "x-ms-client-request-id": "9893547d-c914-dcfe-9623-467e46b5e1e7",
-<<<<<<< HEAD
-        "x-ms-request-id": "98987f96-201e-0072-6f7e-0c25cd000000",
-        "x-ms-version": "2021-02-12"
-=======
         "x-ms-request-id": "d3a3ba6b-d01e-007f-6ed8-c5ea32000000",
-        "x-ms-version": "2020-12-06"
->>>>>>> 6b7c7623
+        "x-ms-version": "2021-02-12"
       },
       "ResponseBody": []
     }
