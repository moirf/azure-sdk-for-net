--- conflicted
+++ resolved
@@ -27,11 +27,7 @@
           "Microsoft-HTTPAPI/2.0"
         ],
         "x-ms-client-request-id": "b81a5c8b-5b20-b48d-a28e-897644769af4",
-<<<<<<< HEAD
-        "x-ms-request-id": "45e3bd69-501e-001b-6e33-f3ac38000000",
-=======
         "x-ms-request-id": "3ae3c8b7-501e-0034-2e4c-097e68000000",
->>>>>>> 8d420312
         "x-ms-version": "2019-12-12"
       },
       "ResponseBody": []
@@ -69,11 +65,7 @@
         "x-ms-has-legal-hold": "false",
         "x-ms-lease-state": "available",
         "x-ms-lease-status": "unlocked",
-<<<<<<< HEAD
-        "x-ms-request-id": "45e3bd6f-501e-001b-7233-f3ac38000000",
-=======
         "x-ms-request-id": "3ae3c8cd-501e-0034-404c-097e68000000",
->>>>>>> 8d420312
         "x-ms-version": "2019-12-12"
       },
       "ResponseBody": []
@@ -103,11 +95,7 @@
           "Microsoft-HTTPAPI/2.0"
         ],
         "x-ms-client-request-id": "a9bda2ff-10cd-d2ce-4ce5-c3518bb4ecfd",
-<<<<<<< HEAD
-        "x-ms-request-id": "45e3bd71-501e-001b-7433-f3ac38000000",
-=======
         "x-ms-request-id": "3ae3c8da-501e-0034-4d4c-097e68000000",
->>>>>>> 8d420312
         "x-ms-version": "2019-12-12"
       },
       "ResponseBody": []
