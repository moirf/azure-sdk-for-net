--- conflicted
+++ resolved
@@ -11,35 +11,5 @@
 {
     internal static partial class ListBlobsIncludeItemExtensions
     {
-<<<<<<< HEAD
-        public static string ToSerialString(this ListBlobsIncludeItem value) => value switch
-        {
-            ListBlobsIncludeItem.Copy => "copy",
-            ListBlobsIncludeItem.Deleted => "deleted",
-            ListBlobsIncludeItem.Metadata => "metadata",
-            ListBlobsIncludeItem.Snapshots => "snapshots",
-            ListBlobsIncludeItem.Uncommittedblobs => "uncommittedblobs",
-            ListBlobsIncludeItem.Versions => "versions",
-            ListBlobsIncludeItem.Tags => "tags",
-            ListBlobsIncludeItem.Immutabilitypolicy => "immutabilitypolicy",
-            ListBlobsIncludeItem.Legalhold => "legalhold",
-            _ => throw new ArgumentOutOfRangeException(nameof(value), value, "Unknown ListBlobsIncludeItem value.")
-        };
-
-        public static ListBlobsIncludeItem ToListBlobsIncludeItem(this string value)
-        {
-            if (string.Equals(value, "copy", StringComparison.InvariantCultureIgnoreCase)) return ListBlobsIncludeItem.Copy;
-            if (string.Equals(value, "deleted", StringComparison.InvariantCultureIgnoreCase)) return ListBlobsIncludeItem.Deleted;
-            if (string.Equals(value, "metadata", StringComparison.InvariantCultureIgnoreCase)) return ListBlobsIncludeItem.Metadata;
-            if (string.Equals(value, "snapshots", StringComparison.InvariantCultureIgnoreCase)) return ListBlobsIncludeItem.Snapshots;
-            if (string.Equals(value, "uncommittedblobs", StringComparison.InvariantCultureIgnoreCase)) return ListBlobsIncludeItem.Uncommittedblobs;
-            if (string.Equals(value, "versions", StringComparison.InvariantCultureIgnoreCase)) return ListBlobsIncludeItem.Versions;
-            if (string.Equals(value, "tags", StringComparison.InvariantCultureIgnoreCase)) return ListBlobsIncludeItem.Tags;
-            if (string.Equals(value, "immutabilitypolicy", StringComparison.InvariantCultureIgnoreCase)) return ListBlobsIncludeItem.Immutabilitypolicy;
-            if (string.Equals(value, "legalhold", StringComparison.InvariantCultureIgnoreCase)) return ListBlobsIncludeItem.Legalhold;
-            throw new ArgumentOutOfRangeException(nameof(value), value, "Unknown ListBlobsIncludeItem value.");
-        }
-=======
->>>>>>> 26755183
     }
 }