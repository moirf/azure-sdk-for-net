{
  "Entries": [
    {
      "RequestUri": "http://seanmcccanary3.file.core.windows.net/test-share-3cd9bfe8-69cd-3992-c7c2-6839bb835c10?restype=share",
      "RequestMethod": "PUT",
      "RequestHeaders": {
        "Accept": "application/xml",
        "Authorization": "Sanitized",
        "traceparent": "00-caac7752b96b574d870f08612c0deef9-d2d90f802ec47d49-00",
        "User-Agent": "azsdk-net-Storage.Files.Shares/12.9.0-alpha.20210921.1 (.NET Framework 4.8.4300.0; Microsoft Windows 10.0.19043 )",
        "x-ms-client-request-id": "1718137f-e8ac-53fb-942b-7de4eea4a402",
        "x-ms-date": "Tue, 21 Sep 2021 19:49:15 GMT",
        "x-ms-return-client-request-id": "true",
        "x-ms-version": "2021-02-12"
      },
      "RequestBody": null,
      "StatusCode": 201,
      "ResponseHeaders": {
        "Content-Length": "0",
        "Date": "Tue, 21 Sep 2021 19:49:15 GMT",
        "ETag": "\u00220x8D97D38E4B96C2A\u0022",
        "Last-Modified": "Tue, 21 Sep 2021 19:49:15 GMT",
        "Server": "Windows-Azure-File/1.0 Microsoft-HTTPAPI/2.0",
        "x-ms-client-request-id": "1718137f-e8ac-53fb-942b-7de4eea4a402",
<<<<<<< HEAD
        "x-ms-request-id": "f571df61-601a-0050-4c19-f41892000000",
        "x-ms-version": "2021-02-12"
=======
        "x-ms-request-id": "289008ba-201a-009a-5121-af441b000000",
        "x-ms-version": "2020-12-06"
>>>>>>> 73d5f10e
      },
      "ResponseBody": []
    },
    {
      "RequestUri": "http://seanmcccanary3.file.core.windows.net/test-share-3cd9bfe8-69cd-3992-c7c2-6839bb835c10/test-directory-172d4d28-6321-ed5b-c35d-edb77efd5a70?restype=directory",
      "RequestMethod": "PUT",
      "RequestHeaders": {
        "Accept": "application/xml",
        "Authorization": "Sanitized",
        "traceparent": "00-5c1a1c754cf1f444beee92ddc19d844d-62c1b03fc31c454c-00",
        "User-Agent": "azsdk-net-Storage.Files.Shares/12.9.0-alpha.20210921.1 (.NET Framework 4.8.4300.0; Microsoft Windows 10.0.19043 )",
        "x-ms-client-request-id": "926be772-f729-1c56-b82b-534efb44d497",
        "x-ms-date": "Tue, 21 Sep 2021 19:49:15 GMT",
        "x-ms-file-attributes": "None",
        "x-ms-file-creation-time": "Now",
        "x-ms-file-last-write-time": "Now",
        "x-ms-file-permission": "Inherit",
        "x-ms-return-client-request-id": "true",
        "x-ms-version": "2021-02-12"
      },
      "RequestBody": null,
      "StatusCode": 201,
      "ResponseHeaders": {
        "Content-Length": "0",
        "Date": "Tue, 21 Sep 2021 19:49:15 GMT",
        "ETag": "\u00220x8D97D38E4C36EB4\u0022",
        "Last-Modified": "Tue, 21 Sep 2021 19:49:15 GMT",
        "Server": "Windows-Azure-File/1.0 Microsoft-HTTPAPI/2.0",
        "x-ms-client-request-id": "926be772-f729-1c56-b82b-534efb44d497",
        "x-ms-file-attributes": "Directory",
        "x-ms-file-change-time": "2021-09-21T19:49:15.9289524Z",
        "x-ms-file-creation-time": "2021-09-21T19:49:15.9289524Z",
        "x-ms-file-id": "13835128424026341376",
        "x-ms-file-last-write-time": "2021-09-21T19:49:15.9289524Z",
        "x-ms-file-parent-id": "0",
        "x-ms-file-permission-key": "17860367565182308406*11459378189709739967",
        "x-ms-request-id": "289008bc-201a-009a-5221-af441b000000",
        "x-ms-request-server-encrypted": "true",
        "x-ms-version": "2021-02-12"
      },
      "ResponseBody": []
    },
    {
      "RequestUri": "http://seanmcccanary3.file.core.windows.net/test-share-3cd9bfe8-69cd-3992-c7c2-6839bb835c10/test-directory-172d4d28-6321-ed5b-c35d-edb77efd5a70/test-file-4cdf57bc-cb4b-bc74-1a00-b6b824ee4056",
      "RequestMethod": "PUT",
      "RequestHeaders": {
        "Accept": "application/xml",
        "Authorization": "Sanitized",
        "traceparent": "00-af71205adf4760478cf26c821cc2a125-1da537febbc40242-00",
        "User-Agent": "azsdk-net-Storage.Files.Shares/12.9.0-alpha.20210921.1 (.NET Framework 4.8.4300.0; Microsoft Windows 10.0.19043 )",
        "x-ms-client-request-id": "7b488274-c368-fb21-2a77-c9b964f397ec",
        "x-ms-content-length": "1024",
        "x-ms-date": "Tue, 21 Sep 2021 19:49:15 GMT",
        "x-ms-file-attributes": "None",
        "x-ms-file-creation-time": "Now",
        "x-ms-file-last-write-time": "Now",
        "x-ms-file-permission": "Inherit",
        "x-ms-return-client-request-id": "true",
        "x-ms-type": "file",
        "x-ms-version": "2021-02-12"
      },
      "RequestBody": null,
      "StatusCode": 201,
      "ResponseHeaders": {
        "Content-Length": "0",
        "Date": "Tue, 21 Sep 2021 19:49:15 GMT",
        "ETag": "\u00220x8D97D38E4CF53D9\u0022",
        "Last-Modified": "Tue, 21 Sep 2021 19:49:16 GMT",
        "Server": "Windows-Azure-File/1.0 Microsoft-HTTPAPI/2.0",
        "x-ms-client-request-id": "7b488274-c368-fb21-2a77-c9b964f397ec",
        "x-ms-file-attributes": "Archive",
        "x-ms-file-change-time": "2021-09-21T19:49:16.0069081Z",
        "x-ms-file-creation-time": "2021-09-21T19:49:16.0069081Z",
        "x-ms-file-id": "11529285414812647424",
        "x-ms-file-last-write-time": "2021-09-21T19:49:16.0069081Z",
        "x-ms-file-parent-id": "13835128424026341376",
        "x-ms-file-permission-key": "4010187179898695473*11459378189709739967",
        "x-ms-request-id": "289008c7-201a-009a-5321-af441b000000",
        "x-ms-request-server-encrypted": "true",
        "x-ms-version": "2021-02-12"
      },
      "ResponseBody": []
    },
    {
      "RequestUri": "http://seanmcccanary3.file.core.windows.net/test-share-3cd9bfe8-69cd-3992-c7c2-6839bb835c10/test-directory-172d4d28-6321-ed5b-c35d-edb77efd5a70/test-file-4cdf57bc-cb4b-bc74-1a00-b6b824ee4056?comp=range",
      "RequestMethod": "PUT",
      "RequestHeaders": {
        "Accept": "application/xml",
        "Authorization": "Sanitized",
        "Content-Length": "1024",
        "Content-Type": "application/octet-stream",
        "traceparent": "00-80f00c597a678441b8d9037aacfdd538-de84745657fc5344-00",
        "User-Agent": "azsdk-net-Storage.Files.Shares/12.9.0-alpha.20210921.1 (.NET Framework 4.8.4300.0; Microsoft Windows 10.0.19043 )",
        "x-ms-client-request-id": "a24432db-c4a5-bdee-0dff-e953c4381b05",
        "x-ms-date": "Tue, 21 Sep 2021 19:49:16 GMT",
        "x-ms-range": "bytes=0-1023",
        "x-ms-return-client-request-id": "true",
        "x-ms-version": "2021-02-12",
        "x-ms-write": "update"
      },
      "RequestBody": "0Q0x/Or8mOToH8IN0qVvrM9BRJaRyEa7m53vP/AVERE\u002B\u002BeRx5ZHBdk\u002BHqQo1SEkSvKd/uv89BQjGdmFMDVjz0w2wztjB/cY\u002Bf85HCR88hVNT3INJlVcRAfPbqm8wdGj3lNX8hHlxUb7gQTox9vvpivAO\u002BDDUqj22n83k5VNXDQtlT3VJPwDZ4ovFaFQc4Ar48SB\u002BIns3IuqXRuWsjGtqiTMvy6aGoErwNBalD0Hpmb/D7PQy2OuPLS2LsvkaLFYgWt8g7RRjcVHWje1lkhKorqwm6Z92OLBHn515\u002Bu1R1Qe/hLViyKyrX3qiXEr\u002BKpsa4wRM9EO2qSIu2U126ndjhLjlpQ5dRuUAeokk1NtmSHUCXhfpBeHECdqSNO9eNHQDP9eSGYSNvZ0eS3m5kdVGx5DYc4xfeX/WIJwzyhH1okYVIZUD0y/xdaB6y7lnCncFTGxfhsDno8VYu/jnWvKLKKkzpHBAQvNg5v7s5a7GbxYlLX6llhyFLn7Pqxg2CRuu76IQM2YHxAl4/p/B\u002B70WkUziwix05pKMrnbxcJbbKd3jPfYMtTywHWl0LJh8wzLAuRrLVEfuOQgPg4TwFVRznNTC3r3HCdsPMqTDALn6D\u002BtDMbd8ENWW9ATt/DK3vwgUAJDDuuV0\u002Ba8\u002BuyKiKzlPFXOZrOSc9oz/K\u002Bm52Q2pWHKcrv8pN1UFzjgIPlSy9MnLnue/HRMjeAoDw477ux\u002BilWOwBX05Jt4elN2rlLg4TDcg7Tsl6jtfeDb1JXPGCRMZZajwAu5MkXcJoIk1d\u002BNRy3dX287jfKooUIxGRABrV4rKki4PR0pJ1FvDG0mxKQBSpFr7by5FNej9yLFhBU13nkj/auW0QYMsDQdyH2FhdieL86Clb\u002BhchV1FEX\u002BY584OTH0Asr8bnmLXz2Em0xaHnFGK1hGt0i9gouWIbi8DlCY4Y9PjYMNob1U9zaCHNbJGvXUtDhG9YHlOoA/Zky8z0zo77W9CpDuOIma7bwWP2WwyQbG51oUVewJZlcC0jtwmCvllTEhDAxk5n\u002ByrAfB0vseiplJ\u002Bef21JXFs6A572pOJlWULKo0k7z2XgDaZankR5db4EeeKp5D7rybW1xoLvsVYIWuLaJQ6frYU5/jHHLv4WgM3gsir/\u002B7UD3pmTRgijMJxQEkNhnxBvpIwdcCXNJNq3nwX0zv8rCF9tlga0zGe8ls2Vdty6tOG9cQ2e4otPNvm/G6bC7iHdJQnj9AjJ\u002BphkoNlYd649/Spkd12xjGXUHl9M9fCAueir\u002BFGSloDYs7a1OgHx9v8LgR68nnaEK5jkD9WpvMTnpCcw7H9cayapi4PnPFJj4iegQXTSA9tx54z47oarLzaxjVXagQp/w==",
      "StatusCode": 201,
      "ResponseHeaders": {
        "Content-Length": "0",
        "Content-MD5": "AJZJJju6FxBg68aALFLHfQ==",
        "Date": "Tue, 21 Sep 2021 19:49:16 GMT",
        "ETag": "\u00220x8D97D38E4E179A9\u0022",
        "Last-Modified": "Tue, 21 Sep 2021 19:49:16 GMT",
        "Server": "Windows-Azure-File/1.0 Microsoft-HTTPAPI/2.0",
        "x-ms-client-request-id": "a24432db-c4a5-bdee-0dff-e953c4381b05",
        "x-ms-request-id": "289008c8-201a-009a-5421-af441b000000",
        "x-ms-request-server-encrypted": "true",
        "x-ms-version": "2021-02-12"
      },
      "ResponseBody": []
    },
    {
      "RequestUri": "http://seanmcccanary3.file.core.windows.net/test-share-3cd9bfe8-69cd-3992-c7c2-6839bb835c10/test-directory-172d4d28-6321-ed5b-c35d-edb77efd5a70/test-file-4cdf57bc-cb4b-bc74-1a00-b6b824ee4056",
      "RequestMethod": "HEAD",
      "RequestHeaders": {
        "Accept": "application/xml",
        "Authorization": "Sanitized",
        "traceparent": "00-7667e66a2ca17b43995d35a8d73a0a98-969982d41a27e74d-00",
        "User-Agent": "azsdk-net-Storage.Files.Shares/12.9.0-alpha.20210921.1 (.NET Framework 4.8.4300.0; Microsoft Windows 10.0.19043 )",
        "x-ms-client-request-id": "31dea077-f5af-c246-f119-2e092de1692c",
        "x-ms-date": "Tue, 21 Sep 2021 19:49:16 GMT",
        "x-ms-return-client-request-id": "true",
        "x-ms-version": "2021-02-12"
      },
      "RequestBody": null,
      "StatusCode": 200,
      "ResponseHeaders": {
        "Content-Length": "1024",
        "Content-Type": "application/octet-stream",
        "Date": "Tue, 21 Sep 2021 19:49:16 GMT",
        "ETag": "\u00220x8D97D38E4E179A9\u0022",
        "Last-Modified": "Tue, 21 Sep 2021 19:49:16 GMT",
        "Server": "Windows-Azure-File/1.0 Microsoft-HTTPAPI/2.0",
        "x-ms-client-request-id": "31dea077-f5af-c246-f119-2e092de1692c",
        "x-ms-file-attributes": "Archive",
        "x-ms-file-change-time": "2021-09-21T19:49:16.0069081Z",
        "x-ms-file-creation-time": "2021-09-21T19:49:16.0069081Z",
        "x-ms-file-id": "11529285414812647424",
        "x-ms-file-last-write-time": "2021-09-21T19:49:16.0069081Z",
        "x-ms-file-parent-id": "13835128424026341376",
        "x-ms-file-permission-key": "4010187179898695473*11459378189709739967",
        "x-ms-lease-state": "available",
        "x-ms-lease-status": "unlocked",
        "x-ms-request-id": "289008c9-201a-009a-5521-af441b000000",
        "x-ms-server-encrypted": "true",
        "x-ms-type": "File",
        "x-ms-version": "2021-02-12"
      },
      "ResponseBody": []
    },
    {
      "RequestUri": "http://seanmcccanary3.file.core.windows.net/test-share-3cd9bfe8-69cd-3992-c7c2-6839bb835c10?restype=share",
      "RequestMethod": "DELETE",
      "RequestHeaders": {
        "Accept": "application/xml",
        "Authorization": "Sanitized",
        "traceparent": "00-4dd4fdecbd575c4d95c86835f2d113aa-5a155d803719eb47-00",
        "User-Agent": "azsdk-net-Storage.Files.Shares/12.9.0-alpha.20210921.1 (.NET Framework 4.8.4300.0; Microsoft Windows 10.0.19043 )",
        "x-ms-client-request-id": "23db5d9a-e95a-e456-018c-ec00ba70306b",
        "x-ms-date": "Tue, 21 Sep 2021 19:49:16 GMT",
        "x-ms-delete-snapshots": "include",
        "x-ms-return-client-request-id": "true",
        "x-ms-version": "2021-02-12"
      },
      "RequestBody": null,
      "StatusCode": 202,
      "ResponseHeaders": {
        "Content-Length": "0",
        "Date": "Tue, 21 Sep 2021 19:49:16 GMT",
        "Server": "Windows-Azure-File/1.0 Microsoft-HTTPAPI/2.0",
        "x-ms-client-request-id": "23db5d9a-e95a-e456-018c-ec00ba70306b",
<<<<<<< HEAD
        "x-ms-request-id": "f571df68-601a-0050-5119-f41892000000",
        "x-ms-version": "2021-02-12"
=======
        "x-ms-request-id": "289008ca-201a-009a-5621-af441b000000",
        "x-ms-version": "2020-12-06"
>>>>>>> 73d5f10e
      },
      "ResponseBody": []
    }
  ],
  "Variables": {
    "RandomSeed": "396454552",
    "Storage_TestConfigDefault": "ProductionTenant\nseanmcccanary3\nU2FuaXRpemVk\nhttp://seanmcccanary3.blob.core.windows.net\nhttp://seanmcccanary3.file.core.windows.net\nhttp://seanmcccanary3.queue.core.windows.net\nhttp://seanmcccanary3.table.core.windows.net\n\n\n\n\nhttp://seanmcccanary3-secondary.blob.core.windows.net\nhttp://seanmcccanary3-secondary.file.core.windows.net\nhttp://seanmcccanary3-secondary.queue.core.windows.net\nhttp://seanmcccanary3-secondary.table.core.windows.net\n\nSanitized\n\n\nCloud\nBlobEndpoint=http://seanmcccanary3.blob.core.windows.net/;QueueEndpoint=http://seanmcccanary3.queue.core.windows.net/;FileEndpoint=http://seanmcccanary3.file.core.windows.net/;BlobSecondaryEndpoint=http://seanmcccanary3-secondary.blob.core.windows.net/;QueueSecondaryEndpoint=http://seanmcccanary3-secondary.queue.core.windows.net/;FileSecondaryEndpoint=http://seanmcccanary3-secondary.file.core.windows.net/;AccountName=seanmcccanary3;AccountKey=Kg==;\n[encryption scope]\n\n"
  }
}<|MERGE_RESOLUTION|>--- conflicted
+++ resolved
@@ -22,13 +22,8 @@
         "Last-Modified": "Tue, 21 Sep 2021 19:49:15 GMT",
         "Server": "Windows-Azure-File/1.0 Microsoft-HTTPAPI/2.0",
         "x-ms-client-request-id": "1718137f-e8ac-53fb-942b-7de4eea4a402",
-<<<<<<< HEAD
-        "x-ms-request-id": "f571df61-601a-0050-4c19-f41892000000",
-        "x-ms-version": "2021-02-12"
-=======
         "x-ms-request-id": "289008ba-201a-009a-5121-af441b000000",
-        "x-ms-version": "2020-12-06"
->>>>>>> 73d5f10e
+        "x-ms-version": "2021-02-12"
       },
       "ResponseBody": []
     },
@@ -205,13 +200,8 @@
         "Date": "Tue, 21 Sep 2021 19:49:16 GMT",
         "Server": "Windows-Azure-File/1.0 Microsoft-HTTPAPI/2.0",
         "x-ms-client-request-id": "23db5d9a-e95a-e456-018c-ec00ba70306b",
-<<<<<<< HEAD
-        "x-ms-request-id": "f571df68-601a-0050-5119-f41892000000",
-        "x-ms-version": "2021-02-12"
-=======
         "x-ms-request-id": "289008ca-201a-009a-5621-af441b000000",
-        "x-ms-version": "2020-12-06"
->>>>>>> 73d5f10e
+        "x-ms-version": "2021-02-12"
       },
       "ResponseBody": []
     }
