{
  "Entries": [
    {
      "RequestUri": "http://seanmcccanary3.file.core.windows.net/test-share-24e06d6d-6ae6-9403-d7b2-0ac67936b0cb?restype=share",
      "RequestMethod": "PUT",
      "RequestHeaders": {
        "Accept": "application/xml",
        "Authorization": "Sanitized",
        "traceparent": "00-a4259b998d7e044c9d44e861701dc32c-a9baad270bc44f47-00",
        "User-Agent": "azsdk-net-Storage.Files.Shares/12.9.0-alpha.20210921.1 (.NET Framework 4.8.4300.0; Microsoft Windows 10.0.19043 )",
        "x-ms-client-request-id": "8411b8b6-bb85-acc2-bd0b-b6a527f09b8a",
        "x-ms-date": "Tue, 21 Sep 2021 19:49:22 GMT",
        "x-ms-return-client-request-id": "true",
        "x-ms-version": "2021-02-12"
      },
      "RequestBody": null,
      "StatusCode": 201,
      "ResponseHeaders": {
        "Content-Length": "0",
        "Date": "Tue, 21 Sep 2021 19:49:22 GMT",
        "ETag": "\u00220x8D97D38E8BBBFAB\u0022",
        "Last-Modified": "Tue, 21 Sep 2021 19:49:22 GMT",
        "Server": "Windows-Azure-File/1.0 Microsoft-HTTPAPI/2.0",
        "x-ms-client-request-id": "8411b8b6-bb85-acc2-bd0b-b6a527f09b8a",
<<<<<<< HEAD
        "x-ms-request-id": "52e071ed-901a-0009-4519-f49f11000000",
        "x-ms-version": "2021-02-12"
=======
        "x-ms-request-id": "2890093e-201a-009a-3721-af441b000000",
        "x-ms-version": "2020-12-06"
>>>>>>> 73d5f10e
      },
      "ResponseBody": []
    },
    {
      "RequestUri": "http://seanmcccanary3.file.core.windows.net/test-share-24e06d6d-6ae6-9403-d7b2-0ac67936b0cb/test-directory-b3893b25-659b-13cd-390c-44ed36bc7caf?restype=directory",
      "RequestMethod": "PUT",
      "RequestHeaders": {
        "Accept": "application/xml",
        "Authorization": "Sanitized",
        "traceparent": "00-9dad86adfad4b14ea4e71485a2af51fd-eb70129322f70b4f-00",
        "User-Agent": "azsdk-net-Storage.Files.Shares/12.9.0-alpha.20210921.1 (.NET Framework 4.8.4300.0; Microsoft Windows 10.0.19043 )",
        "x-ms-client-request-id": "dd21aa5d-3b9e-51c7-ebfe-4a7976d47600",
        "x-ms-date": "Tue, 21 Sep 2021 19:49:22 GMT",
        "x-ms-file-attributes": "None",
        "x-ms-file-creation-time": "Now",
        "x-ms-file-last-write-time": "Now",
        "x-ms-file-permission": "Inherit",
        "x-ms-return-client-request-id": "true",
        "x-ms-version": "2021-02-12"
      },
      "RequestBody": null,
      "StatusCode": 201,
      "ResponseHeaders": {
        "Content-Length": "0",
        "Date": "Tue, 21 Sep 2021 19:49:22 GMT",
        "ETag": "\u00220x8D97D38E8C5014B\u0022",
        "Last-Modified": "Tue, 21 Sep 2021 19:49:22 GMT",
        "Server": "Windows-Azure-File/1.0 Microsoft-HTTPAPI/2.0",
        "x-ms-client-request-id": "dd21aa5d-3b9e-51c7-ebfe-4a7976d47600",
        "x-ms-file-attributes": "Directory",
        "x-ms-file-change-time": "2021-09-21T19:49:22.6501451Z",
        "x-ms-file-creation-time": "2021-09-21T19:49:22.6501451Z",
        "x-ms-file-id": "13835128424026341376",
        "x-ms-file-last-write-time": "2021-09-21T19:49:22.6501451Z",
        "x-ms-file-parent-id": "0",
        "x-ms-file-permission-key": "17860367565182308406*11459378189709739967",
        "x-ms-request-id": "28900940-201a-009a-3821-af441b000000",
        "x-ms-request-server-encrypted": "true",
        "x-ms-version": "2021-02-12"
      },
      "ResponseBody": []
    },
    {
      "RequestUri": "http://seanmcccanary3.file.core.windows.net/test-share-24e06d6d-6ae6-9403-d7b2-0ac67936b0cb/test-directory-b3893b25-659b-13cd-390c-44ed36bc7caf/test-file-be0b7a62-4b59-ca18-62a8-e76051003ac7",
      "RequestMethod": "PUT",
      "RequestHeaders": {
        "Accept": "application/xml",
        "Authorization": "Sanitized",
        "traceparent": "00-5ae1ff49e5f23a4ba60e68d580ecce2a-446bfc527cdd1046-00",
        "User-Agent": "azsdk-net-Storage.Files.Shares/12.9.0-alpha.20210921.1 (.NET Framework 4.8.4300.0; Microsoft Windows 10.0.19043 )",
        "x-ms-client-request-id": "a6acd51c-a28f-c9fa-d514-f69f3582b582",
        "x-ms-content-length": "1024",
        "x-ms-date": "Tue, 21 Sep 2021 19:49:22 GMT",
        "x-ms-file-attributes": "None",
        "x-ms-file-creation-time": "Now",
        "x-ms-file-last-write-time": "Now",
        "x-ms-file-permission": "Inherit",
        "x-ms-return-client-request-id": "true",
        "x-ms-type": "file",
        "x-ms-version": "2021-02-12"
      },
      "RequestBody": null,
      "StatusCode": 201,
      "ResponseHeaders": {
        "Content-Length": "0",
        "Date": "Tue, 21 Sep 2021 19:49:22 GMT",
        "ETag": "\u00220x8D97D38E8CE00AC\u0022",
        "Last-Modified": "Tue, 21 Sep 2021 19:49:22 GMT",
        "Server": "Windows-Azure-File/1.0 Microsoft-HTTPAPI/2.0",
        "x-ms-client-request-id": "a6acd51c-a28f-c9fa-d514-f69f3582b582",
        "x-ms-file-attributes": "Archive",
        "x-ms-file-change-time": "2021-09-21T19:49:22.7091116Z",
        "x-ms-file-creation-time": "2021-09-21T19:49:22.7091116Z",
        "x-ms-file-id": "11529285414812647424",
        "x-ms-file-last-write-time": "2021-09-21T19:49:22.7091116Z",
        "x-ms-file-parent-id": "13835128424026341376",
        "x-ms-file-permission-key": "4010187179898695473*11459378189709739967",
        "x-ms-request-id": "28900941-201a-009a-3921-af441b000000",
        "x-ms-request-server-encrypted": "true",
        "x-ms-version": "2021-02-12"
      },
      "ResponseBody": []
    },
    {
      "RequestUri": "http://seanmcccanary3.file.core.windows.net/test-share-24e06d6d-6ae6-9403-d7b2-0ac67936b0cb/test-directory-b3893b25-659b-13cd-390c-44ed36bc7caf/test-file-be0b7a62-4b59-ca18-62a8-e76051003ac7?comp=range",
      "RequestMethod": "PUT",
      "RequestHeaders": {
        "Accept": "application/xml",
        "Authorization": "Sanitized",
        "Content-Length": "1024",
        "Content-Type": "application/octet-stream",
        "traceparent": "00-b1a469d627f0564a8da9ae0138e48d4b-1f81467934deda43-00",
        "User-Agent": "azsdk-net-Storage.Files.Shares/12.9.0-alpha.20210921.1 (.NET Framework 4.8.4300.0; Microsoft Windows 10.0.19043 )",
        "x-ms-client-request-id": "7c447763-9454-3337-3e03-723ccb9e5de6",
        "x-ms-date": "Tue, 21 Sep 2021 19:49:22 GMT",
        "x-ms-range": "bytes=0-1023",
        "x-ms-return-client-request-id": "true",
        "x-ms-version": "2021-02-12",
        "x-ms-write": "update"
      },
      "RequestBody": "jwbhgODbZPn18/LFN0xvq19Uj4ybnxCH377VJ\u002BHMHuxfLvKcrCwPgkUn56tJAhqejp8ZIUTpZfD2WaAhBj0YKNUFZglZ0/4zRQ1Hc7dlPdykNphCsvyndsgCplKL7XsHD77WRJwQRLug5tw3ofE4kBzDfc\u002Bk1nbYXu9AVyysp1iRQGT4j/lAk/HdocwgcNTXyRU2x3CsYjlI/eWs0OyO9D\u002BDpWGNQAEig\u002BndxjSpuO4baI4Wdd/o5d0qr5EUlMMET62NnMpzSYkUFESHzpsFn0X3kWded35fm7\u002BDYpBvDe4m2XeGHBsjpx8FAWCaYRdBJRBMHANbptcvLQEL7\u002Bb4pQZWYPUkfoIq1OlIWHUdxDqoQT1/I/HryjOfV\u002B4aGLg4DFxaRAAiHaeOIUgZE01hEWnGYq2peIEVapbBhCeUELwxD0sZw386hiSW8QGo0bflPkWFU7UKjpTaRNpqYJl/\u002BRGM6AMBSE7pjNuJE4aAbJne3EXhDrwGJ4C3Pn6l0CaKFvfvHOm05Pb3nMfZgHsNWthAi4NTnutVhsGCSQrPQ7u1//yPkVCvKvhP6nL0LKYFquOmZESiN3gMmZUnMprrJ1gLJIF/fsmHkGGLA7R5YFkafZ8mKd52EseEgve6iPhdZMIZ6QglhisaHtTjFjPEkzk8DbT6xf16lBG5\u002BvvRzAhoLZ/xX3dR9PZzCwsKk/yTwO\u002B\u002BfnpDY57En1T2bIswSFLLe\u002BiU0jPB6hi\u002Bh7nybwEVJToME02NJcoALMAiW4hrQ8O4PxgT/\u002B27/JRihdvl0S9T4UZRJDUEPVUek6Vzno\u002BQUkP2OjDpAiVMUBa5K6DuG1qQz3lBGR6OtAHC9WxISF0F0jKY75f/ad8hBdQeSxK1L3dK488VTjkkaIUuJw25Awe5tFltVizDkGWaIBRKb2jvDMX0/WWO74P4c4cS0ELSZwHMZZe5R9hLh1Jpei4l2fgcPxpHxQaiKsTVdOOlsMAjyLgSfgrRNsXtqHUTJXRV05mO9ZEoiqL7KTrS49L0ptaRRrF1ElvtSwlVWRyQjwVPgKFKFrsv\u002Bj0WFlXP/1Ly\u002BAKfgd/D38A9oamI0zGFa5k1gmIxqo8aYkt0XvwFHUu2YmAZ8A4ljKDgDHURpycMkKu7mnzvwU5zhB6TT4HEN4Ne0XDQbHqLD/bCUJ0ZCbskZ81QSoPPxqERpWzvkT0fHNTys9W2OyQxL4qGLXCxWXtjb\u002Bezc\u002B3/jgrPv8YNnH24ojTIJ1XlbSypHxr5SZkxYEzxjCJWa6jn8iTK5nxdI5MMzYo76DImfQG7ClTSBUVxnl96HA9bYjeM4TQwG4evS/uH7XsO9XcZyw4gm2FTFO3fWUgd4gaDsGtTrwf99Q==",
      "StatusCode": 201,
      "ResponseHeaders": {
        "Content-Length": "0",
        "Content-MD5": "KBIf4euGU/kncCqmsMBnsw==",
        "Date": "Tue, 21 Sep 2021 19:49:22 GMT",
        "ETag": "\u00220x8D97D38E8DEC71E\u0022",
        "Last-Modified": "Tue, 21 Sep 2021 19:49:22 GMT",
        "Server": "Windows-Azure-File/1.0 Microsoft-HTTPAPI/2.0",
        "x-ms-client-request-id": "7c447763-9454-3337-3e03-723ccb9e5de6",
        "x-ms-request-id": "28900942-201a-009a-3a21-af441b000000",
        "x-ms-request-server-encrypted": "true",
        "x-ms-version": "2021-02-12"
      },
      "ResponseBody": []
    },
    {
      "RequestUri": "http://seanmcccanary3.file.core.windows.net/test-share-24e06d6d-6ae6-9403-d7b2-0ac67936b0cb/test-directory-b3893b25-659b-13cd-390c-44ed36bc7caf/test-file-be0b7a62-4b59-ca18-62a8-e76051003ac7",
      "RequestMethod": "HEAD",
      "RequestHeaders": {
        "Accept": "application/xml",
        "Authorization": "Sanitized",
        "traceparent": "00-9e667840a934f84089270ba5c89e5646-ae8e29c5d1d9d642-00",
        "User-Agent": "azsdk-net-Storage.Files.Shares/12.9.0-alpha.20210921.1 (.NET Framework 4.8.4300.0; Microsoft Windows 10.0.19043 )",
        "x-ms-client-request-id": "be3c4e5a-393e-e12e-6c4a-38374367d49d",
        "x-ms-date": "Tue, 21 Sep 2021 19:49:22 GMT",
        "x-ms-return-client-request-id": "true",
        "x-ms-version": "2021-02-12"
      },
      "RequestBody": null,
      "StatusCode": 200,
      "ResponseHeaders": {
        "Content-Length": "1024",
        "Content-Type": "application/octet-stream",
        "Date": "Tue, 21 Sep 2021 19:49:22 GMT",
        "ETag": "\u00220x8D97D38E8DEC71E\u0022",
        "Last-Modified": "Tue, 21 Sep 2021 19:49:22 GMT",
        "Server": "Windows-Azure-File/1.0 Microsoft-HTTPAPI/2.0",
        "x-ms-client-request-id": "be3c4e5a-393e-e12e-6c4a-38374367d49d",
        "x-ms-file-attributes": "Archive",
        "x-ms-file-change-time": "2021-09-21T19:49:22.7091116Z",
        "x-ms-file-creation-time": "2021-09-21T19:49:22.7091116Z",
        "x-ms-file-id": "11529285414812647424",
        "x-ms-file-last-write-time": "2021-09-21T19:49:22.7091116Z",
        "x-ms-file-parent-id": "13835128424026341376",
        "x-ms-file-permission-key": "4010187179898695473*11459378189709739967",
        "x-ms-lease-state": "available",
        "x-ms-lease-status": "unlocked",
        "x-ms-request-id": "28900943-201a-009a-3b21-af441b000000",
        "x-ms-server-encrypted": "true",
        "x-ms-type": "File",
        "x-ms-version": "2021-02-12"
      },
      "ResponseBody": []
    },
    {
      "RequestUri": "http://seanmcccanary3.file.core.windows.net/test-share-24e06d6d-6ae6-9403-d7b2-0ac67936b0cb?restype=share",
      "RequestMethod": "DELETE",
      "RequestHeaders": {
        "Accept": "application/xml",
        "Authorization": "Sanitized",
        "traceparent": "00-f5815e28bc35ce4995976bb1a3e9b83f-f9d69d4fdc6d654e-00",
        "User-Agent": "azsdk-net-Storage.Files.Shares/12.9.0-alpha.20210921.1 (.NET Framework 4.8.4300.0; Microsoft Windows 10.0.19043 )",
        "x-ms-client-request-id": "7de17880-9f62-06a8-52e6-fff396fe23c9",
        "x-ms-date": "Tue, 21 Sep 2021 19:49:22 GMT",
        "x-ms-delete-snapshots": "include",
        "x-ms-return-client-request-id": "true",
        "x-ms-version": "2021-02-12"
      },
      "RequestBody": null,
      "StatusCode": 202,
      "ResponseHeaders": {
        "Content-Length": "0",
        "Date": "Tue, 21 Sep 2021 19:49:22 GMT",
        "Server": "Windows-Azure-File/1.0 Microsoft-HTTPAPI/2.0",
        "x-ms-client-request-id": "7de17880-9f62-06a8-52e6-fff396fe23c9",
<<<<<<< HEAD
        "x-ms-request-id": "52e071f6-901a-0009-4a19-f49f11000000",
        "x-ms-version": "2021-02-12"
=======
        "x-ms-request-id": "28900944-201a-009a-3c21-af441b000000",
        "x-ms-version": "2020-12-06"
>>>>>>> 73d5f10e
      },
      "ResponseBody": []
    }
  ],
  "Variables": {
    "RandomSeed": "1964160877",
    "Storage_TestConfigDefault": "ProductionTenant\nseanmcccanary3\nU2FuaXRpemVk\nhttp://seanmcccanary3.blob.core.windows.net\nhttp://seanmcccanary3.file.core.windows.net\nhttp://seanmcccanary3.queue.core.windows.net\nhttp://seanmcccanary3.table.core.windows.net\n\n\n\n\nhttp://seanmcccanary3-secondary.blob.core.windows.net\nhttp://seanmcccanary3-secondary.file.core.windows.net\nhttp://seanmcccanary3-secondary.queue.core.windows.net\nhttp://seanmcccanary3-secondary.table.core.windows.net\n\nSanitized\n\n\nCloud\nBlobEndpoint=http://seanmcccanary3.blob.core.windows.net/;QueueEndpoint=http://seanmcccanary3.queue.core.windows.net/;FileEndpoint=http://seanmcccanary3.file.core.windows.net/;BlobSecondaryEndpoint=http://seanmcccanary3-secondary.blob.core.windows.net/;QueueSecondaryEndpoint=http://seanmcccanary3-secondary.queue.core.windows.net/;FileSecondaryEndpoint=http://seanmcccanary3-secondary.file.core.windows.net/;AccountName=seanmcccanary3;AccountKey=Kg==;\n[encryption scope]\n\n"
  }
}<|MERGE_RESOLUTION|>--- conflicted
+++ resolved
@@ -22,13 +22,8 @@
         "Last-Modified": "Tue, 21 Sep 2021 19:49:22 GMT",
         "Server": "Windows-Azure-File/1.0 Microsoft-HTTPAPI/2.0",
         "x-ms-client-request-id": "8411b8b6-bb85-acc2-bd0b-b6a527f09b8a",
-<<<<<<< HEAD
-        "x-ms-request-id": "52e071ed-901a-0009-4519-f49f11000000",
-        "x-ms-version": "2021-02-12"
-=======
         "x-ms-request-id": "2890093e-201a-009a-3721-af441b000000",
-        "x-ms-version": "2020-12-06"
->>>>>>> 73d5f10e
+        "x-ms-version": "2021-02-12"
       },
       "ResponseBody": []
     },
@@ -205,13 +200,8 @@
         "Date": "Tue, 21 Sep 2021 19:49:22 GMT",
         "Server": "Windows-Azure-File/1.0 Microsoft-HTTPAPI/2.0",
         "x-ms-client-request-id": "7de17880-9f62-06a8-52e6-fff396fe23c9",
-<<<<<<< HEAD
-        "x-ms-request-id": "52e071f6-901a-0009-4a19-f49f11000000",
-        "x-ms-version": "2021-02-12"
-=======
         "x-ms-request-id": "28900944-201a-009a-3c21-af441b000000",
-        "x-ms-version": "2020-12-06"
->>>>>>> 73d5f10e
+        "x-ms-version": "2021-02-12"
       },
       "ResponseBody": []
     }
