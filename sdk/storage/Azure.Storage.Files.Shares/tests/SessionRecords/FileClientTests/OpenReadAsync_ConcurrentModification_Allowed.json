--- conflicted
+++ resolved
@@ -22,13 +22,8 @@
         "Last-Modified": "Tue, 21 Sep 2021 19:48:47 GMT",
         "Server": "Windows-Azure-File/1.0 Microsoft-HTTPAPI/2.0",
         "x-ms-client-request-id": "8b46330d-8e2b-91a2-9d4e-2ef929cccd4b",
-<<<<<<< HEAD
-        "x-ms-request-id": "60f1b25f-501a-006b-6df0-504d45000000",
-        "x-ms-version": "2021-02-12"
-=======
         "x-ms-request-id": "28900844-201a-009a-0d21-af441b000000",
-        "x-ms-version": "2020-12-06"
->>>>>>> 73d5f10e
+        "x-ms-version": "2021-02-12"
       },
       "ResponseBody": []
     },
@@ -277,13 +272,8 @@
         "Date": "Tue, 21 Sep 2021 19:48:47 GMT",
         "Server": "Windows-Azure-File/1.0 Microsoft-HTTPAPI/2.0",
         "x-ms-client-request-id": "6cd71092-f085-e608-4569-a2854106a8ca",
-<<<<<<< HEAD
-        "x-ms-request-id": "60f1b26a-501a-006b-74f0-504d45000000",
-        "x-ms-version": "2021-02-12"
-=======
         "x-ms-request-id": "2890084c-201a-009a-1421-af441b000000",
-        "x-ms-version": "2020-12-06"
->>>>>>> 73d5f10e
+        "x-ms-version": "2021-02-12"
       },
       "ResponseBody": []
     }
