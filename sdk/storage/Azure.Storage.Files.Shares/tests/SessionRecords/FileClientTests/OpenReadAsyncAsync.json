--- conflicted
+++ resolved
@@ -22,13 +22,8 @@
         "Last-Modified": "Tue, 21 Sep 2021 19:48:45 GMT",
         "Server": "Windows-Azure-File/1.0 Microsoft-HTTPAPI/2.0",
         "x-ms-client-request-id": "8b192ddb-8339-bd65-9787-4a0bd71f2ee0",
-<<<<<<< HEAD
-        "x-ms-request-id": "8094ff31-101a-0007-301a-f4b6a1000000",
-        "x-ms-version": "2021-02-12"
-=======
         "x-ms-request-id": "28900828-201a-009a-7821-af441b000000",
-        "x-ms-version": "2020-12-06"
->>>>>>> 73d5f10e
+        "x-ms-version": "2021-02-12"
       },
       "ResponseBody": []
     },
@@ -244,13 +239,8 @@
         "Date": "Tue, 21 Sep 2021 19:48:45 GMT",
         "Server": "Windows-Azure-File/1.0 Microsoft-HTTPAPI/2.0",
         "x-ms-client-request-id": "7039f319-80dc-b8df-457f-902fee39017d",
-<<<<<<< HEAD
-        "x-ms-request-id": "8094ff39-101a-0007-371a-f4b6a1000000",
-        "x-ms-version": "2021-02-12"
-=======
         "x-ms-request-id": "9739a261-301a-0010-3421-af1faa000000",
-        "x-ms-version": "2020-12-06"
->>>>>>> 73d5f10e
+        "x-ms-version": "2021-02-12"
       },
       "ResponseBody": []
     }
