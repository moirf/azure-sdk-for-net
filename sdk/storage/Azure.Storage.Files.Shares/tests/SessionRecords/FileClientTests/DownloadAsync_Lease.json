{
  "Entries": [
    {
      "RequestUri": "http://seanmcccanary3.file.core.windows.net/test-share-cda35ca3-887f-ea02-d2bf-235750d75d13?restype=share",
      "RequestMethod": "PUT",
      "RequestHeaders": {
        "Accept": "application/xml",
        "Authorization": "Sanitized",
        "traceparent": "00-5798658a09e4da44a44a7393005b5d73-e0cd1c348098a34d-00",
        "User-Agent": "azsdk-net-Storage.Files.Shares/12.9.0-alpha.20210921.1 (.NET Framework 4.8.4300.0; Microsoft Windows 10.0.19043 )",
        "x-ms-client-request-id": "a3affd3b-b57c-8064-7fd8-a8de941eff36",
        "x-ms-date": "Tue, 21 Sep 2021 20:42:51 GMT",
        "x-ms-return-client-request-id": "true",
        "x-ms-version": "2021-02-12"
      },
      "RequestBody": null,
      "StatusCode": 201,
      "ResponseHeaders": {
        "Content-Length": "0",
        "Date": "Tue, 21 Sep 2021 20:42:50 GMT",
        "ETag": "\u00220x8D97D40613FCE79\u0022",
        "Last-Modified": "Tue, 21 Sep 2021 20:42:51 GMT",
        "Server": "Windows-Azure-File/1.0 Microsoft-HTTPAPI/2.0",
        "x-ms-client-request-id": "a3affd3b-b57c-8064-7fd8-a8de941eff36",
<<<<<<< HEAD
        "x-ms-request-id": "8bddf148-d01a-0008-4819-f4c0cd000000",
        "x-ms-version": "2021-02-12"
=======
        "x-ms-request-id": "635401c4-e01a-002c-4c29-af366d000000",
        "x-ms-version": "2020-12-06"
>>>>>>> 73d5f10e
      },
      "ResponseBody": []
    },
    {
      "RequestUri": "http://seanmcccanary3.file.core.windows.net/test-share-cda35ca3-887f-ea02-d2bf-235750d75d13/test-directory-5daa3d5d-5366-fc79-4ca3-af8830787f27?restype=directory",
      "RequestMethod": "PUT",
      "RequestHeaders": {
        "Accept": "application/xml",
        "Authorization": "Sanitized",
        "traceparent": "00-811a398283d33c4a8f9bfd028ba89a7a-4cc47e4cfb7c1d4e-00",
        "User-Agent": "azsdk-net-Storage.Files.Shares/12.9.0-alpha.20210921.1 (.NET Framework 4.8.4300.0; Microsoft Windows 10.0.19043 )",
        "x-ms-client-request-id": "2e2c22f7-1fff-e8df-84b2-57d905dc5006",
        "x-ms-date": "Tue, 21 Sep 2021 20:42:51 GMT",
        "x-ms-file-attributes": "None",
        "x-ms-file-creation-time": "Now",
        "x-ms-file-last-write-time": "Now",
        "x-ms-file-permission": "Inherit",
        "x-ms-return-client-request-id": "true",
        "x-ms-version": "2021-02-12"
      },
      "RequestBody": null,
      "StatusCode": 201,
      "ResponseHeaders": {
        "Content-Length": "0",
        "Date": "Tue, 21 Sep 2021 20:42:50 GMT",
        "ETag": "\u00220x8D97D406149DCE9\u0022",
        "Last-Modified": "Tue, 21 Sep 2021 20:42:51 GMT",
        "Server": "Windows-Azure-File/1.0 Microsoft-HTTPAPI/2.0",
        "x-ms-client-request-id": "2e2c22f7-1fff-e8df-84b2-57d905dc5006",
        "x-ms-file-attributes": "Directory",
        "x-ms-file-change-time": "2021-09-21T20:42:51.3245417Z",
        "x-ms-file-creation-time": "2021-09-21T20:42:51.3245417Z",
        "x-ms-file-id": "13835128424026341376",
        "x-ms-file-last-write-time": "2021-09-21T20:42:51.3245417Z",
        "x-ms-file-parent-id": "0",
        "x-ms-file-permission-key": "17860367565182308406*11459378189709739967",
        "x-ms-request-id": "635401c6-e01a-002c-4d29-af366d000000",
        "x-ms-request-server-encrypted": "true",
        "x-ms-version": "2021-02-12"
      },
      "ResponseBody": []
    },
    {
      "RequestUri": "http://seanmcccanary3.file.core.windows.net/test-share-cda35ca3-887f-ea02-d2bf-235750d75d13/test-directory-5daa3d5d-5366-fc79-4ca3-af8830787f27/test-file-b79c8159-ac02-a30e-a60c-f183dcc0fe1a",
      "RequestMethod": "PUT",
      "RequestHeaders": {
        "Accept": "application/xml",
        "Authorization": "Sanitized",
        "traceparent": "00-e98ffa7e8c12504cb4d317b191dda308-a5bc851ccdec5142-00",
        "User-Agent": "azsdk-net-Storage.Files.Shares/12.9.0-alpha.20210921.1 (.NET Framework 4.8.4300.0; Microsoft Windows 10.0.19043 )",
        "x-ms-client-request-id": "7c5f7092-b595-4bfc-1388-88f32e5c0cc4",
        "x-ms-content-length": "1048576",
        "x-ms-date": "Tue, 21 Sep 2021 20:42:51 GMT",
        "x-ms-file-attributes": "None",
        "x-ms-file-creation-time": "Now",
        "x-ms-file-last-write-time": "Now",
        "x-ms-file-permission": "Inherit",
        "x-ms-return-client-request-id": "true",
        "x-ms-type": "file",
        "x-ms-version": "2021-02-12"
      },
      "RequestBody": null,
      "StatusCode": 201,
      "ResponseHeaders": {
        "Content-Length": "0",
        "Date": "Tue, 21 Sep 2021 20:42:50 GMT",
        "ETag": "\u00220x8D97D4061537874\u0022",
        "Last-Modified": "Tue, 21 Sep 2021 20:42:51 GMT",
        "Server": "Windows-Azure-File/1.0 Microsoft-HTTPAPI/2.0",
        "x-ms-client-request-id": "7c5f7092-b595-4bfc-1388-88f32e5c0cc4",
        "x-ms-file-attributes": "Archive",
        "x-ms-file-change-time": "2021-09-21T20:42:51.3875060Z",
        "x-ms-file-creation-time": "2021-09-21T20:42:51.3875060Z",
        "x-ms-file-id": "11529285414812647424",
        "x-ms-file-last-write-time": "2021-09-21T20:42:51.3875060Z",
        "x-ms-file-parent-id": "13835128424026341376",
        "x-ms-file-permission-key": "4010187179898695473*11459378189709739967",
        "x-ms-request-id": "635401c7-e01a-002c-4e29-af366d000000",
        "x-ms-request-server-encrypted": "true",
        "x-ms-version": "2021-02-12"
      },
      "ResponseBody": []
    },
    {
      "RequestUri": "http://seanmcccanary3.file.core.windows.net/test-share-cda35ca3-887f-ea02-d2bf-235750d75d13/test-directory-5daa3d5d-5366-fc79-4ca3-af8830787f27/test-file-b79c8159-ac02-a30e-a60c-f183dcc0fe1a?comp=range",
      "RequestMethod": "PUT",
      "RequestHeaders": {
        "Accept": "application/xml",
        "Authorization": "Sanitized",
        "Content-Length": "1024",
        "Content-Type": "application/octet-stream",
        "traceparent": "00-e91c7e754cfeee46a1d7c095f8be06a8-52546f19d3d1694f-00",
        "User-Agent": "azsdk-net-Storage.Files.Shares/12.9.0-alpha.20210921.1 (.NET Framework 4.8.4300.0; Microsoft Windows 10.0.19043 )",
        "x-ms-client-request-id": "6bf06073-8160-8285-b445-fac3c834f5a0",
        "x-ms-date": "Tue, 21 Sep 2021 20:42:51 GMT",
        "x-ms-range": "bytes=1024-2047",
        "x-ms-return-client-request-id": "true",
        "x-ms-version": "2021-02-12",
        "x-ms-write": "update"
      },
      "RequestBody": "yU6hcI8OmiAyNSCZqLqp5xCrpnOiq222TiYeLmT5aCYKG3q86IvP1OqnTd5H5PNdKdDzI9xYuB3g6iFo72y8OM36j40/7f\u002BE3NGI\u002B12Pb2ozwQSTBkVJsWNd2/1qZuV\u002B6hURTVVmHTzRbkYKz72/UXu3NS5nKDKHsN0q4hEBGnbsChBIfiEUzKPIwpf\u002BPuKmnYqBsjC2FsLiiZx3Ozsq0FPQHsSsd9JZommLn2aaiHH7g0SGf2hFNvRNZvWFnZBnnfJELiAd\u002BSa4KA/HKndbSAAre7f3o1DriufQXxHd1AXYJAF0VlpQ3ooezldYfgt98R70WSLYcPmhWKQ5TJoV2lMK7wV15/Gm2pwt2NX4kgvbUm3y6Hri/7QH0v22F5HwCfMETY8FBwosTn\u002BFq5ckqcWYXfosIvLYJ/BRbRXz78IKPM/i9ER81Upjxpn7XVMd4yk4HbqXw\u002BcAKyaetJn1OV68em/IQbSAG4evyVtY3cqcNIrru9IHc3jo4cke3SGwbo06PuLkVKF0twIz6PqLqE5cAoAPCX2MtQf24GDrYj1m/lvOHp7nuN/odwPP1Ip\u002BXDl7wtuhoWUPrYnb7nRBiVXEzOqfvImvdUmgJpF6veB8d4MmcJ9ixFz2v3AVC8pqp\u002B6uCweg36Cvy0ySAHrTlfCpX3bxGhi1YgiNqP0Zmmp/NX\u002Bjy7HY25jjd6RSz8ThIyp/a6tTeYzV\u002Ban/EzajlTHiE8r7L8k\u002B0ITeDqNzYpJDq4XSmS6\u002BK7zzzdII2MhhP\u002BFzcLz55vNgQJsndWvoYZcWvGex0PsCJOcOCGH3Nvi7fM7C//LVScWSclmTlrVRCms78hxgsG/lcUvV692RaAqja/icJmKkQHKhH12ib40xvP71vETbWsxe3I6mAF7oAApO8Cu9tOMJlrGqv5ERQgG9oy/fm6vGxxArPUnT/UATuR5TU39idAga7CaTMJs7TJqM6V0vCGReiCgakXaaNphwlgVyvu6CWi4mxa\u002BFMpd17/GvRhTj5LG59MtWSOKRf7WOIpqVyY6rCY4uCEO12VWRpKGF6\u002B\u002BDjbJUuMojLBJMlUX59hD83yZjAzyGtNxtBBp1xaRADJTGCpToQRDDh9184XP9u\u002BJFlMR7Iuey/djV5rOvrmZuC4mxM\u002Bx7FJ4Wn3xfCtNpcEk3MDDfxemtEw27ElpcFNl2DtbpTIj2yX8mZINrU/MFbHZqd341jkWfBB/fvwJEuYqi6Pv8fyTBQWaxuWBmQcAZtqXk8ZxbQX\u002BQSkdoFwl94qv4yGr3Ce1RqTYXhNXkOcJfxQlcX8fuRqd8azXcWSldNNa1bnhVIq24kkhlRLyprBGFCFL/IILjCYLDe524dVANulD\u002BL8pJCg==",
      "StatusCode": 201,
      "ResponseHeaders": {
        "Content-Length": "0",
        "Content-MD5": "KQB1/Uj5Cxj8IONA\u002BZT3aQ==",
        "Date": "Tue, 21 Sep 2021 20:42:50 GMT",
        "ETag": "\u00220x8D97D4061661362\u0022",
        "Last-Modified": "Tue, 21 Sep 2021 20:42:51 GMT",
        "Server": "Windows-Azure-File/1.0 Microsoft-HTTPAPI/2.0",
        "x-ms-client-request-id": "6bf06073-8160-8285-b445-fac3c834f5a0",
        "x-ms-request-id": "635401c8-e01a-002c-4f29-af366d000000",
        "x-ms-request-server-encrypted": "true",
        "x-ms-version": "2021-02-12"
      },
      "ResponseBody": []
    },
    {
      "RequestUri": "http://seanmcccanary3.file.core.windows.net/test-share-cda35ca3-887f-ea02-d2bf-235750d75d13/test-directory-5daa3d5d-5366-fc79-4ca3-af8830787f27/test-file-b79c8159-ac02-a30e-a60c-f183dcc0fe1a?comp=lease",
      "RequestMethod": "PUT",
      "RequestHeaders": {
        "Accept": "application/xml",
        "Authorization": "Sanitized",
        "traceparent": "00-5e535dd5574dd64ab907e044b056f417-336057a20ae4c345-00",
        "User-Agent": "azsdk-net-Storage.Files.Shares/12.9.0-alpha.20210921.1 (.NET Framework 4.8.4300.0; Microsoft Windows 10.0.19043 )",
        "x-ms-client-request-id": "d3a91883-1bd8-2fcd-1c9f-b4095d688688",
        "x-ms-date": "Tue, 21 Sep 2021 20:42:51 GMT",
        "x-ms-lease-action": "acquire",
        "x-ms-lease-duration": "-1",
        "x-ms-proposed-lease-id": "25c00a26-431b-5144-b656-231cfb2c6d7b",
        "x-ms-return-client-request-id": "true",
        "x-ms-version": "2021-02-12"
      },
      "RequestBody": null,
      "StatusCode": 201,
      "ResponseHeaders": {
        "Date": "Tue, 21 Sep 2021 20:42:50 GMT",
        "ETag": "\u00220x8D97D4061661362\u0022",
        "Last-Modified": "Tue, 21 Sep 2021 20:42:51 GMT",
        "Server": "Windows-Azure-File/1.0 Microsoft-HTTPAPI/2.0",
        "Transfer-Encoding": "chunked",
        "x-ms-client-request-id": "d3a91883-1bd8-2fcd-1c9f-b4095d688688",
        "x-ms-lease-id": "25c00a26-431b-5144-b656-231cfb2c6d7b",
<<<<<<< HEAD
        "x-ms-request-id": "8bddf14f-d01a-0008-4c19-f4c0cd000000",
        "x-ms-version": "2021-02-12"
=======
        "x-ms-request-id": "635401c9-e01a-002c-5029-af366d000000",
        "x-ms-version": "2020-12-06"
>>>>>>> 73d5f10e
      },
      "ResponseBody": []
    },
    {
      "RequestUri": "http://seanmcccanary3.file.core.windows.net/test-share-cda35ca3-887f-ea02-d2bf-235750d75d13/test-directory-5daa3d5d-5366-fc79-4ca3-af8830787f27/test-file-b79c8159-ac02-a30e-a60c-f183dcc0fe1a",
      "RequestMethod": "GET",
      "RequestHeaders": {
        "Accept": "application/xml",
        "Authorization": "Sanitized",
        "traceparent": "00-d3c0240f33f63f459db91c564819417e-aed6e030295e3340-00",
        "User-Agent": "azsdk-net-Storage.Files.Shares/12.9.0-alpha.20210921.1 (.NET Framework 4.8.4300.0; Microsoft Windows 10.0.19043 )",
        "x-ms-client-request-id": "e298fe16-9a83-2ba2-d150-b1cdec59d54e",
        "x-ms-date": "Tue, 21 Sep 2021 20:42:51 GMT",
        "x-ms-lease-id": "25c00a26-431b-5144-b656-231cfb2c6d7b",
        "x-ms-range": "bytes=1024-2047",
        "x-ms-return-client-request-id": "true",
        "x-ms-version": "2021-02-12"
      },
      "RequestBody": null,
      "StatusCode": 206,
      "ResponseHeaders": {
        "Accept-Ranges": "bytes",
        "Content-Length": "1024",
        "Content-Range": "bytes 1024-2047/1048576",
        "Content-Type": "application/octet-stream",
        "Date": "Tue, 21 Sep 2021 20:42:50 GMT",
        "ETag": "\u00220x8D97D4061661362\u0022",
        "Last-Modified": "Tue, 21 Sep 2021 20:42:51 GMT",
        "Server": "Windows-Azure-File/1.0 Microsoft-HTTPAPI/2.0",
        "x-ms-client-request-id": "e298fe16-9a83-2ba2-d150-b1cdec59d54e",
        "x-ms-file-attributes": "Archive",
        "x-ms-file-change-time": "2021-09-21T20:42:51.3875060Z",
        "x-ms-file-creation-time": "2021-09-21T20:42:51.3875060Z",
        "x-ms-file-id": "11529285414812647424",
        "x-ms-file-last-write-time": "2021-09-21T20:42:51.3875060Z",
        "x-ms-file-parent-id": "13835128424026341376",
        "x-ms-file-permission-key": "4010187179898695473*11459378189709739967",
        "x-ms-lease-duration": "infinite",
        "x-ms-lease-state": "leased",
        "x-ms-lease-status": "locked",
        "x-ms-request-id": "635401ca-e01a-002c-5129-af366d000000",
        "x-ms-server-encrypted": "true",
        "x-ms-type": "File",
        "x-ms-version": "2021-02-12"
      },
      "ResponseBody": "yU6hcI8OmiAyNSCZqLqp5xCrpnOiq222TiYeLmT5aCYKG3q86IvP1OqnTd5H5PNdKdDzI9xYuB3g6iFo72y8OM36j40/7f\u002BE3NGI\u002B12Pb2ozwQSTBkVJsWNd2/1qZuV\u002B6hURTVVmHTzRbkYKz72/UXu3NS5nKDKHsN0q4hEBGnbsChBIfiEUzKPIwpf\u002BPuKmnYqBsjC2FsLiiZx3Ozsq0FPQHsSsd9JZommLn2aaiHH7g0SGf2hFNvRNZvWFnZBnnfJELiAd\u002BSa4KA/HKndbSAAre7f3o1DriufQXxHd1AXYJAF0VlpQ3ooezldYfgt98R70WSLYcPmhWKQ5TJoV2lMK7wV15/Gm2pwt2NX4kgvbUm3y6Hri/7QH0v22F5HwCfMETY8FBwosTn\u002BFq5ckqcWYXfosIvLYJ/BRbRXz78IKPM/i9ER81Upjxpn7XVMd4yk4HbqXw\u002BcAKyaetJn1OV68em/IQbSAG4evyVtY3cqcNIrru9IHc3jo4cke3SGwbo06PuLkVKF0twIz6PqLqE5cAoAPCX2MtQf24GDrYj1m/lvOHp7nuN/odwPP1Ip\u002BXDl7wtuhoWUPrYnb7nRBiVXEzOqfvImvdUmgJpF6veB8d4MmcJ9ixFz2v3AVC8pqp\u002B6uCweg36Cvy0ySAHrTlfCpX3bxGhi1YgiNqP0Zmmp/NX\u002Bjy7HY25jjd6RSz8ThIyp/a6tTeYzV\u002Ban/EzajlTHiE8r7L8k\u002B0ITeDqNzYpJDq4XSmS6\u002BK7zzzdII2MhhP\u002BFzcLz55vNgQJsndWvoYZcWvGex0PsCJOcOCGH3Nvi7fM7C//LVScWSclmTlrVRCms78hxgsG/lcUvV692RaAqja/icJmKkQHKhH12ib40xvP71vETbWsxe3I6mAF7oAApO8Cu9tOMJlrGqv5ERQgG9oy/fm6vGxxArPUnT/UATuR5TU39idAga7CaTMJs7TJqM6V0vCGReiCgakXaaNphwlgVyvu6CWi4mxa\u002BFMpd17/GvRhTj5LG59MtWSOKRf7WOIpqVyY6rCY4uCEO12VWRpKGF6\u002B\u002BDjbJUuMojLBJMlUX59hD83yZjAzyGtNxtBBp1xaRADJTGCpToQRDDh9184XP9u\u002BJFlMR7Iuey/djV5rOvrmZuC4mxM\u002Bx7FJ4Wn3xfCtNpcEk3MDDfxemtEw27ElpcFNl2DtbpTIj2yX8mZINrU/MFbHZqd341jkWfBB/fvwJEuYqi6Pv8fyTBQWaxuWBmQcAZtqXk8ZxbQX\u002BQSkdoFwl94qv4yGr3Ce1RqTYXhNXkOcJfxQlcX8fuRqd8azXcWSldNNa1bnhVIq24kkhlRLyprBGFCFL/IILjCYLDe524dVANulD\u002BL8pJCg=="
    },
    {
      "RequestUri": "http://seanmcccanary3.file.core.windows.net/test-share-cda35ca3-887f-ea02-d2bf-235750d75d13?restype=share",
      "RequestMethod": "DELETE",
      "RequestHeaders": {
        "Accept": "application/xml",
        "Authorization": "Sanitized",
        "traceparent": "00-c668a41a91478a40bc382db335c900a6-738ef3f0a6828349-00",
        "User-Agent": "azsdk-net-Storage.Files.Shares/12.9.0-alpha.20210921.1 (.NET Framework 4.8.4300.0; Microsoft Windows 10.0.19043 )",
        "x-ms-client-request-id": "5ff3f595-a4d0-3d05-dc50-57637667994c",
        "x-ms-date": "Tue, 21 Sep 2021 20:42:51 GMT",
        "x-ms-delete-snapshots": "include",
        "x-ms-return-client-request-id": "true",
        "x-ms-version": "2021-02-12"
      },
      "RequestBody": null,
      "StatusCode": 202,
      "ResponseHeaders": {
        "Content-Length": "0",
        "Date": "Tue, 21 Sep 2021 20:42:50 GMT",
        "Server": "Windows-Azure-File/1.0 Microsoft-HTTPAPI/2.0",
        "x-ms-client-request-id": "5ff3f595-a4d0-3d05-dc50-57637667994c",
<<<<<<< HEAD
        "x-ms-request-id": "8bddf152-d01a-0008-4f19-f4c0cd000000",
        "x-ms-version": "2021-02-12"
=======
        "x-ms-request-id": "635401cb-e01a-002c-5229-af366d000000",
        "x-ms-version": "2020-12-06"
>>>>>>> 73d5f10e
      },
      "ResponseBody": []
    }
  ],
  "Variables": {
    "RandomSeed": "67735788",
    "Storage_TestConfigDefault": "ProductionTenant\nseanmcccanary3\nU2FuaXRpemVk\nhttp://seanmcccanary3.blob.core.windows.net\nhttp://seanmcccanary3.file.core.windows.net\nhttp://seanmcccanary3.queue.core.windows.net\nhttp://seanmcccanary3.table.core.windows.net\n\n\n\n\nhttp://seanmcccanary3-secondary.blob.core.windows.net\nhttp://seanmcccanary3-secondary.file.core.windows.net\nhttp://seanmcccanary3-secondary.queue.core.windows.net\nhttp://seanmcccanary3-secondary.table.core.windows.net\n\nSanitized\n\n\nCloud\nBlobEndpoint=http://seanmcccanary3.blob.core.windows.net/;QueueEndpoint=http://seanmcccanary3.queue.core.windows.net/;FileEndpoint=http://seanmcccanary3.file.core.windows.net/;BlobSecondaryEndpoint=http://seanmcccanary3-secondary.blob.core.windows.net/;QueueSecondaryEndpoint=http://seanmcccanary3-secondary.queue.core.windows.net/;FileSecondaryEndpoint=http://seanmcccanary3-secondary.file.core.windows.net/;AccountName=seanmcccanary3;AccountKey=Kg==;\n[encryption scope]\n\n"
  }
}<|MERGE_RESOLUTION|>--- conflicted
+++ resolved
@@ -22,13 +22,8 @@
         "Last-Modified": "Tue, 21 Sep 2021 20:42:51 GMT",
         "Server": "Windows-Azure-File/1.0 Microsoft-HTTPAPI/2.0",
         "x-ms-client-request-id": "a3affd3b-b57c-8064-7fd8-a8de941eff36",
-<<<<<<< HEAD
-        "x-ms-request-id": "8bddf148-d01a-0008-4819-f4c0cd000000",
-        "x-ms-version": "2021-02-12"
-=======
         "x-ms-request-id": "635401c4-e01a-002c-4c29-af366d000000",
-        "x-ms-version": "2020-12-06"
->>>>>>> 73d5f10e
+        "x-ms-version": "2021-02-12"
       },
       "ResponseBody": []
     },
@@ -171,13 +166,8 @@
         "Transfer-Encoding": "chunked",
         "x-ms-client-request-id": "d3a91883-1bd8-2fcd-1c9f-b4095d688688",
         "x-ms-lease-id": "25c00a26-431b-5144-b656-231cfb2c6d7b",
-<<<<<<< HEAD
-        "x-ms-request-id": "8bddf14f-d01a-0008-4c19-f4c0cd000000",
-        "x-ms-version": "2021-02-12"
-=======
         "x-ms-request-id": "635401c9-e01a-002c-5029-af366d000000",
-        "x-ms-version": "2020-12-06"
->>>>>>> 73d5f10e
+        "x-ms-version": "2021-02-12"
       },
       "ResponseBody": []
     },
@@ -246,13 +236,8 @@
         "Date": "Tue, 21 Sep 2021 20:42:50 GMT",
         "Server": "Windows-Azure-File/1.0 Microsoft-HTTPAPI/2.0",
         "x-ms-client-request-id": "5ff3f595-a4d0-3d05-dc50-57637667994c",
-<<<<<<< HEAD
-        "x-ms-request-id": "8bddf152-d01a-0008-4f19-f4c0cd000000",
-        "x-ms-version": "2021-02-12"
-=======
         "x-ms-request-id": "635401cb-e01a-002c-5229-af366d000000",
-        "x-ms-version": "2020-12-06"
->>>>>>> 73d5f10e
+        "x-ms-version": "2021-02-12"
       },
       "ResponseBody": []
     }
