{
  "Entries": [
    {
      "RequestUri": "https://seanmcccanary.file.core.windows.net/test-share-490ddf61-3051-c424-3483-493ba6e7b40f?restype=share",
      "RequestMethod": "PUT",
      "RequestHeaders": {
        "Authorization": "Sanitized",
<<<<<<< HEAD
        "traceparent": "00-f14600f3bbac4d44a7ea257ad24c8f6c-9f0ce0abbb06ee41-00",
        "User-Agent": [
          "azsdk-net-Storage.Files.Shares/12.3.0-dev.20200610.1",
          "(.NET Core 4.6.28801.04; Microsoft Windows 10.0.18362 )"
        ],
        "x-ms-client-request-id": "b4f4c466-e83f-4bdf-4af0-b703285b1c3b",
        "x-ms-date": "Wed, 10 Jun 2020 19:42:17 GMT",
=======
        "traceparent": "00-b295ab644fa8774698b73e7838c163d6-2075bd96ccc75c4e-00",
        "User-Agent": [
          "azsdk-net-Storage.Files.Shares/12.3.0-dev.20200619.1",
          "(.NET Core 4.6.28801.04; Microsoft Windows 10.0.18362 )"
        ],
        "x-ms-client-request-id": "b4f4c466-e83f-4bdf-4af0-b703285b1c3b",
        "x-ms-date": "Sat, 20 Jun 2020 00:48:26 GMT",
>>>>>>> 994efc63
        "x-ms-return-client-request-id": "true",
        "x-ms-version": "2019-12-12"
      },
      "RequestBody": null,
      "StatusCode": 201,
      "ResponseHeaders": {
        "Content-Length": "0",
<<<<<<< HEAD
        "Date": "Wed, 10 Jun 2020 19:42:16 GMT",
        "ETag": "\u00220x8D80D766237F759\u0022",
        "Last-Modified": "Wed, 10 Jun 2020 19:42:17 GMT",
=======
        "Date": "Sat, 20 Jun 2020 00:48:25 GMT",
        "ETag": "\u00220x8D814B3A4702AF8\u0022",
        "Last-Modified": "Sat, 20 Jun 2020 00:48:26 GMT",
>>>>>>> 994efc63
        "Server": [
          "Windows-Azure-File/1.0",
          "Microsoft-HTTPAPI/2.0"
        ],
        "x-ms-client-request-id": "b4f4c466-e83f-4bdf-4af0-b703285b1c3b",
<<<<<<< HEAD
        "x-ms-request-id": "fa89df96-801a-0018-6a5f-3f92c7000000",
=======
        "x-ms-request-id": "5fc9a983-e01a-000e-619c-466410000000",
>>>>>>> 994efc63
        "x-ms-version": "2019-12-12"
      },
      "ResponseBody": []
    },
    {
      "RequestUri": "https://seanmcccanary.file.core.windows.net/test-share-490ddf61-3051-c424-3483-493ba6e7b40f/test-directory-1e0cbf9b-29e6-cb6a-2506-2ac1e9024354?restype=directory",
      "RequestMethod": "PUT",
      "RequestHeaders": {
        "Authorization": "Sanitized",
<<<<<<< HEAD
        "traceparent": "00-d00f983197f3fb4991f2ece006b76fb9-fa5bf2578567a643-00",
        "User-Agent": [
          "azsdk-net-Storage.Files.Shares/12.3.0-dev.20200610.1",
          "(.NET Core 4.6.28801.04; Microsoft Windows 10.0.18362 )"
        ],
        "x-ms-client-request-id": "c2860b72-cdd2-3c57-5a28-8e39be1e6148",
        "x-ms-date": "Wed, 10 Jun 2020 19:42:17 GMT",
=======
        "traceparent": "00-0577b3e44909a54e872a02bd181fa297-c9b4b3981a432c4a-00",
        "User-Agent": [
          "azsdk-net-Storage.Files.Shares/12.3.0-dev.20200619.1",
          "(.NET Core 4.6.28801.04; Microsoft Windows 10.0.18362 )"
        ],
        "x-ms-client-request-id": "c2860b72-cdd2-3c57-5a28-8e39be1e6148",
        "x-ms-date": "Sat, 20 Jun 2020 00:48:26 GMT",
>>>>>>> 994efc63
        "x-ms-file-attributes": "None",
        "x-ms-file-creation-time": "Now",
        "x-ms-file-last-write-time": "Now",
        "x-ms-file-permission": "Inherit",
        "x-ms-return-client-request-id": "true",
        "x-ms-version": "2019-12-12"
      },
      "RequestBody": null,
      "StatusCode": 201,
      "ResponseHeaders": {
        "Content-Length": "0",
<<<<<<< HEAD
        "Date": "Wed, 10 Jun 2020 19:42:16 GMT",
        "ETag": "\u00220x8D80D766242599D\u0022",
        "Last-Modified": "Wed, 10 Jun 2020 19:42:17 GMT",
=======
        "Date": "Sat, 20 Jun 2020 00:48:25 GMT",
        "ETag": "\u00220x8D814B3A47AD6DB\u0022",
        "Last-Modified": "Sat, 20 Jun 2020 00:48:26 GMT",
>>>>>>> 994efc63
        "Server": [
          "Windows-Azure-File/1.0",
          "Microsoft-HTTPAPI/2.0"
        ],
        "x-ms-client-request-id": "c2860b72-cdd2-3c57-5a28-8e39be1e6148",
        "x-ms-file-attributes": "Directory",
<<<<<<< HEAD
        "x-ms-file-change-time": "2020-06-10T19:42:17.8742685Z",
        "x-ms-file-creation-time": "2020-06-10T19:42:17.8742685Z",
        "x-ms-file-id": "13835128424026341376",
        "x-ms-file-last-write-time": "2020-06-10T19:42:17.8742685Z",
        "x-ms-file-parent-id": "0",
        "x-ms-file-permission-key": "11811099930176499864*14641856446884751121",
        "x-ms-request-id": "fa89df9b-801a-0018-6b5f-3f92c7000000",
=======
        "x-ms-file-change-time": "2020-06-20T00:48:26.4140507Z",
        "x-ms-file-creation-time": "2020-06-20T00:48:26.4140507Z",
        "x-ms-file-id": "13835128424026341376",
        "x-ms-file-last-write-time": "2020-06-20T00:48:26.4140507Z",
        "x-ms-file-parent-id": "0",
        "x-ms-file-permission-key": "11811099930176499864*14641856446884751121",
        "x-ms-request-id": "5fc9a986-e01a-000e-629c-466410000000",
>>>>>>> 994efc63
        "x-ms-request-server-encrypted": "true",
        "x-ms-version": "2019-12-12"
      },
      "ResponseBody": []
    },
    {
<<<<<<< HEAD
      "RequestUri": "https://seanmcccanary.file.core.windows.net/test-share-490ddf61-3051-c424-3483-493ba6e7b40f/?restype=directory\u0026comp=list",
=======
      "RequestUri": "https://seanmcccanary.file.core.windows.net/test-share-490ddf61-3051-c424-3483-493ba6e7b40f?restype=directory\u0026comp=list",
>>>>>>> 994efc63
      "RequestMethod": "GET",
      "RequestHeaders": {
        "Authorization": "Sanitized",
        "User-Agent": [
<<<<<<< HEAD
          "azsdk-net-Storage.Files.Shares/12.3.0-dev.20200610.1",
          "(.NET Core 4.6.28801.04; Microsoft Windows 10.0.18362 )"
        ],
        "x-ms-client-request-id": "dd4e6628-807c-c982-b397-87ca7197da6c",
        "x-ms-date": "Wed, 10 Jun 2020 19:42:17 GMT",
=======
          "azsdk-net-Storage.Files.Shares/12.3.0-dev.20200619.1",
          "(.NET Core 4.6.28801.04; Microsoft Windows 10.0.18362 )"
        ],
        "x-ms-client-request-id": "dd4e6628-807c-c982-b397-87ca7197da6c",
        "x-ms-date": "Sat, 20 Jun 2020 00:48:26 GMT",
>>>>>>> 994efc63
        "x-ms-return-client-request-id": "true",
        "x-ms-version": "2019-12-12"
      },
      "RequestBody": null,
      "StatusCode": 200,
      "ResponseHeaders": {
<<<<<<< HEAD
        "Content-Type": "application/xml",
        "Date": "Wed, 10 Jun 2020 19:42:16 GMT",
=======
        "Content-Length": "356",
        "Content-Type": "application/xml",
        "Date": "Sat, 20 Jun 2020 00:48:25 GMT",
>>>>>>> 994efc63
        "Server": [
          "Windows-Azure-File/1.0",
          "Microsoft-HTTPAPI/2.0"
        ],
        "x-ms-client-request-id": "dd4e6628-807c-c982-b397-87ca7197da6c",
<<<<<<< HEAD
        "x-ms-request-id": "fa89df9c-801a-0018-6c5f-3f92c7000000",
=======
        "x-ms-request-id": "5fc9a987-e01a-000e-639c-466410000000",
>>>>>>> 994efc63
        "x-ms-version": "2019-12-12"
      },
      "ResponseBody": "\uFEFF\u003C?xml version=\u00221.0\u0022 encoding=\u0022utf-8\u0022?\u003E\u003CEnumerationResults ServiceEndpoint=\u0022https://seanmcccanary.file.core.windows.net/\u0022 ShareName=\u0022test-share-490ddf61-3051-c424-3483-493ba6e7b40f\u0022 DirectoryPath=\u0022\u0022\u003E\u003CEntries\u003E\u003CDirectory\u003E\u003CName\u003Etest-directory-1e0cbf9b-29e6-cb6a-2506-2ac1e9024354\u003C/Name\u003E\u003CProperties /\u003E\u003C/Directory\u003E\u003C/Entries\u003E\u003CNextMarker /\u003E\u003C/EnumerationResults\u003E"
    },
    {
      "RequestUri": "https://seanmcccanary.file.core.windows.net/test-share-490ddf61-3051-c424-3483-493ba6e7b40f?restype=share",
      "RequestMethod": "DELETE",
      "RequestHeaders": {
        "Authorization": "Sanitized",
<<<<<<< HEAD
        "traceparent": "00-1c8951562935a54fada1b6753b0473d2-789b4077f2f91e4b-00",
        "User-Agent": [
          "azsdk-net-Storage.Files.Shares/12.3.0-dev.20200610.1",
          "(.NET Core 4.6.28801.04; Microsoft Windows 10.0.18362 )"
        ],
        "x-ms-client-request-id": "58111f3c-83cf-2ccb-e0a3-6aeeb37c2957",
        "x-ms-date": "Wed, 10 Jun 2020 19:42:17 GMT",
=======
        "traceparent": "00-a98b166c692a9d439e679824d878dcee-88ab2e3cd8b7da47-00",
        "User-Agent": [
          "azsdk-net-Storage.Files.Shares/12.3.0-dev.20200619.1",
          "(.NET Core 4.6.28801.04; Microsoft Windows 10.0.18362 )"
        ],
        "x-ms-client-request-id": "58111f3c-83cf-2ccb-e0a3-6aeeb37c2957",
        "x-ms-date": "Sat, 20 Jun 2020 00:48:26 GMT",
>>>>>>> 994efc63
        "x-ms-delete-snapshots": "include",
        "x-ms-return-client-request-id": "true",
        "x-ms-version": "2019-12-12"
      },
      "RequestBody": null,
      "StatusCode": 202,
      "ResponseHeaders": {
        "Content-Length": "0",
<<<<<<< HEAD
        "Date": "Wed, 10 Jun 2020 19:42:17 GMT",
=======
        "Date": "Sat, 20 Jun 2020 00:48:25 GMT",
>>>>>>> 994efc63
        "Server": [
          "Windows-Azure-File/1.0",
          "Microsoft-HTTPAPI/2.0"
        ],
        "x-ms-client-request-id": "58111f3c-83cf-2ccb-e0a3-6aeeb37c2957",
<<<<<<< HEAD
        "x-ms-request-id": "fa89df9d-801a-0018-6d5f-3f92c7000000",
=======
        "x-ms-request-id": "5fc9a988-e01a-000e-649c-466410000000",
>>>>>>> 994efc63
        "x-ms-version": "2019-12-12"
      },
      "ResponseBody": []
    }
  ],
  "Variables": {
    "RandomSeed": "958487204",
    "Storage_TestConfigDefault": "ProductionTenant\nseanmcccanary\nU2FuaXRpemVk\nhttps://seanmcccanary.blob.core.windows.net\nhttps://seanmcccanary.file.core.windows.net\nhttps://seanmcccanary.queue.core.windows.net\nhttps://seanmcccanary.table.core.windows.net\n\n\n\n\nhttps://seanmcccanary-secondary.blob.core.windows.net\nhttps://seanmcccanary-secondary.file.core.windows.net\nhttps://seanmcccanary-secondary.queue.core.windows.net\nhttps://seanmcccanary-secondary.table.core.windows.net\n\nSanitized\n\n\nCloud\nBlobEndpoint=https://seanmcccanary.blob.core.windows.net/;QueueEndpoint=https://seanmcccanary.queue.core.windows.net/;FileEndpoint=https://seanmcccanary.file.core.windows.net/;BlobSecondaryEndpoint=https://seanmcccanary-secondary.blob.core.windows.net/;QueueSecondaryEndpoint=https://seanmcccanary-secondary.queue.core.windows.net/;FileSecondaryEndpoint=https://seanmcccanary-secondary.file.core.windows.net/;AccountName=seanmcccanary;AccountKey=Sanitized\nseanscope1"
  }
}<|MERGE_RESOLUTION|>--- conflicted
+++ resolved
@@ -5,15 +5,6 @@
       "RequestMethod": "PUT",
       "RequestHeaders": {
         "Authorization": "Sanitized",
-<<<<<<< HEAD
-        "traceparent": "00-f14600f3bbac4d44a7ea257ad24c8f6c-9f0ce0abbb06ee41-00",
-        "User-Agent": [
-          "azsdk-net-Storage.Files.Shares/12.3.0-dev.20200610.1",
-          "(.NET Core 4.6.28801.04; Microsoft Windows 10.0.18362 )"
-        ],
-        "x-ms-client-request-id": "b4f4c466-e83f-4bdf-4af0-b703285b1c3b",
-        "x-ms-date": "Wed, 10 Jun 2020 19:42:17 GMT",
-=======
         "traceparent": "00-b295ab644fa8774698b73e7838c163d6-2075bd96ccc75c4e-00",
         "User-Agent": [
           "azsdk-net-Storage.Files.Shares/12.3.0-dev.20200619.1",
@@ -21,7 +12,6 @@
         ],
         "x-ms-client-request-id": "b4f4c466-e83f-4bdf-4af0-b703285b1c3b",
         "x-ms-date": "Sat, 20 Jun 2020 00:48:26 GMT",
->>>>>>> 994efc63
         "x-ms-return-client-request-id": "true",
         "x-ms-version": "2019-12-12"
       },
@@ -29,25 +19,15 @@
       "StatusCode": 201,
       "ResponseHeaders": {
         "Content-Length": "0",
-<<<<<<< HEAD
-        "Date": "Wed, 10 Jun 2020 19:42:16 GMT",
-        "ETag": "\u00220x8D80D766237F759\u0022",
-        "Last-Modified": "Wed, 10 Jun 2020 19:42:17 GMT",
-=======
         "Date": "Sat, 20 Jun 2020 00:48:25 GMT",
         "ETag": "\u00220x8D814B3A4702AF8\u0022",
         "Last-Modified": "Sat, 20 Jun 2020 00:48:26 GMT",
->>>>>>> 994efc63
         "Server": [
           "Windows-Azure-File/1.0",
           "Microsoft-HTTPAPI/2.0"
         ],
         "x-ms-client-request-id": "b4f4c466-e83f-4bdf-4af0-b703285b1c3b",
-<<<<<<< HEAD
-        "x-ms-request-id": "fa89df96-801a-0018-6a5f-3f92c7000000",
-=======
         "x-ms-request-id": "5fc9a983-e01a-000e-619c-466410000000",
->>>>>>> 994efc63
         "x-ms-version": "2019-12-12"
       },
       "ResponseBody": []
@@ -57,15 +37,6 @@
       "RequestMethod": "PUT",
       "RequestHeaders": {
         "Authorization": "Sanitized",
-<<<<<<< HEAD
-        "traceparent": "00-d00f983197f3fb4991f2ece006b76fb9-fa5bf2578567a643-00",
-        "User-Agent": [
-          "azsdk-net-Storage.Files.Shares/12.3.0-dev.20200610.1",
-          "(.NET Core 4.6.28801.04; Microsoft Windows 10.0.18362 )"
-        ],
-        "x-ms-client-request-id": "c2860b72-cdd2-3c57-5a28-8e39be1e6148",
-        "x-ms-date": "Wed, 10 Jun 2020 19:42:17 GMT",
-=======
         "traceparent": "00-0577b3e44909a54e872a02bd181fa297-c9b4b3981a432c4a-00",
         "User-Agent": [
           "azsdk-net-Storage.Files.Shares/12.3.0-dev.20200619.1",
@@ -73,7 +44,6 @@
         ],
         "x-ms-client-request-id": "c2860b72-cdd2-3c57-5a28-8e39be1e6148",
         "x-ms-date": "Sat, 20 Jun 2020 00:48:26 GMT",
->>>>>>> 994efc63
         "x-ms-file-attributes": "None",
         "x-ms-file-creation-time": "Now",
         "x-ms-file-last-write-time": "Now",
@@ -85,30 +55,15 @@
       "StatusCode": 201,
       "ResponseHeaders": {
         "Content-Length": "0",
-<<<<<<< HEAD
-        "Date": "Wed, 10 Jun 2020 19:42:16 GMT",
-        "ETag": "\u00220x8D80D766242599D\u0022",
-        "Last-Modified": "Wed, 10 Jun 2020 19:42:17 GMT",
-=======
         "Date": "Sat, 20 Jun 2020 00:48:25 GMT",
         "ETag": "\u00220x8D814B3A47AD6DB\u0022",
         "Last-Modified": "Sat, 20 Jun 2020 00:48:26 GMT",
->>>>>>> 994efc63
         "Server": [
           "Windows-Azure-File/1.0",
           "Microsoft-HTTPAPI/2.0"
         ],
         "x-ms-client-request-id": "c2860b72-cdd2-3c57-5a28-8e39be1e6148",
         "x-ms-file-attributes": "Directory",
-<<<<<<< HEAD
-        "x-ms-file-change-time": "2020-06-10T19:42:17.8742685Z",
-        "x-ms-file-creation-time": "2020-06-10T19:42:17.8742685Z",
-        "x-ms-file-id": "13835128424026341376",
-        "x-ms-file-last-write-time": "2020-06-10T19:42:17.8742685Z",
-        "x-ms-file-parent-id": "0",
-        "x-ms-file-permission-key": "11811099930176499864*14641856446884751121",
-        "x-ms-request-id": "fa89df9b-801a-0018-6b5f-3f92c7000000",
-=======
         "x-ms-file-change-time": "2020-06-20T00:48:26.4140507Z",
         "x-ms-file-creation-time": "2020-06-20T00:48:26.4140507Z",
         "x-ms-file-id": "13835128424026341376",
@@ -116,59 +71,37 @@
         "x-ms-file-parent-id": "0",
         "x-ms-file-permission-key": "11811099930176499864*14641856446884751121",
         "x-ms-request-id": "5fc9a986-e01a-000e-629c-466410000000",
->>>>>>> 994efc63
         "x-ms-request-server-encrypted": "true",
         "x-ms-version": "2019-12-12"
       },
       "ResponseBody": []
     },
     {
-<<<<<<< HEAD
-      "RequestUri": "https://seanmcccanary.file.core.windows.net/test-share-490ddf61-3051-c424-3483-493ba6e7b40f/?restype=directory\u0026comp=list",
-=======
       "RequestUri": "https://seanmcccanary.file.core.windows.net/test-share-490ddf61-3051-c424-3483-493ba6e7b40f?restype=directory\u0026comp=list",
->>>>>>> 994efc63
       "RequestMethod": "GET",
       "RequestHeaders": {
         "Authorization": "Sanitized",
         "User-Agent": [
-<<<<<<< HEAD
-          "azsdk-net-Storage.Files.Shares/12.3.0-dev.20200610.1",
-          "(.NET Core 4.6.28801.04; Microsoft Windows 10.0.18362 )"
-        ],
-        "x-ms-client-request-id": "dd4e6628-807c-c982-b397-87ca7197da6c",
-        "x-ms-date": "Wed, 10 Jun 2020 19:42:17 GMT",
-=======
           "azsdk-net-Storage.Files.Shares/12.3.0-dev.20200619.1",
           "(.NET Core 4.6.28801.04; Microsoft Windows 10.0.18362 )"
         ],
         "x-ms-client-request-id": "dd4e6628-807c-c982-b397-87ca7197da6c",
         "x-ms-date": "Sat, 20 Jun 2020 00:48:26 GMT",
->>>>>>> 994efc63
         "x-ms-return-client-request-id": "true",
         "x-ms-version": "2019-12-12"
       },
       "RequestBody": null,
       "StatusCode": 200,
       "ResponseHeaders": {
-<<<<<<< HEAD
-        "Content-Type": "application/xml",
-        "Date": "Wed, 10 Jun 2020 19:42:16 GMT",
-=======
         "Content-Length": "356",
         "Content-Type": "application/xml",
         "Date": "Sat, 20 Jun 2020 00:48:25 GMT",
->>>>>>> 994efc63
         "Server": [
           "Windows-Azure-File/1.0",
           "Microsoft-HTTPAPI/2.0"
         ],
         "x-ms-client-request-id": "dd4e6628-807c-c982-b397-87ca7197da6c",
-<<<<<<< HEAD
-        "x-ms-request-id": "fa89df9c-801a-0018-6c5f-3f92c7000000",
-=======
         "x-ms-request-id": "5fc9a987-e01a-000e-639c-466410000000",
->>>>>>> 994efc63
         "x-ms-version": "2019-12-12"
       },
       "ResponseBody": "\uFEFF\u003C?xml version=\u00221.0\u0022 encoding=\u0022utf-8\u0022?\u003E\u003CEnumerationResults ServiceEndpoint=\u0022https://seanmcccanary.file.core.windows.net/\u0022 ShareName=\u0022test-share-490ddf61-3051-c424-3483-493ba6e7b40f\u0022 DirectoryPath=\u0022\u0022\u003E\u003CEntries\u003E\u003CDirectory\u003E\u003CName\u003Etest-directory-1e0cbf9b-29e6-cb6a-2506-2ac1e9024354\u003C/Name\u003E\u003CProperties /\u003E\u003C/Directory\u003E\u003C/Entries\u003E\u003CNextMarker /\u003E\u003C/EnumerationResults\u003E"
@@ -178,15 +111,6 @@
       "RequestMethod": "DELETE",
       "RequestHeaders": {
         "Authorization": "Sanitized",
-<<<<<<< HEAD
-        "traceparent": "00-1c8951562935a54fada1b6753b0473d2-789b4077f2f91e4b-00",
-        "User-Agent": [
-          "azsdk-net-Storage.Files.Shares/12.3.0-dev.20200610.1",
-          "(.NET Core 4.6.28801.04; Microsoft Windows 10.0.18362 )"
-        ],
-        "x-ms-client-request-id": "58111f3c-83cf-2ccb-e0a3-6aeeb37c2957",
-        "x-ms-date": "Wed, 10 Jun 2020 19:42:17 GMT",
-=======
         "traceparent": "00-a98b166c692a9d439e679824d878dcee-88ab2e3cd8b7da47-00",
         "User-Agent": [
           "azsdk-net-Storage.Files.Shares/12.3.0-dev.20200619.1",
@@ -194,7 +118,6 @@
         ],
         "x-ms-client-request-id": "58111f3c-83cf-2ccb-e0a3-6aeeb37c2957",
         "x-ms-date": "Sat, 20 Jun 2020 00:48:26 GMT",
->>>>>>> 994efc63
         "x-ms-delete-snapshots": "include",
         "x-ms-return-client-request-id": "true",
         "x-ms-version": "2019-12-12"
@@ -203,21 +126,13 @@
       "StatusCode": 202,
       "ResponseHeaders": {
         "Content-Length": "0",
-<<<<<<< HEAD
-        "Date": "Wed, 10 Jun 2020 19:42:17 GMT",
-=======
         "Date": "Sat, 20 Jun 2020 00:48:25 GMT",
->>>>>>> 994efc63
         "Server": [
           "Windows-Azure-File/1.0",
           "Microsoft-HTTPAPI/2.0"
         ],
         "x-ms-client-request-id": "58111f3c-83cf-2ccb-e0a3-6aeeb37c2957",
-<<<<<<< HEAD
-        "x-ms-request-id": "fa89df9d-801a-0018-6d5f-3f92c7000000",
-=======
         "x-ms-request-id": "5fc9a988-e01a-000e-649c-466410000000",
->>>>>>> 994efc63
         "x-ms-version": "2019-12-12"
       },
       "ResponseBody": []
