--- conflicted
+++ resolved
@@ -28,13 +28,8 @@
           "Microsoft-HTTPAPI/2.0"
         ],
         "x-ms-client-request-id": "17ed57ab-e5c2-6497-2c62-16a2794610ea",
-<<<<<<< HEAD
-        "x-ms-request-id": "ec84b0ac-101a-0007-5afa-beb6a1000000",
-        "x-ms-version": "2021-02-12"
-=======
         "x-ms-request-id": "56266f5a-201a-0044-1df6-c5af96000000",
-        "x-ms-version": "2020-12-06"
->>>>>>> 6b7c7623
+        "x-ms-version": "2021-02-12"
       },
       "ResponseBody": []
     },
@@ -297,13 +292,8 @@
           "Microsoft-HTTPAPI/2.0"
         ],
         "x-ms-client-request-id": "9035e708-7ab4-ef4f-2c43-c4cdfd16f120",
-<<<<<<< HEAD
-        "x-ms-request-id": "ec84b0d7-101a-0007-7bfa-beb6a1000000",
-        "x-ms-version": "2021-02-12"
-=======
         "x-ms-request-id": "56266f6f-201a-0044-31f6-c5af96000000",
-        "x-ms-version": "2020-12-06"
->>>>>>> 6b7c7623
+        "x-ms-version": "2021-02-12"
       },
       "ResponseBody": []
     }
