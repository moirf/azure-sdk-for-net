{
  "Entries": [
    {
      "RequestUri": "https://amandacanary.file.core.windows.net/test-share-1792b721-9ef4-4ca1-52ef-c8113d7d4750?restype=share",
      "RequestMethod": "PUT",
      "RequestHeaders": {
        "Accept": "application/xml",
        "Authorization": "Sanitized",
        "traceparent": "00-008b9b991690254d9ae548eb8fcf763a-29019fbacc49ac4f-00",
        "User-Agent": [
          "azsdk-net-Storage.Files.Shares/12.9.0-alpha.20211020.1",
          "(.NET 5.0.11; Microsoft Windows 10.0.19043)"
        ],
        "x-ms-client-request-id": "66750959-8e02-a6f0-552b-f10d588b8395",
        "x-ms-date": "Wed, 20 Oct 2021 21:07:35 GMT",
        "x-ms-return-client-request-id": "true",
        "x-ms-version": "2021-02-12"
      },
      "RequestBody": null,
      "StatusCode": 201,
      "ResponseHeaders": {
        "Content-Length": "0",
        "Date": "Wed, 20 Oct 2021 21:07:34 GMT",
        "ETag": "\u00220x8D9940DA4079E97\u0022",
        "Last-Modified": "Wed, 20 Oct 2021 21:07:35 GMT",
        "Server": [
          "Windows-Azure-File/1.0",
          "Microsoft-HTTPAPI/2.0"
        ],
        "x-ms-client-request-id": "66750959-8e02-a6f0-552b-f10d588b8395",
<<<<<<< HEAD
        "x-ms-request-id": "ec84ac77-101a-0007-56fa-beb6a1000000",
        "x-ms-version": "2021-02-12"
=======
        "x-ms-request-id": "56266cf5-201a-0044-75f6-c5af96000000",
        "x-ms-version": "2020-12-06"
>>>>>>> 6b7c7623
      },
      "ResponseBody": []
    },
    {
      "RequestUri": "https://amandacanary.file.core.windows.net/test-share-1792b721-9ef4-4ca1-52ef-c8113d7d4750/test-file-1bab8e1a-1042-78ca-62fc-04cfce9344ec",
      "RequestMethod": "PUT",
      "RequestHeaders": {
        "Accept": "application/xml",
        "Authorization": "Sanitized",
        "traceparent": "00-fda676f2f0a9b242a501a382592d19e7-26823b82e50a3b41-00",
        "User-Agent": [
          "azsdk-net-Storage.Files.Shares/12.9.0-alpha.20211020.1",
          "(.NET 5.0.11; Microsoft Windows 10.0.19043)"
        ],
        "x-ms-client-request-id": "814ecba9-f0a4-0961-835e-ac802fe5f486",
        "x-ms-content-length": "1024",
        "x-ms-date": "Wed, 20 Oct 2021 21:07:35 GMT",
        "x-ms-file-attributes": "None",
        "x-ms-file-creation-time": "Now",
        "x-ms-file-last-write-time": "Now",
        "x-ms-file-permission": "Inherit",
        "x-ms-return-client-request-id": "true",
        "x-ms-type": "file",
        "x-ms-version": "2021-02-12"
      },
      "RequestBody": null,
      "StatusCode": 201,
      "ResponseHeaders": {
        "Content-Length": "0",
        "Date": "Wed, 20 Oct 2021 21:07:35 GMT",
        "ETag": "\u00220x8D9940DA418DDDB\u0022",
        "Last-Modified": "Wed, 20 Oct 2021 21:07:35 GMT",
        "Server": [
          "Windows-Azure-File/1.0",
          "Microsoft-HTTPAPI/2.0"
        ],
        "x-ms-client-request-id": "814ecba9-f0a4-0961-835e-ac802fe5f486",
        "x-ms-file-attributes": "Archive",
        "x-ms-file-change-time": "2021-10-20T21:07:35.8214619Z",
        "x-ms-file-creation-time": "2021-10-20T21:07:35.8214619Z",
        "x-ms-file-id": "13835128424026341376",
        "x-ms-file-last-write-time": "2021-10-20T21:07:35.8214619Z",
        "x-ms-file-parent-id": "0",
        "x-ms-file-permission-key": "1729393344912377937*12727421398096584927",
        "x-ms-request-id": "56266d04-201a-0044-79f6-c5af96000000",
        "x-ms-request-server-encrypted": "true",
        "x-ms-version": "2021-02-12"
      },
      "ResponseBody": []
    },
    {
      "RequestUri": "https://amandacanary.file.core.windows.net/test-share-1792b721-9ef4-4ca1-52ef-c8113d7d4750/test-file-1bab8e1a-1042-78ca-62fc-04cfce9344ec?comp=range",
      "RequestMethod": "PUT",
      "RequestHeaders": {
        "Accept": "application/xml",
        "Authorization": "Sanitized",
        "Content-Length": "1024",
        "Content-Type": "application/octet-stream",
        "traceparent": "00-fa031011125a3749b86c1163ed6a6fb4-7452e6fba801ea47-00",
        "User-Agent": [
          "azsdk-net-Storage.Files.Shares/12.9.0-alpha.20211020.1",
          "(.NET 5.0.11; Microsoft Windows 10.0.19043)"
        ],
        "x-ms-client-request-id": "03261197-c244-a348-4aa3-dd3850d3c3a5",
        "x-ms-date": "Wed, 20 Oct 2021 21:07:35 GMT",
        "x-ms-range": "bytes=0-1023",
        "x-ms-return-client-request-id": "true",
        "x-ms-version": "2021-02-12",
        "x-ms-write": "update"
      },
      "RequestBody": "jBEBXGAsigwWd7XJueVDAzzgtzMI4U347/sAkyOTw9aoTy/3TVaHLX5oT4vZJu1w5\u002B7ReNNPjarDCWxlK/fpg7PeIGq2TLXlWIq1n5HBHsgNkKs1wksDWMGENETqIQGHf8zX\u002BgaCuZo56x9Imu0ZAeqjV5tLtMFo28eoMRhw\u002BzaILSDE6iPCi9YR\u002B9crur7UajJZRspmPMsKbx8\u002B2YiCyO/owG3NVBfH4czEOrjqPCAJ1MblFrRsIfFUuXoDg7FOjjPnQvlRBhYbkmX9oQITIDL\u002BNQXBnbE6fJ57eJqcw14bdqyEAvknt82wyoRPb4DvQZlIBU2rjPCBrMZb1Y57fs8H4SpVjh041303EdMt6w0ejDcBVL0Qb\u002Bm7A1YzzOI/NUu0SI1VmbJ7Dy7Pc3sdU8G5PEhXeSkR9nJBmovHBQub\u002BNuHeKJ/yfOEhUWPQPtuna\u002BUeY\u002BZ57sho1EbFP4ntAkiNHufldofOXNV0vPkgbZ20vzcM4t7AhAgZtVQZLT0XdE7bAyAzgfUdT8bQxXHPCGbpUEBSoF\u002BpjFqfy8FztW/YHUiqRSq9QT0CL5MYL77WCmztb9z8hJQvcbaFk7YzqZqXOOfpZIN8K88DELCMUZzbicGURkWS21i0exO0N62HDkX4QPbW7OWpsQPNubQjYt/Z6cn0XyMUxB1PNOmviDRhvAIq1BDlxN0b6tVBxWHkkNhz2g3jkq8i47yZR7f8OejPq/1x\u002BI6PM\u002BUs2LRN0z77qqPRO\u002B3mfilTB/CUDL0lX/EsclmkcthJpOZotvo61NB93d0T6z366S3UHrCeOudoB7jDIWDlFzeLh1cHvccvWHLgFi6f0XSzcUkrkFQnq2n/AK9Bd7OvmIbliCOms2tmpIZ9viT4iHYED\u002B/XuUajY9vtSH0XreC/cH1n\u002BglRDL3dxSvN6e1Exng5fWfDmB8AAiQH\u002BWruDvbl/k2nUM4s8wNx\u002BbRa1bnuaEIFHnC4u9heJ7flCRMTL/Y05\u002BufnbWpzIpkkZ5q5WyqGVEo6TCGLQJ1SSkWB6nwHsn\u002BZe2OTsrMWxHmVCo6M0ILeu\u002BCKgaFrvrpKlRMU8TgdHKUbH\u002B/G8qGHI4en9jYO1XnCsz6LfTDOPcypSR2gAdNBd\u002B3pYcCjB7lO814ps7h0O8\u002BZUj35ga9kXOITHbmD5xGkZo5YJXO5H6t1THnSpHoENQ1OBq\u002BVR\u002BZOdQTen/oPuxxMdV06LBZb4DKChEUlgbhoDui8NeBiHx6YCaBu2o\u002BxZYFtli8s2gjm8hZ9ErOhKONcdoEBU3U72mY\u002BkhJl/RWy0R6zt/uJOzTfxUPJ9Pxq9uDNAmQOoBIcMcu4/jfmgQUAukGU7WD3wztcMZ4xYdVpw6sw==",
      "StatusCode": 201,
      "ResponseHeaders": {
        "Content-Length": "0",
        "Content-MD5": "9bAAqmHTPAVfQEilBABHbw==",
        "Date": "Wed, 20 Oct 2021 21:07:35 GMT",
        "ETag": "\u00220x8D9940DA426225B\u0022",
        "Last-Modified": "Wed, 20 Oct 2021 21:07:35 GMT",
        "Server": [
          "Windows-Azure-File/1.0",
          "Microsoft-HTTPAPI/2.0"
        ],
        "x-ms-client-request-id": "03261197-c244-a348-4aa3-dd3850d3c3a5",
        "x-ms-request-id": "56266d08-201a-0044-7df6-c5af96000000",
        "x-ms-request-server-encrypted": "true",
        "x-ms-version": "2021-02-12"
      },
      "ResponseBody": []
    },
    {
      "RequestUri": "https://amandacanary.file.core.windows.net/test-share-1792b721-9ef4-4ca1-52ef-c8113d7d4750/test-file-1bab8e1a-1042-78ca-62fc-04cfce9344ec",
      "RequestMethod": "GET",
      "RequestHeaders": {
        "Accept": "application/xml",
        "Authorization": "Sanitized",
        "traceparent": "00-34e705f6131c54488d17e93e44f6dda8-36a1597a4418b345-00",
        "User-Agent": [
          "azsdk-net-Storage.Files.Shares/12.9.0-alpha.20211020.1",
          "(.NET 5.0.11; Microsoft Windows 10.0.19043)"
        ],
        "x-ms-client-request-id": "1de84893-f0bf-dc41-e1e6-614dfbe3cd67",
        "x-ms-date": "Wed, 20 Oct 2021 21:07:35 GMT",
        "x-ms-range": "bytes=0-1023",
        "x-ms-range-get-content-md5": "true",
        "x-ms-return-client-request-id": "true",
        "x-ms-version": "2021-02-12"
      },
      "RequestBody": null,
      "StatusCode": 206,
      "ResponseHeaders": {
        "Accept-Ranges": "bytes",
        "Access-Control-Allow-Origin": "*",
        "Content-Length": "1024",
        "Content-MD5": "9bAAqmHTPAVfQEilBABHbw==",
        "Content-Range": "bytes 0-1023/1024",
        "Content-Type": "application/octet-stream",
        "Date": "Wed, 20 Oct 2021 21:07:35 GMT",
        "ETag": "\u00220x8D9940DA426225B\u0022",
        "Last-Modified": "Wed, 20 Oct 2021 21:07:35 GMT",
        "Server": [
          "Windows-Azure-File/1.0",
          "Microsoft-HTTPAPI/2.0"
        ],
        "x-ms-client-request-id": "1de84893-f0bf-dc41-e1e6-614dfbe3cd67",
        "x-ms-file-attributes": "Archive",
        "x-ms-file-change-time": "2021-10-20T21:07:35.8214619Z",
        "x-ms-file-creation-time": "2021-10-20T21:07:35.8214619Z",
        "x-ms-file-id": "13835128424026341376",
        "x-ms-file-last-write-time": "2021-10-20T21:07:35.8214619Z",
        "x-ms-file-parent-id": "0",
        "x-ms-file-permission-key": "1729393344912377937*12727421398096584927",
        "x-ms-lease-state": "available",
        "x-ms-lease-status": "unlocked",
        "x-ms-request-id": "56266d0c-201a-0044-01f6-c5af96000000",
        "x-ms-server-encrypted": "true",
        "x-ms-type": "File",
        "x-ms-version": "2021-02-12"
      },
      "ResponseBody": "jBEBXGAsigwWd7XJueVDAzzgtzMI4U347/sAkyOTw9aoTy/3TVaHLX5oT4vZJu1w5\u002B7ReNNPjarDCWxlK/fpg7PeIGq2TLXlWIq1n5HBHsgNkKs1wksDWMGENETqIQGHf8zX\u002BgaCuZo56x9Imu0ZAeqjV5tLtMFo28eoMRhw\u002BzaILSDE6iPCi9YR\u002B9crur7UajJZRspmPMsKbx8\u002B2YiCyO/owG3NVBfH4czEOrjqPCAJ1MblFrRsIfFUuXoDg7FOjjPnQvlRBhYbkmX9oQITIDL\u002BNQXBnbE6fJ57eJqcw14bdqyEAvknt82wyoRPb4DvQZlIBU2rjPCBrMZb1Y57fs8H4SpVjh041303EdMt6w0ejDcBVL0Qb\u002Bm7A1YzzOI/NUu0SI1VmbJ7Dy7Pc3sdU8G5PEhXeSkR9nJBmovHBQub\u002BNuHeKJ/yfOEhUWPQPtuna\u002BUeY\u002BZ57sho1EbFP4ntAkiNHufldofOXNV0vPkgbZ20vzcM4t7AhAgZtVQZLT0XdE7bAyAzgfUdT8bQxXHPCGbpUEBSoF\u002BpjFqfy8FztW/YHUiqRSq9QT0CL5MYL77WCmztb9z8hJQvcbaFk7YzqZqXOOfpZIN8K88DELCMUZzbicGURkWS21i0exO0N62HDkX4QPbW7OWpsQPNubQjYt/Z6cn0XyMUxB1PNOmviDRhvAIq1BDlxN0b6tVBxWHkkNhz2g3jkq8i47yZR7f8OejPq/1x\u002BI6PM\u002BUs2LRN0z77qqPRO\u002B3mfilTB/CUDL0lX/EsclmkcthJpOZotvo61NB93d0T6z366S3UHrCeOudoB7jDIWDlFzeLh1cHvccvWHLgFi6f0XSzcUkrkFQnq2n/AK9Bd7OvmIbliCOms2tmpIZ9viT4iHYED\u002B/XuUajY9vtSH0XreC/cH1n\u002BglRDL3dxSvN6e1Exng5fWfDmB8AAiQH\u002BWruDvbl/k2nUM4s8wNx\u002BbRa1bnuaEIFHnC4u9heJ7flCRMTL/Y05\u002BufnbWpzIpkkZ5q5WyqGVEo6TCGLQJ1SSkWB6nwHsn\u002BZe2OTsrMWxHmVCo6M0ILeu\u002BCKgaFrvrpKlRMU8TgdHKUbH\u002B/G8qGHI4en9jYO1XnCsz6LfTDOPcypSR2gAdNBd\u002B3pYcCjB7lO814ps7h0O8\u002BZUj35ga9kXOITHbmD5xGkZo5YJXO5H6t1THnSpHoENQ1OBq\u002BVR\u002BZOdQTen/oPuxxMdV06LBZb4DKChEUlgbhoDui8NeBiHx6YCaBu2o\u002BxZYFtli8s2gjm8hZ9ErOhKONcdoEBU3U72mY\u002BkhJl/RWy0R6zt/uJOzTfxUPJ9Pxq9uDNAmQOoBIcMcu4/jfmgQUAukGU7WD3wztcMZ4xYdVpw6sw=="
    },
    {
      "RequestUri": "https://amandacanary.file.core.windows.net/test-share-1792b721-9ef4-4ca1-52ef-c8113d7d4750?restype=share",
      "RequestMethod": "DELETE",
      "RequestHeaders": {
        "Accept": "application/xml",
        "Authorization": "Sanitized",
        "traceparent": "00-94a1c120a237a645b24c8f98bb10dc98-fab99f3bbfb5f84c-00",
        "User-Agent": [
          "azsdk-net-Storage.Files.Shares/12.9.0-alpha.20211020.1",
          "(.NET 5.0.11; Microsoft Windows 10.0.19043)"
        ],
        "x-ms-client-request-id": "07a5e6c3-a5eb-42e6-20c2-a18f58b4d4ca",
        "x-ms-date": "Wed, 20 Oct 2021 21:07:35 GMT",
        "x-ms-delete-snapshots": "include",
        "x-ms-return-client-request-id": "true",
        "x-ms-version": "2021-02-12"
      },
      "RequestBody": null,
      "StatusCode": 202,
      "ResponseHeaders": {
        "Content-Length": "0",
        "Date": "Wed, 20 Oct 2021 21:07:35 GMT",
        "Server": [
          "Windows-Azure-File/1.0",
          "Microsoft-HTTPAPI/2.0"
        ],
        "x-ms-client-request-id": "07a5e6c3-a5eb-42e6-20c2-a18f58b4d4ca",
<<<<<<< HEAD
        "x-ms-request-id": "ec84ac8d-101a-0007-6bfa-beb6a1000000",
        "x-ms-version": "2021-02-12"
=======
        "x-ms-request-id": "56266d0f-201a-0044-04f6-c5af96000000",
        "x-ms-version": "2020-12-06"
>>>>>>> 6b7c7623
      },
      "ResponseBody": []
    }
  ],
  "Variables": {
    "RandomSeed": "1424333318",
    "Storage_TestConfigDefault": "ProductionTenant\namandacanary\nU2FuaXRpemVk\nhttps://amandacanary.blob.core.windows.net\nhttps://amandacanary.file.core.windows.net\nhttps://amandacanary.queue.core.windows.net\nhttps://amandacanary.table.core.windows.net\n\n\n\n\nhttps://amandacanary-secondary.blob.core.windows.net\nhttps://amandacanary-secondary.file.core.windows.net\nhttps://amandacanary-secondary.queue.core.windows.net\nhttps://amandacanary-secondary.table.core.windows.net\n\nSanitized\n\n\nCloud\nBlobEndpoint=https://amandacanary.blob.core.windows.net/;QueueEndpoint=https://amandacanary.queue.core.windows.net/;FileEndpoint=https://amandacanary.file.core.windows.net/;BlobSecondaryEndpoint=https://amandacanary-secondary.blob.core.windows.net/;QueueSecondaryEndpoint=https://amandacanary-secondary.queue.core.windows.net/;FileSecondaryEndpoint=https://amandacanary-secondary.file.core.windows.net/;AccountName=amandacanary;AccountKey=Kg==;\ntestscope2\n\n"
  }
}<|MERGE_RESOLUTION|>--- conflicted
+++ resolved
@@ -28,13 +28,8 @@
           "Microsoft-HTTPAPI/2.0"
         ],
         "x-ms-client-request-id": "66750959-8e02-a6f0-552b-f10d588b8395",
-<<<<<<< HEAD
-        "x-ms-request-id": "ec84ac77-101a-0007-56fa-beb6a1000000",
-        "x-ms-version": "2021-02-12"
-=======
         "x-ms-request-id": "56266cf5-201a-0044-75f6-c5af96000000",
-        "x-ms-version": "2020-12-06"
->>>>>>> 6b7c7623
+        "x-ms-version": "2021-02-12"
       },
       "ResponseBody": []
     },
@@ -202,13 +197,8 @@
           "Microsoft-HTTPAPI/2.0"
         ],
         "x-ms-client-request-id": "07a5e6c3-a5eb-42e6-20c2-a18f58b4d4ca",
-<<<<<<< HEAD
-        "x-ms-request-id": "ec84ac8d-101a-0007-6bfa-beb6a1000000",
-        "x-ms-version": "2021-02-12"
-=======
         "x-ms-request-id": "56266d0f-201a-0044-04f6-c5af96000000",
-        "x-ms-version": "2020-12-06"
->>>>>>> 6b7c7623
+        "x-ms-version": "2021-02-12"
       },
       "ResponseBody": []
     }
