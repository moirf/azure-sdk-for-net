{
  "Entries": [
    {
      "RequestUri": "https://amandacanary.file.core.windows.net/test-share-c5b6953f-9934-d2f5-b915-23904b8abed9?restype=share",
      "RequestMethod": "PUT",
      "RequestHeaders": {
        "Accept": "application/xml",
        "Authorization": "Sanitized",
        "traceparent": "00-e18516c52024c640973e2ab6cfe053de-9c88c1adb61dbd4f-00",
        "User-Agent": [
          "azsdk-net-Storage.Files.Shares/12.9.0-alpha.20211020.1",
          "(.NET 5.0.11; Microsoft Windows 10.0.19043)"
        ],
        "x-ms-client-request-id": "d747302f-2881-668c-288d-e19b7abae6bb",
        "x-ms-date": "Wed, 20 Oct 2021 21:07:46 GMT",
        "x-ms-return-client-request-id": "true",
        "x-ms-version": "2021-02-12"
      },
      "RequestBody": null,
      "StatusCode": 201,
      "ResponseHeaders": {
        "Content-Length": "0",
        "Date": "Wed, 20 Oct 2021 21:07:46 GMT",
        "ETag": "\u00220x8D9940DAAADD31F\u0022",
        "Last-Modified": "Wed, 20 Oct 2021 21:07:46 GMT",
        "Server": [
          "Windows-Azure-File/1.0",
          "Microsoft-HTTPAPI/2.0"
        ],
        "x-ms-client-request-id": "d747302f-2881-668c-288d-e19b7abae6bb",
<<<<<<< HEAD
        "x-ms-request-id": "ec84afce-101a-0007-08fa-beb6a1000000",
        "x-ms-version": "2021-02-12"
=======
        "x-ms-request-id": "56266ed7-201a-0044-24f6-c5af96000000",
        "x-ms-version": "2020-12-06"
>>>>>>> 6b7c7623
      },
      "ResponseBody": []
    },
    {
      "RequestUri": "https://amandacanary.file.core.windows.net/test-share-c5b6953f-9934-d2f5-b915-23904b8abed9/test-file-90e5fd70-62dd-00ed-5b95-eef18efb1939",
      "RequestMethod": "PUT",
      "RequestHeaders": {
        "Accept": "application/xml",
        "Authorization": "Sanitized",
        "traceparent": "00-c3c19de17d3a9f46b3cf53e2b5e434e9-21f02bfe88511644-00",
        "User-Agent": [
          "azsdk-net-Storage.Files.Shares/12.9.0-alpha.20211020.1",
          "(.NET 5.0.11; Microsoft Windows 10.0.19043)"
        ],
        "x-ms-client-request-id": "60eb98fb-2f1e-15ff-eac9-71bc5ce98855",
        "x-ms-content-length": "1024",
        "x-ms-date": "Wed, 20 Oct 2021 21:07:46 GMT",
        "x-ms-file-attributes": "None",
        "x-ms-file-creation-time": "Now",
        "x-ms-file-last-write-time": "Now",
        "x-ms-file-permission": "Inherit",
        "x-ms-return-client-request-id": "true",
        "x-ms-type": "file",
        "x-ms-version": "2021-02-12"
      },
      "RequestBody": null,
      "StatusCode": 201,
      "ResponseHeaders": {
        "Content-Length": "0",
        "Date": "Wed, 20 Oct 2021 21:07:46 GMT",
        "ETag": "\u00220x8D9940DAABBB8D2\u0022",
        "Last-Modified": "Wed, 20 Oct 2021 21:07:46 GMT",
        "Server": [
          "Windows-Azure-File/1.0",
          "Microsoft-HTTPAPI/2.0"
        ],
        "x-ms-client-request-id": "60eb98fb-2f1e-15ff-eac9-71bc5ce98855",
        "x-ms-file-attributes": "Archive",
        "x-ms-file-change-time": "2021-10-20T21:07:46.9550802Z",
        "x-ms-file-creation-time": "2021-10-20T21:07:46.9550802Z",
        "x-ms-file-id": "13835128424026341376",
        "x-ms-file-last-write-time": "2021-10-20T21:07:46.9550802Z",
        "x-ms-file-parent-id": "0",
        "x-ms-file-permission-key": "1729393344912377937*12727421398096584927",
        "x-ms-request-id": "56266edc-201a-0044-28f6-c5af96000000",
        "x-ms-request-server-encrypted": "true",
        "x-ms-version": "2021-02-12"
      },
      "ResponseBody": []
    },
    {
      "RequestUri": "https://amandacanary.file.core.windows.net/test-share-c5b6953f-9934-d2f5-b915-23904b8abed9/test-file-90e5fd70-62dd-00ed-5b95-eef18efb1939?comp=range",
      "RequestMethod": "PUT",
      "RequestHeaders": {
        "Accept": "application/xml",
        "Authorization": "Sanitized",
        "Content-Length": "1024",
        "Content-Type": "application/octet-stream",
        "traceparent": "00-88e41387cfd2fb4d8e74c2a44541c7ee-c8f79ae91282f340-00",
        "User-Agent": [
          "azsdk-net-Storage.Files.Shares/12.9.0-alpha.20211020.1",
          "(.NET 5.0.11; Microsoft Windows 10.0.19043)"
        ],
        "x-ms-client-request-id": "f5f6fb67-b810-da1a-d8f8-72e365f465cd",
        "x-ms-date": "Wed, 20 Oct 2021 21:07:46 GMT",
        "x-ms-range": "bytes=0-1023",
        "x-ms-return-client-request-id": "true",
        "x-ms-version": "2021-02-12",
        "x-ms-write": "update"
      },
      "RequestBody": "CfE5Sl1Bt1lZvonTeQxdj\u002BehYRpC51hm9Ze4qAWgfoB7Y\u002BCD7\u002BMk7nnufcOfuO0bL1G02FnLeCKY0lXFiA5UuUAJVxUr2p8DfXOhVGmVxzyqnHmz7KUnr\u002Bu96hyOX2VqmsSDlmHX71SxsFvmKSS4AwsZGuyVoMya4agqbvCDdR4NN7qlEjHb06wkAjxKQYbGBecRdUR51fn36LS4rYFkLjs92PJqE/DaPUdAcJ6QT58iY2gJcf/ZlGLArSl8IiYqv9MADWmTXPH2Njf9OWRbZ5kUlkkZW7w7Y0SQqWXHXRshFbDKj0I2jgd3EjrI3Fv9ZEaQZ4vcEWQXxKkkA7KLL9kc2yO0kddW3QhBokiBc4bok0QfNvaPRARMssuYEYpU6\u002BNhrAA3SNNuOYmDm28blVEjPHBtbPjjjJcfaN4Mvsx97LZkIMeGsEpxsPxsDKmVMB16ddUa537rfh9pGOD0Ynu9Bq64t3WKnYsm\u002B7v8doDuijjAkUn2YgU3eaGnHJhpfE6Argb63Hmo8NhK9OvD7wife46oM9Ayx6OogD7T4oDyvH5te8d5862/GKFxq24adImZB6EJwUl9TudiUlw71A1XVzhsVnRAJYfh6RovwRs0jQy0Otve6fo17yzgF6FQg0SUGVQ2rh0VWeEZKNguTo3MLsRQhpkyeG49NmZHXw7mkGXWmqfG/t/unuH5xMAiB6GfFOjcAP2qYqDl\u002BHi3zvnTM5dyV7PlBS/kYei4OLOtGi7Ep0slCZBoKzcH4QVnN9DoJpEpsK/tug65954U8irtN95J8iatrSkGCix73iQpfSoY0BIihGp/1\u002Bw9bBHyUzkNGaknHkWpOnlnIqWDcdzqj3pz/CEXyrNzyRo5cEAXFLbybsR7Al7lb5WYumLE/GUQUtyXflcX9U71tFQqb8o4Tw3vkAMYb40bjoyLfxBQrs21KR1jgJZe2nh1hU0Ku//LYGpU1Wth\u002BONPe/DLi3Y\u002BpQWHdEat1M93kLWLouo/EdOMwB6l\u002B9hiVDA5FASlk04BNuBIgka5Houb3UW11VX5EGodPstXmKksJSAVc8DK0fxmimwJ946M06KTCh6TrH7bQASaiFWDqZ43G10mpKrL0AtITkvp7xjbkGspxI2KmHiiOTK7L0mn4\u002BDN0tsxZi73xzoSS14y8lHrv/jqWuQQrILlg2p4D6DCoGtrGxw9qik8Mf1TeE0ab0fh0HBQvIj7vSZZS\u002BLDf7eZT6ryx9Y0rhTOrijnvDQ1yhQjlj8wcePib172415HeLJFuiiiJ6hwrSFcgg5gEwDxI4HOoOh4ad3GEFd3Pcq1hzV2ogIMkqNrsugd0\u002B/VglxeBMDdeNjJzFFK2xZR\u002BG9XpvvZ6Q==",
      "StatusCode": 201,
      "ResponseHeaders": {
        "Content-Length": "0",
        "Content-MD5": "r7W2jHur8omGjr\u002Bc6IWlpQ==",
        "Date": "Wed, 20 Oct 2021 21:07:46 GMT",
        "ETag": "\u00220x8D9940DAAC8AF3F\u0022",
        "Last-Modified": "Wed, 20 Oct 2021 21:07:47 GMT",
        "Server": [
          "Windows-Azure-File/1.0",
          "Microsoft-HTTPAPI/2.0"
        ],
        "x-ms-client-request-id": "f5f6fb67-b810-da1a-d8f8-72e365f465cd",
        "x-ms-request-id": "56266ee0-201a-0044-2cf6-c5af96000000",
        "x-ms-request-server-encrypted": "true",
        "x-ms-version": "2021-02-12"
      },
      "ResponseBody": []
    },
    {
      "RequestUri": "https://amandacanary.file.core.windows.net/test-share-c5b6953f-9934-d2f5-b915-23904b8abed9/test-file-90e5fd70-62dd-00ed-5b95-eef18efb1939",
      "RequestMethod": "GET",
      "RequestHeaders": {
        "Accept": "application/xml",
        "Authorization": "Sanitized",
        "traceparent": "00-f0587c6f05d15445a7e23eae1d21a907-2c863dc5db26e046-00",
        "User-Agent": [
          "azsdk-net-Storage.Files.Shares/12.9.0-alpha.20211020.1",
          "(.NET 5.0.11; Microsoft Windows 10.0.19043)"
        ],
        "x-ms-client-request-id": "6154db42-93f3-2645-1c72-f5f40a593557",
        "x-ms-date": "Wed, 20 Oct 2021 21:07:46 GMT",
        "x-ms-range": "bytes=0-1023",
        "x-ms-range-get-content-md5": "true",
        "x-ms-return-client-request-id": "true",
        "x-ms-version": "2021-02-12"
      },
      "RequestBody": null,
      "StatusCode": 206,
      "ResponseHeaders": {
        "Accept-Ranges": "bytes",
        "Access-Control-Allow-Origin": "*",
        "Content-Length": "1024",
        "Content-MD5": "r7W2jHur8omGjr\u002Bc6IWlpQ==",
        "Content-Range": "bytes 0-1023/1024",
        "Content-Type": "application/octet-stream",
        "Date": "Wed, 20 Oct 2021 21:07:46 GMT",
        "ETag": "\u00220x8D9940DAAC8AF3F\u0022",
        "Last-Modified": "Wed, 20 Oct 2021 21:07:47 GMT",
        "Server": [
          "Windows-Azure-File/1.0",
          "Microsoft-HTTPAPI/2.0"
        ],
        "x-ms-client-request-id": "6154db42-93f3-2645-1c72-f5f40a593557",
        "x-ms-file-attributes": "Archive",
        "x-ms-file-change-time": "2021-10-20T21:07:46.9550802Z",
        "x-ms-file-creation-time": "2021-10-20T21:07:46.9550802Z",
        "x-ms-file-id": "13835128424026341376",
        "x-ms-file-last-write-time": "2021-10-20T21:07:46.9550802Z",
        "x-ms-file-parent-id": "0",
        "x-ms-file-permission-key": "1729393344912377937*12727421398096584927",
        "x-ms-lease-state": "available",
        "x-ms-lease-status": "unlocked",
        "x-ms-request-id": "56266ee4-201a-0044-2ff6-c5af96000000",
        "x-ms-server-encrypted": "true",
        "x-ms-type": "File",
        "x-ms-version": "2021-02-12"
      },
      "ResponseBody": "CfE5Sl1Bt1lZvonTeQxdj\u002BehYRpC51hm9Ze4qAWgfoB7Y\u002BCD7\u002BMk7nnufcOfuO0bL1G02FnLeCKY0lXFiA5UuUAJVxUr2p8DfXOhVGmVxzyqnHmz7KUnr\u002Bu96hyOX2VqmsSDlmHX71SxsFvmKSS4AwsZGuyVoMya4agqbvCDdR4NN7qlEjHb06wkAjxKQYbGBecRdUR51fn36LS4rYFkLjs92PJqE/DaPUdAcJ6QT58iY2gJcf/ZlGLArSl8IiYqv9MADWmTXPH2Njf9OWRbZ5kUlkkZW7w7Y0SQqWXHXRshFbDKj0I2jgd3EjrI3Fv9ZEaQZ4vcEWQXxKkkA7KLL9kc2yO0kddW3QhBokiBc4bok0QfNvaPRARMssuYEYpU6\u002BNhrAA3SNNuOYmDm28blVEjPHBtbPjjjJcfaN4Mvsx97LZkIMeGsEpxsPxsDKmVMB16ddUa537rfh9pGOD0Ynu9Bq64t3WKnYsm\u002B7v8doDuijjAkUn2YgU3eaGnHJhpfE6Argb63Hmo8NhK9OvD7wife46oM9Ayx6OogD7T4oDyvH5te8d5862/GKFxq24adImZB6EJwUl9TudiUlw71A1XVzhsVnRAJYfh6RovwRs0jQy0Otve6fo17yzgF6FQg0SUGVQ2rh0VWeEZKNguTo3MLsRQhpkyeG49NmZHXw7mkGXWmqfG/t/unuH5xMAiB6GfFOjcAP2qYqDl\u002BHi3zvnTM5dyV7PlBS/kYei4OLOtGi7Ep0slCZBoKzcH4QVnN9DoJpEpsK/tug65954U8irtN95J8iatrSkGCix73iQpfSoY0BIihGp/1\u002Bw9bBHyUzkNGaknHkWpOnlnIqWDcdzqj3pz/CEXyrNzyRo5cEAXFLbybsR7Al7lb5WYumLE/GUQUtyXflcX9U71tFQqb8o4Tw3vkAMYb40bjoyLfxBQrs21KR1jgJZe2nh1hU0Ku//LYGpU1Wth\u002BONPe/DLi3Y\u002BpQWHdEat1M93kLWLouo/EdOMwB6l\u002B9hiVDA5FASlk04BNuBIgka5Houb3UW11VX5EGodPstXmKksJSAVc8DK0fxmimwJ946M06KTCh6TrH7bQASaiFWDqZ43G10mpKrL0AtITkvp7xjbkGspxI2KmHiiOTK7L0mn4\u002BDN0tsxZi73xzoSS14y8lHrv/jqWuQQrILlg2p4D6DCoGtrGxw9qik8Mf1TeE0ab0fh0HBQvIj7vSZZS\u002BLDf7eZT6ryx9Y0rhTOrijnvDQ1yhQjlj8wcePib172415HeLJFuiiiJ6hwrSFcgg5gEwDxI4HOoOh4ad3GEFd3Pcq1hzV2ogIMkqNrsugd0\u002B/VglxeBMDdeNjJzFFK2xZR\u002BG9XpvvZ6Q=="
    },
    {
      "RequestUri": "https://amandacanary.file.core.windows.net/test-share-c5b6953f-9934-d2f5-b915-23904b8abed9?restype=share",
      "RequestMethod": "DELETE",
      "RequestHeaders": {
        "Accept": "application/xml",
        "Authorization": "Sanitized",
        "traceparent": "00-77441a81b599c94da023f704e0a50f5f-b722173f05db0f41-00",
        "User-Agent": [
          "azsdk-net-Storage.Files.Shares/12.9.0-alpha.20211020.1",
          "(.NET 5.0.11; Microsoft Windows 10.0.19043)"
        ],
        "x-ms-client-request-id": "89a0bb2b-03a0-70d9-7fb3-26066a117401",
        "x-ms-date": "Wed, 20 Oct 2021 21:07:46 GMT",
        "x-ms-delete-snapshots": "include",
        "x-ms-return-client-request-id": "true",
        "x-ms-version": "2021-02-12"
      },
      "RequestBody": null,
      "StatusCode": 202,
      "ResponseHeaders": {
        "Content-Length": "0",
        "Date": "Wed, 20 Oct 2021 21:07:46 GMT",
        "Server": [
          "Windows-Azure-File/1.0",
          "Microsoft-HTTPAPI/2.0"
        ],
        "x-ms-client-request-id": "89a0bb2b-03a0-70d9-7fb3-26066a117401",
<<<<<<< HEAD
        "x-ms-request-id": "ec84afe9-101a-0007-22fa-beb6a1000000",
        "x-ms-version": "2021-02-12"
=======
        "x-ms-request-id": "56266ee7-201a-0044-31f6-c5af96000000",
        "x-ms-version": "2020-12-06"
>>>>>>> 6b7c7623
      },
      "ResponseBody": []
    }
  ],
  "Variables": {
    "RandomSeed": "1262349687",
    "Storage_TestConfigDefault": "ProductionTenant\namandacanary\nU2FuaXRpemVk\nhttps://amandacanary.blob.core.windows.net\nhttps://amandacanary.file.core.windows.net\nhttps://amandacanary.queue.core.windows.net\nhttps://amandacanary.table.core.windows.net\n\n\n\n\nhttps://amandacanary-secondary.blob.core.windows.net\nhttps://amandacanary-secondary.file.core.windows.net\nhttps://amandacanary-secondary.queue.core.windows.net\nhttps://amandacanary-secondary.table.core.windows.net\n\nSanitized\n\n\nCloud\nBlobEndpoint=https://amandacanary.blob.core.windows.net/;QueueEndpoint=https://amandacanary.queue.core.windows.net/;FileEndpoint=https://amandacanary.file.core.windows.net/;BlobSecondaryEndpoint=https://amandacanary-secondary.blob.core.windows.net/;QueueSecondaryEndpoint=https://amandacanary-secondary.queue.core.windows.net/;FileSecondaryEndpoint=https://amandacanary-secondary.file.core.windows.net/;AccountName=amandacanary;AccountKey=Kg==;\ntestscope2\n\n"
  }
}<|MERGE_RESOLUTION|>--- conflicted
+++ resolved
@@ -28,13 +28,8 @@
           "Microsoft-HTTPAPI/2.0"
         ],
         "x-ms-client-request-id": "d747302f-2881-668c-288d-e19b7abae6bb",
-<<<<<<< HEAD
-        "x-ms-request-id": "ec84afce-101a-0007-08fa-beb6a1000000",
-        "x-ms-version": "2021-02-12"
-=======
         "x-ms-request-id": "56266ed7-201a-0044-24f6-c5af96000000",
-        "x-ms-version": "2020-12-06"
->>>>>>> 6b7c7623
+        "x-ms-version": "2021-02-12"
       },
       "ResponseBody": []
     },
@@ -202,13 +197,8 @@
           "Microsoft-HTTPAPI/2.0"
         ],
         "x-ms-client-request-id": "89a0bb2b-03a0-70d9-7fb3-26066a117401",
-<<<<<<< HEAD
-        "x-ms-request-id": "ec84afe9-101a-0007-22fa-beb6a1000000",
-        "x-ms-version": "2021-02-12"
-=======
         "x-ms-request-id": "56266ee7-201a-0044-31f6-c5af96000000",
-        "x-ms-version": "2020-12-06"
->>>>>>> 6b7c7623
+        "x-ms-version": "2021-02-12"
       },
       "ResponseBody": []
     }
