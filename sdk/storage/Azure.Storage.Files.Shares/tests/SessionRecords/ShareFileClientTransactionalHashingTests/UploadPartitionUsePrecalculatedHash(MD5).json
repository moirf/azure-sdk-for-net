{
  "Entries": [
    {
      "RequestUri": "https://amandacanary.file.core.windows.net/test-share-a8e64e47-dc06-6cb3-2072-30ecbe185a7b?restype=share",
      "RequestMethod": "PUT",
      "RequestHeaders": {
        "Accept": "application/xml",
        "Authorization": "Sanitized",
        "traceparent": "00-64f7e6a99624a84b9e0ba41c9d2ae63c-bb4a7caff1bfd445-00",
        "User-Agent": [
          "azsdk-net-Storage.Files.Shares/12.9.0-alpha.20211020.1",
          "(.NET 5.0.11; Microsoft Windows 10.0.19043)"
        ],
        "x-ms-client-request-id": "ae38b231-7616-5b62-52d0-f8f649869cdc",
        "x-ms-date": "Wed, 20 Oct 2021 21:07:45 GMT",
        "x-ms-return-client-request-id": "true",
        "x-ms-version": "2021-04-10"
      },
      "RequestBody": null,
      "StatusCode": 201,
      "ResponseHeaders": {
        "Content-Length": "0",
        "Date": "Wed, 20 Oct 2021 21:07:45 GMT",
        "ETag": "\u00220x8D9940DAA4B4F47\u0022",
        "Last-Modified": "Wed, 20 Oct 2021 21:07:46 GMT",
        "Server": [
          "Windows-Azure-File/1.0",
          "Microsoft-HTTPAPI/2.0"
        ],
        "x-ms-client-request-id": "ae38b231-7616-5b62-52d0-f8f649869cdc",
<<<<<<< HEAD
        "x-ms-request-id": "ec84afa6-101a-0007-62fa-beb6a1000000",
        "x-ms-version": "2021-04-10"
=======
        "x-ms-request-id": "56266ebc-201a-0044-0df6-c5af96000000",
        "x-ms-version": "2021-02-12"
>>>>>>> 49dd1a0e
      },
      "ResponseBody": []
    },
    {
      "RequestUri": "https://amandacanary.file.core.windows.net/test-share-a8e64e47-dc06-6cb3-2072-30ecbe185a7b/test-file-c095c388-7dfe-6946-11e7-cec16673b08f",
      "RequestMethod": "PUT",
      "RequestHeaders": {
        "Accept": "application/xml",
        "Authorization": "Sanitized",
        "traceparent": "00-d6c6d20e841d2d43b6606bf4abc32552-c047be3622f28043-00",
        "User-Agent": [
          "azsdk-net-Storage.Files.Shares/12.9.0-alpha.20211020.1",
          "(.NET 5.0.11; Microsoft Windows 10.0.19043)"
        ],
        "x-ms-client-request-id": "f8faebf5-17c3-bd06-11b6-28668d48e94b",
        "x-ms-content-length": "1024",
        "x-ms-date": "Wed, 20 Oct 2021 21:07:45 GMT",
        "x-ms-file-attributes": "None",
        "x-ms-file-creation-time": "Now",
        "x-ms-file-last-write-time": "Now",
        "x-ms-file-permission": "Inherit",
        "x-ms-return-client-request-id": "true",
        "x-ms-type": "file",
        "x-ms-version": "2021-04-10"
      },
      "RequestBody": null,
      "StatusCode": 201,
      "ResponseHeaders": {
        "Content-Length": "0",
        "Date": "Wed, 20 Oct 2021 21:07:45 GMT",
        "ETag": "\u00220x8D9940DAA5934E9\u0022",
        "Last-Modified": "Wed, 20 Oct 2021 21:07:46 GMT",
        "Server": [
          "Windows-Azure-File/1.0",
          "Microsoft-HTTPAPI/2.0"
        ],
        "x-ms-client-request-id": "f8faebf5-17c3-bd06-11b6-28668d48e94b",
        "x-ms-file-attributes": "Archive",
        "x-ms-file-change-time": "2021-10-20T21:07:46.3094505Z",
        "x-ms-file-creation-time": "2021-10-20T21:07:46.3094505Z",
        "x-ms-file-id": "13835128424026341376",
        "x-ms-file-last-write-time": "2021-10-20T21:07:46.3094505Z",
        "x-ms-file-parent-id": "0",
        "x-ms-file-permission-key": "1729393344912377937*12727421398096584927",
        "x-ms-request-id": "56266ec1-201a-0044-11f6-c5af96000000",
        "x-ms-request-server-encrypted": "true",
        "x-ms-version": "2021-04-10"
      },
      "ResponseBody": []
    },
    {
      "RequestUri": "https://amandacanary.file.core.windows.net/test-share-a8e64e47-dc06-6cb3-2072-30ecbe185a7b/test-file-c095c388-7dfe-6946-11e7-cec16673b08f?comp=range",
      "RequestMethod": "PUT",
      "RequestHeaders": {
        "Accept": "application/xml",
        "Authorization": "Sanitized",
        "Content-Length": "1024",
        "Content-MD5": "O1cgOU5bCk\u002B/Gn3EnfJ0Dg==",
        "Content-Type": "application/octet-stream",
        "traceparent": "00-0ad61d34268ee141b5eb4aee820783c6-8dc852ecc3ed5a4e-00",
        "User-Agent": [
          "azsdk-net-Storage.Files.Shares/12.9.0-alpha.20211020.1",
          "(.NET 5.0.11; Microsoft Windows 10.0.19043)"
        ],
        "x-ms-client-request-id": "7bcc011d-b879-01cc-6389-6affd3c2ef38",
        "x-ms-date": "Wed, 20 Oct 2021 21:07:45 GMT",
        "x-ms-range": "bytes=0-1023",
        "x-ms-return-client-request-id": "true",
        "x-ms-version": "2021-04-10",
        "x-ms-write": "update"
      },
      "RequestBody": "AZnNs84GsHTGAC30FUsCWn15ugvgrGQchkhPv9qQnPR16mbR\u002BEDoKwHE5xZJbUYHzp150MyQ/FU1sS2Ft/GZNmQ5fyvkMGE8kI8JG8VO0xgCSPE9F8wo5O4RnEYTY3MQKrGyD\u002B4aIp08PD88huCP5t4Ugm8AXB6XEZo805QbKC0c\u002BfEUnMMq6CVTANqM614OgbVo/\u002BAEEM6SGv5T3U4IIRQSII3ve0oa6ZpJrFtDCiU8LlLfsihMF\u002BkigYHE1wrXSt/GesvRHwVqTRVFu2NyTw/ZFq/8KW7rxQikzPrIVhKQcmF7fY9aaw9MdWUTB1yFrzJy68Bb2iFx27XCLFILofcDtUgC99J/f6ufsLQJ2L6sHxzIVmpSNZc/CqHalz68QdNuD1ETgrhg8mwUuyptaAP3Fg02QkqMsH\u002Bxwu0wpeds427gmshsmJxkaGT9PXlt0aGe44Ewhv6I4V/RYsDLL0yFp9i7jc06in1x0drmjnIGQ/BLkcJmPFxwWLlpmjbcmTgXeJahsUTUY1gDv7QjolLsyx7Pf56KHmt7SzUU0e9HlTiizhbcZJKsdy1pY3yoTLVmfc4XDBmajVkqJmYPv5Jouyl7gdM8D2eMIwdwILvu0v5/rVQhMIgeCEC8sj4rnLeaAadTLMvhKm1niukSKW2eO1NokBI\u002BR4uhXHiTgF0oYIdP1R8Tm6YynYPnuaWfDN7THXbqwwulXLkcss9TTqkPPipiwlNOip\u002BsNfOPV43lAVCZv2LnPZ17qnhl9\u002BnW307Z13p7PEqLhZPWPo0YFgUsN7B/uY9HKACM5xfa6ZO21laktX8SasQFDjrOEP8PYpNzOMA5Vya\u002Bkq967lUysJwAIGc3dGGFGczreqpVeBcAfYWEZ7DSfX8w5SLQmHtv0l2ezvCY1\u002B4y7R/zTdx7aRqXeXHQrknrLaPoB44\u002BtIBRfKdMtqkmaKWWUXmQ3y\u002BitHsIOR8KniQUsqBNr9Bf9DifodE1LrJwcRDLOV3PW01zRlISNnthRt2COAQJ2LnVN1xA8T1ebIbJl8cOPmXHRVZS2ml9Tb68PVrzsvauZ5hX9gIAjmoQFdnMSZ6zUwh4u/Kutv5PV\u002Bmeg7Pia7mPGi8vtkhixrbsQsSPsQQfCOpSevcDALGZCJ8YYQq3LakfPC5uhJy/FfQ8wXM5v6blf3vIj/DCjBp\u002Blq6pSWWrNBUacHTWsIRNk2QCxj49X0j4M\u002BKP7p25XLAT8O3uFsyPkY1eH08xD872e/yMwMXcQDdmsBaDG0Z4YRPDwsCXXnyYcjWw30D4xyQTmXOgLZvrNrC2iGa1DHVH5b07bkwOXhx/802PK2D2bejxb4LS1zR32IwP4dYW4mbAafmDvFnYBQ==",
      "StatusCode": 400,
      "ResponseHeaders": {
        "Content-Length": "405",
        "Content-Type": "application/xml",
        "Date": "Wed, 20 Oct 2021 21:07:45 GMT",
        "Server": [
          "Windows-Azure-File/1.0",
          "Microsoft-HTTPAPI/2.0"
        ],
        "x-ms-client-request-id": "7bcc011d-b879-01cc-6389-6affd3c2ef38",
        "x-ms-error-code": "Md5Mismatch",
<<<<<<< HEAD
        "x-ms-request-id": "ec84afb2-101a-0007-6dfa-beb6a1000000",
        "x-ms-version": "2021-04-10"
=======
        "x-ms-request-id": "56266ec5-201a-0044-15f6-c5af96000000",
        "x-ms-version": "2021-02-12"
>>>>>>> 49dd1a0e
      },
      "ResponseBody": [
        "\uFEFF\u003C?xml version=\u00221.0\u0022 encoding=\u0022utf-8\u0022?\u003E\u003CError\u003E\u003CCode\u003EMd5Mismatch\u003C/Code\u003E\u003CMessage\u003EThe MD5 value specified in the request did not match with the MD5 value calculated by the server.\n",
        "RequestId:56266ec5-201a-0044-15f6-c5af96000000\n",
        "Time:2021-10-20T21:07:46.3932743Z\u003C/Message\u003E\u003CUserSpecifiedMd5\u003EO1cgOU5bCk\u002B/Gn3EnfJ0Dg==\u003C/UserSpecifiedMd5\u003E\u003CServerCalculatedMd5\u003ErUetF5ntiLXDrRKgWOIwrg==\u003C/ServerCalculatedMd5\u003E\u003C/Error\u003E"
      ]
    },
    {
      "RequestUri": "https://amandacanary.file.core.windows.net/test-share-a8e64e47-dc06-6cb3-2072-30ecbe185a7b?restype=share",
      "RequestMethod": "DELETE",
      "RequestHeaders": {
        "Accept": "application/xml",
        "Authorization": "Sanitized",
        "traceparent": "00-0e65de312799a54d91c0a2cfcabc7f79-03433f156f1f9a46-00",
        "User-Agent": [
          "azsdk-net-Storage.Files.Shares/12.9.0-alpha.20211020.1",
          "(.NET 5.0.11; Microsoft Windows 10.0.19043)"
        ],
        "x-ms-client-request-id": "8b4934e6-6e7c-b1d1-20aa-cf228e57b9d7",
        "x-ms-date": "Wed, 20 Oct 2021 21:07:45 GMT",
        "x-ms-delete-snapshots": "include",
        "x-ms-return-client-request-id": "true",
        "x-ms-version": "2021-04-10"
      },
      "RequestBody": null,
      "StatusCode": 202,
      "ResponseHeaders": {
        "Content-Length": "0",
        "Date": "Wed, 20 Oct 2021 21:07:45 GMT",
        "Server": [
          "Windows-Azure-File/1.0",
          "Microsoft-HTTPAPI/2.0"
        ],
        "x-ms-client-request-id": "8b4934e6-6e7c-b1d1-20aa-cf228e57b9d7",
<<<<<<< HEAD
        "x-ms-request-id": "ec84afb5-101a-0007-70fa-beb6a1000000",
        "x-ms-version": "2021-04-10"
=======
        "x-ms-request-id": "56266ec8-201a-0044-18f6-c5af96000000",
        "x-ms-version": "2021-02-12"
>>>>>>> 49dd1a0e
      },
      "ResponseBody": []
    }
  ],
  "Variables": {
    "RandomSeed": "35312239",
    "Storage_TestConfigDefault": "ProductionTenant\namandacanary\nU2FuaXRpemVk\nhttps://amandacanary.blob.core.windows.net\nhttps://amandacanary.file.core.windows.net\nhttps://amandacanary.queue.core.windows.net\nhttps://amandacanary.table.core.windows.net\n\n\n\n\nhttps://amandacanary-secondary.blob.core.windows.net\nhttps://amandacanary-secondary.file.core.windows.net\nhttps://amandacanary-secondary.queue.core.windows.net\nhttps://amandacanary-secondary.table.core.windows.net\n\nSanitized\n\n\nCloud\nBlobEndpoint=https://amandacanary.blob.core.windows.net/;QueueEndpoint=https://amandacanary.queue.core.windows.net/;FileEndpoint=https://amandacanary.file.core.windows.net/;BlobSecondaryEndpoint=https://amandacanary-secondary.blob.core.windows.net/;QueueSecondaryEndpoint=https://amandacanary-secondary.queue.core.windows.net/;FileSecondaryEndpoint=https://amandacanary-secondary.file.core.windows.net/;AccountName=amandacanary;AccountKey=Kg==;\ntestscope2\n\n"
  }
}<|MERGE_RESOLUTION|>--- conflicted
+++ resolved
@@ -28,13 +28,8 @@
           "Microsoft-HTTPAPI/2.0"
         ],
         "x-ms-client-request-id": "ae38b231-7616-5b62-52d0-f8f649869cdc",
-<<<<<<< HEAD
-        "x-ms-request-id": "ec84afa6-101a-0007-62fa-beb6a1000000",
+        "x-ms-request-id": "56266ebc-201a-0044-0df6-c5af96000000",
         "x-ms-version": "2021-04-10"
-=======
-        "x-ms-request-id": "56266ebc-201a-0044-0df6-c5af96000000",
-        "x-ms-version": "2021-02-12"
->>>>>>> 49dd1a0e
       },
       "ResponseBody": []
     },
@@ -118,13 +113,8 @@
         ],
         "x-ms-client-request-id": "7bcc011d-b879-01cc-6389-6affd3c2ef38",
         "x-ms-error-code": "Md5Mismatch",
-<<<<<<< HEAD
-        "x-ms-request-id": "ec84afb2-101a-0007-6dfa-beb6a1000000",
+        "x-ms-request-id": "56266ec5-201a-0044-15f6-c5af96000000",
         "x-ms-version": "2021-04-10"
-=======
-        "x-ms-request-id": "56266ec5-201a-0044-15f6-c5af96000000",
-        "x-ms-version": "2021-02-12"
->>>>>>> 49dd1a0e
       },
       "ResponseBody": [
         "\uFEFF\u003C?xml version=\u00221.0\u0022 encoding=\u0022utf-8\u0022?\u003E\u003CError\u003E\u003CCode\u003EMd5Mismatch\u003C/Code\u003E\u003CMessage\u003EThe MD5 value specified in the request did not match with the MD5 value calculated by the server.\n",
@@ -159,13 +149,8 @@
           "Microsoft-HTTPAPI/2.0"
         ],
         "x-ms-client-request-id": "8b4934e6-6e7c-b1d1-20aa-cf228e57b9d7",
-<<<<<<< HEAD
-        "x-ms-request-id": "ec84afb5-101a-0007-70fa-beb6a1000000",
+        "x-ms-request-id": "56266ec8-201a-0044-18f6-c5af96000000",
         "x-ms-version": "2021-04-10"
-=======
-        "x-ms-request-id": "56266ec8-201a-0044-18f6-c5af96000000",
-        "x-ms-version": "2021-02-12"
->>>>>>> 49dd1a0e
       },
       "ResponseBody": []
     }
