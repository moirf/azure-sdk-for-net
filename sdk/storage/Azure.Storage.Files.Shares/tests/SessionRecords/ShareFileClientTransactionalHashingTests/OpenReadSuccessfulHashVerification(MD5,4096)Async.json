{
  "Entries": [
    {
      "RequestUri": "https://amandacanary.file.core.windows.net/test-share-89624377-9a09-2b9b-8a60-7288c74451f4?restype=share",
      "RequestMethod": "PUT",
      "RequestHeaders": {
        "Accept": "application/xml",
        "Authorization": "Sanitized",
        "traceparent": "00-4097b3bcb5985844a64461ec31768602-7b6a84289ffb7f4b-00",
        "User-Agent": [
          "azsdk-net-Storage.Files.Shares/12.9.0-alpha.20211020.1",
          "(.NET 5.0.11; Microsoft Windows 10.0.19043)"
        ],
        "x-ms-client-request-id": "00f4800c-a655-a0e7-a6cc-d5aa64b8829b",
        "x-ms-date": "Wed, 20 Oct 2021 21:07:50 GMT",
        "x-ms-return-client-request-id": "true",
        "x-ms-version": "2021-02-12"
      },
      "RequestBody": null,
      "StatusCode": 201,
      "ResponseHeaders": {
        "Content-Length": "0",
        "Date": "Wed, 20 Oct 2021 21:07:49 GMT",
        "ETag": "\u00220x8D9940DACE8C8DF\u0022",
        "Last-Modified": "Wed, 20 Oct 2021 21:07:50 GMT",
        "Server": [
          "Windows-Azure-File/1.0",
          "Microsoft-HTTPAPI/2.0"
        ],
        "x-ms-client-request-id": "00f4800c-a655-a0e7-a6cc-d5aa64b8829b",
<<<<<<< HEAD
        "x-ms-request-id": "ec84b0dd-101a-0007-01fa-beb6a1000000",
        "x-ms-version": "2021-02-12"
=======
        "x-ms-request-id": "56266f71-201a-0044-33f6-c5af96000000",
        "x-ms-version": "2020-12-06"
>>>>>>> 6b7c7623
      },
      "ResponseBody": []
    },
    {
      "RequestUri": "https://amandacanary.file.core.windows.net/test-share-89624377-9a09-2b9b-8a60-7288c74451f4/test-file-c9641cf0-2549-d561-60cf-1d23b734911c",
      "RequestMethod": "PUT",
      "RequestHeaders": {
        "Accept": "application/xml",
        "Authorization": "Sanitized",
        "traceparent": "00-aa702768bfd3c1439b9ff7e1912a9cbf-354d1897f7e43b46-00",
        "User-Agent": [
          "azsdk-net-Storage.Files.Shares/12.9.0-alpha.20211020.1",
          "(.NET 5.0.11; Microsoft Windows 10.0.19043)"
        ],
        "x-ms-client-request-id": "2606d3e3-4ead-f2e7-3fdd-a8a6e2668056",
        "x-ms-content-length": "3072",
        "x-ms-date": "Wed, 20 Oct 2021 21:07:50 GMT",
        "x-ms-file-attributes": "None",
        "x-ms-file-creation-time": "Now",
        "x-ms-file-last-write-time": "Now",
        "x-ms-file-permission": "Inherit",
        "x-ms-return-client-request-id": "true",
        "x-ms-type": "file",
        "x-ms-version": "2021-02-12"
      },
      "RequestBody": null,
      "StatusCode": 201,
      "ResponseHeaders": {
        "Content-Length": "0",
        "Date": "Wed, 20 Oct 2021 21:07:49 GMT",
        "ETag": "\u00220x8D9940DACF6AF0A\u0022",
        "Last-Modified": "Wed, 20 Oct 2021 21:07:50 GMT",
        "Server": [
          "Windows-Azure-File/1.0",
          "Microsoft-HTTPAPI/2.0"
        ],
        "x-ms-client-request-id": "2606d3e3-4ead-f2e7-3fdd-a8a6e2668056",
        "x-ms-file-attributes": "Archive",
        "x-ms-file-change-time": "2021-10-20T21:07:50.6969354Z",
        "x-ms-file-creation-time": "2021-10-20T21:07:50.6969354Z",
        "x-ms-file-id": "13835128424026341376",
        "x-ms-file-last-write-time": "2021-10-20T21:07:50.6969354Z",
        "x-ms-file-parent-id": "0",
        "x-ms-file-permission-key": "1729393344912377937*12727421398096584927",
        "x-ms-request-id": "56266f78-201a-0044-39f6-c5af96000000",
        "x-ms-request-server-encrypted": "true",
        "x-ms-version": "2021-02-12"
      },
      "ResponseBody": []
    },
    {
      "RequestUri": "https://amandacanary.file.core.windows.net/test-share-89624377-9a09-2b9b-8a60-7288c74451f4/test-file-c9641cf0-2549-d561-60cf-1d23b734911c?comp=range",
      "RequestMethod": "PUT",
      "RequestHeaders": {
        "Accept": "application/xml",
        "Authorization": "Sanitized",
        "Content-Length": "3072",
        "Content-Type": "application/octet-stream",
        "traceparent": "00-1dfe6f8a850c2b4c90350ecceb3d4325-ab00fd1fd0d99647-00",
        "User-Agent": [
          "azsdk-net-Storage.Files.Shares/12.9.0-alpha.20211020.1",
          "(.NET 5.0.11; Microsoft Windows 10.0.19043)"
        ],
        "x-ms-client-request-id": "e43f0a72-6a2e-eb6f-d723-7ffd07c6bc72",
        "x-ms-date": "Wed, 20 Oct 2021 21:07:50 GMT",
        "x-ms-range": "bytes=0-3071",
        "x-ms-return-client-request-id": "true",
        "x-ms-version": "2021-02-12",
        "x-ms-write": "update"
      },
      "RequestBody": "yvWLDP\u002Bc8kmHxaVpVbMvja59fEZQUJ686csyFVcROCodqB0GcqT0cI6reI8AfUrynEj75jw8S3lXzyMzat3xdo16TKyWKBsKiAy3pNgOu2yBQHgOFlLu4Fykr6KBwQWxuQEChjCdW3Qt8V0whKagSBO3sill4l86jGxP8nh4iMcGBuvWDDQ74\u002BQD4SX0vly2A2eOyg7cTNahx/rETmn7tWiWKX67yTvfe89FYQE6Rs0Pme4R6b24KroUNEQ6d5R7Byu8XpTe\u002Bjorr08/lurVZ4EstLR76syq3f/Dp5T3pAQ6ylnVfug5MZ\u002Bz5TlueZPPPs3DDsLg/x1fEYCVGlOlNAtKBMyR/\u002BiY8oMVxwSSPGRr9GjGNJVCWso7dW1noxdMDrEuI3THPT/lKhw/yzgYzdUcKiXq3v92CKoCVYp7MU5ryLlTZBjvo7Yp4Ql5Ao6RIqiYSnnxYS\u002BxtxvJxei1avnN0wJ/xWi8LYZvwf32/AUbcDLh4ubUeWeKoaz8Jd7OdHcQrC\u002BMEl0/2x3zgqAxu7sVrVW104cT\u002BFmb9SS8vwenoE2F5lDWj13VoQfI4ffHWObx53eJGKDw/bPV8B05gxsWTOFSq9VqPx334DGAShdi1Jw9y9iPHoisleidAJ9AnB7rspQVdKwRh6hZkjhvb7KccxyA\u002B7dDhi5ZphXszT5\u002BtkQSlZiCTF/vLEMwNYxQPCY2AIyCv6BnpytmvM2XJbpp29v0XNoaGie8kc90E1GhCGnvtcyy\u002B/ejq\u002B1sG5CRWAeJx1qwXOBLG\u002BZlxi7R85TaxLNkp2/ttt/kULHtrf6XKjjH6kv28ayJpJrlTTXI0bhYklbcLbGYmxB7zAsuXW7ozpv1CQhI49MG2gLVCGmpG3/5lRunuv2HL047eyShWkYr/X\u002Ba08ivD6\u002BD1VKuw5Om0bGLNchSQBOebdm6DWeuZIC7qQvqDke3SYVsJOSq2Wy6lKpzFSR\u002B2Lxr/Gbu9QJH1HHS8hqIvMNp1OxD5hsu85Nt/3m9O05bPdBOfhLhyVSDJFBz2OdSMtfnCkE4O/KgPQjSgPWJipgidrRJOT2whwuYwMLLuhusGs2h1jENIgLdrUEJD0he\u002BZm3UWEyCPiaNoI1oHsv1YLsJWUo6LRnFFSybIz8pnjCOcYoE2i6ehLUB5\u002Bv14KHrdi\u002BHeniNRHlUD0Mf5xsnY8Jc2a0B8EZMapTVOAUuDzSK76zPYmO4AO0QsMrrft2aGkPpWQb0qYWpOs\u002Bj\u002BEw0JgAOlTeuF8GepJjAMT\u002B7YSv3et3BRLYtlgXnZmeT1Ehg3IrK3Oml68JCCrRuNLhGLZnj7H1ucuFJ4T7xhvGaCtBQXxS08IRCUU8bfzoBv6GNYTiNsCfLMqnpQPvq9GUQ6D/j3ZVj0X0VoZsuUvOnCGFdZCW5DFqohWxqy2\u002BIV50pypb6XaIMKY/7eA6MnJ\u002B2AniaTVA/V9ulO1ho\u002BQYNTQo9xEhcrOq/UTqV/ZQMG\u002BiM9Ij3LgoM6nK7FSJJozBJ7isEjtgXGVWN2zxVaZoHmR9vnAR9Fl7/8NoV4VeIda4KDA\u002BpB00QtZszaRLN94DYc7vC2gbrzJfMBJ3\u002BAXf9xaWOCx2KnlHSXuapSa0MMjlZfW3bhVtnHj93nMLvUrQjNaOtf6xjDdUqMLsgQoMqwBKkZMQKIgAKJy0eEsGO4sxyRhQJXrKNNi\u002BYsZTgRpt8TNzwSu3wGRNjo1h/RPrTmw3urjyvIWFf126UsbCraaBRocYk3pfegm0ApbtaDfE0xNZG8ZiezSu7UHO/G2di\u002BDm37aM07vx1z\u002BuPrrumBcl9n\u002BzaJHgH8pSaqU5kH6bFna2BoiAOP9XZ0SGszx6v1QpqQXu6SJPBsDsOWgVuEbBEydDOJKPpb5/WwFNWWuO2KpREOd4rC1TZgDHlP6XQa/9xaAUNobBmQRHb44hAq1UXWC\u002BxKdfSWb68NKSxxC/6BlRT5TLeaEkj3bjMD2eMWRScjae2X0HnXw5Gka0L9HziIZ0z7MZieS/mTQwfBgpW75uP1XaIQ\u002BbSrEXkl9bcGCl8Ki2KmGwOelS3j9J1iFkEL6HRfB8GGd32IUBAfaFYyjUi4xvcjFdvQVriELPUnOPs4Kg0ypvKNdBP1HbrzjzzXoWdEuV9J2NKojqEZAkp4UScU105JD\u002BZGK0LjPfgQ3MeLrHuN0o\u002Br/kE6mihRdGHJfLyD7rfujqGBDo4cZqrah6HZnVXe6o6neNkNDmW95LbRGbE7jP4fnR3KDNPxn4eWUBJ2d\u002Bcb\u002BoI97GXe4XBLwxnHO0zprvqzyfA4BO2qpelRZr5DR3zfxS8\u002B/aCIMLudjjm6OlQ6rLEXwq3m0\u002BWkgzaMjYrB\u002BIus93YtuqFaK5lEqoaj8HuFFroNO3TO6PE5mmpqC7Mg24W\u002BHTLuHPIPvacUojlu8JK693bAxL0G3h509CBG4B/mE87w9dNIpvnH/X3dqjbHypnHvwQ8YAbIp08kaRjRuN2HPo5qfgrPclB9CMdPKSPXvTmGfzEbqbPIKE6UFE3g5kSgVnuobUyfCDyzz1dPiX4bTKvvS0mca5TaolW8K14CnBKCrtK4L1/s52cEZ9pceJ7AeNeR8ar7A\u002Brm3br20tzeoTM0vOqrYx1cAlPSmAO6fim2\u002B7KGcJp3h5r30VGU9gSaJcanJ8u0JRW6Ne9HKGvnLF\u002BRP\u002BcqWCCYzSVPo5HLxxxPSHI9E1ZuAsaczDqrIG8/AKTx87Ytb92WDlqWdHGD/n7TB\u002B/5qgkJMy0QnYvl/azGAKLsycNWIdiklxT7x55VCN3L2CiPRVar\u002BMCJDNJRsBC9wGPepyS7fNYHRRL0DWuey4SuKhWENstMQNEC3SUGQucETfcqhmG5AFtCh/BDp\u002BtU\u002BjFdo4X7OZmogmZTuK\u002BxAPIr/790ZEUS5RnKMb7K\u002BJjlrdLjuK9RCRRtgfQLZVe7kXb\u002BF7gr4IXsOr5sMPfa3YnNbgrMzVhSyuarBtJRB4/CHqBHzODguc1c933g5NgckqRqTfdM7sQum0zBgOmjmyM\u002BqiJXkxCo7LRNf8XaceYOjmQt5smIdS/sGSGUHzjjqWxaojq1xQ\u002BTsVFDD37\u002BVClmwvJ1dbRZpjTya3nvFN17acZpj8\u002BrWMlkmiV4RWWw7cUILVw2fiOn8QwFw1mFtKyDx6WohMRZy2o5AOuO4WDfMY205udxRPuSwZ6zpZVv7tWI5H3AGFjwrmHiDW1IGQ\u002BrJoHb0N21AoK6BcM1liXUySIGBgzjHykktDiFn0eOWqiPGH8DlB4Hw9H7BgKFywhMDTRLMhMCyBdopxyVL3NLK7sqto2m0TUD/jIq\u002BAkmrukgSZIDMxiFfFBnqvzxcqRuv9pHaxSKlTwPNzPQ58AeMfgjZNXhN/iipTotTzY4EoudzDgu30PUpbRV8/vUpJSASWj0zg3OjXfhpLXaXVYF1yS4QyuX/2K0Xr8hi0P8zfClrPXNQ0R9zz7APTqN\u002BlhuUCzXLFF4\u002BFoGMH9OrPIz5NbFNLBQOJPQOoPsx7IoNlRmwysXJaGfPKSbxwLVPyJMjFhTuMWoDieY9uHdnCCn3goa1\u002BnXLL8lJggLtGGBCwthoEtpxH2ezrUDjj6/saCD8/kIulc4ZW\u002BZLoK9rEm2B/vme\u002BvlTgmMfBkkw56AdWRnd8B4iECkKTrbwJXq0SJrXXYyyUW0nqXvfE5OA5HBCLkuViSJPY\u002B7QlKxGX1jkarmyXYoXawuotkqiRwCZhWZCsfszHsN4h/2h4bi84U4i9qTV0ormLsM/6NLXqRzuNw9KA6ldtUv6NdmMcYlO79T8g0xbw7bfWIc39zHsoNrct6qpduGgwUFc25itWbk58Pz92ynMknNYaqcmKb4WCZUCr73eoXTzW74K/uQaLgLN/gI08sWtECE3UQg\u002BepuDRtIHrqn7X0\u002BECoNrxZeLQjigWC\u002B/4RrPUZ\u002Bcp1BotN0mh7gWFoNY0qK2rORGRUqJrA7TmiJvx2G3NF0KXrf7G1WiRT3fcSu5S4mNBTQ2hQxREvtBmR6\u002BusBWYt4mTnPqu5GOp/wMrjrjGk6Y4sItgLNQtU\u002B4uYI644p9hRJNkvkVok2ip90MRGDAYoLMIdv\u002BJN4u1ZUkLgITV",
      "StatusCode": 201,
      "ResponseHeaders": {
        "Content-Length": "0",
        "Content-MD5": "h8rbiSJP79Y4Vkz8/W1GQA==",
        "Date": "Wed, 20 Oct 2021 21:07:49 GMT",
        "ETag": "\u00220x8D9940DAD03A573\u0022",
        "Last-Modified": "Wed, 20 Oct 2021 21:07:50 GMT",
        "Server": [
          "Windows-Azure-File/1.0",
          "Microsoft-HTTPAPI/2.0"
        ],
        "x-ms-client-request-id": "e43f0a72-6a2e-eb6f-d723-7ffd07c6bc72",
        "x-ms-request-id": "56266f7c-201a-0044-3df6-c5af96000000",
        "x-ms-request-server-encrypted": "true",
        "x-ms-version": "2021-02-12"
      },
      "ResponseBody": []
    },
    {
      "RequestUri": "https://amandacanary.file.core.windows.net/test-share-89624377-9a09-2b9b-8a60-7288c74451f4/test-file-c9641cf0-2549-d561-60cf-1d23b734911c",
      "RequestMethod": "HEAD",
      "RequestHeaders": {
        "Accept": "application/xml",
        "Authorization": "Sanitized",
        "traceparent": "00-9b6a441a8c94434f8e3eea3202618dfb-ea7a636f129f5840-00",
        "User-Agent": [
          "azsdk-net-Storage.Files.Shares/12.9.0-alpha.20211020.1",
          "(.NET 5.0.11; Microsoft Windows 10.0.19043)"
        ],
        "x-ms-client-request-id": "d8334361-9c26-b928-d922-754745fc39e9",
        "x-ms-date": "Wed, 20 Oct 2021 21:07:50 GMT",
        "x-ms-return-client-request-id": "true",
        "x-ms-version": "2021-02-12"
      },
      "RequestBody": null,
      "StatusCode": 200,
      "ResponseHeaders": {
        "Content-Length": "3072",
        "Content-Type": "application/octet-stream",
        "Date": "Wed, 20 Oct 2021 21:07:50 GMT",
        "ETag": "\u00220x8D9940DAD03A573\u0022",
        "Last-Modified": "Wed, 20 Oct 2021 21:07:50 GMT",
        "Server": [
          "Windows-Azure-File/1.0",
          "Microsoft-HTTPAPI/2.0"
        ],
        "Vary": "Origin",
        "x-ms-client-request-id": "d8334361-9c26-b928-d922-754745fc39e9",
        "x-ms-file-attributes": "Archive",
        "x-ms-file-change-time": "2021-10-20T21:07:50.6969354Z",
        "x-ms-file-creation-time": "2021-10-20T21:07:50.6969354Z",
        "x-ms-file-id": "13835128424026341376",
        "x-ms-file-last-write-time": "2021-10-20T21:07:50.6969354Z",
        "x-ms-file-parent-id": "0",
        "x-ms-file-permission-key": "1729393344912377937*12727421398096584927",
        "x-ms-lease-state": "available",
        "x-ms-lease-status": "unlocked",
        "x-ms-request-id": "56266f7f-201a-0044-40f6-c5af96000000",
        "x-ms-server-encrypted": "true",
        "x-ms-type": "File",
        "x-ms-version": "2021-02-12"
      },
      "ResponseBody": []
    },
    {
      "RequestUri": "https://amandacanary.file.core.windows.net/test-share-89624377-9a09-2b9b-8a60-7288c74451f4/test-file-c9641cf0-2549-d561-60cf-1d23b734911c",
      "RequestMethod": "GET",
      "RequestHeaders": {
        "Accept": "application/xml",
        "Authorization": "Sanitized",
        "User-Agent": [
          "azsdk-net-Storage.Files.Shares/12.9.0-alpha.20211020.1",
          "(.NET 5.0.11; Microsoft Windows 10.0.19043)"
        ],
        "x-ms-client-request-id": "c39bf24c-e492-f14b-8ad2-36ca9a60d9dc",
        "x-ms-date": "Wed, 20 Oct 2021 21:07:50 GMT",
        "x-ms-range": "bytes=0-4095",
        "x-ms-range-get-content-md5": "true",
        "x-ms-return-client-request-id": "true",
        "x-ms-version": "2021-02-12"
      },
      "RequestBody": null,
      "StatusCode": 206,
      "ResponseHeaders": {
        "Accept-Ranges": "bytes",
        "Access-Control-Allow-Origin": "*",
        "Content-Length": "3072",
        "Content-MD5": "h8rbiSJP79Y4Vkz8/W1GQA==",
        "Content-Range": "bytes 0-3071/3072",
        "Content-Type": "application/octet-stream",
        "Date": "Wed, 20 Oct 2021 21:07:50 GMT",
        "ETag": "\u00220x8D9940DAD03A573\u0022",
        "Last-Modified": "Wed, 20 Oct 2021 21:07:50 GMT",
        "Server": [
          "Windows-Azure-File/1.0",
          "Microsoft-HTTPAPI/2.0"
        ],
        "x-ms-client-request-id": "c39bf24c-e492-f14b-8ad2-36ca9a60d9dc",
        "x-ms-file-attributes": "Archive",
        "x-ms-file-change-time": "2021-10-20T21:07:50.6969354Z",
        "x-ms-file-creation-time": "2021-10-20T21:07:50.6969354Z",
        "x-ms-file-id": "13835128424026341376",
        "x-ms-file-last-write-time": "2021-10-20T21:07:50.6969354Z",
        "x-ms-file-parent-id": "0",
        "x-ms-file-permission-key": "1729393344912377937*12727421398096584927",
        "x-ms-lease-state": "available",
        "x-ms-lease-status": "unlocked",
        "x-ms-request-id": "56266f83-201a-0044-44f6-c5af96000000",
        "x-ms-server-encrypted": "true",
        "x-ms-type": "File",
        "x-ms-version": "2021-02-12"
      },
      "ResponseBody": "yvWLDP\u002Bc8kmHxaVpVbMvja59fEZQUJ686csyFVcROCodqB0GcqT0cI6reI8AfUrynEj75jw8S3lXzyMzat3xdo16TKyWKBsKiAy3pNgOu2yBQHgOFlLu4Fykr6KBwQWxuQEChjCdW3Qt8V0whKagSBO3sill4l86jGxP8nh4iMcGBuvWDDQ74\u002BQD4SX0vly2A2eOyg7cTNahx/rETmn7tWiWKX67yTvfe89FYQE6Rs0Pme4R6b24KroUNEQ6d5R7Byu8XpTe\u002Bjorr08/lurVZ4EstLR76syq3f/Dp5T3pAQ6ylnVfug5MZ\u002Bz5TlueZPPPs3DDsLg/x1fEYCVGlOlNAtKBMyR/\u002BiY8oMVxwSSPGRr9GjGNJVCWso7dW1noxdMDrEuI3THPT/lKhw/yzgYzdUcKiXq3v92CKoCVYp7MU5ryLlTZBjvo7Yp4Ql5Ao6RIqiYSnnxYS\u002BxtxvJxei1avnN0wJ/xWi8LYZvwf32/AUbcDLh4ubUeWeKoaz8Jd7OdHcQrC\u002BMEl0/2x3zgqAxu7sVrVW104cT\u002BFmb9SS8vwenoE2F5lDWj13VoQfI4ffHWObx53eJGKDw/bPV8B05gxsWTOFSq9VqPx334DGAShdi1Jw9y9iPHoisleidAJ9AnB7rspQVdKwRh6hZkjhvb7KccxyA\u002B7dDhi5ZphXszT5\u002BtkQSlZiCTF/vLEMwNYxQPCY2AIyCv6BnpytmvM2XJbpp29v0XNoaGie8kc90E1GhCGnvtcyy\u002B/ejq\u002B1sG5CRWAeJx1qwXOBLG\u002BZlxi7R85TaxLNkp2/ttt/kULHtrf6XKjjH6kv28ayJpJrlTTXI0bhYklbcLbGYmxB7zAsuXW7ozpv1CQhI49MG2gLVCGmpG3/5lRunuv2HL047eyShWkYr/X\u002Ba08ivD6\u002BD1VKuw5Om0bGLNchSQBOebdm6DWeuZIC7qQvqDke3SYVsJOSq2Wy6lKpzFSR\u002B2Lxr/Gbu9QJH1HHS8hqIvMNp1OxD5hsu85Nt/3m9O05bPdBOfhLhyVSDJFBz2OdSMtfnCkE4O/KgPQjSgPWJipgidrRJOT2whwuYwMLLuhusGs2h1jENIgLdrUEJD0he\u002BZm3UWEyCPiaNoI1oHsv1YLsJWUo6LRnFFSybIz8pnjCOcYoE2i6ehLUB5\u002Bv14KHrdi\u002BHeniNRHlUD0Mf5xsnY8Jc2a0B8EZMapTVOAUuDzSK76zPYmO4AO0QsMrrft2aGkPpWQb0qYWpOs\u002Bj\u002BEw0JgAOlTeuF8GepJjAMT\u002B7YSv3et3BRLYtlgXnZmeT1Ehg3IrK3Oml68JCCrRuNLhGLZnj7H1ucuFJ4T7xhvGaCtBQXxS08IRCUU8bfzoBv6GNYTiNsCfLMqnpQPvq9GUQ6D/j3ZVj0X0VoZsuUvOnCGFdZCW5DFqohWxqy2\u002BIV50pypb6XaIMKY/7eA6MnJ\u002B2AniaTVA/V9ulO1ho\u002BQYNTQo9xEhcrOq/UTqV/ZQMG\u002BiM9Ij3LgoM6nK7FSJJozBJ7isEjtgXGVWN2zxVaZoHmR9vnAR9Fl7/8NoV4VeIda4KDA\u002BpB00QtZszaRLN94DYc7vC2gbrzJfMBJ3\u002BAXf9xaWOCx2KnlHSXuapSa0MMjlZfW3bhVtnHj93nMLvUrQjNaOtf6xjDdUqMLsgQoMqwBKkZMQKIgAKJy0eEsGO4sxyRhQJXrKNNi\u002BYsZTgRpt8TNzwSu3wGRNjo1h/RPrTmw3urjyvIWFf126UsbCraaBRocYk3pfegm0ApbtaDfE0xNZG8ZiezSu7UHO/G2di\u002BDm37aM07vx1z\u002BuPrrumBcl9n\u002BzaJHgH8pSaqU5kH6bFna2BoiAOP9XZ0SGszx6v1QpqQXu6SJPBsDsOWgVuEbBEydDOJKPpb5/WwFNWWuO2KpREOd4rC1TZgDHlP6XQa/9xaAUNobBmQRHb44hAq1UXWC\u002BxKdfSWb68NKSxxC/6BlRT5TLeaEkj3bjMD2eMWRScjae2X0HnXw5Gka0L9HziIZ0z7MZieS/mTQwfBgpW75uP1XaIQ\u002BbSrEXkl9bcGCl8Ki2KmGwOelS3j9J1iFkEL6HRfB8GGd32IUBAfaFYyjUi4xvcjFdvQVriELPUnOPs4Kg0ypvKNdBP1HbrzjzzXoWdEuV9J2NKojqEZAkp4UScU105JD\u002BZGK0LjPfgQ3MeLrHuN0o\u002Br/kE6mihRdGHJfLyD7rfujqGBDo4cZqrah6HZnVXe6o6neNkNDmW95LbRGbE7jP4fnR3KDNPxn4eWUBJ2d\u002Bcb\u002BoI97GXe4XBLwxnHO0zprvqzyfA4BO2qpelRZr5DR3zfxS8\u002B/aCIMLudjjm6OlQ6rLEXwq3m0\u002BWkgzaMjYrB\u002BIus93YtuqFaK5lEqoaj8HuFFroNO3TO6PE5mmpqC7Mg24W\u002BHTLuHPIPvacUojlu8JK693bAxL0G3h509CBG4B/mE87w9dNIpvnH/X3dqjbHypnHvwQ8YAbIp08kaRjRuN2HPo5qfgrPclB9CMdPKSPXvTmGfzEbqbPIKE6UFE3g5kSgVnuobUyfCDyzz1dPiX4bTKvvS0mca5TaolW8K14CnBKCrtK4L1/s52cEZ9pceJ7AeNeR8ar7A\u002Brm3br20tzeoTM0vOqrYx1cAlPSmAO6fim2\u002B7KGcJp3h5r30VGU9gSaJcanJ8u0JRW6Ne9HKGvnLF\u002BRP\u002BcqWCCYzSVPo5HLxxxPSHI9E1ZuAsaczDqrIG8/AKTx87Ytb92WDlqWdHGD/n7TB\u002B/5qgkJMy0QnYvl/azGAKLsycNWIdiklxT7x55VCN3L2CiPRVar\u002BMCJDNJRsBC9wGPepyS7fNYHRRL0DWuey4SuKhWENstMQNEC3SUGQucETfcqhmG5AFtCh/BDp\u002BtU\u002BjFdo4X7OZmogmZTuK\u002BxAPIr/790ZEUS5RnKMb7K\u002BJjlrdLjuK9RCRRtgfQLZVe7kXb\u002BF7gr4IXsOr5sMPfa3YnNbgrMzVhSyuarBtJRB4/CHqBHzODguc1c933g5NgckqRqTfdM7sQum0zBgOmjmyM\u002BqiJXkxCo7LRNf8XaceYOjmQt5smIdS/sGSGUHzjjqWxaojq1xQ\u002BTsVFDD37\u002BVClmwvJ1dbRZpjTya3nvFN17acZpj8\u002BrWMlkmiV4RWWw7cUILVw2fiOn8QwFw1mFtKyDx6WohMRZy2o5AOuO4WDfMY205udxRPuSwZ6zpZVv7tWI5H3AGFjwrmHiDW1IGQ\u002BrJoHb0N21AoK6BcM1liXUySIGBgzjHykktDiFn0eOWqiPGH8DlB4Hw9H7BgKFywhMDTRLMhMCyBdopxyVL3NLK7sqto2m0TUD/jIq\u002BAkmrukgSZIDMxiFfFBnqvzxcqRuv9pHaxSKlTwPNzPQ58AeMfgjZNXhN/iipTotTzY4EoudzDgu30PUpbRV8/vUpJSASWj0zg3OjXfhpLXaXVYF1yS4QyuX/2K0Xr8hi0P8zfClrPXNQ0R9zz7APTqN\u002BlhuUCzXLFF4\u002BFoGMH9OrPIz5NbFNLBQOJPQOoPsx7IoNlRmwysXJaGfPKSbxwLVPyJMjFhTuMWoDieY9uHdnCCn3goa1\u002BnXLL8lJggLtGGBCwthoEtpxH2ezrUDjj6/saCD8/kIulc4ZW\u002BZLoK9rEm2B/vme\u002BvlTgmMfBkkw56AdWRnd8B4iECkKTrbwJXq0SJrXXYyyUW0nqXvfE5OA5HBCLkuViSJPY\u002B7QlKxGX1jkarmyXYoXawuotkqiRwCZhWZCsfszHsN4h/2h4bi84U4i9qTV0ormLsM/6NLXqRzuNw9KA6ldtUv6NdmMcYlO79T8g0xbw7bfWIc39zHsoNrct6qpduGgwUFc25itWbk58Pz92ynMknNYaqcmKb4WCZUCr73eoXTzW74K/uQaLgLN/gI08sWtECE3UQg\u002BepuDRtIHrqn7X0\u002BECoNrxZeLQjigWC\u002B/4RrPUZ\u002Bcp1BotN0mh7gWFoNY0qK2rORGRUqJrA7TmiJvx2G3NF0KXrf7G1WiRT3fcSu5S4mNBTQ2hQxREvtBmR6\u002BusBWYt4mTnPqu5GOp/wMrjrjGk6Y4sItgLNQtU\u002B4uYI644p9hRJNkvkVok2ip90MRGDAYoLMIdv\u002BJN4u1ZUkLgITV"
    },
    {
      "RequestUri": "https://amandacanary.file.core.windows.net/test-share-89624377-9a09-2b9b-8a60-7288c74451f4?restype=share",
      "RequestMethod": "DELETE",
      "RequestHeaders": {
        "Accept": "application/xml",
        "Authorization": "Sanitized",
        "traceparent": "00-0cf743b715feaf448ccaf239530e891c-718b1f5051359945-00",
        "User-Agent": [
          "azsdk-net-Storage.Files.Shares/12.9.0-alpha.20211020.1",
          "(.NET 5.0.11; Microsoft Windows 10.0.19043)"
        ],
        "x-ms-client-request-id": "53fa4994-7561-2356-33bd-e05435abc901",
        "x-ms-date": "Wed, 20 Oct 2021 21:07:50 GMT",
        "x-ms-delete-snapshots": "include",
        "x-ms-return-client-request-id": "true",
        "x-ms-version": "2021-02-12"
      },
      "RequestBody": null,
      "StatusCode": 202,
      "ResponseHeaders": {
        "Content-Length": "0",
        "Date": "Wed, 20 Oct 2021 21:07:50 GMT",
        "Server": [
          "Windows-Azure-File/1.0",
          "Microsoft-HTTPAPI/2.0"
        ],
        "x-ms-client-request-id": "53fa4994-7561-2356-33bd-e05435abc901",
<<<<<<< HEAD
        "x-ms-request-id": "ec84b0f3-101a-0007-16fa-beb6a1000000",
        "x-ms-version": "2021-02-12"
=======
        "x-ms-request-id": "56266f87-201a-0044-48f6-c5af96000000",
        "x-ms-version": "2020-12-06"
>>>>>>> 6b7c7623
      },
      "ResponseBody": []
    }
  ],
  "Variables": {
    "RandomSeed": "840790493",
    "Storage_TestConfigDefault": "ProductionTenant\namandacanary\nU2FuaXRpemVk\nhttps://amandacanary.blob.core.windows.net\nhttps://amandacanary.file.core.windows.net\nhttps://amandacanary.queue.core.windows.net\nhttps://amandacanary.table.core.windows.net\n\n\n\n\nhttps://amandacanary-secondary.blob.core.windows.net\nhttps://amandacanary-secondary.file.core.windows.net\nhttps://amandacanary-secondary.queue.core.windows.net\nhttps://amandacanary-secondary.table.core.windows.net\n\nSanitized\n\n\nCloud\nBlobEndpoint=https://amandacanary.blob.core.windows.net/;QueueEndpoint=https://amandacanary.queue.core.windows.net/;FileEndpoint=https://amandacanary.file.core.windows.net/;BlobSecondaryEndpoint=https://amandacanary-secondary.blob.core.windows.net/;QueueSecondaryEndpoint=https://amandacanary-secondary.queue.core.windows.net/;FileSecondaryEndpoint=https://amandacanary-secondary.file.core.windows.net/;AccountName=amandacanary;AccountKey=Kg==;\ntestscope2\n\n"
  }
}<|MERGE_RESOLUTION|>--- conflicted
+++ resolved
@@ -28,13 +28,8 @@
           "Microsoft-HTTPAPI/2.0"
         ],
         "x-ms-client-request-id": "00f4800c-a655-a0e7-a6cc-d5aa64b8829b",
-<<<<<<< HEAD
-        "x-ms-request-id": "ec84b0dd-101a-0007-01fa-beb6a1000000",
-        "x-ms-version": "2021-02-12"
-=======
         "x-ms-request-id": "56266f71-201a-0044-33f6-c5af96000000",
-        "x-ms-version": "2020-12-06"
->>>>>>> 6b7c7623
+        "x-ms-version": "2021-02-12"
       },
       "ResponseBody": []
     },
@@ -247,13 +242,8 @@
           "Microsoft-HTTPAPI/2.0"
         ],
         "x-ms-client-request-id": "53fa4994-7561-2356-33bd-e05435abc901",
-<<<<<<< HEAD
-        "x-ms-request-id": "ec84b0f3-101a-0007-16fa-beb6a1000000",
-        "x-ms-version": "2021-02-12"
-=======
         "x-ms-request-id": "56266f87-201a-0044-48f6-c5af96000000",
-        "x-ms-version": "2020-12-06"
->>>>>>> 6b7c7623
+        "x-ms-version": "2021-02-12"
       },
       "ResponseBody": []
     }
