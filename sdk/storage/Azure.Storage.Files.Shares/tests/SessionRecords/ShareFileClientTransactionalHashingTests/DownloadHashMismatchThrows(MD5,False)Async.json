{
  "Entries": [
    {
      "RequestUri": "https://amandacanary.file.core.windows.net/test-share-a072aac7-6cee-d5c5-c40e-b8232e8d98b1?restype=share",
      "RequestMethod": "PUT",
      "RequestHeaders": {
        "Accept": "application/xml",
        "Authorization": "Sanitized",
        "traceparent": "00-8dc864230ae8324a9e8f768d789701d7-f2450d0646657c4b-00",
        "User-Agent": [
          "azsdk-net-Storage.Files.Shares/12.9.0-alpha.20211020.1",
          "(.NET 5.0.11; Microsoft Windows 10.0.19043)"
        ],
        "x-ms-client-request-id": "162505d2-de86-d0e0-e6fe-e4ed99440410",
        "x-ms-date": "Wed, 20 Oct 2021 21:07:46 GMT",
        "x-ms-return-client-request-id": "true",
        "x-ms-version": "2021-02-12"
      },
      "RequestBody": null,
      "StatusCode": 201,
      "ResponseHeaders": {
        "Content-Length": "0",
        "Date": "Wed, 20 Oct 2021 21:07:46 GMT",
        "ETag": "\u00220x8D9940DAAF5A6F1\u0022",
        "Last-Modified": "Wed, 20 Oct 2021 21:07:47 GMT",
        "Server": [
          "Windows-Azure-File/1.0",
          "Microsoft-HTTPAPI/2.0"
        ],
        "x-ms-client-request-id": "162505d2-de86-d0e0-e6fe-e4ed99440410",
<<<<<<< HEAD
        "x-ms-request-id": "ec84afeb-101a-0007-24fa-beb6a1000000",
        "x-ms-version": "2021-02-12"
=======
        "x-ms-request-id": "56266eec-201a-0044-36f6-c5af96000000",
        "x-ms-version": "2020-12-06"
>>>>>>> 6b7c7623
      },
      "ResponseBody": []
    },
    {
      "RequestUri": "https://amandacanary.file.core.windows.net/test-share-a072aac7-6cee-d5c5-c40e-b8232e8d98b1/test-file-e06cb3e3-dad0-e820-5b85-7929a879de29",
      "RequestMethod": "PUT",
      "RequestHeaders": {
        "Accept": "application/xml",
        "Authorization": "Sanitized",
        "traceparent": "00-f17c755870cc8c4e86d3cbe2819ddda5-6572efd1dfa35446-00",
        "User-Agent": [
          "azsdk-net-Storage.Files.Shares/12.9.0-alpha.20211020.1",
          "(.NET 5.0.11; Microsoft Windows 10.0.19043)"
        ],
        "x-ms-client-request-id": "43f5e1b5-f733-536e-5ffd-0162ce86bc1b",
        "x-ms-content-length": "1024",
        "x-ms-date": "Wed, 20 Oct 2021 21:07:46 GMT",
        "x-ms-file-attributes": "None",
        "x-ms-file-creation-time": "Now",
        "x-ms-file-last-write-time": "Now",
        "x-ms-file-permission": "Inherit",
        "x-ms-return-client-request-id": "true",
        "x-ms-type": "file",
        "x-ms-version": "2021-02-12"
      },
      "RequestBody": null,
      "StatusCode": 201,
      "ResponseHeaders": {
        "Content-Length": "0",
        "Date": "Wed, 20 Oct 2021 21:07:46 GMT",
        "ETag": "\u00220x8D9940DAB0365AD\u0022",
        "Last-Modified": "Wed, 20 Oct 2021 21:07:47 GMT",
        "Server": [
          "Windows-Azure-File/1.0",
          "Microsoft-HTTPAPI/2.0"
        ],
        "x-ms-client-request-id": "43f5e1b5-f733-536e-5ffd-0162ce86bc1b",
        "x-ms-file-attributes": "Archive",
        "x-ms-file-change-time": "2021-10-20T21:07:47.4248109Z",
        "x-ms-file-creation-time": "2021-10-20T21:07:47.4248109Z",
        "x-ms-file-id": "13835128424026341376",
        "x-ms-file-last-write-time": "2021-10-20T21:07:47.4248109Z",
        "x-ms-file-parent-id": "0",
        "x-ms-file-permission-key": "1729393344912377937*12727421398096584927",
        "x-ms-request-id": "56266ef0-201a-0044-39f6-c5af96000000",
        "x-ms-request-server-encrypted": "true",
        "x-ms-version": "2021-02-12"
      },
      "ResponseBody": []
    },
    {
      "RequestUri": "https://amandacanary.file.core.windows.net/test-share-a072aac7-6cee-d5c5-c40e-b8232e8d98b1/test-file-e06cb3e3-dad0-e820-5b85-7929a879de29?comp=range",
      "RequestMethod": "PUT",
      "RequestHeaders": {
        "Accept": "application/xml",
        "Authorization": "Sanitized",
        "Content-Length": "1024",
        "Content-Type": "application/octet-stream",
        "traceparent": "00-f0d3e0fadcc619489707fe4bf3032f24-7960e49d3025bb4b-00",
        "User-Agent": [
          "azsdk-net-Storage.Files.Shares/12.9.0-alpha.20211020.1",
          "(.NET 5.0.11; Microsoft Windows 10.0.19043)"
        ],
        "x-ms-client-request-id": "c774922f-9a83-03f6-a781-ea9d5f36ef7f",
        "x-ms-date": "Wed, 20 Oct 2021 21:07:46 GMT",
        "x-ms-range": "bytes=0-1023",
        "x-ms-return-client-request-id": "true",
        "x-ms-version": "2021-02-12",
        "x-ms-write": "update"
      },
      "RequestBody": "hYKQWsIUs4AWsu4Q3R9SkSM8UChngSstLCKHzWKnJ27Zfh8Ao5C5vlGlANTw0PLGrFLJXPPbqARXYi2fjOYdb4qANl4AUe6TgpLXwoBWPVwwwSAQ3cp6/dUbqEFiGjFrh5FJcJmUxVpkNdphBOaDACXQb8rFDZHABTiI5amsMGhgazrvDMzDm/vGq6fwGfnvl6cbkqtmpnr/iWphC\u002BCxtwVxAJmslPRYDdPP/mHpz\u002Bw/mU0BkZ29\u002BcW/74JiYpAbFfOifhlgQgOzw4XXl6cYFbp\u002BIXGTsCZntAbT7KRx9atDtOltR1DT3lZKTc0Y5WIdp9nI5EAeh2TNOsoSjFZfQs3alOO\u002Bqs5pq0MbSWJYTs\u002BktkXKqBFqJCyEoA2GwFIA6gsAPlB\u002BX/wLXjn9Az4CdOv6btURlJm7b3C3OQrB4\u002BrwGl5XWA9/JlZIvknYbSHtgiwhi1F87lZxRM/gxiXySntODOjgqhvbe0h/yNVP4wJOybfdn1iZdCwI5hRAnl8wVnTOiWA4DdcQRQ8J/SaAIWDMkfxuFKojtZi82MQHm93pTnJhgFmhFrzfzVpIj3YGh8S0cw1iwkHKq9THfDQTCaoyIK\u002BzHqAGK3s/j0dQ2iUhtlD/UifPhosxl9WF2pmIy8OvFm/HUmkjrUiSIjL5etGvpcXkE7aDYpkjgofLgVDht8OEoMO1WmPn3KXePWNZNxwE1jTTo7gMLLPWpNDhVyv3sGpuddkN\u002BUti/TYRpCU1ykpqx6scDRMLd3MP37aTBYR55oz46sFC9tzocaaB\u002B4eOoNmFdpCA2qNXY/5m/hqVzveyl76ZPN\u002BJJ9DONJxsinvsgT7cDY70\u002BQvooYfC3PjCU6KvzmTJ9GT6\u002B0\u002B/saYH6tiDeXzbuMFovZ6ysJpYx0rYDOD5vbsXI43a4hI/NEdl4bevP2N755rhRhDGFkPJoTQE56XFDSwcbFbvAdWvKYlWTc/jqYjnXCVFGHeqUAxJEEDdO02hn9SKktIMjOXEMhyHb8h05visHIqAf/W1cRtJpfCU0e48ta77WBa129A/geZaI\u002BFD1SpIMB7CIR/e1SG3wuf1MGAuS7oaeI3h90G6Qf4PWk45Bc/FTKHPeZOOHIL1/hjoSVCFLNgnKV2dZzndCOAgz3vSfbwXL\u002BO/X9Emi1wK6/kp0fetiS52EdxyKORn8XGzbUwHIoBb0BptxswGAZ0AkntAtDboc0ZNXGvgpQf/V21gch0PAsh4zQDdQMNhbxA\u002BcZVoJz06yvoGusUVeysSbW5epY6A8JCyyOY1CzKC6\u002B1boTRyli8wJacjCUgCYlLVytJUA8qCvoAFtl9WBb/Ig8/Yutn3oNc\u002BLoDmXOdHsGWUYEFfLegi2A==",
      "StatusCode": 201,
      "ResponseHeaders": {
        "Content-Length": "0",
        "Content-MD5": "y1iENlL65omgIHR7fZPueg==",
        "Date": "Wed, 20 Oct 2021 21:07:46 GMT",
        "ETag": "\u00220x8D9940DAB108320\u0022",
        "Last-Modified": "Wed, 20 Oct 2021 21:07:47 GMT",
        "Server": [
          "Windows-Azure-File/1.0",
          "Microsoft-HTTPAPI/2.0"
        ],
        "x-ms-client-request-id": "c774922f-9a83-03f6-a781-ea9d5f36ef7f",
        "x-ms-request-id": "56266ef4-201a-0044-3df6-c5af96000000",
        "x-ms-request-server-encrypted": "true",
        "x-ms-version": "2021-02-12"
      },
      "ResponseBody": []
    },
    {
      "RequestUri": "https://amandacanary.file.core.windows.net/test-share-a072aac7-6cee-d5c5-c40e-b8232e8d98b1/test-file-e06cb3e3-dad0-e820-5b85-7929a879de29",
      "RequestMethod": "GET",
      "RequestHeaders": {
        "Accept": "application/xml",
        "Authorization": "Sanitized",
        "traceparent": "00-5c036b1bbe9c3d4abaf5d2e0f182ccd2-dea34629fcdbcb48-00",
        "User-Agent": [
          "azsdk-net-Storage.Files.Shares/12.9.0-alpha.20211020.1",
          "(.NET 5.0.11; Microsoft Windows 10.0.19043)"
        ],
        "x-ms-client-request-id": "3b320e93-f412-e797-2060-7091ee9f21e3",
        "x-ms-date": "Wed, 20 Oct 2021 21:07:47 GMT",
        "x-ms-range": "bytes=0-1023",
        "x-ms-range-get-content-md5": "true",
        "x-ms-return-client-request-id": "true",
        "x-ms-version": "2021-02-12"
      },
      "RequestBody": null,
      "StatusCode": 206,
      "ResponseHeaders": {
        "Accept-Ranges": "bytes",
        "Access-Control-Allow-Origin": "*",
        "Content-Length": "1024",
        "Content-MD5": "y1iENlL65omgIHR7fZPueg==",
        "Content-Range": "bytes 0-1023/1024",
        "Content-Type": "application/octet-stream",
        "Date": "Wed, 20 Oct 2021 21:07:46 GMT",
        "ETag": "\u00220x8D9940DAB108320\u0022",
        "Last-Modified": "Wed, 20 Oct 2021 21:07:47 GMT",
        "Server": [
          "Windows-Azure-File/1.0",
          "Microsoft-HTTPAPI/2.0"
        ],
        "x-ms-client-request-id": "3b320e93-f412-e797-2060-7091ee9f21e3",
        "x-ms-file-attributes": "Archive",
        "x-ms-file-change-time": "2021-10-20T21:07:47.4248109Z",
        "x-ms-file-creation-time": "2021-10-20T21:07:47.4248109Z",
        "x-ms-file-id": "13835128424026341376",
        "x-ms-file-last-write-time": "2021-10-20T21:07:47.4248109Z",
        "x-ms-file-parent-id": "0",
        "x-ms-file-permission-key": "1729393344912377937*12727421398096584927",
        "x-ms-lease-state": "available",
        "x-ms-lease-status": "unlocked",
        "x-ms-request-id": "56266ef7-201a-0044-40f6-c5af96000000",
        "x-ms-server-encrypted": "true",
        "x-ms-type": "File",
        "x-ms-version": "2021-02-12"
      },
      "ResponseBody": "hYKQWsIUs4AWsu4Q3R9SkSM8UChngSstLCKHzWKnJ27Zfh8Ao5C5vlGlANTw0PLGrFLJXPPbqARXYi2fjOYdb4qANl4AUe6TgpLXwoBWPVwwwSAQ3cp6/dUbqEFiGjFrh5FJcJmUxVpkNdphBOaDACXQb8rFDZHABTiI5amsMGhgazrvDMzDm/vGq6fwGfnvl6cbkqtmpnr/iWphC\u002BCxtwVxAJmslPRYDdPP/mHpz\u002Bw/mU0BkZ29\u002BcW/74JiYpAbFfOifhlgQgOzw4XXl6cYFbp\u002BIXGTsCZntAbT7KRx9atDtOltR1DT3lZKTc0Y5WIdp9nI5EAeh2TNOsoSjFZfQs3alOO\u002Bqs5pq0MbSWJYTs\u002BktkXKqBFqJCyEoA2GwFIA6gsAPlB\u002BX/wLXjn9Az4CdOv6btURlJm7b3C3OQrB4\u002BrwGl5XWA9/JlZIvknYbSHtgiwhi1F87lZxRM/gxiXySntODOjgqhvbe0h/yNVP4wJOybfdn1iZdCwI5hRAnl8wVnTOiWA4DdcQRQ8J/SaAIWDMkfxuFKojtZi82MQHm93pTnJhgFmhFrzfzVpIj3YGh8S0cw1iwkHKq9THfDQTCaoyIK\u002BzHqAGK3s/j0dQ2iUhtlD/UifPhosxl9WF2pmIy8OvFm/HUmkjrUiSIjL5etGvpcXkE7aDYpkjgofLgVDht8OEoMO1WmPn3KXePWNZNxwE1jTTo7gMLLPWpNDhVyv3sGpuddkN\u002BUti/TYRpCU1ykpqx6scDRMLd3MP37aTBYR55oz46sFC9tzocaaB\u002B4eOoNmFdpCA2qNXY/5m/hqVzveyl76ZPN\u002BJJ9DONJxsinvsgT7cDY70\u002BQvooYfC3PjCU6KvzmTJ9GT6\u002B0\u002B/saYH6tiDeXzbuMFovZ6ysJpYx0rYDOD5vbsXI43a4hI/NEdl4bevP2N755rhRhDGFkPJoTQE56XFDSwcbFbvAdWvKYlWTc/jqYjnXCVFGHeqUAxJEEDdO02hn9SKktIMjOXEMhyHb8h05visHIqAf/W1cRtJpfCU0e48ta77WBa129A/geZaI\u002BFD1SpIMB7CIR/e1SG3wuf1MGAuS7oaeI3h90G6Qf4PWk45Bc/FTKHPeZOOHIL1/hjoSVCFLNgnKV2dZzndCOAgz3vSfbwXL\u002BO/X9Emi1wK6/kp0fetiS52EdxyKORn8XGzbUwHIoBb0BptxswGAZ0AkntAtDboc0ZNXGvgpQf/V21gch0PAsh4zQDdQMNhbxA\u002BcZVoJz06yvoGusUVeysSbW5epY6A8JCyyOY1CzKC6\u002B1boTRyli8wJacjCUgCYlLVytJUA8qCvoAFtl9WBb/Ig8/Yutn3oNc\u002BLoDmXOdHsGWUYEFfLegi2A=="
    },
    {
      "RequestUri": "https://amandacanary.file.core.windows.net/test-share-a072aac7-6cee-d5c5-c40e-b8232e8d98b1?restype=share",
      "RequestMethod": "DELETE",
      "RequestHeaders": {
        "Accept": "application/xml",
        "Authorization": "Sanitized",
        "traceparent": "00-c4a810b2925b484492708f742bea411d-1b519e3448f8ba4d-00",
        "User-Agent": [
          "azsdk-net-Storage.Files.Shares/12.9.0-alpha.20211020.1",
          "(.NET 5.0.11; Microsoft Windows 10.0.19043)"
        ],
        "x-ms-client-request-id": "510a0646-b304-486d-0e3b-46a2ce41ee04",
        "x-ms-date": "Wed, 20 Oct 2021 21:07:47 GMT",
        "x-ms-delete-snapshots": "include",
        "x-ms-return-client-request-id": "true",
        "x-ms-version": "2021-02-12"
      },
      "RequestBody": null,
      "StatusCode": 202,
      "ResponseHeaders": {
        "Content-Length": "0",
        "Date": "Wed, 20 Oct 2021 21:07:46 GMT",
        "Server": [
          "Windows-Azure-File/1.0",
          "Microsoft-HTTPAPI/2.0"
        ],
        "x-ms-client-request-id": "510a0646-b304-486d-0e3b-46a2ce41ee04",
<<<<<<< HEAD
        "x-ms-request-id": "ec84b018-101a-0007-4ffa-beb6a1000000",
        "x-ms-version": "2021-02-12"
=======
        "x-ms-request-id": "56266efa-201a-0044-43f6-c5af96000000",
        "x-ms-version": "2020-12-06"
>>>>>>> 6b7c7623
      },
      "ResponseBody": []
    }
  ],
  "Variables": {
    "RandomSeed": "1576199982",
    "Storage_TestConfigDefault": "ProductionTenant\namandacanary\nU2FuaXRpemVk\nhttps://amandacanary.blob.core.windows.net\nhttps://amandacanary.file.core.windows.net\nhttps://amandacanary.queue.core.windows.net\nhttps://amandacanary.table.core.windows.net\n\n\n\n\nhttps://amandacanary-secondary.blob.core.windows.net\nhttps://amandacanary-secondary.file.core.windows.net\nhttps://amandacanary-secondary.queue.core.windows.net\nhttps://amandacanary-secondary.table.core.windows.net\n\nSanitized\n\n\nCloud\nBlobEndpoint=https://amandacanary.blob.core.windows.net/;QueueEndpoint=https://amandacanary.queue.core.windows.net/;FileEndpoint=https://amandacanary.file.core.windows.net/;BlobSecondaryEndpoint=https://amandacanary-secondary.blob.core.windows.net/;QueueSecondaryEndpoint=https://amandacanary-secondary.queue.core.windows.net/;FileSecondaryEndpoint=https://amandacanary-secondary.file.core.windows.net/;AccountName=amandacanary;AccountKey=Kg==;\ntestscope2\n\n"
  }
}<|MERGE_RESOLUTION|>--- conflicted
+++ resolved
@@ -28,13 +28,8 @@
           "Microsoft-HTTPAPI/2.0"
         ],
         "x-ms-client-request-id": "162505d2-de86-d0e0-e6fe-e4ed99440410",
-<<<<<<< HEAD
-        "x-ms-request-id": "ec84afeb-101a-0007-24fa-beb6a1000000",
-        "x-ms-version": "2021-02-12"
-=======
         "x-ms-request-id": "56266eec-201a-0044-36f6-c5af96000000",
-        "x-ms-version": "2020-12-06"
->>>>>>> 6b7c7623
+        "x-ms-version": "2021-02-12"
       },
       "ResponseBody": []
     },
@@ -202,13 +197,8 @@
           "Microsoft-HTTPAPI/2.0"
         ],
         "x-ms-client-request-id": "510a0646-b304-486d-0e3b-46a2ce41ee04",
-<<<<<<< HEAD
-        "x-ms-request-id": "ec84b018-101a-0007-4ffa-beb6a1000000",
-        "x-ms-version": "2021-02-12"
-=======
         "x-ms-request-id": "56266efa-201a-0044-43f6-c5af96000000",
-        "x-ms-version": "2020-12-06"
->>>>>>> 6b7c7623
+        "x-ms-version": "2021-02-12"
       },
       "ResponseBody": []
     }
