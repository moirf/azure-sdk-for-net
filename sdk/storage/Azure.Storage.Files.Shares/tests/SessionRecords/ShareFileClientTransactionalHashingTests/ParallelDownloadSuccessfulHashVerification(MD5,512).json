--- conflicted
+++ resolved
@@ -28,13 +28,8 @@
           "Microsoft-HTTPAPI/2.0"
         ],
         "x-ms-client-request-id": "fe94a02c-23d7-3645-7128-574bf73e729f",
-<<<<<<< HEAD
-        "x-ms-request-id": "059591ac-901a-008f-542c-bf53a8000000",
+        "x-ms-request-id": "56266e03-201a-0044-66f6-c5af96000000",
         "x-ms-version": "2021-02-12"
-=======
-        "x-ms-request-id": "56266e03-201a-0044-66f6-c5af96000000",
-        "x-ms-version": "2020-12-06"
->>>>>>> 6b7c7623
       },
       "ResponseBody": []
     },
@@ -151,13 +146,8 @@
           "Microsoft-HTTPAPI/2.0"
         ],
         "x-ms-client-request-id": "a6e3a4f7-3f5c-991d-68d5-d2054de29bd4",
-<<<<<<< HEAD
-        "x-ms-request-id": "059591b0-901a-008f-572c-bf53a8000000",
+        "x-ms-request-id": "56266e0c-201a-0044-6ef6-c5af96000000",
         "x-ms-version": "2021-02-12"
-=======
-        "x-ms-request-id": "56266e0c-201a-0044-6ef6-c5af96000000",
-        "x-ms-version": "2020-12-06"
->>>>>>> 6b7c7623
       },
       "ResponseBody": []
     }
