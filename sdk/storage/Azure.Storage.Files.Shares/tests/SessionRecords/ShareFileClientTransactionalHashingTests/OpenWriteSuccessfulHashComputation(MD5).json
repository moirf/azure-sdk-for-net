--- conflicted
+++ resolved
@@ -28,13 +28,8 @@
           "Microsoft-HTTPAPI/2.0"
         ],
         "x-ms-client-request-id": "a5e6a589-026e-13a9-56f5-aa82d53f1393",
-<<<<<<< HEAD
-        "x-ms-request-id": "ec84adc5-101a-0007-15fa-beb6a1000000",
-        "x-ms-version": "2021-04-10"
-=======
         "x-ms-request-id": "56266dc6-201a-0044-2bf6-c5af96000000",
-        "x-ms-version": "2021-02-12"
->>>>>>> 49dd1a0e
+        "x-ms-version": "2021-04-10"
       },
       "ResponseBody": []
     },
@@ -509,13 +504,8 @@
           "Microsoft-HTTPAPI/2.0"
         ],
         "x-ms-client-request-id": "11332544-31d4-47b0-da64-38bf7602e00a",
-<<<<<<< HEAD
-        "x-ms-request-id": "ec84ae1a-101a-0007-68fa-beb6a1000000",
-        "x-ms-version": "2021-04-10"
-=======
         "x-ms-request-id": "56266df4-201a-0044-58f6-c5af96000000",
-        "x-ms-version": "2021-02-12"
->>>>>>> 49dd1a0e
+        "x-ms-version": "2021-04-10"
       },
       "ResponseBody": []
     }
