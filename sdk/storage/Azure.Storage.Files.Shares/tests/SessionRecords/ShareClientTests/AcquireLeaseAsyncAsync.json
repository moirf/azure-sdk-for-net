--- conflicted
+++ resolved
@@ -27,13 +27,8 @@
           "Microsoft-HTTPAPI/2.0"
         ],
         "x-ms-client-request-id": "fe136b83-7513-36a4-1568-64de70d7cb86",
-<<<<<<< HEAD
-        "x-ms-request-id": "654deeaf-a01a-003d-5a77-6bacd9000000",
+        "x-ms-request-id": "15d0d8e5-101a-0017-1474-a173c9000000",
         "x-ms-version": "2020-04-08"
-=======
-        "x-ms-request-id": "15d0d8e5-101a-0017-1474-a173c9000000",
-        "x-ms-version": "2020-02-10"
->>>>>>> 1891cfca
       },
       "ResponseBody": []
     },
@@ -68,13 +63,8 @@
         ],
         "x-ms-client-request-id": "d9dd4693-c6cf-19d7-cd62-3f045f1653ec",
         "x-ms-lease-id": "40fb0663-6a5b-b09e-be0f-168de229e920",
-<<<<<<< HEAD
-        "x-ms-request-id": "654deeb9-a01a-003d-6277-6bacd9000000",
+        "x-ms-request-id": "15d0d8ea-101a-0017-1774-a173c9000000",
         "x-ms-version": "2020-04-08"
-=======
-        "x-ms-request-id": "15d0d8ea-101a-0017-1774-a173c9000000",
-        "x-ms-version": "2020-02-10"
->>>>>>> 1891cfca
       },
       "ResponseBody": []
     },
@@ -105,13 +95,8 @@
           "Microsoft-HTTPAPI/2.0"
         ],
         "x-ms-client-request-id": "9cfac078-0f4b-4051-95ed-e6bfdf0fadff",
-<<<<<<< HEAD
-        "x-ms-request-id": "654deec5-a01a-003d-6e77-6bacd9000000",
+        "x-ms-request-id": "15d0d8ec-101a-0017-1974-a173c9000000",
         "x-ms-version": "2020-04-08"
-=======
-        "x-ms-request-id": "15d0d8ec-101a-0017-1974-a173c9000000",
-        "x-ms-version": "2020-02-10"
->>>>>>> 1891cfca
       },
       "ResponseBody": []
     }
