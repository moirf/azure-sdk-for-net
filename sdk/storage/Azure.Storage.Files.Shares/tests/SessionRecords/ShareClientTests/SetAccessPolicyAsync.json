{
  "Entries": [
    {
      "RequestUri": "https://amandadev2.file.core.windows.net/test-share-665531df-631a-425a-cabf-31b6fe840ef6?restype=share",
      "RequestMethod": "PUT",
      "RequestHeaders": {
        "Authorization": "Sanitized",
<<<<<<< HEAD
        "traceparent": "00-e5de816889e1794d95949fd29214b5d3-10d25db7dd52de4b-00",
        "User-Agent": [
          "azsdk-net-Storage.Files.Shares/12.2.0-dev.20200305.1",
          "(.NET Core 4.6.28325.01; Microsoft Windows 10.0.18363 )"
        ],
        "x-ms-client-request-id": "f6e55db0-af1e-5c3c-d46f-056f6fe3db10",
        "x-ms-date": "Thu, 05 Mar 2020 21:48:42 GMT",
=======
        "traceparent": "00-cec820da376d824f97bb92dcf524dd43-454752d7abb98e44-00",
        "User-Agent": [
          "azsdk-net-Storage.Files.Shares/12.3.0-dev.20200731.1",
          "(.NET Core 4.6.29017.01; Microsoft Windows 10.0.18363 )"
        ],
        "x-ms-client-request-id": "f6e55db0-af1e-5c3c-d46f-056f6fe3db10",
        "x-ms-date": "Fri, 31 Jul 2020 22:39:50 GMT",
>>>>>>> 994efc63
        "x-ms-return-client-request-id": "true",
        "x-ms-version": "2019-12-12"
      },
      "RequestBody": null,
      "StatusCode": 201,
      "ResponseHeaders": {
        "Content-Length": "0",
<<<<<<< HEAD
        "Date": "Thu, 05 Mar 2020 21:48:41 GMT",
        "ETag": "\u00220x8D7C14EF911DB35\u0022",
        "Last-Modified": "Thu, 05 Mar 2020 21:48:42 GMT",
=======
        "Date": "Fri, 31 Jul 2020 22:39:50 GMT",
        "ETag": "\u00220x8D835A2A2D9E743\u0022",
        "Last-Modified": "Fri, 31 Jul 2020 22:39:50 GMT",
>>>>>>> 994efc63
        "Server": [
          "Windows-Azure-File/1.0",
          "Microsoft-HTTPAPI/2.0"
        ],
        "x-ms-client-request-id": "f6e55db0-af1e-5c3c-d46f-056f6fe3db10",
<<<<<<< HEAD
        "x-ms-request-id": "c9ef6e0d-f01a-0012-5a37-f3e9eb000000",
=======
        "x-ms-request-id": "3e8fb794-a01a-0136-2f8b-67791c000000",
>>>>>>> 994efc63
        "x-ms-version": "2019-12-12"
      },
      "ResponseBody": []
    },
    {
      "RequestUri": "https://amandadev2.file.core.windows.net/test-share-665531df-631a-425a-cabf-31b6fe840ef6?restype=share\u0026comp=acl",
      "RequestMethod": "PUT",
      "RequestHeaders": {
        "Authorization": "Sanitized",
        "Content-Length": "249",
        "Content-Type": "application/xml",
<<<<<<< HEAD
        "traceparent": "00-386a320de9c2d44381bb164e9bb84441-45bd2310a223154a-00",
        "User-Agent": [
          "azsdk-net-Storage.Files.Shares/12.2.0-dev.20200305.1",
          "(.NET Core 4.6.28325.01; Microsoft Windows 10.0.18363 )"
        ],
        "x-ms-client-request-id": "6c5c6004-f480-f27e-4c88-f067f13bb14a",
        "x-ms-date": "Thu, 05 Mar 2020 21:48:42 GMT",
        "x-ms-return-client-request-id": "true",
        "x-ms-version": "2019-12-12"
      },
      "RequestBody": "\u003CSignedIdentifiers\u003E\u003CSignedIdentifier\u003E\u003CId\u003Edgkqydysoehrwuqwwudx\u003C/Id\u003E\u003CAccessPolicy\u003E\u003CStart\u003E2020-03-05T20:48:42.7836246Z\u003C/Start\u003E\u003CExpiry\u003E2020-03-05T22:48:42.7836246Z\u003C/Expiry\u003E\u003CPermission\u003Erw\u003C/Permission\u003E\u003C/AccessPolicy\u003E\u003C/SignedIdentifier\u003E\u003C/SignedIdentifiers\u003E",
      "StatusCode": 200,
      "ResponseHeaders": {
        "Content-Length": "0",
        "Date": "Thu, 05 Mar 2020 21:48:41 GMT",
        "ETag": "\u00220x8D7C14EF91E8853\u0022",
        "Last-Modified": "Thu, 05 Mar 2020 21:48:42 GMT",
=======
        "traceparent": "00-bd6a6bba4a9952488c77cfa71d19a9fe-48c84138c892c543-00",
        "User-Agent": [
          "azsdk-net-Storage.Files.Shares/12.3.0-dev.20200731.1",
          "(.NET Core 4.6.29017.01; Microsoft Windows 10.0.18363 )"
        ],
        "x-ms-client-request-id": "6c5c6004-f480-f27e-4c88-f067f13bb14a",
        "x-ms-date": "Fri, 31 Jul 2020 22:39:50 GMT",
        "x-ms-return-client-request-id": "true",
        "x-ms-version": "2019-12-12"
      },
      "RequestBody": "\u003CSignedIdentifiers\u003E\u003CSignedIdentifier\u003E\u003CId\u003Edgkqydysoehrwuqwwudx\u003C/Id\u003E\u003CAccessPolicy\u003E\u003CStart\u003E2020-07-31T21:39:50.6656494Z\u003C/Start\u003E\u003CExpiry\u003E2020-07-31T23:39:50.6656494Z\u003C/Expiry\u003E\u003CPermission\u003Erw\u003C/Permission\u003E\u003C/AccessPolicy\u003E\u003C/SignedIdentifier\u003E\u003C/SignedIdentifiers\u003E",
      "StatusCode": 200,
      "ResponseHeaders": {
        "Content-Length": "0",
        "Date": "Fri, 31 Jul 2020 22:39:50 GMT",
        "ETag": "\u00220x8D835A2A2F88281\u0022",
        "Last-Modified": "Fri, 31 Jul 2020 22:39:50 GMT",
>>>>>>> 994efc63
        "Server": [
          "Windows-Azure-File/1.0",
          "Microsoft-HTTPAPI/2.0"
        ],
        "x-ms-client-request-id": "6c5c6004-f480-f27e-4c88-f067f13bb14a",
<<<<<<< HEAD
        "x-ms-request-id": "c9ef6e0f-f01a-0012-5b37-f3e9eb000000",
=======
        "x-ms-request-id": "3e8fb797-a01a-0136-308b-67791c000000",
>>>>>>> 994efc63
        "x-ms-version": "2019-12-12"
      },
      "ResponseBody": []
    },
    {
      "RequestUri": "https://amandadev2.file.core.windows.net/test-share-665531df-631a-425a-cabf-31b6fe840ef6?restype=share",
      "RequestMethod": "DELETE",
      "RequestHeaders": {
        "Authorization": "Sanitized",
<<<<<<< HEAD
        "traceparent": "00-39bdca9bf3d2db44aef096588d8ef0e7-5efdb41dcf894b40-00",
        "User-Agent": [
          "azsdk-net-Storage.Files.Shares/12.2.0-dev.20200305.1",
          "(.NET Core 4.6.28325.01; Microsoft Windows 10.0.18363 )"
        ],
        "x-ms-client-request-id": "5dc58b4a-99c8-aa20-99e5-ac8491ea5dad",
        "x-ms-date": "Thu, 05 Mar 2020 21:48:42 GMT",
=======
        "traceparent": "00-a92680cd0665b3428aa469431c9789eb-1b4ea32ab3714240-00",
        "User-Agent": [
          "azsdk-net-Storage.Files.Shares/12.3.0-dev.20200731.1",
          "(.NET Core 4.6.29017.01; Microsoft Windows 10.0.18363 )"
        ],
        "x-ms-client-request-id": "5dc58b4a-99c8-aa20-99e5-ac8491ea5dad",
        "x-ms-date": "Fri, 31 Jul 2020 22:39:50 GMT",
>>>>>>> 994efc63
        "x-ms-delete-snapshots": "include",
        "x-ms-return-client-request-id": "true",
        "x-ms-version": "2019-12-12"
      },
      "RequestBody": null,
      "StatusCode": 202,
      "ResponseHeaders": {
        "Content-Length": "0",
<<<<<<< HEAD
        "Date": "Thu, 05 Mar 2020 21:48:41 GMT",
=======
        "Date": "Fri, 31 Jul 2020 22:39:50 GMT",
>>>>>>> 994efc63
        "Server": [
          "Windows-Azure-File/1.0",
          "Microsoft-HTTPAPI/2.0"
        ],
        "x-ms-client-request-id": "5dc58b4a-99c8-aa20-99e5-ac8491ea5dad",
<<<<<<< HEAD
        "x-ms-request-id": "c9ef6e10-f01a-0012-5c37-f3e9eb000000",
=======
        "x-ms-request-id": "3e8fb798-a01a-0136-318b-67791c000000",
>>>>>>> 994efc63
        "x-ms-version": "2019-12-12"
      },
      "ResponseBody": []
    }
  ],
  "Variables": {
<<<<<<< HEAD
    "DateTimeOffsetNow": "2020-03-05T13:48:42.7836246-08:00",
    "RandomSeed": "24796305",
    "Storage_TestConfigDefault": "ProductionTenant\nseanstagetest\nU2FuaXRpemVk\nhttps://seanstagetest.blob.core.windows.net\nhttp://seanstagetest.file.core.windows.net\nhttp://seanstagetest.queue.core.windows.net\nhttp://seanstagetest.table.core.windows.net\n\n\n\n\nhttp://seanstagetest-secondary.blob.core.windows.net\nhttp://seanstagetest-secondary.file.core.windows.net\nhttp://seanstagetest-secondary.queue.core.windows.net\nhttp://seanstagetest-secondary.table.core.windows.net\n\nSanitized\n\n\nCloud\nBlobEndpoint=https://seanstagetest.blob.core.windows.net/;QueueEndpoint=http://seanstagetest.queue.core.windows.net/;FileEndpoint=http://seanstagetest.file.core.windows.net/;BlobSecondaryEndpoint=http://seanstagetest-secondary.blob.core.windows.net/;QueueSecondaryEndpoint=http://seanstagetest-secondary.queue.core.windows.net/;FileSecondaryEndpoint=http://seanstagetest-secondary.file.core.windows.net/;AccountName=seanstagetest;AccountKey=Sanitized\nseanscope1"
=======
    "DateTimeOffsetNow": "2020-07-31T15:39:50.6656494-07:00",
    "RandomSeed": "24796305",
    "Storage_TestConfigDefault": "ProductionTenant\namandadev2\nU2FuaXRpemVk\nhttps://amandadev2.blob.core.windows.net\nhttps://amandadev2.file.core.windows.net\nhttps://amandadev2.queue.core.windows.net\nhttps://amandadev2.table.core.windows.net\n\n\n\n\nhttps://amandadev2-secondary.blob.core.windows.net\nhttps://amandadev2-secondary.file.core.windows.net\nhttps://amandadev2-secondary.queue.core.windows.net\nhttps://amandadev2-secondary.table.core.windows.net\n\nSanitized\n\n\nCloud\nBlobEndpoint=https://amandadev2.blob.core.windows.net/;QueueEndpoint=https://amandadev2.queue.core.windows.net/;FileEndpoint=https://amandadev2.file.core.windows.net/;BlobSecondaryEndpoint=https://amandadev2-secondary.blob.core.windows.net/;QueueSecondaryEndpoint=https://amandadev2-secondary.queue.core.windows.net/;FileSecondaryEndpoint=https://amandadev2-secondary.file.core.windows.net/;AccountName=amandadev2;AccountKey=Kg==;\n"
>>>>>>> 994efc63
  }
}<|MERGE_RESOLUTION|>--- conflicted
+++ resolved
@@ -5,15 +5,6 @@
       "RequestMethod": "PUT",
       "RequestHeaders": {
         "Authorization": "Sanitized",
-<<<<<<< HEAD
-        "traceparent": "00-e5de816889e1794d95949fd29214b5d3-10d25db7dd52de4b-00",
-        "User-Agent": [
-          "azsdk-net-Storage.Files.Shares/12.2.0-dev.20200305.1",
-          "(.NET Core 4.6.28325.01; Microsoft Windows 10.0.18363 )"
-        ],
-        "x-ms-client-request-id": "f6e55db0-af1e-5c3c-d46f-056f6fe3db10",
-        "x-ms-date": "Thu, 05 Mar 2020 21:48:42 GMT",
-=======
         "traceparent": "00-cec820da376d824f97bb92dcf524dd43-454752d7abb98e44-00",
         "User-Agent": [
           "azsdk-net-Storage.Files.Shares/12.3.0-dev.20200731.1",
@@ -21,7 +12,6 @@
         ],
         "x-ms-client-request-id": "f6e55db0-af1e-5c3c-d46f-056f6fe3db10",
         "x-ms-date": "Fri, 31 Jul 2020 22:39:50 GMT",
->>>>>>> 994efc63
         "x-ms-return-client-request-id": "true",
         "x-ms-version": "2019-12-12"
       },
@@ -29,25 +19,15 @@
       "StatusCode": 201,
       "ResponseHeaders": {
         "Content-Length": "0",
-<<<<<<< HEAD
-        "Date": "Thu, 05 Mar 2020 21:48:41 GMT",
-        "ETag": "\u00220x8D7C14EF911DB35\u0022",
-        "Last-Modified": "Thu, 05 Mar 2020 21:48:42 GMT",
-=======
         "Date": "Fri, 31 Jul 2020 22:39:50 GMT",
         "ETag": "\u00220x8D835A2A2D9E743\u0022",
         "Last-Modified": "Fri, 31 Jul 2020 22:39:50 GMT",
->>>>>>> 994efc63
         "Server": [
           "Windows-Azure-File/1.0",
           "Microsoft-HTTPAPI/2.0"
         ],
         "x-ms-client-request-id": "f6e55db0-af1e-5c3c-d46f-056f6fe3db10",
-<<<<<<< HEAD
-        "x-ms-request-id": "c9ef6e0d-f01a-0012-5a37-f3e9eb000000",
-=======
         "x-ms-request-id": "3e8fb794-a01a-0136-2f8b-67791c000000",
->>>>>>> 994efc63
         "x-ms-version": "2019-12-12"
       },
       "ResponseBody": []
@@ -59,25 +39,6 @@
         "Authorization": "Sanitized",
         "Content-Length": "249",
         "Content-Type": "application/xml",
-<<<<<<< HEAD
-        "traceparent": "00-386a320de9c2d44381bb164e9bb84441-45bd2310a223154a-00",
-        "User-Agent": [
-          "azsdk-net-Storage.Files.Shares/12.2.0-dev.20200305.1",
-          "(.NET Core 4.6.28325.01; Microsoft Windows 10.0.18363 )"
-        ],
-        "x-ms-client-request-id": "6c5c6004-f480-f27e-4c88-f067f13bb14a",
-        "x-ms-date": "Thu, 05 Mar 2020 21:48:42 GMT",
-        "x-ms-return-client-request-id": "true",
-        "x-ms-version": "2019-12-12"
-      },
-      "RequestBody": "\u003CSignedIdentifiers\u003E\u003CSignedIdentifier\u003E\u003CId\u003Edgkqydysoehrwuqwwudx\u003C/Id\u003E\u003CAccessPolicy\u003E\u003CStart\u003E2020-03-05T20:48:42.7836246Z\u003C/Start\u003E\u003CExpiry\u003E2020-03-05T22:48:42.7836246Z\u003C/Expiry\u003E\u003CPermission\u003Erw\u003C/Permission\u003E\u003C/AccessPolicy\u003E\u003C/SignedIdentifier\u003E\u003C/SignedIdentifiers\u003E",
-      "StatusCode": 200,
-      "ResponseHeaders": {
-        "Content-Length": "0",
-        "Date": "Thu, 05 Mar 2020 21:48:41 GMT",
-        "ETag": "\u00220x8D7C14EF91E8853\u0022",
-        "Last-Modified": "Thu, 05 Mar 2020 21:48:42 GMT",
-=======
         "traceparent": "00-bd6a6bba4a9952488c77cfa71d19a9fe-48c84138c892c543-00",
         "User-Agent": [
           "azsdk-net-Storage.Files.Shares/12.3.0-dev.20200731.1",
@@ -95,17 +56,12 @@
         "Date": "Fri, 31 Jul 2020 22:39:50 GMT",
         "ETag": "\u00220x8D835A2A2F88281\u0022",
         "Last-Modified": "Fri, 31 Jul 2020 22:39:50 GMT",
->>>>>>> 994efc63
         "Server": [
           "Windows-Azure-File/1.0",
           "Microsoft-HTTPAPI/2.0"
         ],
         "x-ms-client-request-id": "6c5c6004-f480-f27e-4c88-f067f13bb14a",
-<<<<<<< HEAD
-        "x-ms-request-id": "c9ef6e0f-f01a-0012-5b37-f3e9eb000000",
-=======
         "x-ms-request-id": "3e8fb797-a01a-0136-308b-67791c000000",
->>>>>>> 994efc63
         "x-ms-version": "2019-12-12"
       },
       "ResponseBody": []
@@ -115,15 +71,6 @@
       "RequestMethod": "DELETE",
       "RequestHeaders": {
         "Authorization": "Sanitized",
-<<<<<<< HEAD
-        "traceparent": "00-39bdca9bf3d2db44aef096588d8ef0e7-5efdb41dcf894b40-00",
-        "User-Agent": [
-          "azsdk-net-Storage.Files.Shares/12.2.0-dev.20200305.1",
-          "(.NET Core 4.6.28325.01; Microsoft Windows 10.0.18363 )"
-        ],
-        "x-ms-client-request-id": "5dc58b4a-99c8-aa20-99e5-ac8491ea5dad",
-        "x-ms-date": "Thu, 05 Mar 2020 21:48:42 GMT",
-=======
         "traceparent": "00-a92680cd0665b3428aa469431c9789eb-1b4ea32ab3714240-00",
         "User-Agent": [
           "azsdk-net-Storage.Files.Shares/12.3.0-dev.20200731.1",
@@ -131,7 +78,6 @@
         ],
         "x-ms-client-request-id": "5dc58b4a-99c8-aa20-99e5-ac8491ea5dad",
         "x-ms-date": "Fri, 31 Jul 2020 22:39:50 GMT",
->>>>>>> 994efc63
         "x-ms-delete-snapshots": "include",
         "x-ms-return-client-request-id": "true",
         "x-ms-version": "2019-12-12"
@@ -140,35 +86,21 @@
       "StatusCode": 202,
       "ResponseHeaders": {
         "Content-Length": "0",
-<<<<<<< HEAD
-        "Date": "Thu, 05 Mar 2020 21:48:41 GMT",
-=======
         "Date": "Fri, 31 Jul 2020 22:39:50 GMT",
->>>>>>> 994efc63
         "Server": [
           "Windows-Azure-File/1.0",
           "Microsoft-HTTPAPI/2.0"
         ],
         "x-ms-client-request-id": "5dc58b4a-99c8-aa20-99e5-ac8491ea5dad",
-<<<<<<< HEAD
-        "x-ms-request-id": "c9ef6e10-f01a-0012-5c37-f3e9eb000000",
-=======
         "x-ms-request-id": "3e8fb798-a01a-0136-318b-67791c000000",
->>>>>>> 994efc63
         "x-ms-version": "2019-12-12"
       },
       "ResponseBody": []
     }
   ],
   "Variables": {
-<<<<<<< HEAD
-    "DateTimeOffsetNow": "2020-03-05T13:48:42.7836246-08:00",
-    "RandomSeed": "24796305",
-    "Storage_TestConfigDefault": "ProductionTenant\nseanstagetest\nU2FuaXRpemVk\nhttps://seanstagetest.blob.core.windows.net\nhttp://seanstagetest.file.core.windows.net\nhttp://seanstagetest.queue.core.windows.net\nhttp://seanstagetest.table.core.windows.net\n\n\n\n\nhttp://seanstagetest-secondary.blob.core.windows.net\nhttp://seanstagetest-secondary.file.core.windows.net\nhttp://seanstagetest-secondary.queue.core.windows.net\nhttp://seanstagetest-secondary.table.core.windows.net\n\nSanitized\n\n\nCloud\nBlobEndpoint=https://seanstagetest.blob.core.windows.net/;QueueEndpoint=http://seanstagetest.queue.core.windows.net/;FileEndpoint=http://seanstagetest.file.core.windows.net/;BlobSecondaryEndpoint=http://seanstagetest-secondary.blob.core.windows.net/;QueueSecondaryEndpoint=http://seanstagetest-secondary.queue.core.windows.net/;FileSecondaryEndpoint=http://seanstagetest-secondary.file.core.windows.net/;AccountName=seanstagetest;AccountKey=Sanitized\nseanscope1"
-=======
     "DateTimeOffsetNow": "2020-07-31T15:39:50.6656494-07:00",
     "RandomSeed": "24796305",
     "Storage_TestConfigDefault": "ProductionTenant\namandadev2\nU2FuaXRpemVk\nhttps://amandadev2.blob.core.windows.net\nhttps://amandadev2.file.core.windows.net\nhttps://amandadev2.queue.core.windows.net\nhttps://amandadev2.table.core.windows.net\n\n\n\n\nhttps://amandadev2-secondary.blob.core.windows.net\nhttps://amandadev2-secondary.file.core.windows.net\nhttps://amandadev2-secondary.queue.core.windows.net\nhttps://amandadev2-secondary.table.core.windows.net\n\nSanitized\n\n\nCloud\nBlobEndpoint=https://amandadev2.blob.core.windows.net/;QueueEndpoint=https://amandadev2.queue.core.windows.net/;FileEndpoint=https://amandadev2.file.core.windows.net/;BlobSecondaryEndpoint=https://amandadev2-secondary.blob.core.windows.net/;QueueSecondaryEndpoint=https://amandadev2-secondary.queue.core.windows.net/;FileSecondaryEndpoint=https://amandadev2-secondary.file.core.windows.net/;AccountName=amandadev2;AccountKey=Kg==;\n"
->>>>>>> 994efc63
   }
 }