--- conflicted
+++ resolved
@@ -27,13 +27,8 @@
           "Microsoft-HTTPAPI/2.0"
         ],
         "x-ms-client-request-id": "9d8ef369-ea4b-bf0f-f549-a9034f18090c",
-<<<<<<< HEAD
-        "x-ms-request-id": "c9ef6e3a-f01a-0012-7c37-f3e9eb000000",
+        "x-ms-request-id": "6e013f23-301a-000a-4080-a23535000000",
         "x-ms-version": "2020-04-08"
-=======
-        "x-ms-request-id": "6e013f23-301a-000a-4080-a23535000000",
-        "x-ms-version": "2020-02-10"
->>>>>>> 1891cfca
       },
       "ResponseBody": []
     },
@@ -64,13 +59,8 @@
         ],
         "x-ms-client-request-id": "922bf762-6aa1-b240-eda4-d847526f4322",
         "x-ms-error-code": "ShareAlreadyExists",
-<<<<<<< HEAD
-        "x-ms-request-id": "c9ef6e3d-f01a-0012-7d37-f3e9eb000000",
+        "x-ms-request-id": "6e013f26-301a-000a-4180-a23535000000",
         "x-ms-version": "2020-04-08"
-=======
-        "x-ms-request-id": "6e013f26-301a-000a-4180-a23535000000",
-        "x-ms-version": "2020-02-10"
->>>>>>> 1891cfca
       },
       "ResponseBody": [
         "\uFEFF\u003C?xml version=\u00221.0\u0022 encoding=\u0022utf-8\u0022?\u003E\u003CError\u003E\u003CCode\u003EShareAlreadyExists\u003C/Code\u003E\u003CMessage\u003EThe specified share already exists.\n",
@@ -104,13 +94,8 @@
           "Microsoft-HTTPAPI/2.0"
         ],
         "x-ms-client-request-id": "57a098a3-77ec-006b-5238-b2840260b971",
-<<<<<<< HEAD
-        "x-ms-request-id": "c9ef6e3e-f01a-0012-7e37-f3e9eb000000",
+        "x-ms-request-id": "6e013f27-301a-000a-4280-a23535000000",
         "x-ms-version": "2020-04-08"
-=======
-        "x-ms-request-id": "6e013f27-301a-000a-4280-a23535000000",
-        "x-ms-version": "2020-02-10"
->>>>>>> 1891cfca
       },
       "ResponseBody": []
     }
