--- conflicted
+++ resolved
@@ -28,13 +28,8 @@
           "Microsoft-HTTPAPI/2.0"
         ],
         "x-ms-client-request-id": "6424a3c7-f448-a214-c214-f34937ddb1e5",
-<<<<<<< HEAD
-        "x-ms-request-id": "7568427c-e01a-0071-0e33-6c3ce9000000",
+        "x-ms-request-id": "64cc4b1f-001a-0034-6a74-a1e90a000000",
         "x-ms-version": "2020-04-08"
-=======
-        "x-ms-request-id": "64cc4b1f-001a-0034-6a74-a1e90a000000",
-        "x-ms-version": "2020-02-10"
->>>>>>> 1891cfca
       },
       "ResponseBody": []
     },
@@ -104,13 +99,8 @@
           "Microsoft-HTTPAPI/2.0"
         ],
         "x-ms-client-request-id": "cb325343-93f6-6031-c49e-4ec5542f7d0a",
-<<<<<<< HEAD
-        "x-ms-request-id": "75684280-e01a-0071-1033-6c3ce9000000",
+        "x-ms-request-id": "64cc4b29-001a-0034-7274-a1e90a000000",
         "x-ms-version": "2020-04-08"
-=======
-        "x-ms-request-id": "64cc4b29-001a-0034-7274-a1e90a000000",
-        "x-ms-version": "2020-02-10"
->>>>>>> 1891cfca
       },
       "ResponseBody": []
     }
