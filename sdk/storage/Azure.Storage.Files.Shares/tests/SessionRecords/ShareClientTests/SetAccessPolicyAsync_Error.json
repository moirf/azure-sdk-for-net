--- conflicted
+++ resolved
@@ -29,13 +29,8 @@
         ],
         "x-ms-client-request-id": "ab5baac9-f694-f1e1-6e95-4244062f03b3",
         "x-ms-error-code": "ShareNotFound",
-<<<<<<< HEAD
-        "x-ms-request-id": "c9ef6e11-f01a-0012-5d37-f3e9eb000000",
+        "x-ms-request-id": "35f05b22-101a-00a3-198b-675e7a000000",
         "x-ms-version": "2020-02-10"
-=======
-        "x-ms-request-id": "35f05b22-101a-00a3-198b-675e7a000000",
-        "x-ms-version": "2019-12-12"
->>>>>>> 23bacf7a
       },
       "ResponseBody": [
         "\uFEFF\u003C?xml version=\u00221.0\u0022 encoding=\u0022utf-8\u0022?\u003E\u003CError\u003E\u003CCode\u003EShareNotFound\u003C/Code\u003E\u003CMessage\u003EThe specified share does not exist.\n",
