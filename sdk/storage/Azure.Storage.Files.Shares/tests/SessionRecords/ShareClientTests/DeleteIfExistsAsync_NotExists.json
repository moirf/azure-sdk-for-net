--- conflicted
+++ resolved
@@ -28,13 +28,8 @@
         ],
         "x-ms-client-request-id": "2a1bbcba-bd7b-678e-7304-01431e510e80",
         "x-ms-error-code": "ShareNotFound",
-<<<<<<< HEAD
-        "x-ms-request-id": "c9ef6dea-f01a-0012-4137-f3e9eb000000",
+        "x-ms-request-id": "89648b4e-501a-008a-6380-a2ca33000000",
         "x-ms-version": "2020-04-08"
-=======
-        "x-ms-request-id": "89648b4e-501a-008a-6380-a2ca33000000",
-        "x-ms-version": "2020-02-10"
->>>>>>> 1891cfca
       },
       "ResponseBody": [
         "\uFEFF\u003C?xml version=\u00221.0\u0022 encoding=\u0022utf-8\u0022?\u003E\u003CError\u003E\u003CCode\u003EShareNotFound\u003C/Code\u003E\u003CMessage\u003EThe specified share does not exist.\n",
