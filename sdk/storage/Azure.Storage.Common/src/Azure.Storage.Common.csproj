<Project Sdk="Microsoft.NET.Sdk">
  <PropertyGroup>
    <TargetFrameworks>$(RequiredTargetFrameworks)</TargetFrameworks>
  </PropertyGroup>
  <PropertyGroup>
    <AssemblyTitle>Microsoft Azure.Storage.Common client library</AssemblyTitle>
<<<<<<< HEAD
    <Version>12.8.0-beta.1</Version>
    <ApiCompatVersion>12.7.2</ApiCompatVersion>
=======
    <Version>12.8.0-beta.3</Version>
    <ApiCompatVersion>12.7.0</ApiCompatVersion>
>>>>>>> 22d26b8f
    <DefineConstants>CommonSDK;$(DefineConstants)</DefineConstants>
    <PackageTags>Microsoft Azure Storage Common, Microsoft, Azure, StorageScalable, azureofficial</PackageTags>
    <Description>
      This client library enables working with the Microsoft Azure Storage services which include the blob and file services for storing binary and text data, and the queue service for storing messages that may be accessed by a client.
      For this release see notes - https://github.com/Azure/azure-sdk-for-net/blob/master/sdk/storage/Azure.Storage.Common/README.md and https://github.com/Azure/azure-sdk-for-net/blob/master/sdk/storage/Azure.Storage.Common/CHANGELOG.md
      in addition to the breaking changes https://github.com/Azure/azure-sdk-for-net/blob/master/sdk/storage/Azure.Storage.Common/BreakingChanges.txt
      Microsoft Azure Storage quickstarts and tutorials - https://docs.microsoft.com/en-us/azure/storage/
      Microsoft Azure Storage REST API Reference - https://docs.microsoft.com/en-us/rest/api/storageservices/
    </Description>
    <RootNamespace>Azure.Storage</RootNamespace>
  </PropertyGroup>
  <PropertyGroup>
    <!-- Force a project reference until core ship -->
    <UseProjectReferenceToAzureClients>true</UseProjectReferenceToAzureClients>
  </PropertyGroup>
  <ItemGroup>
    <PackageReference Include="Azure.Core" />
  </ItemGroup>
  <ItemGroup>
    <Compile Include="$(AzureCoreSharedSources)NoBodyResponseOfT.cs" Link="Shared\Core\%(RecursiveDir)\%(Filename)%(Extension)" />
    <Compile Include="$(AzureCoreSharedSources)TaskExtensions.cs" Link="Shared\Core\%(RecursiveDir)\%(Filename)%(Extension)" />
  </ItemGroup>
  <ItemGroup>
    <Compile Remove="Shared\*.cs" />
    <Compile Remove="Shared\ClientsideEncryption\*.cs;Shared\ClientsideEncryption\Models\*.cs" />
    <!--we're defining the Shared Source in Common, but we only want to build in the files that Common names use of-->
    <Compile Include="Shared\Constants.cs" />
    <Compile Include="Shared\Errors.cs" />
    <Compile Include="Shared\GeoRedundantReadPolicy.cs" />
    <Compile Include="Shared\SasExtensions.cs" />
    <Compile Include="Shared\SasQueryParametersInternals.cs" />
    <Compile Include="Shared\SharedAccessSignatureCredentials.cs" />
    <Compile Include="Shared\StorageExceptionExtensions.cs" />
    <Compile Include="Shared\StorageConnectionString.cs" />
    <Compile Include="Shared\StorageResponseClassifier.cs" />
    <Compile Include="Shared\StorageSharedKeyCredentialInternals.cs" />
    <Compile Include="Shared\StorageSharedKeyPipelinePolicy.cs" />
    <Compile Include="Shared\UriExtensions.cs" />
    <Compile Include="Shared\UriQueryParamsCollection.cs" />
  </ItemGroup>
</Project><|MERGE_RESOLUTION|>--- conflicted
+++ resolved
@@ -4,13 +4,8 @@
   </PropertyGroup>
   <PropertyGroup>
     <AssemblyTitle>Microsoft Azure.Storage.Common client library</AssemblyTitle>
-<<<<<<< HEAD
-    <Version>12.8.0-beta.1</Version>
-    <ApiCompatVersion>12.7.2</ApiCompatVersion>
-=======
     <Version>12.8.0-beta.3</Version>
     <ApiCompatVersion>12.7.0</ApiCompatVersion>
->>>>>>> 22d26b8f
     <DefineConstants>CommonSDK;$(DefineConstants)</DefineConstants>
     <PackageTags>Microsoft Azure Storage Common, Microsoft, Azure, StorageScalable, azureofficial</PackageTags>
     <Description>
