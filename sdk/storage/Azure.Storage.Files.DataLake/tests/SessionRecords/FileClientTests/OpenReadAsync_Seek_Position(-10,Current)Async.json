--- conflicted
+++ resolved
@@ -29,13 +29,8 @@
           "Microsoft-HTTPAPI/2.0"
         ],
         "x-ms-client-request-id": "c769e562-deba-f0bd-9065-609db5f5e553",
-<<<<<<< HEAD
-        "x-ms-request-id": "3a7d1371-e01e-0095-1f21-af3277000000",
-        "x-ms-version": "2021-02-12"
-=======
         "x-ms-request-id": "abb35d4e-901e-00ad-75dc-c5ba54000000",
-        "x-ms-version": "2020-12-06"
->>>>>>> 6b7c7623
+        "x-ms-version": "2021-02-12"
       },
       "ResponseBody": []
     },
@@ -260,13 +255,8 @@
           "Microsoft-HTTPAPI/2.0"
         ],
         "x-ms-client-request-id": "81e8578e-dafc-d258-9da3-94e04abf3035",
-<<<<<<< HEAD
-        "x-ms-request-id": "3a7d1410-e01e-0095-1d21-af3277000000",
-        "x-ms-version": "2021-02-12"
-=======
         "x-ms-request-id": "abb35de0-901e-00ad-7adc-c5ba54000000",
-        "x-ms-version": "2020-12-06"
->>>>>>> 6b7c7623
+        "x-ms-version": "2021-02-12"
       },
       "ResponseBody": []
     }
