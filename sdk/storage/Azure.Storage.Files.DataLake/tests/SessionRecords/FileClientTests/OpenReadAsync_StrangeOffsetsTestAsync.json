{
  "Entries": [
    {
      "RequestUri": "https://amandaadlscanary.blob.core.windows.net/test-filesystem-c3231f56-dda8-7a0e-6648-79c82b987f57?restype=container",
      "RequestMethod": "PUT",
      "RequestHeaders": {
        "Accept": "application/xml",
        "Authorization": "Sanitized",
        "traceparent": "00-25f14fce80fb054c83b14f405ac6f180-6371db45f9792d4c-00",
        "User-Agent": [
          "azsdk-net-Storage.Files.DataLake/12.9.0-alpha.20211020.1",
          "(.NET 5.0.11; Microsoft Windows 10.0.19043)"
        ],
        "x-ms-blob-public-access": "container",
        "x-ms-client-request-id": "ea852b74-3b43-fd7b-efc3-67df89abf731",
        "x-ms-date": "Wed, 20 Oct 2021 18:02:28 GMT",
        "x-ms-return-client-request-id": "true",
        "x-ms-version": "2021-04-10"
      },
      "RequestBody": null,
      "StatusCode": 201,
      "ResponseHeaders": {
        "Content-Length": "0",
        "Date": "Wed, 20 Oct 2021 18:02:28 GMT",
        "ETag": "\u00220x8D993F3C7D526AE\u0022",
        "Last-Modified": "Wed, 20 Oct 2021 18:02:28 GMT",
        "Server": [
          "Windows-Azure-Blob/1.0",
          "Microsoft-HTTPAPI/2.0"
        ],
        "x-ms-client-request-id": "ea852b74-3b43-fd7b-efc3-67df89abf731",
<<<<<<< HEAD
        "x-ms-request-id": "3a7d06f1-e01e-0095-6c21-af3277000000",
        "x-ms-version": "2021-04-10"
=======
        "x-ms-request-id": "abb38286-901e-00ad-75dc-c5ba54000000",
        "x-ms-version": "2021-02-12"
>>>>>>> 49dd1a0e
      },
      "ResponseBody": []
    },
    {
      "RequestUri": "https://amandaadlscanary.dfs.core.windows.net/test-filesystem-c3231f56-dda8-7a0e-6648-79c82b987f57/test-file-a67355d8-d108-228b-7fb1-14e64843d5c3?resource=file",
      "RequestMethod": "PUT",
      "RequestHeaders": {
        "Accept": "application/json",
        "Authorization": "Sanitized",
        "If-None-Match": "*",
        "traceparent": "00-903ba653aac0ad47a621d562f664d681-925434035a522240-00",
        "User-Agent": [
          "azsdk-net-Storage.Files.DataLake/12.9.0-alpha.20211020.1",
          "(.NET 5.0.11; Microsoft Windows 10.0.19043)"
        ],
        "x-ms-client-request-id": "bc93be94-d848-5d83-7688-21f381efba3a",
        "x-ms-date": "Wed, 20 Oct 2021 18:02:28 GMT",
        "x-ms-return-client-request-id": "true",
        "x-ms-version": "2021-04-10"
      },
      "RequestBody": null,
      "StatusCode": 201,
      "ResponseHeaders": {
        "Content-Length": "0",
        "Date": "Wed, 20 Oct 2021 18:02:29 GMT",
        "ETag": "\u00220x8D993F3C80BEECB\u0022",
        "Last-Modified": "Wed, 20 Oct 2021 18:02:29 GMT",
        "Server": [
          "Windows-Azure-HDFS/1.0",
          "Microsoft-HTTPAPI/2.0"
        ],
        "x-ms-client-request-id": "bc93be94-d848-5d83-7688-21f381efba3a",
        "x-ms-request-id": "74797777-301f-00e9-06dc-c5306b000000",
        "x-ms-request-server-encrypted": "true",
        "x-ms-version": "2021-04-10"
      },
      "ResponseBody": []
    },
    {
      "RequestUri": "https://amandaadlscanary.dfs.core.windows.net/test-filesystem-c3231f56-dda8-7a0e-6648-79c82b987f57/test-file-a67355d8-d108-228b-7fb1-14e64843d5c3?action=append\u0026position=0",
      "RequestMethod": "PATCH",
      "RequestHeaders": {
        "Accept": "application/json",
        "Authorization": "Sanitized",
        "Content-Length": "1024",
        "Content-Type": "application/octet-stream",
        "traceparent": "00-97e2892dd4146c48955ac5ba010e387e-ab91041d515d8947-00",
        "User-Agent": [
          "azsdk-net-Storage.Files.DataLake/12.9.0-alpha.20211020.1",
          "(.NET 5.0.11; Microsoft Windows 10.0.19043)"
        ],
        "x-ms-client-request-id": "8a51f833-19b0-ab7a-0c18-cb998837416f",
        "x-ms-date": "Wed, 20 Oct 2021 18:02:29 GMT",
        "x-ms-return-client-request-id": "true",
        "x-ms-version": "2021-04-10"
      },
      "RequestBody": "8eApFvytiK3VlVGBJJrVlBgWU/8SlBOOBZ4SLUFqA8Yvh4PEqBlnx6PYFK7p\u002BdlV7tPGc1f3HlzNmxBdm1psapGKUZwWEOv/r4xcOoBlpAzFvT5tpJBvOGkn9gwJCSxIa6odX6g9P93nx8PLm\u002BTcaPcDmN0b/sYAGhkz7hrf9aVgE87VSERkh31hhdzNo52ES44VBXFOLG3kHESOClDDCNIda4cVBiCynxBfunjpMnZ7rqOLye80Eedh8Sv/1X0tnX0KrzgWb0VuYmZg7nH0\u002BunNE1ysOD/i6FmfsxT0s8qTMhz73oM\u002BZT9eHGeJ0yN1bfZBMcIhgGU9KMffdrswea\u002BbzbxU\u002BBxmj60dThvXWBU1KkYdsoEIcrG3vbW7Xu\u002BDLaO47gZnIHTa26IUBDJKZs\u002BxqUx0EsYtk1sKnTtmqjC\u002BmSB3H2oOzgnSQ9ff825/bFfmCrWiDxvcilqrXII5dDBxVmoR0kZkottDoc/vTqDsizHjgKB7G4kFm5UQY3GGmc6nbZwDbZkRgWfZX21L7Tu6vtBRVvSP9TvhCzexVD9pvAgBR\u002BED6R2X0f45orscuq5ZVaWgNULaF3dhImJiYCwnb6JkSqVattSyuYT1VlN/xFGIV/\u002BZyYfFJjBpose7NXHRETIYt28I/57Q7Xu\u002B5MAk4V0Q2QgtjqYbniN08BQM94QSI0QhZg3hgFhgyNsMB0JvRcBqqltopIOL/RlMlA6Jw/b2rMB8AntPL1mwzMXLD5fgBatUokwpqX/Blmj0lOtJ1gXkFVqC80NFGnsBuNe\u002Bv\u002B6Ba45iNSGqzQJBumwSW5ptZvbA5/k8XhFoD4fRJ/GnAtZ6cilc5qDjOkhYQDjWMr/glFHh/tj0RAx9\u002BiaZ2aYRmbiVl\u002BhxEH9V3Kyx5B3YkdzI8JKfxgT\u002Bhi0c3\u002Bx5SWGiRqeAQZvWb4PRiyIrQmDupGlK0egTctKzlxC7VDGT25JLD512V09B8YEPzTri0kPNLjqCL3h4j9TVzKqKGxpSPrCP4DPCeEwZCd9nBKSY0cTN7Sb2EKsa0n/JoYult9ZmvI\u002BJUvEQCrXtaSaZEYswPfvlvS30XC0EdQ2z\u002BdfBdFIIAUcUDn7TveJwCKeFgcH0mWSPv/mpcWBihd3kXBHeK/TUkA9DGy58EgBKhFOFf/NLv2BzMrVYX4/nsoig72DRkdyzsfCysX41E6z5Xu0M3AbqmJ2xa/k/ezCAXGim2yOfefJ20s0CmQ3hPh8IXgGh2taCtlbDICbiczXAMVQVjjeJWuX7lQk45/6Pzy3aNh0v3oKSIyXM21nLk1\u002BXQmi5zK/nfwMbpkTMSs9YNFD5CDwYkVPSg2sSvH\u002BMLwKqoKSW1QN98rcZEzc9xQ==",
      "StatusCode": 202,
      "ResponseHeaders": {
        "Content-Length": "0",
        "Date": "Wed, 20 Oct 2021 18:02:29 GMT",
        "Server": [
          "Windows-Azure-HDFS/1.0",
          "Microsoft-HTTPAPI/2.0"
        ],
        "x-ms-client-request-id": "8a51f833-19b0-ab7a-0c18-cb998837416f",
        "x-ms-request-id": "74797778-301f-00e9-07dc-c5306b000000",
        "x-ms-request-server-encrypted": "true",
        "x-ms-version": "2021-04-10"
      },
      "ResponseBody": []
    },
    {
      "RequestUri": "https://amandaadlscanary.dfs.core.windows.net/test-filesystem-c3231f56-dda8-7a0e-6648-79c82b987f57/test-file-a67355d8-d108-228b-7fb1-14e64843d5c3?action=flush\u0026position=1024",
      "RequestMethod": "PATCH",
      "RequestHeaders": {
        "Accept": "application/json",
        "Authorization": "Sanitized",
        "traceparent": "00-31f378aba06df4449b0aa491e1203073-483e537a0e21774f-00",
        "User-Agent": [
          "azsdk-net-Storage.Files.DataLake/12.9.0-alpha.20211020.1",
          "(.NET 5.0.11; Microsoft Windows 10.0.19043)"
        ],
        "x-ms-client-request-id": "88bfa1ec-309d-0389-78e8-77a82f0aa6f3",
        "x-ms-date": "Wed, 20 Oct 2021 18:02:29 GMT",
        "x-ms-return-client-request-id": "true",
        "x-ms-version": "2021-04-10"
      },
      "RequestBody": null,
      "StatusCode": 200,
      "ResponseHeaders": {
        "Content-Length": "0",
        "Date": "Wed, 20 Oct 2021 18:02:29 GMT",
        "ETag": "\u00220x8D993F3C826CB03\u0022",
        "Last-Modified": "Wed, 20 Oct 2021 18:02:29 GMT",
        "Server": [
          "Windows-Azure-HDFS/1.0",
          "Microsoft-HTTPAPI/2.0"
        ],
        "x-ms-client-request-id": "88bfa1ec-309d-0389-78e8-77a82f0aa6f3",
        "x-ms-request-id": "74797779-301f-00e9-08dc-c5306b000000",
        "x-ms-request-server-encrypted": "false",
        "x-ms-version": "2021-04-10"
      },
      "ResponseBody": []
    },
    {
      "RequestUri": "https://amandaadlscanary.blob.core.windows.net/test-filesystem-c3231f56-dda8-7a0e-6648-79c82b987f57/test-file-a67355d8-d108-228b-7fb1-14e64843d5c3",
      "RequestMethod": "HEAD",
      "RequestHeaders": {
        "Accept": "application/xml",
        "Authorization": "Sanitized",
        "traceparent": "00-d2e44cf7279de143b78997a3d819664c-1387456c74e26845-00",
        "User-Agent": [
          "azsdk-net-Storage.Files.DataLake/12.9.0-alpha.20211020.1",
          "(.NET 5.0.11; Microsoft Windows 10.0.19043)"
        ],
        "x-ms-client-request-id": "e7adcb10-b877-62d2-b7f4-188182b26a0f",
        "x-ms-date": "Wed, 20 Oct 2021 18:02:29 GMT",
        "x-ms-return-client-request-id": "true",
        "x-ms-version": "2021-04-10"
      },
      "RequestBody": null,
      "StatusCode": 200,
      "ResponseHeaders": {
        "Accept-Ranges": "bytes",
        "Content-Length": "1024",
        "Content-Type": "application/octet-stream",
        "Date": "Wed, 20 Oct 2021 18:02:29 GMT",
        "ETag": "\u00220x8D993F3C826CB03\u0022",
        "Last-Modified": "Wed, 20 Oct 2021 18:02:29 GMT",
        "Server": [
          "Windows-Azure-Blob/1.0",
          "Microsoft-HTTPAPI/2.0"
        ],
        "x-ms-access-tier": "Hot",
        "x-ms-access-tier-inferred": "true",
        "x-ms-blob-type": "BlockBlob",
        "x-ms-client-request-id": "e7adcb10-b877-62d2-b7f4-188182b26a0f",
        "x-ms-creation-time": "Wed, 20 Oct 2021 18:02:29 GMT",
        "x-ms-group": "$superuser",
        "x-ms-lease-state": "available",
        "x-ms-lease-status": "unlocked",
        "x-ms-owner": "$superuser",
        "x-ms-permissions": "rw-r-----",
        "x-ms-request-id": "abb3830b-901e-00ad-65dc-c5ba54000000",
        "x-ms-resource-type": "file",
        "x-ms-server-encrypted": "true",
        "x-ms-version": "2021-04-10"
      },
      "ResponseBody": []
    },
    {
      "RequestUri": "https://amandaadlscanary.blob.core.windows.net/test-filesystem-c3231f56-dda8-7a0e-6648-79c82b987f57/test-file-a67355d8-d108-228b-7fb1-14e64843d5c3",
      "RequestMethod": "GET",
      "RequestHeaders": {
        "Accept": "application/xml",
        "Authorization": "Sanitized",
        "If-Match": "\u00220x8D993F3C826CB03\u0022",
        "User-Agent": [
          "azsdk-net-Storage.Files.DataLake/12.9.0-alpha.20211020.1",
          "(.NET 5.0.11; Microsoft Windows 10.0.19043)"
        ],
        "x-ms-client-request-id": "649733cd-be5d-b77b-06c6-5c88f293b7eb",
        "x-ms-date": "Wed, 20 Oct 2021 18:02:29 GMT",
        "x-ms-range": "bytes=0-156",
        "x-ms-return-client-request-id": "true",
        "x-ms-version": "2021-04-10"
      },
      "RequestBody": null,
      "StatusCode": 206,
      "ResponseHeaders": {
        "Accept-Ranges": "bytes",
        "Content-Length": "157",
        "Content-Range": "bytes 0-156/1024",
        "Content-Type": "application/octet-stream",
        "Date": "Wed, 20 Oct 2021 18:02:29 GMT",
        "ETag": "\u00220x8D993F3C826CB03\u0022",
        "Last-Modified": "Wed, 20 Oct 2021 18:02:29 GMT",
        "Server": [
          "Windows-Azure-Blob/1.0",
          "Microsoft-HTTPAPI/2.0"
        ],
        "x-ms-blob-type": "BlockBlob",
        "x-ms-client-request-id": "649733cd-be5d-b77b-06c6-5c88f293b7eb",
        "x-ms-creation-time": "Wed, 20 Oct 2021 18:02:29 GMT",
        "x-ms-group": "$superuser",
        "x-ms-lease-state": "available",
        "x-ms-lease-status": "unlocked",
        "x-ms-owner": "$superuser",
        "x-ms-permissions": "rw-r-----",
        "x-ms-request-id": "abb38312-901e-00ad-6cdc-c5ba54000000",
        "x-ms-resource-type": "file",
        "x-ms-server-encrypted": "true",
        "x-ms-version": "2021-04-10"
      },
      "ResponseBody": "8eApFvytiK3VlVGBJJrVlBgWU/8SlBOOBZ4SLUFqA8Yvh4PEqBlnx6PYFK7p\u002BdlV7tPGc1f3HlzNmxBdm1psapGKUZwWEOv/r4xcOoBlpAzFvT5tpJBvOGkn9gwJCSxIa6odX6g9P93nx8PLm\u002BTcaPcDmN0b/sYAGhkz7hrf9aVgE87VSERkh31hhdzNo52ES44VBXFOLG3kHESOCg=="
    },
    {
      "RequestUri": "https://amandaadlscanary.blob.core.windows.net/test-filesystem-c3231f56-dda8-7a0e-6648-79c82b987f57/test-file-a67355d8-d108-228b-7fb1-14e64843d5c3",
      "RequestMethod": "GET",
      "RequestHeaders": {
        "Accept": "application/xml",
        "Authorization": "Sanitized",
        "If-Match": "\u00220x8D993F3C826CB03\u0022",
        "User-Agent": [
          "azsdk-net-Storage.Files.DataLake/12.9.0-alpha.20211020.1",
          "(.NET 5.0.11; Microsoft Windows 10.0.19043)"
        ],
        "x-ms-client-request-id": "4eb48377-061a-ffb1-226f-b1d996faeff7",
        "x-ms-date": "Wed, 20 Oct 2021 18:02:29 GMT",
        "x-ms-range": "bytes=157-313",
        "x-ms-return-client-request-id": "true",
        "x-ms-version": "2021-04-10"
      },
      "RequestBody": null,
      "StatusCode": 206,
      "ResponseHeaders": {
        "Accept-Ranges": "bytes",
        "Content-Length": "157",
        "Content-Range": "bytes 157-313/1024",
        "Content-Type": "application/octet-stream",
        "Date": "Wed, 20 Oct 2021 18:02:29 GMT",
        "ETag": "\u00220x8D993F3C826CB03\u0022",
        "Last-Modified": "Wed, 20 Oct 2021 18:02:29 GMT",
        "Server": [
          "Windows-Azure-Blob/1.0",
          "Microsoft-HTTPAPI/2.0"
        ],
        "x-ms-blob-type": "BlockBlob",
        "x-ms-client-request-id": "4eb48377-061a-ffb1-226f-b1d996faeff7",
        "x-ms-creation-time": "Wed, 20 Oct 2021 18:02:29 GMT",
        "x-ms-group": "$superuser",
        "x-ms-lease-state": "available",
        "x-ms-lease-status": "unlocked",
        "x-ms-owner": "$superuser",
        "x-ms-permissions": "rw-r-----",
        "x-ms-request-id": "abb38323-901e-00ad-7ddc-c5ba54000000",
        "x-ms-resource-type": "file",
        "x-ms-server-encrypted": "true",
        "x-ms-version": "2021-04-10"
      },
      "ResponseBody": "UMMI0h1rhxUGILKfEF\u002B6eOkydnuuo4vJ7zQR52HxK//VfS2dfQqvOBZvRW5iZmDucfT66c0TXKw4P\u002BLoWZ\u002BzFPSzypMyHPvegz5lP14cZ4nTI3Vt9kExwiGAZT0ox992uzB5r5vNvFT4HGaPrR1OG9dYFTUqRh2ygQhysbe9tbte74Mto7juBmcgdNrbohQEMkpmz7GpTHQSxi2TWw=="
    },
    {
      "RequestUri": "https://amandaadlscanary.blob.core.windows.net/test-filesystem-c3231f56-dda8-7a0e-6648-79c82b987f57/test-file-a67355d8-d108-228b-7fb1-14e64843d5c3",
      "RequestMethod": "GET",
      "RequestHeaders": {
        "Accept": "application/xml",
        "Authorization": "Sanitized",
        "If-Match": "\u00220x8D993F3C826CB03\u0022",
        "User-Agent": [
          "azsdk-net-Storage.Files.DataLake/12.9.0-alpha.20211020.1",
          "(.NET 5.0.11; Microsoft Windows 10.0.19043)"
        ],
        "x-ms-client-request-id": "6e10e223-68df-47d0-af8e-c64db2cb874c",
        "x-ms-date": "Wed, 20 Oct 2021 18:02:29 GMT",
        "x-ms-range": "bytes=314-470",
        "x-ms-return-client-request-id": "true",
        "x-ms-version": "2021-04-10"
      },
      "RequestBody": null,
      "StatusCode": 206,
      "ResponseHeaders": {
        "Accept-Ranges": "bytes",
        "Content-Length": "157",
        "Content-Range": "bytes 314-470/1024",
        "Content-Type": "application/octet-stream",
        "Date": "Wed, 20 Oct 2021 18:02:29 GMT",
        "ETag": "\u00220x8D993F3C826CB03\u0022",
        "Last-Modified": "Wed, 20 Oct 2021 18:02:29 GMT",
        "Server": [
          "Windows-Azure-Blob/1.0",
          "Microsoft-HTTPAPI/2.0"
        ],
        "x-ms-blob-type": "BlockBlob",
        "x-ms-client-request-id": "6e10e223-68df-47d0-af8e-c64db2cb874c",
        "x-ms-creation-time": "Wed, 20 Oct 2021 18:02:29 GMT",
        "x-ms-group": "$superuser",
        "x-ms-lease-state": "available",
        "x-ms-lease-status": "unlocked",
        "x-ms-owner": "$superuser",
        "x-ms-permissions": "rw-r-----",
        "x-ms-request-id": "abb3832f-901e-00ad-07dc-c5ba54000000",
        "x-ms-resource-type": "file",
        "x-ms-server-encrypted": "true",
        "x-ms-version": "2021-04-10"
      },
      "ResponseBody": "Cp07Zqowvpkgdx9qDs4J0kPX3/Nuf2xX5gq1og8b3Ipaq1yCOXQwcVZqEdJGZKLbQ6HP706g7Isx44CgexuJBZuVEGNxhpnOp22cA22ZEYFn2V9tS\u002B07ur7QUVb0j/U74Qs3sVQ/abwIAUfhA\u002Bkdl9H\u002BOaK7HLquWVWloDVC2hd3YSJiYmAsJ2\u002BiZEqlWrbUsrmE9VZTf8RRiFf/mQ=="
    },
    {
      "RequestUri": "https://amandaadlscanary.blob.core.windows.net/test-filesystem-c3231f56-dda8-7a0e-6648-79c82b987f57/test-file-a67355d8-d108-228b-7fb1-14e64843d5c3",
      "RequestMethod": "GET",
      "RequestHeaders": {
        "Accept": "application/xml",
        "Authorization": "Sanitized",
        "If-Match": "\u00220x8D993F3C826CB03\u0022",
        "User-Agent": [
          "azsdk-net-Storage.Files.DataLake/12.9.0-alpha.20211020.1",
          "(.NET 5.0.11; Microsoft Windows 10.0.19043)"
        ],
        "x-ms-client-request-id": "b3b59885-80ea-6518-2d4f-af21cd89b7c4",
        "x-ms-date": "Wed, 20 Oct 2021 18:02:29 GMT",
        "x-ms-range": "bytes=471-627",
        "x-ms-return-client-request-id": "true",
        "x-ms-version": "2021-04-10"
      },
      "RequestBody": null,
      "StatusCode": 206,
      "ResponseHeaders": {
        "Accept-Ranges": "bytes",
        "Content-Length": "157",
        "Content-Range": "bytes 471-627/1024",
        "Content-Type": "application/octet-stream",
        "Date": "Wed, 20 Oct 2021 18:02:29 GMT",
        "ETag": "\u00220x8D993F3C826CB03\u0022",
        "Last-Modified": "Wed, 20 Oct 2021 18:02:29 GMT",
        "Server": [
          "Windows-Azure-Blob/1.0",
          "Microsoft-HTTPAPI/2.0"
        ],
        "x-ms-blob-type": "BlockBlob",
        "x-ms-client-request-id": "b3b59885-80ea-6518-2d4f-af21cd89b7c4",
        "x-ms-creation-time": "Wed, 20 Oct 2021 18:02:29 GMT",
        "x-ms-group": "$superuser",
        "x-ms-lease-state": "available",
        "x-ms-lease-status": "unlocked",
        "x-ms-owner": "$superuser",
        "x-ms-permissions": "rw-r-----",
        "x-ms-request-id": "abb3833d-901e-00ad-15dc-c5ba54000000",
        "x-ms-resource-type": "file",
        "x-ms-server-encrypted": "true",
        "x-ms-version": "2021-04-10"
      },
      "ResponseBody": "yYfFJjBpose7NXHRETIYt28I/57Q7Xu\u002B5MAk4V0Q2QgtjqYbniN08BQM94QSI0QhZg3hgFhgyNsMB0JvRcBqqltopIOL/RlMlA6Jw/b2rMB8AntPL1mwzMXLD5fgBatUokwpqX/Blmj0lOtJ1gXkFVqC80NFGnsBuNe\u002Bv\u002B6Ba45iNSGqzQJBumwSW5ptZvbA5/k8XhFoD4fRJ/GnAg=="
    },
    {
      "RequestUri": "https://amandaadlscanary.blob.core.windows.net/test-filesystem-c3231f56-dda8-7a0e-6648-79c82b987f57/test-file-a67355d8-d108-228b-7fb1-14e64843d5c3",
      "RequestMethod": "GET",
      "RequestHeaders": {
        "Accept": "application/xml",
        "Authorization": "Sanitized",
        "If-Match": "\u00220x8D993F3C826CB03\u0022",
        "User-Agent": [
          "azsdk-net-Storage.Files.DataLake/12.9.0-alpha.20211020.1",
          "(.NET 5.0.11; Microsoft Windows 10.0.19043)"
        ],
        "x-ms-client-request-id": "19c82df1-d315-5c62-4bbd-a00693a81622",
        "x-ms-date": "Wed, 20 Oct 2021 18:02:29 GMT",
        "x-ms-range": "bytes=628-784",
        "x-ms-return-client-request-id": "true",
        "x-ms-version": "2021-04-10"
      },
      "RequestBody": null,
      "StatusCode": 206,
      "ResponseHeaders": {
        "Accept-Ranges": "bytes",
        "Content-Length": "157",
        "Content-Range": "bytes 628-784/1024",
        "Content-Type": "application/octet-stream",
        "Date": "Wed, 20 Oct 2021 18:02:29 GMT",
        "ETag": "\u00220x8D993F3C826CB03\u0022",
        "Last-Modified": "Wed, 20 Oct 2021 18:02:29 GMT",
        "Server": [
          "Windows-Azure-Blob/1.0",
          "Microsoft-HTTPAPI/2.0"
        ],
        "x-ms-blob-type": "BlockBlob",
        "x-ms-client-request-id": "19c82df1-d315-5c62-4bbd-a00693a81622",
        "x-ms-creation-time": "Wed, 20 Oct 2021 18:02:29 GMT",
        "x-ms-group": "$superuser",
        "x-ms-lease-state": "available",
        "x-ms-lease-status": "unlocked",
        "x-ms-owner": "$superuser",
        "x-ms-permissions": "rw-r-----",
        "x-ms-request-id": "abb3834c-901e-00ad-21dc-c5ba54000000",
        "x-ms-resource-type": "file",
        "x-ms-server-encrypted": "true",
        "x-ms-version": "2021-04-10"
      },
      "ResponseBody": "1npyKVzmoOM6SFhAONYyv\u002BCUUeH\u002B2PREDH36JpnZphGZuJWX6HEQf1XcrLHkHdiR3Mjwkp/GBP6GLRzf7HlJYaJGp4BBm9Zvg9GLIitCYO6kaUrR6BNy0rOXELtUMZPbkksPnXZXT0HxgQ/NOuLSQ80uOoIveHiP1NXMqoobGlI\u002BsI/gM8J4TBkJ32cEpJjRxM3tJvYQqxrSf8mhiw=="
    },
    {
      "RequestUri": "https://amandaadlscanary.blob.core.windows.net/test-filesystem-c3231f56-dda8-7a0e-6648-79c82b987f57/test-file-a67355d8-d108-228b-7fb1-14e64843d5c3",
      "RequestMethod": "GET",
      "RequestHeaders": {
        "Accept": "application/xml",
        "Authorization": "Sanitized",
        "If-Match": "\u00220x8D993F3C826CB03\u0022",
        "User-Agent": [
          "azsdk-net-Storage.Files.DataLake/12.9.0-alpha.20211020.1",
          "(.NET 5.0.11; Microsoft Windows 10.0.19043)"
        ],
        "x-ms-client-request-id": "a02f20f1-9dc0-1eae-6d58-b3a97abc4c6f",
        "x-ms-date": "Wed, 20 Oct 2021 18:02:29 GMT",
        "x-ms-range": "bytes=785-941",
        "x-ms-return-client-request-id": "true",
        "x-ms-version": "2021-04-10"
      },
      "RequestBody": null,
      "StatusCode": 206,
      "ResponseHeaders": {
        "Accept-Ranges": "bytes",
        "Content-Length": "157",
        "Content-Range": "bytes 785-941/1024",
        "Content-Type": "application/octet-stream",
        "Date": "Wed, 20 Oct 2021 18:02:29 GMT",
        "ETag": "\u00220x8D993F3C826CB03\u0022",
        "Last-Modified": "Wed, 20 Oct 2021 18:02:29 GMT",
        "Server": [
          "Windows-Azure-Blob/1.0",
          "Microsoft-HTTPAPI/2.0"
        ],
        "x-ms-blob-type": "BlockBlob",
        "x-ms-client-request-id": "a02f20f1-9dc0-1eae-6d58-b3a97abc4c6f",
        "x-ms-creation-time": "Wed, 20 Oct 2021 18:02:29 GMT",
        "x-ms-group": "$superuser",
        "x-ms-lease-state": "available",
        "x-ms-lease-status": "unlocked",
        "x-ms-owner": "$superuser",
        "x-ms-permissions": "rw-r-----",
        "x-ms-request-id": "abb3835d-901e-00ad-32dc-c5ba54000000",
        "x-ms-resource-type": "file",
        "x-ms-server-encrypted": "true",
        "x-ms-version": "2021-04-10"
      },
      "ResponseBody": "pbfWZryPiVLxEAq17WkmmRGLMD375b0t9FwtBHUNs/nXwXRSCAFHFA5\u002B073icAinhYHB9Jlkj7/5qXFgYoXd5FwR3iv01JAPQxsufBIASoRThX/zS79gczK1WF\u002BP57KIoO9g0ZHcs7HwsrF\u002BNROs\u002BV7tDNwG6pidsWv5P3swgFxoptsjn3nydtLNApkN4T4fCF4BodrWgrZWwyAm4g=="
    },
    {
      "RequestUri": "https://amandaadlscanary.blob.core.windows.net/test-filesystem-c3231f56-dda8-7a0e-6648-79c82b987f57/test-file-a67355d8-d108-228b-7fb1-14e64843d5c3",
      "RequestMethod": "GET",
      "RequestHeaders": {
        "Accept": "application/xml",
        "Authorization": "Sanitized",
        "If-Match": "\u00220x8D993F3C826CB03\u0022",
        "User-Agent": [
          "azsdk-net-Storage.Files.DataLake/12.9.0-alpha.20211020.1",
          "(.NET 5.0.11; Microsoft Windows 10.0.19043)"
        ],
        "x-ms-client-request-id": "7314a200-7579-f561-4b90-ad11e989ef18",
        "x-ms-date": "Wed, 20 Oct 2021 18:02:30 GMT",
        "x-ms-range": "bytes=942-1098",
        "x-ms-return-client-request-id": "true",
        "x-ms-version": "2021-04-10"
      },
      "RequestBody": null,
      "StatusCode": 206,
      "ResponseHeaders": {
        "Accept-Ranges": "bytes",
        "Content-Length": "82",
        "Content-Range": "bytes 942-1023/1024",
        "Content-Type": "application/octet-stream",
        "Date": "Wed, 20 Oct 2021 18:02:29 GMT",
        "ETag": "\u00220x8D993F3C826CB03\u0022",
        "Last-Modified": "Wed, 20 Oct 2021 18:02:29 GMT",
        "Server": [
          "Windows-Azure-Blob/1.0",
          "Microsoft-HTTPAPI/2.0"
        ],
        "x-ms-blob-type": "BlockBlob",
        "x-ms-client-request-id": "7314a200-7579-f561-4b90-ad11e989ef18",
        "x-ms-creation-time": "Wed, 20 Oct 2021 18:02:29 GMT",
        "x-ms-group": "$superuser",
        "x-ms-lease-state": "available",
        "x-ms-lease-status": "unlocked",
        "x-ms-owner": "$superuser",
        "x-ms-permissions": "rw-r-----",
        "x-ms-request-id": "abb3836a-901e-00ad-3edc-c5ba54000000",
        "x-ms-resource-type": "file",
        "x-ms-server-encrypted": "true",
        "x-ms-version": "2021-04-10"
      },
      "ResponseBody": "czXAMVQVjjeJWuX7lQk45/6Pzy3aNh0v3oKSIyXM21nLk1\u002BXQmi5zK/nfwMbpkTMSs9YNFD5CDwYkVPSg2sSvH\u002BMLwKqoKSW1QN98rcZEzc9xQ=="
    },
    {
      "RequestUri": "https://amandaadlscanary.blob.core.windows.net/test-filesystem-c3231f56-dda8-7a0e-6648-79c82b987f57?restype=container",
      "RequestMethod": "DELETE",
      "RequestHeaders": {
        "Accept": "application/xml",
        "Authorization": "Sanitized",
        "traceparent": "00-a323baf44c1f87439ad36b49610a0423-9ca4edee118b1447-00",
        "User-Agent": [
          "azsdk-net-Storage.Files.DataLake/12.9.0-alpha.20211020.1",
          "(.NET 5.0.11; Microsoft Windows 10.0.19043)"
        ],
        "x-ms-client-request-id": "d7a8ebbb-d8a8-9ff6-3f0b-63f096126a71",
        "x-ms-date": "Wed, 20 Oct 2021 18:02:30 GMT",
        "x-ms-return-client-request-id": "true",
        "x-ms-version": "2021-04-10"
      },
      "RequestBody": null,
      "StatusCode": 202,
      "ResponseHeaders": {
        "Content-Length": "0",
        "Date": "Wed, 20 Oct 2021 18:02:29 GMT",
        "Server": [
          "Windows-Azure-Blob/1.0",
          "Microsoft-HTTPAPI/2.0"
        ],
        "x-ms-client-request-id": "d7a8ebbb-d8a8-9ff6-3f0b-63f096126a71",
<<<<<<< HEAD
        "x-ms-request-id": "3a7d0815-e01e-0095-5721-af3277000000",
        "x-ms-version": "2021-04-10"
=======
        "x-ms-request-id": "abb38379-901e-00ad-4ddc-c5ba54000000",
        "x-ms-version": "2021-02-12"
>>>>>>> 49dd1a0e
      },
      "ResponseBody": []
    }
  ],
  "Variables": {
    "RandomSeed": "868710601",
    "Storage_TestConfigHierarchicalNamespace": "NamespaceTenant\namandaadlscanary\nU2FuaXRpemVk\nhttps://amandaadlscanary.blob.core.windows.net\nhttps://amandaadlscanary.file.core.windows.net\nhttps://amandaadlscanary.queue.core.windows.net\nhttps://amandaadlscanary.table.core.windows.net\n\n\n\n\nhttps://amandaadlscanary-secondary.blob.core.windows.net\nhttps://amandaadlscanary-secondary.file.core.windows.net\nhttps://amandaadlscanary-secondary.queue.core.windows.net\n\n68390a19-a643-458b-b726-408abf67b4fc\nSanitized\n72f988bf-86f1-41af-91ab-2d7cd011db47\nhttps://login.microsoftonline.com/\nCloud\nBlobEndpoint=https://amandaadlscanary.blob.core.windows.net/;QueueEndpoint=https://amandaadlscanary.queue.core.windows.net/;FileEndpoint=https://amandaadlscanary.file.core.windows.net/;BlobSecondaryEndpoint=https://amandaadlscanary-secondary.blob.core.windows.net/;QueueSecondaryEndpoint=https://amandaadlscanary-secondary.queue.core.windows.net/;FileSecondaryEndpoint=https://amandaadlscanary-secondary.file.core.windows.net/;AccountName=amandaadlscanary;AccountKey=Sanitized\n\n\n"
  }
}<|MERGE_RESOLUTION|>--- conflicted
+++ resolved
@@ -29,13 +29,8 @@
           "Microsoft-HTTPAPI/2.0"
         ],
         "x-ms-client-request-id": "ea852b74-3b43-fd7b-efc3-67df89abf731",
-<<<<<<< HEAD
-        "x-ms-request-id": "3a7d06f1-e01e-0095-6c21-af3277000000",
-        "x-ms-version": "2021-04-10"
-=======
         "x-ms-request-id": "abb38286-901e-00ad-75dc-c5ba54000000",
-        "x-ms-version": "2021-02-12"
->>>>>>> 49dd1a0e
+        "x-ms-version": "2021-04-10"
       },
       "ResponseBody": []
     },
@@ -536,13 +531,8 @@
           "Microsoft-HTTPAPI/2.0"
         ],
         "x-ms-client-request-id": "d7a8ebbb-d8a8-9ff6-3f0b-63f096126a71",
-<<<<<<< HEAD
-        "x-ms-request-id": "3a7d0815-e01e-0095-5721-af3277000000",
-        "x-ms-version": "2021-04-10"
-=======
         "x-ms-request-id": "abb38379-901e-00ad-4ddc-c5ba54000000",
-        "x-ms-version": "2021-02-12"
->>>>>>> 49dd1a0e
+        "x-ms-version": "2021-04-10"
       },
       "ResponseBody": []
     }
