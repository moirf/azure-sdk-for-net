{
  "Entries": [
    {
      "RequestUri": "https://amandaadlscanary.blob.core.windows.net/test-filesystem-1167dfbf-d7c9-93ac-e12b-865660dba91e?restype=container",
      "RequestMethod": "PUT",
      "RequestHeaders": {
        "Accept": "application/xml",
        "Authorization": "Sanitized",
        "traceparent": "00-8e4b2c75d0638d4797687ec763d00fd6-593db10a7e7fa74a-00",
        "User-Agent": [
          "azsdk-net-Storage.Files.DataLake/12.9.0-alpha.20211020.1",
          "(.NET 5.0.11; Microsoft Windows 10.0.19043)"
        ],
        "x-ms-blob-public-access": "container",
        "x-ms-client-request-id": "3c15da84-79c6-960e-81a7-9b6ed0a837bc",
        "x-ms-date": "Wed, 20 Oct 2021 18:00:26 GMT",
        "x-ms-return-client-request-id": "true",
        "x-ms-version": "2021-02-12"
      },
      "RequestBody": null,
      "StatusCode": 201,
      "ResponseHeaders": {
        "Content-Length": "0",
        "Date": "Wed, 20 Oct 2021 18:00:25 GMT",
        "ETag": "\u00220x8D993F37ECB469F\u0022",
        "Last-Modified": "Wed, 20 Oct 2021 18:00:26 GMT",
        "Server": [
          "Windows-Azure-Blob/1.0",
          "Microsoft-HTTPAPI/2.0"
        ],
        "x-ms-client-request-id": "3c15da84-79c6-960e-81a7-9b6ed0a837bc",
<<<<<<< HEAD
        "x-ms-request-id": "6c714116-d01e-0027-2421-afcd06000000",
        "x-ms-version": "2021-02-12"
=======
        "x-ms-request-id": "abb32a9a-901e-00ad-1edc-c5ba54000000",
        "x-ms-version": "2020-12-06"
>>>>>>> 6b7c7623
      },
      "ResponseBody": []
    },
    {
      "RequestUri": "https://amandaadlscanary.dfs.core.windows.net/test-filesystem-1167dfbf-d7c9-93ac-e12b-865660dba91e/test-file-c4ff63c1-cd2a-dd24-f60c-1ebdcaf6f5ea?resource=file",
      "RequestMethod": "PUT",
      "RequestHeaders": {
        "Accept": "application/json",
        "Authorization": "Sanitized",
        "If-None-Match": "*",
        "traceparent": "00-0acfee3b8cf6c64ea08094d4911b0dc5-ff2a6e41e1207c49-00",
        "User-Agent": [
          "azsdk-net-Storage.Files.DataLake/12.9.0-alpha.20211020.1",
          "(.NET 5.0.11; Microsoft Windows 10.0.19043)"
        ],
        "x-ms-client-request-id": "6d1f4fce-7763-c573-d891-96e92df14410",
        "x-ms-date": "Wed, 20 Oct 2021 18:00:26 GMT",
        "x-ms-return-client-request-id": "true",
        "x-ms-version": "2021-02-12"
      },
      "RequestBody": null,
      "StatusCode": 201,
      "ResponseHeaders": {
        "Content-Length": "0",
        "Date": "Wed, 20 Oct 2021 18:00:26 GMT",
        "ETag": "\u00220x8D993F37F019ADC\u0022",
        "Last-Modified": "Wed, 20 Oct 2021 18:00:26 GMT",
        "Server": [
          "Windows-Azure-HDFS/1.0",
          "Microsoft-HTTPAPI/2.0"
        ],
        "x-ms-client-request-id": "6d1f4fce-7763-c573-d891-96e92df14410",
        "x-ms-request-id": "9ea62db7-101f-00b3-12dc-c5568c000000",
        "x-ms-request-server-encrypted": "true",
        "x-ms-version": "2021-02-12"
      },
      "ResponseBody": []
    },
    {
      "RequestUri": "https://amandaadlscanary.dfs.core.windows.net/test-filesystem-1167dfbf-d7c9-93ac-e12b-865660dba91e/test-file-c4ff63c1-cd2a-dd24-f60c-1ebdcaf6f5ea?action=append\u0026position=0",
      "RequestMethod": "PATCH",
      "RequestHeaders": {
        "Accept": "application/json",
        "Authorization": "Sanitized",
        "Content-Length": "1024",
        "Content-Type": "application/octet-stream",
        "traceparent": "00-0ff8932da46b5345a6d71519a3e3061c-c299408fabd62d4c-00",
        "User-Agent": [
          "azsdk-net-Storage.Files.DataLake/12.9.0-alpha.20211020.1",
          "(.NET 5.0.11; Microsoft Windows 10.0.19043)"
        ],
        "x-ms-client-request-id": "7aef4ad9-88d7-fe86-f2fe-c05d02c93a8c",
        "x-ms-date": "Wed, 20 Oct 2021 18:00:26 GMT",
        "x-ms-return-client-request-id": "true",
        "x-ms-version": "2021-02-12"
      },
      "RequestBody": "xYMgnvqMKmCvpoxFJ3ANY1UK0oXGbFiDiX0ejsPC8NxM83YDXTeB97C1jR/syG8RmjgYxtWx9lkqnRR8bpud7bWv\u002BDT6CgUeidrVEN45l8AODPSKqSoGmv0d2L8iBIkUF6BpPNA6FpAy\u002Bj373OV68QZUbmGnEkOLqV033DFF\u002B4RQwPk\u002Bz1rw1PZkWK/tCr4Xo\u002Be5zpYnbARd3pNyAzle7P\u002B4qhvsOyGsY5prQ7qUnZ6eHzlKjCzuKVP04fDGfdG8BWyvNV\u002BjK2fFDWr8uylKyEH10\u002BP/FF/SyYHH91ow5ebIrz1O5Gg\u002B\u002B/PShH7C8m4qqRiv0KrtvPEM3Gve3DMNlCeEMwvr/OTZt9jvLY/hENcTnE5BgRQ72/NMQgf8Xx6/xe9WPb9iPq001hnS/o5hK8yUyz/lyxMTSFgYn7rc3Fe5L2egitMXsF2hDav6adxk6hc7Z5Te2vrcQ/RnSp/yV/nCGM4mwaD5fBvhRL1nGN97s7SjoXXD21VtxEbesGW\u002BrrWyOFENPil2Qut4/JU8dCsV65frT7aD/j15uPxaGsu1I5YHtd\u002BNbXWKLV6JSt6/MU8bycXO01//LjoUlIUtHCcfw9n/NL5Lh34iYCJX\u002BbNeuoetPlEG5k83CIelednwXRE3aocEwPyRz0FGrHI8pzSGtdn9gN3WGdyJyCs3pg2kMQMRII8sWvmKG24Pvzrc\u002BmFTHsT/8t0zYVGrevjRWik0onpvK4akWlvgcmRuxlmhrM3K44dJpT8l3b8\u002BgN8BucFE2x2/bc7arsNoH395xZr3Cc0qBnah6vw7SU7GZtl73rmiKes74j//7zXD4IW/rBgkRncR17JLovAghCOAE0fp7EHG1puvvCeOKxdA3gl3e5w2oiBiagYGV4b6G10cftvt2vNE\u002BdZ8dYpQg6ybCsTmqQiGSXEnh4I6v34UtaDJcaw7UwMWMoLGuSyWEeZaa03BE3FUlTRpxlJwCjlYaL/phhH/X7fA0HeGwJBFkXWc31QxUqEvdNx30oyxpSdJbVFsrYrUWguWAEP6ztWkJDXc1CrkJxUeuRI1iI0qDytPPVI\u002B2OPrx4RJmlFeNaUH0q1X1ND9ZEY8TvN4n9J9a/EXq5GCZUxR8Q2mm4zDwIRsLrXf0jpaUtgMAonwciiyyy9gRokThG1hBuPDV8i5eI5uC3AdnZi2vVi5dWPCYH7k889dYnn6WKlIfsxXl/oPUon7gWe3lS2WqYkxWg8JnqVk3mP5XBYUc7LH1B/MXyVdqSPZx94XLF6hxrjwyf2aPt8m8riXFvVz5g208MAOyUpj07HrMNfGTbIEV5VdJKq0LJZApW1txpItZuDQYzyek/xujPZMrg4HX6UGkr5fFg==",
      "StatusCode": 202,
      "ResponseHeaders": {
        "Content-Length": "0",
        "Date": "Wed, 20 Oct 2021 18:00:26 GMT",
        "Server": [
          "Windows-Azure-HDFS/1.0",
          "Microsoft-HTTPAPI/2.0"
        ],
        "x-ms-client-request-id": "7aef4ad9-88d7-fe86-f2fe-c05d02c93a8c",
        "x-ms-request-id": "9ea62db8-101f-00b3-13dc-c5568c000000",
        "x-ms-request-server-encrypted": "true",
        "x-ms-version": "2021-02-12"
      },
      "ResponseBody": []
    },
    {
      "RequestUri": "https://amandaadlscanary.dfs.core.windows.net/test-filesystem-1167dfbf-d7c9-93ac-e12b-865660dba91e/test-file-c4ff63c1-cd2a-dd24-f60c-1ebdcaf6f5ea?action=flush\u0026position=1024",
      "RequestMethod": "PATCH",
      "RequestHeaders": {
        "Accept": "application/json",
        "Authorization": "Sanitized",
        "traceparent": "00-ac62ff2832bb7b4fb569ac9c0e0733b8-e9e3a6867f48a146-00",
        "User-Agent": [
          "azsdk-net-Storage.Files.DataLake/12.9.0-alpha.20211020.1",
          "(.NET 5.0.11; Microsoft Windows 10.0.19043)"
        ],
        "x-ms-client-request-id": "e310067c-c901-e138-3492-39fb06ca27e6",
        "x-ms-date": "Wed, 20 Oct 2021 18:00:26 GMT",
        "x-ms-return-client-request-id": "true",
        "x-ms-version": "2021-02-12"
      },
      "RequestBody": null,
      "StatusCode": 200,
      "ResponseHeaders": {
        "Content-Length": "0",
        "Date": "Wed, 20 Oct 2021 18:00:26 GMT",
        "ETag": "\u00220x8D993F37F1ACD89\u0022",
        "Last-Modified": "Wed, 20 Oct 2021 18:00:26 GMT",
        "Server": [
          "Windows-Azure-HDFS/1.0",
          "Microsoft-HTTPAPI/2.0"
        ],
        "x-ms-client-request-id": "e310067c-c901-e138-3492-39fb06ca27e6",
        "x-ms-request-id": "9ea62db9-101f-00b3-14dc-c5568c000000",
        "x-ms-request-server-encrypted": "false",
        "x-ms-version": "2021-02-12"
      },
      "ResponseBody": []
    },
    {
      "RequestUri": "https://amandaadlscanary.blob.core.windows.net/test-filesystem-1167dfbf-d7c9-93ac-e12b-865660dba91e/test-file-c4ff63c1-cd2a-dd24-f60c-1ebdcaf6f5ea",
      "RequestMethod": "HEAD",
      "RequestHeaders": {
        "Accept": "application/xml",
        "Authorization": "Sanitized",
        "traceparent": "00-228d165da84c8d46bc59770796262cfb-9e1f987ac700264d-00",
        "User-Agent": [
          "azsdk-net-Storage.Files.DataLake/12.9.0-alpha.20211020.1",
          "(.NET 5.0.11; Microsoft Windows 10.0.19043)"
        ],
        "x-ms-client-request-id": "fbe0c5ce-57b9-798a-effa-d744cdde015d",
        "x-ms-date": "Wed, 20 Oct 2021 18:00:26 GMT",
        "x-ms-return-client-request-id": "true",
        "x-ms-version": "2021-02-12"
      },
      "RequestBody": null,
      "StatusCode": 200,
      "ResponseHeaders": {
        "Accept-Ranges": "bytes",
        "Content-Length": "1024",
        "Content-Type": "application/octet-stream",
        "Date": "Wed, 20 Oct 2021 18:00:26 GMT",
        "ETag": "\u00220x8D993F37F1ACD89\u0022",
        "Last-Modified": "Wed, 20 Oct 2021 18:00:26 GMT",
        "Server": [
          "Windows-Azure-Blob/1.0",
          "Microsoft-HTTPAPI/2.0"
        ],
        "x-ms-access-tier": "Hot",
        "x-ms-access-tier-inferred": "true",
        "x-ms-blob-type": "BlockBlob",
        "x-ms-client-request-id": "fbe0c5ce-57b9-798a-effa-d744cdde015d",
        "x-ms-creation-time": "Wed, 20 Oct 2021 18:00:26 GMT",
        "x-ms-group": "$superuser",
        "x-ms-lease-state": "available",
        "x-ms-lease-status": "unlocked",
        "x-ms-owner": "$superuser",
        "x-ms-permissions": "rw-r-----",
        "x-ms-request-id": "abb32b0d-901e-00ad-08dc-c5ba54000000",
        "x-ms-resource-type": "file",
        "x-ms-server-encrypted": "true",
        "x-ms-version": "2021-02-12"
      },
      "ResponseBody": []
    },
    {
      "RequestUri": "https://amandaadlscanary.blob.core.windows.net/test-filesystem-1167dfbf-d7c9-93ac-e12b-865660dba91e/test-file-c4ff63c1-cd2a-dd24-f60c-1ebdcaf6f5ea",
      "RequestMethod": "GET",
      "RequestHeaders": {
        "Accept": "application/xml",
        "Authorization": "Sanitized",
        "If-Match": "\u00220x8D993F37F1ACD89\u0022",
        "User-Agent": [
          "azsdk-net-Storage.Files.DataLake/12.9.0-alpha.20211020.1",
          "(.NET 5.0.11; Microsoft Windows 10.0.19043)"
        ],
        "x-ms-client-request-id": "402c17c5-2ce9-052c-2ee6-7d0730740491",
        "x-ms-date": "Wed, 20 Oct 2021 18:00:26 GMT",
        "x-ms-range": "bytes=0-127",
        "x-ms-return-client-request-id": "true",
        "x-ms-version": "2021-02-12"
      },
      "RequestBody": null,
      "StatusCode": 206,
      "ResponseHeaders": {
        "Accept-Ranges": "bytes",
        "Content-Length": "128",
        "Content-Range": "bytes 0-127/1024",
        "Content-Type": "application/octet-stream",
        "Date": "Wed, 20 Oct 2021 18:00:26 GMT",
        "ETag": "\u00220x8D993F37F1ACD89\u0022",
        "Last-Modified": "Wed, 20 Oct 2021 18:00:26 GMT",
        "Server": [
          "Windows-Azure-Blob/1.0",
          "Microsoft-HTTPAPI/2.0"
        ],
        "x-ms-blob-type": "BlockBlob",
        "x-ms-client-request-id": "402c17c5-2ce9-052c-2ee6-7d0730740491",
        "x-ms-creation-time": "Wed, 20 Oct 2021 18:00:26 GMT",
        "x-ms-group": "$superuser",
        "x-ms-lease-state": "available",
        "x-ms-lease-status": "unlocked",
        "x-ms-owner": "$superuser",
        "x-ms-permissions": "rw-r-----",
        "x-ms-request-id": "abb32b1c-901e-00ad-16dc-c5ba54000000",
        "x-ms-resource-type": "file",
        "x-ms-server-encrypted": "true",
        "x-ms-version": "2021-02-12"
      },
      "ResponseBody": "xYMgnvqMKmCvpoxFJ3ANY1UK0oXGbFiDiX0ejsPC8NxM83YDXTeB97C1jR/syG8RmjgYxtWx9lkqnRR8bpud7bWv\u002BDT6CgUeidrVEN45l8AODPSKqSoGmv0d2L8iBIkUF6BpPNA6FpAy\u002Bj373OV68QZUbmGnEkOLqV033DFF\u002B4Q="
    },
    {
      "RequestUri": "https://amandaadlscanary.blob.core.windows.net/test-filesystem-1167dfbf-d7c9-93ac-e12b-865660dba91e/test-file-c4ff63c1-cd2a-dd24-f60c-1ebdcaf6f5ea",
      "RequestMethod": "GET",
      "RequestHeaders": {
        "Accept": "application/xml",
        "Authorization": "Sanitized",
        "If-Match": "\u00220x8D993F37F1ACD89\u0022",
        "User-Agent": [
          "azsdk-net-Storage.Files.DataLake/12.9.0-alpha.20211020.1",
          "(.NET 5.0.11; Microsoft Windows 10.0.19043)"
        ],
        "x-ms-client-request-id": "b57e5ee4-c1b2-a273-aa69-498b45f142d9",
        "x-ms-date": "Wed, 20 Oct 2021 18:00:27 GMT",
        "x-ms-range": "bytes=128-255",
        "x-ms-return-client-request-id": "true",
        "x-ms-version": "2021-02-12"
      },
      "RequestBody": null,
      "StatusCode": 206,
      "ResponseHeaders": {
        "Accept-Ranges": "bytes",
        "Content-Length": "128",
        "Content-Range": "bytes 128-255/1024",
        "Content-Type": "application/octet-stream",
        "Date": "Wed, 20 Oct 2021 18:00:26 GMT",
        "ETag": "\u00220x8D993F37F1ACD89\u0022",
        "Last-Modified": "Wed, 20 Oct 2021 18:00:26 GMT",
        "Server": [
          "Windows-Azure-Blob/1.0",
          "Microsoft-HTTPAPI/2.0"
        ],
        "x-ms-blob-type": "BlockBlob",
        "x-ms-client-request-id": "b57e5ee4-c1b2-a273-aa69-498b45f142d9",
        "x-ms-creation-time": "Wed, 20 Oct 2021 18:00:26 GMT",
        "x-ms-group": "$superuser",
        "x-ms-lease-state": "available",
        "x-ms-lease-status": "unlocked",
        "x-ms-owner": "$superuser",
        "x-ms-permissions": "rw-r-----",
        "x-ms-request-id": "abb32b2c-901e-00ad-26dc-c5ba54000000",
        "x-ms-resource-type": "file",
        "x-ms-server-encrypted": "true",
        "x-ms-version": "2021-02-12"
      },
      "ResponseBody": "UMD5Ps9a8NT2ZFiv7Qq\u002BF6Pnuc6WJ2wEXd6TcgM5Xuz/uKob7DshrGOaa0O6lJ2enh85Sows7ilT9OHwxn3RvAVsrzVfoytnxQ1q/LspSshB9dPj/xRf0smBx/daMOXmyK89TuRoPvvz0oR\u002BwvJuKqkYr9Cq7bzxDNxr3twzDZQ="
    },
    {
      "RequestUri": "https://amandaadlscanary.blob.core.windows.net/test-filesystem-1167dfbf-d7c9-93ac-e12b-865660dba91e/test-file-c4ff63c1-cd2a-dd24-f60c-1ebdcaf6f5ea",
      "RequestMethod": "GET",
      "RequestHeaders": {
        "Accept": "application/xml",
        "Authorization": "Sanitized",
        "If-Match": "\u00220x8D993F37F1ACD89\u0022",
        "User-Agent": [
          "azsdk-net-Storage.Files.DataLake/12.9.0-alpha.20211020.1",
          "(.NET 5.0.11; Microsoft Windows 10.0.19043)"
        ],
        "x-ms-client-request-id": "d222e4e4-4ef6-24df-8171-49e20b24c5dc",
        "x-ms-date": "Wed, 20 Oct 2021 18:00:27 GMT",
        "x-ms-range": "bytes=256-383",
        "x-ms-return-client-request-id": "true",
        "x-ms-version": "2021-02-12"
      },
      "RequestBody": null,
      "StatusCode": 206,
      "ResponseHeaders": {
        "Accept-Ranges": "bytes",
        "Content-Length": "128",
        "Content-Range": "bytes 256-383/1024",
        "Content-Type": "application/octet-stream",
        "Date": "Wed, 20 Oct 2021 18:00:26 GMT",
        "ETag": "\u00220x8D993F37F1ACD89\u0022",
        "Last-Modified": "Wed, 20 Oct 2021 18:00:26 GMT",
        "Server": [
          "Windows-Azure-Blob/1.0",
          "Microsoft-HTTPAPI/2.0"
        ],
        "x-ms-blob-type": "BlockBlob",
        "x-ms-client-request-id": "d222e4e4-4ef6-24df-8171-49e20b24c5dc",
        "x-ms-creation-time": "Wed, 20 Oct 2021 18:00:26 GMT",
        "x-ms-group": "$superuser",
        "x-ms-lease-state": "available",
        "x-ms-lease-status": "unlocked",
        "x-ms-owner": "$superuser",
        "x-ms-permissions": "rw-r-----",
        "x-ms-request-id": "abb32b40-901e-00ad-38dc-c5ba54000000",
        "x-ms-resource-type": "file",
        "x-ms-server-encrypted": "true",
        "x-ms-version": "2021-02-12"
      },
      "ResponseBody": "J4QzC\u002Bv85Nm32O8tj\u002BEQ1xOcTkGBFDvb80xCB/xfHr/F71Y9v2I\u002BrTTWGdL\u002BjmErzJTLP\u002BXLExNIWBifutzcV7kvZ6CK0xewXaENq/pp3GTqFztnlN7a\u002BtxD9GdKn/JX\u002BcIYzibBoPl8G\u002BFEvWcY33uztKOhdcPbVW3ERt6wZb4="
    },
    {
      "RequestUri": "https://amandaadlscanary.blob.core.windows.net/test-filesystem-1167dfbf-d7c9-93ac-e12b-865660dba91e/test-file-c4ff63c1-cd2a-dd24-f60c-1ebdcaf6f5ea",
      "RequestMethod": "GET",
      "RequestHeaders": {
        "Accept": "application/xml",
        "Authorization": "Sanitized",
        "If-Match": "\u00220x8D993F37F1ACD89\u0022",
        "User-Agent": [
          "azsdk-net-Storage.Files.DataLake/12.9.0-alpha.20211020.1",
          "(.NET 5.0.11; Microsoft Windows 10.0.19043)"
        ],
        "x-ms-client-request-id": "60a68b49-6fce-ebe3-020f-01d1d94b6543",
        "x-ms-date": "Wed, 20 Oct 2021 18:00:27 GMT",
        "x-ms-range": "bytes=384-511",
        "x-ms-return-client-request-id": "true",
        "x-ms-version": "2021-02-12"
      },
      "RequestBody": null,
      "StatusCode": 206,
      "ResponseHeaders": {
        "Accept-Ranges": "bytes",
        "Content-Length": "128",
        "Content-Range": "bytes 384-511/1024",
        "Content-Type": "application/octet-stream",
        "Date": "Wed, 20 Oct 2021 18:00:26 GMT",
        "ETag": "\u00220x8D993F37F1ACD89\u0022",
        "Last-Modified": "Wed, 20 Oct 2021 18:00:26 GMT",
        "Server": [
          "Windows-Azure-Blob/1.0",
          "Microsoft-HTTPAPI/2.0"
        ],
        "x-ms-blob-type": "BlockBlob",
        "x-ms-client-request-id": "60a68b49-6fce-ebe3-020f-01d1d94b6543",
        "x-ms-creation-time": "Wed, 20 Oct 2021 18:00:26 GMT",
        "x-ms-group": "$superuser",
        "x-ms-lease-state": "available",
        "x-ms-lease-status": "unlocked",
        "x-ms-owner": "$superuser",
        "x-ms-permissions": "rw-r-----",
        "x-ms-request-id": "abb32b4e-901e-00ad-45dc-c5ba54000000",
        "x-ms-resource-type": "file",
        "x-ms-server-encrypted": "true",
        "x-ms-version": "2021-02-12"
      },
      "ResponseBody": "rrWyOFENPil2Qut4/JU8dCsV65frT7aD/j15uPxaGsu1I5YHtd\u002BNbXWKLV6JSt6/MU8bycXO01//LjoUlIUtHCcfw9n/NL5Lh34iYCJX\u002BbNeuoetPlEG5k83CIelednwXRE3aocEwPyRz0FGrHI8pzSGtdn9gN3WGdyJyCs3pg0="
    },
    {
      "RequestUri": "https://amandaadlscanary.blob.core.windows.net/test-filesystem-1167dfbf-d7c9-93ac-e12b-865660dba91e/test-file-c4ff63c1-cd2a-dd24-f60c-1ebdcaf6f5ea",
      "RequestMethod": "GET",
      "RequestHeaders": {
        "Accept": "application/xml",
        "Authorization": "Sanitized",
        "If-Match": "\u00220x8D993F37F1ACD89\u0022",
        "User-Agent": [
          "azsdk-net-Storage.Files.DataLake/12.9.0-alpha.20211020.1",
          "(.NET 5.0.11; Microsoft Windows 10.0.19043)"
        ],
        "x-ms-client-request-id": "8099504e-647d-bb0d-ef55-002e7c84e9e5",
        "x-ms-date": "Wed, 20 Oct 2021 18:00:27 GMT",
        "x-ms-range": "bytes=250-377",
        "x-ms-return-client-request-id": "true",
        "x-ms-version": "2021-02-12"
      },
      "RequestBody": null,
      "StatusCode": 206,
      "ResponseHeaders": {
        "Accept-Ranges": "bytes",
        "Content-Length": "128",
        "Content-Range": "bytes 250-377/1024",
        "Content-Type": "application/octet-stream",
        "Date": "Wed, 20 Oct 2021 18:00:26 GMT",
        "ETag": "\u00220x8D993F37F1ACD89\u0022",
        "Last-Modified": "Wed, 20 Oct 2021 18:00:26 GMT",
        "Server": [
          "Windows-Azure-Blob/1.0",
          "Microsoft-HTTPAPI/2.0"
        ],
        "x-ms-blob-type": "BlockBlob",
        "x-ms-client-request-id": "8099504e-647d-bb0d-ef55-002e7c84e9e5",
        "x-ms-creation-time": "Wed, 20 Oct 2021 18:00:26 GMT",
        "x-ms-group": "$superuser",
        "x-ms-lease-state": "available",
        "x-ms-lease-status": "unlocked",
        "x-ms-owner": "$superuser",
        "x-ms-permissions": "rw-r-----",
        "x-ms-request-id": "abb32b5e-901e-00ad-55dc-c5ba54000000",
        "x-ms-resource-type": "file",
        "x-ms-server-encrypted": "true",
        "x-ms-version": "2021-02-12"
      },
      "ResponseBody": "a97cMw2UJ4QzC\u002Bv85Nm32O8tj\u002BEQ1xOcTkGBFDvb80xCB/xfHr/F71Y9v2I\u002BrTTWGdL\u002BjmErzJTLP\u002BXLExNIWBifutzcV7kvZ6CK0xewXaENq/pp3GTqFztnlN7a\u002BtxD9GdKn/JX\u002BcIYzibBoPl8G\u002BFEvWcY33uztKOhdcPbVW0="
    },
    {
      "RequestUri": "https://amandaadlscanary.blob.core.windows.net/test-filesystem-1167dfbf-d7c9-93ac-e12b-865660dba91e/test-file-c4ff63c1-cd2a-dd24-f60c-1ebdcaf6f5ea",
      "RequestMethod": "GET",
      "RequestHeaders": {
        "Accept": "application/xml",
        "Authorization": "Sanitized",
        "If-Match": "\u00220x8D993F37F1ACD89\u0022",
        "User-Agent": [
          "azsdk-net-Storage.Files.DataLake/12.9.0-alpha.20211020.1",
          "(.NET 5.0.11; Microsoft Windows 10.0.19043)"
        ],
        "x-ms-client-request-id": "89827739-e5b2-f6c5-8995-bc1b1d52e90a",
        "x-ms-date": "Wed, 20 Oct 2021 18:00:27 GMT",
        "x-ms-range": "bytes=378-505",
        "x-ms-return-client-request-id": "true",
        "x-ms-version": "2021-02-12"
      },
      "RequestBody": null,
      "StatusCode": 206,
      "ResponseHeaders": {
        "Accept-Ranges": "bytes",
        "Content-Length": "128",
        "Content-Range": "bytes 378-505/1024",
        "Content-Type": "application/octet-stream",
        "Date": "Wed, 20 Oct 2021 18:00:26 GMT",
        "ETag": "\u00220x8D993F37F1ACD89\u0022",
        "Last-Modified": "Wed, 20 Oct 2021 18:00:26 GMT",
        "Server": [
          "Windows-Azure-Blob/1.0",
          "Microsoft-HTTPAPI/2.0"
        ],
        "x-ms-blob-type": "BlockBlob",
        "x-ms-client-request-id": "89827739-e5b2-f6c5-8995-bc1b1d52e90a",
        "x-ms-creation-time": "Wed, 20 Oct 2021 18:00:26 GMT",
        "x-ms-group": "$superuser",
        "x-ms-lease-state": "available",
        "x-ms-lease-status": "unlocked",
        "x-ms-owner": "$superuser",
        "x-ms-permissions": "rw-r-----",
        "x-ms-request-id": "abb32b6f-901e-00ad-65dc-c5ba54000000",
        "x-ms-resource-type": "file",
        "x-ms-server-encrypted": "true",
        "x-ms-version": "2021-02-12"
      },
      "ResponseBody": "xEbesGW\u002BrrWyOFENPil2Qut4/JU8dCsV65frT7aD/j15uPxaGsu1I5YHtd\u002BNbXWKLV6JSt6/MU8bycXO01//LjoUlIUtHCcfw9n/NL5Lh34iYCJX\u002BbNeuoetPlEG5k83CIelednwXRE3aocEwPyRz0FGrHI8pzSGtdn9gN3WGdw="
    },
    {
      "RequestUri": "https://amandaadlscanary.blob.core.windows.net/test-filesystem-1167dfbf-d7c9-93ac-e12b-865660dba91e/test-file-c4ff63c1-cd2a-dd24-f60c-1ebdcaf6f5ea",
      "RequestMethod": "GET",
      "RequestHeaders": {
        "Accept": "application/xml",
        "Authorization": "Sanitized",
        "If-Match": "\u00220x8D993F37F1ACD89\u0022",
        "User-Agent": [
          "azsdk-net-Storage.Files.DataLake/12.9.0-alpha.20211020.1",
          "(.NET 5.0.11; Microsoft Windows 10.0.19043)"
        ],
        "x-ms-client-request-id": "05f44c6b-5f02-c133-443f-2e10bb6c0eb7",
        "x-ms-date": "Wed, 20 Oct 2021 18:00:27 GMT",
        "x-ms-range": "bytes=506-633",
        "x-ms-return-client-request-id": "true",
        "x-ms-version": "2021-02-12"
      },
      "RequestBody": null,
      "StatusCode": 206,
      "ResponseHeaders": {
        "Accept-Ranges": "bytes",
        "Content-Length": "128",
        "Content-Range": "bytes 506-633/1024",
        "Content-Type": "application/octet-stream",
        "Date": "Wed, 20 Oct 2021 18:00:26 GMT",
        "ETag": "\u00220x8D993F37F1ACD89\u0022",
        "Last-Modified": "Wed, 20 Oct 2021 18:00:26 GMT",
        "Server": [
          "Windows-Azure-Blob/1.0",
          "Microsoft-HTTPAPI/2.0"
        ],
        "x-ms-blob-type": "BlockBlob",
        "x-ms-client-request-id": "05f44c6b-5f02-c133-443f-2e10bb6c0eb7",
        "x-ms-creation-time": "Wed, 20 Oct 2021 18:00:26 GMT",
        "x-ms-group": "$superuser",
        "x-ms-lease-state": "available",
        "x-ms-lease-status": "unlocked",
        "x-ms-owner": "$superuser",
        "x-ms-permissions": "rw-r-----",
        "x-ms-request-id": "abb32b86-901e-00ad-77dc-c5ba54000000",
        "x-ms-resource-type": "file",
        "x-ms-server-encrypted": "true",
        "x-ms-version": "2021-02-12"
      },
      "ResponseBody": "icgrN6YNpDEDESCPLFr5ihtuD7863PphUx7E//LdM2FRq3r40VopNKJ6byuGpFpb4HJkbsZZoazNyuOHSaU/Jd2/PoDfAbnBRNsdv23O2q7DaB9/ecWa9wnNKgZ2oer8O0lOxmbZe965oinrO\u002BI//\u002B81w\u002BCFv6wYJEZ3EdeyS6I="
    },
    {
      "RequestUri": "https://amandaadlscanary.blob.core.windows.net/test-filesystem-1167dfbf-d7c9-93ac-e12b-865660dba91e/test-file-c4ff63c1-cd2a-dd24-f60c-1ebdcaf6f5ea",
      "RequestMethod": "GET",
      "RequestHeaders": {
        "Accept": "application/xml",
        "Authorization": "Sanitized",
        "If-Match": "\u00220x8D993F37F1ACD89\u0022",
        "User-Agent": [
          "azsdk-net-Storage.Files.DataLake/12.9.0-alpha.20211020.1",
          "(.NET 5.0.11; Microsoft Windows 10.0.19043)"
        ],
        "x-ms-client-request-id": "d1afc7a8-e45d-1607-8780-b2d8efd31c5b",
        "x-ms-date": "Wed, 20 Oct 2021 18:00:27 GMT",
        "x-ms-range": "bytes=634-761",
        "x-ms-return-client-request-id": "true",
        "x-ms-version": "2021-02-12"
      },
      "RequestBody": null,
      "StatusCode": 206,
      "ResponseHeaders": {
        "Accept-Ranges": "bytes",
        "Content-Length": "128",
        "Content-Range": "bytes 634-761/1024",
        "Content-Type": "application/octet-stream",
        "Date": "Wed, 20 Oct 2021 18:00:26 GMT",
        "ETag": "\u00220x8D993F37F1ACD89\u0022",
        "Last-Modified": "Wed, 20 Oct 2021 18:00:26 GMT",
        "Server": [
          "Windows-Azure-Blob/1.0",
          "Microsoft-HTTPAPI/2.0"
        ],
        "x-ms-blob-type": "BlockBlob",
        "x-ms-client-request-id": "d1afc7a8-e45d-1607-8780-b2d8efd31c5b",
        "x-ms-creation-time": "Wed, 20 Oct 2021 18:00:26 GMT",
        "x-ms-group": "$superuser",
        "x-ms-lease-state": "available",
        "x-ms-lease-status": "unlocked",
        "x-ms-owner": "$superuser",
        "x-ms-permissions": "rw-r-----",
        "x-ms-request-id": "abb32b93-901e-00ad-03dc-c5ba54000000",
        "x-ms-resource-type": "file",
        "x-ms-server-encrypted": "true",
        "x-ms-version": "2021-02-12"
      },
      "ResponseBody": "8CCEI4ATR\u002BnsQcbWm6\u002B8J44rF0DeCXd7nDaiIGJqBgZXhvobXRx\u002B2\u002B3a80T51nx1ilCDrJsKxOapCIZJcSeHgjq/fhS1oMlxrDtTAxYygsa5LJYR5lprTcETcVSVNGnGUnAKOVhov\u002BmGEf9ft8DQd4bAkEWRdZzfVDFSoS903Hc="
    },
    {
      "RequestUri": "https://amandaadlscanary.blob.core.windows.net/test-filesystem-1167dfbf-d7c9-93ac-e12b-865660dba91e/test-file-c4ff63c1-cd2a-dd24-f60c-1ebdcaf6f5ea",
      "RequestMethod": "GET",
      "RequestHeaders": {
        "Accept": "application/xml",
        "Authorization": "Sanitized",
        "If-Match": "\u00220x8D993F37F1ACD89\u0022",
        "User-Agent": [
          "azsdk-net-Storage.Files.DataLake/12.9.0-alpha.20211020.1",
          "(.NET 5.0.11; Microsoft Windows 10.0.19043)"
        ],
        "x-ms-client-request-id": "f36742db-3cbd-7359-c0e1-8b3740c32bc1",
        "x-ms-date": "Wed, 20 Oct 2021 18:00:27 GMT",
        "x-ms-range": "bytes=762-889",
        "x-ms-return-client-request-id": "true",
        "x-ms-version": "2021-02-12"
      },
      "RequestBody": null,
      "StatusCode": 206,
      "ResponseHeaders": {
        "Accept-Ranges": "bytes",
        "Content-Length": "128",
        "Content-Range": "bytes 762-889/1024",
        "Content-Type": "application/octet-stream",
        "Date": "Wed, 20 Oct 2021 18:00:26 GMT",
        "ETag": "\u00220x8D993F37F1ACD89\u0022",
        "Last-Modified": "Wed, 20 Oct 2021 18:00:26 GMT",
        "Server": [
          "Windows-Azure-Blob/1.0",
          "Microsoft-HTTPAPI/2.0"
        ],
        "x-ms-blob-type": "BlockBlob",
        "x-ms-client-request-id": "f36742db-3cbd-7359-c0e1-8b3740c32bc1",
        "x-ms-creation-time": "Wed, 20 Oct 2021 18:00:26 GMT",
        "x-ms-group": "$superuser",
        "x-ms-lease-state": "available",
        "x-ms-lease-status": "unlocked",
        "x-ms-owner": "$superuser",
        "x-ms-permissions": "rw-r-----",
        "x-ms-request-id": "abb32ba3-901e-00ad-13dc-c5ba54000000",
        "x-ms-resource-type": "file",
        "x-ms-server-encrypted": "true",
        "x-ms-version": "2021-02-12"
      },
      "ResponseBody": "0oyxpSdJbVFsrYrUWguWAEP6ztWkJDXc1CrkJxUeuRI1iI0qDytPPVI\u002B2OPrx4RJmlFeNaUH0q1X1ND9ZEY8TvN4n9J9a/EXq5GCZUxR8Q2mm4zDwIRsLrXf0jpaUtgMAonwciiyyy9gRokThG1hBuPDV8i5eI5uC3AdnZi2vVg="
    },
    {
      "RequestUri": "https://amandaadlscanary.blob.core.windows.net/test-filesystem-1167dfbf-d7c9-93ac-e12b-865660dba91e/test-file-c4ff63c1-cd2a-dd24-f60c-1ebdcaf6f5ea",
      "RequestMethod": "GET",
      "RequestHeaders": {
        "Accept": "application/xml",
        "Authorization": "Sanitized",
        "If-Match": "\u00220x8D993F37F1ACD89\u0022",
        "User-Agent": [
          "azsdk-net-Storage.Files.DataLake/12.9.0-alpha.20211020.1",
          "(.NET 5.0.11; Microsoft Windows 10.0.19043)"
        ],
        "x-ms-client-request-id": "acfdf72e-286b-239d-6571-0ac44e0538eb",
        "x-ms-date": "Wed, 20 Oct 2021 18:00:27 GMT",
        "x-ms-range": "bytes=890-1017",
        "x-ms-return-client-request-id": "true",
        "x-ms-version": "2021-02-12"
      },
      "RequestBody": null,
      "StatusCode": 206,
      "ResponseHeaders": {
        "Accept-Ranges": "bytes",
        "Content-Length": "128",
        "Content-Range": "bytes 890-1017/1024",
        "Content-Type": "application/octet-stream",
        "Date": "Wed, 20 Oct 2021 18:00:26 GMT",
        "ETag": "\u00220x8D993F37F1ACD89\u0022",
        "Last-Modified": "Wed, 20 Oct 2021 18:00:26 GMT",
        "Server": [
          "Windows-Azure-Blob/1.0",
          "Microsoft-HTTPAPI/2.0"
        ],
        "x-ms-blob-type": "BlockBlob",
        "x-ms-client-request-id": "acfdf72e-286b-239d-6571-0ac44e0538eb",
        "x-ms-creation-time": "Wed, 20 Oct 2021 18:00:26 GMT",
        "x-ms-group": "$superuser",
        "x-ms-lease-state": "available",
        "x-ms-lease-status": "unlocked",
        "x-ms-owner": "$superuser",
        "x-ms-permissions": "rw-r-----",
        "x-ms-request-id": "abb32bb8-901e-00ad-25dc-c5ba54000000",
        "x-ms-resource-type": "file",
        "x-ms-server-encrypted": "true",
        "x-ms-version": "2021-02-12"
      },
      "ResponseBody": "uXVjwmB\u002B5PPPXWJ5\u002BlipSH7MV5f6D1KJ\u002B4Fnt5UtlqmJMVoPCZ6lZN5j\u002BVwWFHOyx9QfzF8lXakj2cfeFyxeoca48Mn9mj7fJvK4lxb1c\u002BYNtPDADslKY9Ox6zDXxk2yBFeVXSSqtCyWQKVtbcaSLWbg0GM8npP8boz2TK4OB18="
    },
    {
      "RequestUri": "https://amandaadlscanary.blob.core.windows.net/test-filesystem-1167dfbf-d7c9-93ac-e12b-865660dba91e/test-file-c4ff63c1-cd2a-dd24-f60c-1ebdcaf6f5ea",
      "RequestMethod": "GET",
      "RequestHeaders": {
        "Accept": "application/xml",
        "Authorization": "Sanitized",
        "If-Match": "\u00220x8D993F37F1ACD89\u0022",
        "User-Agent": [
          "azsdk-net-Storage.Files.DataLake/12.9.0-alpha.20211020.1",
          "(.NET 5.0.11; Microsoft Windows 10.0.19043)"
        ],
        "x-ms-client-request-id": "4808f368-7ec6-6755-c8c1-4b338f808185",
        "x-ms-date": "Wed, 20 Oct 2021 18:00:27 GMT",
        "x-ms-range": "bytes=1018-1145",
        "x-ms-return-client-request-id": "true",
        "x-ms-version": "2021-02-12"
      },
      "RequestBody": null,
      "StatusCode": 206,
      "ResponseHeaders": {
        "Accept-Ranges": "bytes",
        "Content-Length": "6",
        "Content-Range": "bytes 1018-1023/1024",
        "Content-Type": "application/octet-stream",
        "Date": "Wed, 20 Oct 2021 18:00:26 GMT",
        "ETag": "\u00220x8D993F37F1ACD89\u0022",
        "Last-Modified": "Wed, 20 Oct 2021 18:00:26 GMT",
        "Server": [
          "Windows-Azure-Blob/1.0",
          "Microsoft-HTTPAPI/2.0"
        ],
        "x-ms-blob-type": "BlockBlob",
        "x-ms-client-request-id": "4808f368-7ec6-6755-c8c1-4b338f808185",
        "x-ms-creation-time": "Wed, 20 Oct 2021 18:00:26 GMT",
        "x-ms-group": "$superuser",
        "x-ms-lease-state": "available",
        "x-ms-lease-status": "unlocked",
        "x-ms-owner": "$superuser",
        "x-ms-permissions": "rw-r-----",
        "x-ms-request-id": "abb32bc7-901e-00ad-34dc-c5ba54000000",
        "x-ms-resource-type": "file",
        "x-ms-server-encrypted": "true",
        "x-ms-version": "2021-02-12"
      },
      "ResponseBody": "pQaSvl8W"
    },
    {
      "RequestUri": "https://amandaadlscanary.blob.core.windows.net/test-filesystem-1167dfbf-d7c9-93ac-e12b-865660dba91e?restype=container",
      "RequestMethod": "DELETE",
      "RequestHeaders": {
        "Accept": "application/xml",
        "Authorization": "Sanitized",
        "traceparent": "00-d2954fec79e98241a4565227ef03b75c-dac2f58ccdcc9d44-00",
        "User-Agent": [
          "azsdk-net-Storage.Files.DataLake/12.9.0-alpha.20211020.1",
          "(.NET 5.0.11; Microsoft Windows 10.0.19043)"
        ],
        "x-ms-client-request-id": "5a5bfb70-f0fc-2f25-5a60-6f4a55e3b27c",
        "x-ms-date": "Wed, 20 Oct 2021 18:00:27 GMT",
        "x-ms-return-client-request-id": "true",
        "x-ms-version": "2021-02-12"
      },
      "RequestBody": null,
      "StatusCode": 202,
      "ResponseHeaders": {
        "Content-Length": "0",
        "Date": "Wed, 20 Oct 2021 18:00:27 GMT",
        "Server": [
          "Windows-Azure-Blob/1.0",
          "Microsoft-HTTPAPI/2.0"
        ],
        "x-ms-client-request-id": "5a5bfb70-f0fc-2f25-5a60-6f4a55e3b27c",
<<<<<<< HEAD
        "x-ms-request-id": "3a7d2013-e01e-0095-0921-af3277000000",
        "x-ms-version": "2021-02-12"
=======
        "x-ms-request-id": "abb32bd7-901e-00ad-43dc-c5ba54000000",
        "x-ms-version": "2020-12-06"
>>>>>>> 6b7c7623
      },
      "ResponseBody": []
    }
  ],
  "Variables": {
    "RandomSeed": "1377723525",
    "Storage_TestConfigHierarchicalNamespace": "NamespaceTenant\namandaadlscanary\nU2FuaXRpemVk\nhttps://amandaadlscanary.blob.core.windows.net\nhttps://amandaadlscanary.file.core.windows.net\nhttps://amandaadlscanary.queue.core.windows.net\nhttps://amandaadlscanary.table.core.windows.net\n\n\n\n\nhttps://amandaadlscanary-secondary.blob.core.windows.net\nhttps://amandaadlscanary-secondary.file.core.windows.net\nhttps://amandaadlscanary-secondary.queue.core.windows.net\n\n68390a19-a643-458b-b726-408abf67b4fc\nSanitized\n72f988bf-86f1-41af-91ab-2d7cd011db47\nhttps://login.microsoftonline.com/\nCloud\nBlobEndpoint=https://amandaadlscanary.blob.core.windows.net/;QueueEndpoint=https://amandaadlscanary.queue.core.windows.net/;FileEndpoint=https://amandaadlscanary.file.core.windows.net/;BlobSecondaryEndpoint=https://amandaadlscanary-secondary.blob.core.windows.net/;QueueSecondaryEndpoint=https://amandaadlscanary-secondary.queue.core.windows.net/;FileSecondaryEndpoint=https://amandaadlscanary-secondary.file.core.windows.net/;AccountName=amandaadlscanary;AccountKey=Sanitized\n\n\n"
  }
}<|MERGE_RESOLUTION|>--- conflicted
+++ resolved
@@ -29,13 +29,8 @@
           "Microsoft-HTTPAPI/2.0"
         ],
         "x-ms-client-request-id": "3c15da84-79c6-960e-81a7-9b6ed0a837bc",
-<<<<<<< HEAD
-        "x-ms-request-id": "6c714116-d01e-0027-2421-afcd06000000",
-        "x-ms-version": "2021-02-12"
-=======
         "x-ms-request-id": "abb32a9a-901e-00ad-1edc-c5ba54000000",
-        "x-ms-version": "2020-12-06"
->>>>>>> 6b7c7623
+        "x-ms-version": "2021-02-12"
       },
       "ResponseBody": []
     },
@@ -720,13 +715,8 @@
           "Microsoft-HTTPAPI/2.0"
         ],
         "x-ms-client-request-id": "5a5bfb70-f0fc-2f25-5a60-6f4a55e3b27c",
-<<<<<<< HEAD
-        "x-ms-request-id": "3a7d2013-e01e-0095-0921-af3277000000",
-        "x-ms-version": "2021-02-12"
-=======
         "x-ms-request-id": "abb32bd7-901e-00ad-43dc-c5ba54000000",
-        "x-ms-version": "2020-12-06"
->>>>>>> 6b7c7623
+        "x-ms-version": "2021-02-12"
       },
       "ResponseBody": []
     }
