--- conflicted
+++ resolved
@@ -28,11 +28,7 @@
           "Microsoft-HTTPAPI/2.0"
         ],
         "x-ms-client-request-id": "8bf78bde-6891-d6ce-36c0-ef9a87252185",
-<<<<<<< HEAD
-        "x-ms-request-id": "b2d656a4-501e-0034-6c3c-f3a1f3000000",
-=======
         "x-ms-request-id": "96223ae7-f01e-0012-4cfb-093670000000",
->>>>>>> 8d420312
         "x-ms-version": "2019-12-12"
       },
       "ResponseBody": []
@@ -64,11 +60,7 @@
           "Microsoft-HTTPAPI/2.0"
         ],
         "x-ms-client-request-id": "55fec439-e765-7616-c00d-34c18e4e88a0",
-<<<<<<< HEAD
-        "x-ms-request-id": "d35d33a7-201f-003e-073c-f30544000000",
-=======
         "x-ms-request-id": "fa440143-201f-0097-21fb-091bad000000",
->>>>>>> 8d420312
         "x-ms-version": "2019-12-12"
       },
       "ResponseBody": []
@@ -237,11 +229,7 @@
           "Microsoft-HTTPAPI/2.0"
         ],
         "x-ms-client-request-id": "1bfc249f-6720-9078-129a-a35f9d2c42da",
-<<<<<<< HEAD
-        "x-ms-request-id": "b2d656b6-501e-0034-793c-f3a1f3000000",
-=======
         "x-ms-request-id": "96223b3c-f01e-0012-0ffb-093670000000",
->>>>>>> 8d420312
         "x-ms-version": "2019-12-12"
       },
       "ResponseBody": []
