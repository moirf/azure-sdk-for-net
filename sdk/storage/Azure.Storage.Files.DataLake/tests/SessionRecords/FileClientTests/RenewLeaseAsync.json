--- conflicted
+++ resolved
@@ -28,11 +28,7 @@
           "Microsoft-HTTPAPI/2.0"
         ],
         "x-ms-client-request-id": "96ea0bb5-9605-f497-beb6-811c6650458e",
-<<<<<<< HEAD
-        "x-ms-request-id": "8160b910-d01e-002a-453b-f34d2b000000",
-=======
         "x-ms-request-id": "96222a4c-f01e-0012-53fa-093670000000",
->>>>>>> 8d420312
         "x-ms-version": "2019-12-12"
       },
       "ResponseBody": []
@@ -64,11 +60,7 @@
           "Microsoft-HTTPAPI/2.0"
         ],
         "x-ms-client-request-id": "1e3a2749-588c-e1da-f319-1bfad8600c91",
-<<<<<<< HEAD
-        "x-ms-request-id": "8f93d9d3-c01f-0044-5b3b-f31804000000",
-=======
         "x-ms-request-id": "fa44009c-201f-0097-17fa-091bad000000",
->>>>>>> 8d420312
         "x-ms-version": "2019-12-12"
       },
       "ResponseBody": []
@@ -104,11 +96,7 @@
         ],
         "x-ms-client-request-id": "0608b111-5428-c625-265f-c3df41fa5046",
         "x-ms-lease-id": "3c340262-8327-db01-5aad-16e091adc81e",
-<<<<<<< HEAD
-        "x-ms-request-id": "8160b91a-d01e-002a-4c3b-f34d2b000000",
-=======
         "x-ms-request-id": "96222a5b-f01e-0012-5ffa-093670000000",
->>>>>>> 8d420312
         "x-ms-version": "2019-12-12"
       },
       "ResponseBody": []
@@ -143,11 +131,7 @@
         ],
         "x-ms-client-request-id": "e0cf39ee-c1a4-25f6-4b26-999272124e55",
         "x-ms-lease-id": "3c340262-8327-db01-5aad-16e091adc81e",
-<<<<<<< HEAD
-        "x-ms-request-id": "8160b91b-d01e-002a-4d3b-f34d2b000000",
-=======
         "x-ms-request-id": "96222a61-f01e-0012-64fa-093670000000",
->>>>>>> 8d420312
         "x-ms-version": "2019-12-12"
       },
       "ResponseBody": []
@@ -177,11 +161,7 @@
           "Microsoft-HTTPAPI/2.0"
         ],
         "x-ms-client-request-id": "07f1830b-702b-90a1-065a-1b4cb40db9fe",
-<<<<<<< HEAD
-        "x-ms-request-id": "8160b91c-d01e-002a-4e3b-f34d2b000000",
-=======
         "x-ms-request-id": "96222a6b-f01e-0012-6dfa-093670000000",
->>>>>>> 8d420312
         "x-ms-version": "2019-12-12"
       },
       "ResponseBody": []
