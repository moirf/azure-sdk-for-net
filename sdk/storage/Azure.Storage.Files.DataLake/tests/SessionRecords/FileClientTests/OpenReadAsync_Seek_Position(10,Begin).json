{
  "Entries": [
    {
      "RequestUri": "https://amandaadlscanary.blob.core.windows.net/test-filesystem-a459401b-04c4-04ae-8bd6-c269ce1e432b?restype=container",
      "RequestMethod": "PUT",
      "RequestHeaders": {
        "Accept": "application/xml",
        "Authorization": "Sanitized",
        "traceparent": "00-ae8c4db055bf644082b58f8f5e62fbcc-b014b1820d52e94e-00",
        "User-Agent": [
          "azsdk-net-Storage.Files.DataLake/12.9.0-alpha.20211020.1",
          "(.NET 5.0.11; Microsoft Windows 10.0.19043)"
        ],
        "x-ms-blob-public-access": "container",
        "x-ms-client-request-id": "aebd73c5-c7aa-8087-085e-6b7b787b98e4",
        "x-ms-date": "Wed, 20 Oct 2021 18:00:11 GMT",
        "x-ms-return-client-request-id": "true",
        "x-ms-version": "2021-02-12"
      },
      "RequestBody": null,
      "StatusCode": 201,
      "ResponseHeaders": {
        "Content-Length": "0",
        "Date": "Wed, 20 Oct 2021 18:00:11 GMT",
        "ETag": "\u00220x8D993F3763AAFBF\u0022",
        "Last-Modified": "Wed, 20 Oct 2021 18:00:11 GMT",
        "Server": [
          "Windows-Azure-Blob/1.0",
          "Microsoft-HTTPAPI/2.0"
        ],
        "x-ms-client-request-id": "aebd73c5-c7aa-8087-085e-6b7b787b98e4",
<<<<<<< HEAD
        "x-ms-request-id": "3a7d1582-e01e-0095-5221-af3277000000",
        "x-ms-version": "2021-02-12"
=======
        "x-ms-request-id": "abb31fc1-901e-00ad-6ddc-c5ba54000000",
        "x-ms-version": "2020-12-06"
>>>>>>> 6b7c7623
      },
      "ResponseBody": []
    },
    {
      "RequestUri": "https://amandaadlscanary.dfs.core.windows.net/test-filesystem-a459401b-04c4-04ae-8bd6-c269ce1e432b/test-file-f9b895f8-2936-8e60-da80-5fb9cbb5f84b?resource=file",
      "RequestMethod": "PUT",
      "RequestHeaders": {
        "Accept": "application/json",
        "Authorization": "Sanitized",
        "If-None-Match": "*",
        "traceparent": "00-5877160f812d8f40a0284d4d7e82c577-0b67a548228d004e-00",
        "User-Agent": [
          "azsdk-net-Storage.Files.DataLake/12.9.0-alpha.20211020.1",
          "(.NET 5.0.11; Microsoft Windows 10.0.19043)"
        ],
        "x-ms-client-request-id": "2549cc41-7d0d-3831-ce4f-53e6f5ab7914",
        "x-ms-date": "Wed, 20 Oct 2021 18:00:12 GMT",
        "x-ms-return-client-request-id": "true",
        "x-ms-version": "2021-02-12"
      },
      "RequestBody": null,
      "StatusCode": 201,
      "ResponseHeaders": {
        "Content-Length": "0",
        "Date": "Wed, 20 Oct 2021 18:00:13 GMT",
        "ETag": "\u00220x8D993F377C1908F\u0022",
        "Last-Modified": "Wed, 20 Oct 2021 18:00:14 GMT",
        "Server": [
          "Windows-Azure-HDFS/1.0",
          "Microsoft-HTTPAPI/2.0"
        ],
        "x-ms-client-request-id": "2549cc41-7d0d-3831-ce4f-53e6f5ab7914",
        "x-ms-request-id": "4ef0459a-a01f-000f-7adc-c5804d000000",
        "x-ms-request-server-encrypted": "true",
        "x-ms-version": "2021-02-12"
      },
      "ResponseBody": []
    },
    {
      "RequestUri": "https://amandaadlscanary.dfs.core.windows.net/test-filesystem-a459401b-04c4-04ae-8bd6-c269ce1e432b/test-file-f9b895f8-2936-8e60-da80-5fb9cbb5f84b?action=append\u0026position=0",
      "RequestMethod": "PATCH",
      "RequestHeaders": {
        "Accept": "application/json",
        "Authorization": "Sanitized",
        "Content-Length": "1024",
        "Content-Type": "application/octet-stream",
        "traceparent": "00-054491dbf7409748a48ca971612d6927-8299c42772d5504f-00",
        "User-Agent": [
          "azsdk-net-Storage.Files.DataLake/12.9.0-alpha.20211020.1",
          "(.NET 5.0.11; Microsoft Windows 10.0.19043)"
        ],
        "x-ms-client-request-id": "fe780280-d36b-bd3d-ad19-51a01337b865",
        "x-ms-date": "Wed, 20 Oct 2021 18:00:14 GMT",
        "x-ms-return-client-request-id": "true",
        "x-ms-version": "2021-02-12"
      },
      "RequestBody": "Xn4oFDb41eTRXTGZe6xgVCemo1phlIEeMhx76cr0g/eTpKMlDprlzZ7Y3U2V7QVc/hdU0dc9gsr9CuIZfOsZ3Nk5BtYJO0WMwda7iLc0iEQXH\u002BuzoLIgVSLYKAS4y1CyvwFzW\u002BcvUsPRxxABgfoTyIGdAl0AZjsnGbG0MBNA1PaFCcm2wCxd6Mwn4dmhH9MnxV\u002BDGsjzsVjFTEI2eyKwkfIae3gwXQhUQBqQ2IRihfrdjGqzvbktkldw8HPqJ2ypd1Dmh6Ra9mhWLtquYtjTYsdIWO64/NM57eghwGyVahmt5mA0fP5Vg5UCXY/ffi9\u002BnI6sos998Xt8rZq7OTb7wcPAAXt4n\u002BXI8tRZtZ5EWW64oyPe6MdKL/Tlt89kmkpeBpvLH320Bv2o47D6JDzcOFMrA5UTHdn7dtGGkucWZFiK\u002B68DeDrwBJwlNQQXTwu4CH97OJe0SujCz6irLXMWkn9YbyiM2cAZOv747ejU5CfGzopomizB1bDHQKiRRdcpD6OFv9/iLC6\u002BYf2Yu10A7uuB5V/orfdSl5p4xZkXh/Unz95FTyRH46JbqTguKBpSxlK9EF94QWGrMihFaWaVp9oIcOx/u5/HOQG9jAS\u002BJG5/Jf5GWXeWr458mRz7AXo7xgFeJrgu0wuz9tZdurRd7A66xkRnTk1iccFdAyGCyziHgcYCYP62UVLyk2OgOPTZH6wOQTs21He0\u002B7T20NDqMCqe1TnuWowQBHXxdLvpwjjMg\u002BN1dIr8Ua1OTmRJv4CBCGI5AWO668Uf/jzGRF\u002B8yjh7KkzsdLyfooOMnwsnxkT0cGxYsMHVEZgeVXZNNg1NkoQrzZQzlJOlmV/fLky5\u002BDf30dPzYxl3phi0zh9GUmt2Pw2G/PiwwdvYshZh9eNMZF0\u002BVWQ5Wi9rtCd8fsZ0X0fzae8\u002BM/w\u002BRxD4G7ACFbA0aGnCB/wHPOTdG0fQM0IUZFPPboz0DTFh/w1UQT9\u002BaJ53RxZdsVdL7CwKYRi0bRTO47ZdM6cjQFs3YQfus/qlX7OpWewrt7L7g4Jf6qwZrZL5hl6IITT3Uwa7JVBQXTkyZAJlChQnoisEYa8lxFWvHrR19CycHT1\u002BsgXlcJFhqyZILYaqtKJ90eMyg8CE0Y\u002BwDAec2mgMlUbE5lgOQjGZoraJ3JfPBGkR\u002BCJIapl8\u002BeB2NGSKxdG9PJc/5c1Jbo\u002BymOEK\u002B/X44QediuJGwyusR\u002B14mA7MD93ly6D/jx\u002BcyImTltG4cv3qflNd7Trud3lskp3g0NWB5YkEJDBV\u002BVHnAcFYsixa9NTwjRq6byGi9lMnkv2Cu/izEbFHs07MlYQBdut4lsVMEp7I8EK7xnZnYS7dLmZUZUXJpKF7EkCGIw==",
      "StatusCode": 202,
      "ResponseHeaders": {
        "Content-Length": "0",
        "Date": "Wed, 20 Oct 2021 18:00:13 GMT",
        "Server": [
          "Windows-Azure-HDFS/1.0",
          "Microsoft-HTTPAPI/2.0"
        ],
        "x-ms-client-request-id": "fe780280-d36b-bd3d-ad19-51a01337b865",
        "x-ms-request-id": "4ef0459c-a01f-000f-7bdc-c5804d000000",
        "x-ms-request-server-encrypted": "true",
        "x-ms-version": "2021-02-12"
      },
      "ResponseBody": []
    },
    {
      "RequestUri": "https://amandaadlscanary.dfs.core.windows.net/test-filesystem-a459401b-04c4-04ae-8bd6-c269ce1e432b/test-file-f9b895f8-2936-8e60-da80-5fb9cbb5f84b?action=flush\u0026position=1024",
      "RequestMethod": "PATCH",
      "RequestHeaders": {
        "Accept": "application/json",
        "Authorization": "Sanitized",
        "traceparent": "00-fd1c43971d057d48861be5b5f710d7f7-5cf0852be11e1048-00",
        "User-Agent": [
          "azsdk-net-Storage.Files.DataLake/12.9.0-alpha.20211020.1",
          "(.NET 5.0.11; Microsoft Windows 10.0.19043)"
        ],
        "x-ms-client-request-id": "f26549e4-7a33-d8a8-1882-86d515937e3f",
        "x-ms-date": "Wed, 20 Oct 2021 18:00:14 GMT",
        "x-ms-return-client-request-id": "true",
        "x-ms-version": "2021-02-12"
      },
      "RequestBody": null,
      "StatusCode": 200,
      "ResponseHeaders": {
        "Content-Length": "0",
        "Date": "Wed, 20 Oct 2021 18:00:14 GMT",
        "ETag": "\u00220x8D993F377DE661E\u0022",
        "Last-Modified": "Wed, 20 Oct 2021 18:00:14 GMT",
        "Server": [
          "Windows-Azure-HDFS/1.0",
          "Microsoft-HTTPAPI/2.0"
        ],
        "x-ms-client-request-id": "f26549e4-7a33-d8a8-1882-86d515937e3f",
        "x-ms-request-id": "4ef0459d-a01f-000f-7cdc-c5804d000000",
        "x-ms-request-server-encrypted": "false",
        "x-ms-version": "2021-02-12"
      },
      "ResponseBody": []
    },
    {
      "RequestUri": "https://amandaadlscanary.blob.core.windows.net/test-filesystem-a459401b-04c4-04ae-8bd6-c269ce1e432b/test-file-f9b895f8-2936-8e60-da80-5fb9cbb5f84b",
      "RequestMethod": "HEAD",
      "RequestHeaders": {
        "Accept": "application/xml",
        "Authorization": "Sanitized",
        "traceparent": "00-cafed8ebae95a04cac818f6a802038c6-fae53544f1716547-00",
        "User-Agent": [
          "azsdk-net-Storage.Files.DataLake/12.9.0-alpha.20211020.1",
          "(.NET 5.0.11; Microsoft Windows 10.0.19043)"
        ],
        "x-ms-client-request-id": "cabbf25b-c5d1-b132-f26c-b50c4598c505",
        "x-ms-date": "Wed, 20 Oct 2021 18:00:14 GMT",
        "x-ms-return-client-request-id": "true",
        "x-ms-version": "2021-02-12"
      },
      "RequestBody": null,
      "StatusCode": 200,
      "ResponseHeaders": {
        "Accept-Ranges": "bytes",
        "Content-Length": "1024",
        "Content-Type": "application/octet-stream",
        "Date": "Wed, 20 Oct 2021 18:00:13 GMT",
        "ETag": "\u00220x8D993F377DE661E\u0022",
        "Last-Modified": "Wed, 20 Oct 2021 18:00:14 GMT",
        "Server": [
          "Windows-Azure-Blob/1.0",
          "Microsoft-HTTPAPI/2.0"
        ],
        "x-ms-access-tier": "Hot",
        "x-ms-access-tier-inferred": "true",
        "x-ms-blob-type": "BlockBlob",
        "x-ms-client-request-id": "cabbf25b-c5d1-b132-f26c-b50c4598c505",
        "x-ms-creation-time": "Wed, 20 Oct 2021 18:00:14 GMT",
        "x-ms-group": "$superuser",
        "x-ms-lease-state": "available",
        "x-ms-lease-status": "unlocked",
        "x-ms-owner": "$superuser",
        "x-ms-permissions": "rw-r-----",
        "x-ms-request-id": "abb3219c-901e-00ad-18dc-c5ba54000000",
        "x-ms-resource-type": "file",
        "x-ms-server-encrypted": "true",
        "x-ms-version": "2021-02-12"
      },
      "ResponseBody": []
    },
    {
      "RequestUri": "https://amandaadlscanary.blob.core.windows.net/test-filesystem-a459401b-04c4-04ae-8bd6-c269ce1e432b/test-file-f9b895f8-2936-8e60-da80-5fb9cbb5f84b",
      "RequestMethod": "GET",
      "RequestHeaders": {
        "Accept": "application/xml",
        "Authorization": "Sanitized",
        "If-Match": "\u00220x8D993F377DE661E\u0022",
        "User-Agent": [
          "azsdk-net-Storage.Files.DataLake/12.9.0-alpha.20211020.1",
          "(.NET 5.0.11; Microsoft Windows 10.0.19043)"
        ],
        "x-ms-client-request-id": "22797a5a-b3d8-8c6e-4fb1-ecbde76e6ffb",
        "x-ms-date": "Wed, 20 Oct 2021 18:00:14 GMT",
        "x-ms-range": "bytes=0-4194303",
        "x-ms-return-client-request-id": "true",
        "x-ms-version": "2021-02-12"
      },
      "RequestBody": null,
      "StatusCode": 206,
      "ResponseHeaders": {
        "Accept-Ranges": "bytes",
        "Content-Length": "1024",
        "Content-Range": "bytes 0-1023/1024",
        "Content-Type": "application/octet-stream",
        "Date": "Wed, 20 Oct 2021 18:00:13 GMT",
        "ETag": "\u00220x8D993F377DE661E\u0022",
        "Last-Modified": "Wed, 20 Oct 2021 18:00:14 GMT",
        "Server": [
          "Windows-Azure-Blob/1.0",
          "Microsoft-HTTPAPI/2.0"
        ],
        "x-ms-blob-type": "BlockBlob",
        "x-ms-client-request-id": "22797a5a-b3d8-8c6e-4fb1-ecbde76e6ffb",
        "x-ms-creation-time": "Wed, 20 Oct 2021 18:00:14 GMT",
        "x-ms-group": "$superuser",
        "x-ms-lease-state": "available",
        "x-ms-lease-status": "unlocked",
        "x-ms-owner": "$superuser",
        "x-ms-permissions": "rw-r-----",
        "x-ms-request-id": "abb321ae-901e-00ad-26dc-c5ba54000000",
        "x-ms-resource-type": "file",
        "x-ms-server-encrypted": "true",
        "x-ms-version": "2021-02-12"
      },
      "ResponseBody": "Xn4oFDb41eTRXTGZe6xgVCemo1phlIEeMhx76cr0g/eTpKMlDprlzZ7Y3U2V7QVc/hdU0dc9gsr9CuIZfOsZ3Nk5BtYJO0WMwda7iLc0iEQXH\u002BuzoLIgVSLYKAS4y1CyvwFzW\u002BcvUsPRxxABgfoTyIGdAl0AZjsnGbG0MBNA1PaFCcm2wCxd6Mwn4dmhH9MnxV\u002BDGsjzsVjFTEI2eyKwkfIae3gwXQhUQBqQ2IRihfrdjGqzvbktkldw8HPqJ2ypd1Dmh6Ra9mhWLtquYtjTYsdIWO64/NM57eghwGyVahmt5mA0fP5Vg5UCXY/ffi9\u002BnI6sos998Xt8rZq7OTb7wcPAAXt4n\u002BXI8tRZtZ5EWW64oyPe6MdKL/Tlt89kmkpeBpvLH320Bv2o47D6JDzcOFMrA5UTHdn7dtGGkucWZFiK\u002B68DeDrwBJwlNQQXTwu4CH97OJe0SujCz6irLXMWkn9YbyiM2cAZOv747ejU5CfGzopomizB1bDHQKiRRdcpD6OFv9/iLC6\u002BYf2Yu10A7uuB5V/orfdSl5p4xZkXh/Unz95FTyRH46JbqTguKBpSxlK9EF94QWGrMihFaWaVp9oIcOx/u5/HOQG9jAS\u002BJG5/Jf5GWXeWr458mRz7AXo7xgFeJrgu0wuz9tZdurRd7A66xkRnTk1iccFdAyGCyziHgcYCYP62UVLyk2OgOPTZH6wOQTs21He0\u002B7T20NDqMCqe1TnuWowQBHXxdLvpwjjMg\u002BN1dIr8Ua1OTmRJv4CBCGI5AWO668Uf/jzGRF\u002B8yjh7KkzsdLyfooOMnwsnxkT0cGxYsMHVEZgeVXZNNg1NkoQrzZQzlJOlmV/fLky5\u002BDf30dPzYxl3phi0zh9GUmt2Pw2G/PiwwdvYshZh9eNMZF0\u002BVWQ5Wi9rtCd8fsZ0X0fzae8\u002BM/w\u002BRxD4G7ACFbA0aGnCB/wHPOTdG0fQM0IUZFPPboz0DTFh/w1UQT9\u002BaJ53RxZdsVdL7CwKYRi0bRTO47ZdM6cjQFs3YQfus/qlX7OpWewrt7L7g4Jf6qwZrZL5hl6IITT3Uwa7JVBQXTkyZAJlChQnoisEYa8lxFWvHrR19CycHT1\u002BsgXlcJFhqyZILYaqtKJ90eMyg8CE0Y\u002BwDAec2mgMlUbE5lgOQjGZoraJ3JfPBGkR\u002BCJIapl8\u002BeB2NGSKxdG9PJc/5c1Jbo\u002BymOEK\u002B/X44QediuJGwyusR\u002B14mA7MD93ly6D/jx\u002BcyImTltG4cv3qflNd7Trud3lskp3g0NWB5YkEJDBV\u002BVHnAcFYsixa9NTwjRq6byGi9lMnkv2Cu/izEbFHs07MlYQBdut4lsVMEp7I8EK7xnZnYS7dLmZUZUXJpKF7EkCGIw=="
    },
    {
      "RequestUri": "https://amandaadlscanary.blob.core.windows.net/test-filesystem-a459401b-04c4-04ae-8bd6-c269ce1e432b?restype=container",
      "RequestMethod": "DELETE",
      "RequestHeaders": {
        "Accept": "application/xml",
        "Authorization": "Sanitized",
        "traceparent": "00-1d7d7f81ca3cbc4aa5480704ffef8f10-ccee05bdef093645-00",
        "User-Agent": [
          "azsdk-net-Storage.Files.DataLake/12.9.0-alpha.20211020.1",
          "(.NET 5.0.11; Microsoft Windows 10.0.19043)"
        ],
        "x-ms-client-request-id": "cbb2d7b9-a21e-862c-ff23-c48df1776060",
        "x-ms-date": "Wed, 20 Oct 2021 18:00:14 GMT",
        "x-ms-return-client-request-id": "true",
        "x-ms-version": "2021-02-12"
      },
      "RequestBody": null,
      "StatusCode": 202,
      "ResponseHeaders": {
        "Content-Length": "0",
        "Date": "Wed, 20 Oct 2021 18:00:14 GMT",
        "Server": [
          "Windows-Azure-Blob/1.0",
          "Microsoft-HTTPAPI/2.0"
        ],
        "x-ms-client-request-id": "cbb2d7b9-a21e-862c-ff23-c48df1776060",
<<<<<<< HEAD
        "x-ms-request-id": "3a7d163f-e01e-0095-6f21-af3277000000",
        "x-ms-version": "2021-02-12"
=======
        "x-ms-request-id": "abb321be-901e-00ad-35dc-c5ba54000000",
        "x-ms-version": "2020-12-06"
>>>>>>> 6b7c7623
      },
      "ResponseBody": []
    }
  ],
  "Variables": {
    "RandomSeed": "1702299933",
    "Storage_TestConfigHierarchicalNamespace": "NamespaceTenant\namandaadlscanary\nU2FuaXRpemVk\nhttps://amandaadlscanary.blob.core.windows.net\nhttps://amandaadlscanary.file.core.windows.net\nhttps://amandaadlscanary.queue.core.windows.net\nhttps://amandaadlscanary.table.core.windows.net\n\n\n\n\nhttps://amandaadlscanary-secondary.blob.core.windows.net\nhttps://amandaadlscanary-secondary.file.core.windows.net\nhttps://amandaadlscanary-secondary.queue.core.windows.net\n\n68390a19-a643-458b-b726-408abf67b4fc\nSanitized\n72f988bf-86f1-41af-91ab-2d7cd011db47\nhttps://login.microsoftonline.com/\nCloud\nBlobEndpoint=https://amandaadlscanary.blob.core.windows.net/;QueueEndpoint=https://amandaadlscanary.queue.core.windows.net/;FileEndpoint=https://amandaadlscanary.file.core.windows.net/;BlobSecondaryEndpoint=https://amandaadlscanary-secondary.blob.core.windows.net/;QueueSecondaryEndpoint=https://amandaadlscanary-secondary.queue.core.windows.net/;FileSecondaryEndpoint=https://amandaadlscanary-secondary.file.core.windows.net/;AccountName=amandaadlscanary;AccountKey=Sanitized\n\n\n"
  }
}<|MERGE_RESOLUTION|>--- conflicted
+++ resolved
@@ -29,13 +29,8 @@
           "Microsoft-HTTPAPI/2.0"
         ],
         "x-ms-client-request-id": "aebd73c5-c7aa-8087-085e-6b7b787b98e4",
-<<<<<<< HEAD
-        "x-ms-request-id": "3a7d1582-e01e-0095-5221-af3277000000",
-        "x-ms-version": "2021-02-12"
-=======
         "x-ms-request-id": "abb31fc1-901e-00ad-6ddc-c5ba54000000",
-        "x-ms-version": "2020-12-06"
->>>>>>> 6b7c7623
+        "x-ms-version": "2021-02-12"
       },
       "ResponseBody": []
     },
@@ -260,13 +255,8 @@
           "Microsoft-HTTPAPI/2.0"
         ],
         "x-ms-client-request-id": "cbb2d7b9-a21e-862c-ff23-c48df1776060",
-<<<<<<< HEAD
-        "x-ms-request-id": "3a7d163f-e01e-0095-6f21-af3277000000",
-        "x-ms-version": "2021-02-12"
-=======
         "x-ms-request-id": "abb321be-901e-00ad-35dc-c5ba54000000",
-        "x-ms-version": "2020-12-06"
->>>>>>> 6b7c7623
+        "x-ms-version": "2021-02-12"
       },
       "ResponseBody": []
     }
