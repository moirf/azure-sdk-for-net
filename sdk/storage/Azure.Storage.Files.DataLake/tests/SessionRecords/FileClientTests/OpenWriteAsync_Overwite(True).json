{
  "Entries": [
    {
      "RequestUri": "https://amandaadlscanary.blob.core.windows.net/test-filesystem-c51a9bef-4e1c-6d9f-000c-8982b3953663?restype=container",
      "RequestMethod": "PUT",
      "RequestHeaders": {
        "Accept": "application/xml",
        "Authorization": "Sanitized",
        "traceparent": "00-e75106047ad2384fafc840cb18608762-497a1a3661ea9347-00",
        "User-Agent": [
          "azsdk-net-Storage.Files.DataLake/12.9.0-alpha.20211020.1",
          "(.NET 5.0.11; Microsoft Windows 10.0.19043)"
        ],
        "x-ms-blob-public-access": "container",
        "x-ms-client-request-id": "4717759c-f774-141e-219f-6c2e3499b499",
        "x-ms-date": "Wed, 20 Oct 2021 18:00:48 GMT",
        "x-ms-return-client-request-id": "true",
        "x-ms-version": "2021-04-10"
      },
      "RequestBody": null,
      "StatusCode": 201,
      "ResponseHeaders": {
        "Content-Length": "0",
        "Date": "Wed, 20 Oct 2021 18:00:47 GMT",
        "ETag": "\u00220x8D993F38C057ADA\u0022",
        "Last-Modified": "Wed, 20 Oct 2021 18:00:48 GMT",
        "Server": [
          "Windows-Azure-Blob/1.0",
          "Microsoft-HTTPAPI/2.0"
        ],
        "x-ms-client-request-id": "4717759c-f774-141e-219f-6c2e3499b499",
<<<<<<< HEAD
        "x-ms-request-id": "46910294-401e-0056-33f9-068eb0000000",
        "x-ms-version": "2021-04-10"
=======
        "x-ms-request-id": "abb339ce-901e-00ad-75dc-c5ba54000000",
        "x-ms-version": "2021-02-12"
>>>>>>> 49dd1a0e
      },
      "ResponseBody": []
    },
    {
      "RequestUri": "https://amandaadlscanary.dfs.core.windows.net/test-filesystem-c51a9bef-4e1c-6d9f-000c-8982b3953663/test-file-341b370b-b252-1644-930f-92d38cb63f1f?resource=file",
      "RequestMethod": "PUT",
      "RequestHeaders": {
        "Accept": "application/json",
        "Authorization": "Sanitized",
        "traceparent": "00-9ed3f7ebfa1b3f46985d8663e9013668-c462073bb004b441-00",
        "User-Agent": [
          "azsdk-net-Storage.Files.DataLake/12.9.0-alpha.20211020.1",
          "(.NET 5.0.11; Microsoft Windows 10.0.19043)"
        ],
        "x-ms-client-request-id": "f6dd2894-81c5-e952-3001-b465644a876b",
        "x-ms-date": "Wed, 20 Oct 2021 18:00:48 GMT",
        "x-ms-return-client-request-id": "true",
        "x-ms-version": "2021-04-10"
      },
      "RequestBody": null,
      "StatusCode": 201,
      "ResponseHeaders": {
        "Content-Length": "0",
        "Date": "Wed, 20 Oct 2021 18:00:48 GMT",
        "ETag": "\u00220x8D993F38C41BB2F\u0022",
        "Last-Modified": "Wed, 20 Oct 2021 18:00:48 GMT",
        "Server": [
          "Windows-Azure-HDFS/1.0",
          "Microsoft-HTTPAPI/2.0"
        ],
        "x-ms-client-request-id": "f6dd2894-81c5-e952-3001-b465644a876b",
<<<<<<< HEAD
        "x-ms-request-id": "d66a6992-f01f-0088-4df9-069a56000000",
        "x-ms-version": "2021-04-10"
=======
        "x-ms-request-id": "747976f6-301f-00e9-63dc-c5306b000000",
        "x-ms-request-server-encrypted": "true",
        "x-ms-version": "2021-02-12"
>>>>>>> 49dd1a0e
      },
      "ResponseBody": []
    },
    {
      "RequestUri": "https://amandaadlscanary.dfs.core.windows.net/test-filesystem-c51a9bef-4e1c-6d9f-000c-8982b3953663/test-file-341b370b-b252-1644-930f-92d38cb63f1f?resource=file",
      "RequestMethod": "PUT",
      "RequestHeaders": {
        "Accept": "application/json",
        "Authorization": "Sanitized",
        "traceparent": "00-ad5994bdef005a4dab4ebc915f31ce1e-1032bfd4c067b346-00",
        "User-Agent": [
          "azsdk-net-Storage.Files.DataLake/12.9.0-alpha.20211020.1",
          "(.NET 5.0.11; Microsoft Windows 10.0.19043)"
        ],
        "x-ms-client-request-id": "05e3cd08-cdfd-51e1-89d9-5d5fa9428a3b",
        "x-ms-date": "Wed, 20 Oct 2021 18:00:48 GMT",
        "x-ms-return-client-request-id": "true",
        "x-ms-version": "2021-04-10"
      },
      "RequestBody": null,
      "StatusCode": 201,
      "ResponseHeaders": {
        "Content-Length": "0",
        "Date": "Wed, 20 Oct 2021 18:00:48 GMT",
        "ETag": "\u00220x8D993F38C4FEDB4\u0022",
        "Last-Modified": "Wed, 20 Oct 2021 18:00:49 GMT",
        "Server": [
          "Windows-Azure-HDFS/1.0",
          "Microsoft-HTTPAPI/2.0"
        ],
        "x-ms-client-request-id": "05e3cd08-cdfd-51e1-89d9-5d5fa9428a3b",
<<<<<<< HEAD
        "x-ms-request-id": "d66a69ad-f01f-0088-68f9-069a56000000",
        "x-ms-version": "2021-04-10"
=======
        "x-ms-request-id": "747976f7-301f-00e9-64dc-c5306b000000",
        "x-ms-request-server-encrypted": "true",
        "x-ms-version": "2021-02-12"
>>>>>>> 49dd1a0e
      },
      "ResponseBody": []
    },
    {
      "RequestUri": "https://amandaadlscanary.dfs.core.windows.net/test-filesystem-c51a9bef-4e1c-6d9f-000c-8982b3953663/test-file-341b370b-b252-1644-930f-92d38cb63f1f?action=append\u0026position=0",
      "RequestMethod": "PATCH",
      "RequestHeaders": {
        "Accept": "application/json",
        "Authorization": "Sanitized",
        "Content-Length": "1024",
        "Content-Type": "application/octet-stream",
        "User-Agent": [
          "azsdk-net-Storage.Files.DataLake/12.9.0-alpha.20211020.1",
          "(.NET 5.0.11; Microsoft Windows 10.0.19043)"
        ],
        "x-ms-client-request-id": "4c025206-ad52-edce-e4b4-64f46cc11830",
        "x-ms-date": "Wed, 20 Oct 2021 18:00:49 GMT",
        "x-ms-return-client-request-id": "true",
        "x-ms-version": "2021-04-10"
      },
      "RequestBody": "YEzXT7N2GxxI23RdmiupuTj5P2TZSFrVkfwOfDqI23VtrLggAoflHgzBrukN9E8EV/otawsikhjyAr63Z5/hv//\u002B8O5yibaxEyFXF5pwyJytCiQ/W29qShqgLgDILrZt3\u002B7pDgRgkc5EfFjpynp\u002BgTkhCV16omSQlKXT0lu26OVr6jirhrmYTHhW\u002B98XgICgIqzGpyRZ8jyKWXpfjb9yjZNyft9B0vqAiL3kJKaFeBQlM7Cu8EDBEvj7IS0/OL\u002B5421LpAGgXk\u002BxRh5mdM2WBeBlOlkOw51TsWznRrHNQVD9K0A5OdQThNVg/KohWp0qZRxN2f5lqh/Q9/OUuRie5ATOaUmNXMsMUrWErsbzMlbPvOCUf2dRmIAgaEHgfsu9wRilUvFUnQhRQIZI4fxY3MWcxfw3CmSdfNDIbPSJK9PqxuyuTt9leh7YQz/hCbaEx4x7Q7nOhrezCNYgjDEUxxSyXhoPqY7mN0veX8Ylu3MaRKRnDegaG0A0\u002B0UJRO7tw3wqLqqcdB79lQxu8CbxjUxiBkeMrLksmEPZ261I3fJc8JtK\u002B43IfdCGanjcrCsZQ275pj6mYBbC/ZZnwphwtLcZEf\u002BLp5G\u002BmYh3BkJBUOsXv5g/TjeztpCEh/33Ybs3FrXAwporjpzdOgy2L1rUga2qTwIAMGWAZVpvBh\u002BTxzjNP/CMgI5Q7DH8YhQq/Yc2sAZQTBG4NuVPQFxAvIh8SXPU6O9pRwEeWWPRBM5RVmjTOFYZQnonFAgKPT8xEC\u002BofxigVhSXzGgEMfOu5jEW/er0bIMxYgb5rdTnXwrB7UgzKIW1sf9TPGztFBGGeC7W9D9VPaSrdxwSp6lAsG1dQ0Srer2sYEzqoDAXRE71cjSlEGrLa7Cjh7FoowlWEov/kNDM2/5wKZPya5x0lDLOHTV0mqACktiUB/ILRL1Ck46kGLR9KJY1NObW2P8TL/N/mYXU4Xjr/P34ONQMZeXWr9cO0Ht\u002BUfWfP2W5K7nYgNj\u002BjKo4brEVuBu2hPDBKc8AACknBV93AEiQNKISMdBEILf8Ddg6nkEm\u002BBdfyMwE3RWWuSqPsHt4h4thpzkPA4dLcWQ4xBz3xWLoAQ1HFzh8i1aMfHiltG88g4VM2PYHFvWQFFZnzBn5nvPIp65tMW9T5RzigoYOpbz1/EGWquxs4eoYtwLhFL89kt2F3Q3AzlIV\u002BfPZJJRugW\u002Bacs/XY/QGW8bDVXltctBcpe\u002BpicevNC3ugLD5krxWqjWTR6LvZi/ofoJG/XjYqIcifX\u002BkxPen6z6i6eJDDMgJbatD2SoubT7AwAtFaDe0Fdcp1xU9suU961xkTXxNpHG5PI/MlM9c8w9A5APsYoIG7dMKGTWzzA==",
      "StatusCode": 202,
      "ResponseHeaders": {
        "Content-Length": "0",
        "Date": "Wed, 20 Oct 2021 18:00:48 GMT",
        "Server": [
          "Windows-Azure-HDFS/1.0",
          "Microsoft-HTTPAPI/2.0"
        ],
        "x-ms-client-request-id": "4c025206-ad52-edce-e4b4-64f46cc11830",
        "x-ms-request-id": "747976f8-301f-00e9-65dc-c5306b000000",
        "x-ms-request-server-encrypted": "true",
        "x-ms-version": "2021-04-10"
      },
      "ResponseBody": []
    },
    {
      "RequestUri": "https://amandaadlscanary.dfs.core.windows.net/test-filesystem-c51a9bef-4e1c-6d9f-000c-8982b3953663/test-file-341b370b-b252-1644-930f-92d38cb63f1f?action=flush\u0026position=1024",
      "RequestMethod": "PATCH",
      "RequestHeaders": {
        "Accept": "application/json",
        "Authorization": "Sanitized",
        "If-Match": "\u00220x8D993F38C4FEDB4\u0022",
        "User-Agent": [
          "azsdk-net-Storage.Files.DataLake/12.9.0-alpha.20211020.1",
          "(.NET 5.0.11; Microsoft Windows 10.0.19043)"
        ],
        "x-ms-client-request-id": "5759fe82-3e40-58e8-a1e7-22da7d99bd2e",
        "x-ms-date": "Wed, 20 Oct 2021 18:00:49 GMT",
        "x-ms-return-client-request-id": "true",
        "x-ms-version": "2021-04-10"
      },
      "RequestBody": null,
      "StatusCode": 200,
      "ResponseHeaders": {
        "Content-Length": "0",
        "Date": "Wed, 20 Oct 2021 18:00:48 GMT",
        "ETag": "\u00220x8D993F38C6C15AE\u0022",
        "Last-Modified": "Wed, 20 Oct 2021 18:00:49 GMT",
        "Server": [
          "Windows-Azure-HDFS/1.0",
          "Microsoft-HTTPAPI/2.0"
        ],
        "x-ms-client-request-id": "5759fe82-3e40-58e8-a1e7-22da7d99bd2e",
        "x-ms-request-id": "747976f9-301f-00e9-66dc-c5306b000000",
        "x-ms-request-server-encrypted": "false",
        "x-ms-version": "2021-04-10"
      },
      "ResponseBody": []
    },
    {
      "RequestUri": "https://amandaadlscanary.blob.core.windows.net/test-filesystem-c51a9bef-4e1c-6d9f-000c-8982b3953663/test-file-341b370b-b252-1644-930f-92d38cb63f1f",
      "RequestMethod": "GET",
      "RequestHeaders": {
        "Accept": "application/xml",
        "Authorization": "Sanitized",
        "traceparent": "00-00b5fb58a87b4f4c8be4ea81c074488b-ede2be48e82d4d4c-00",
        "User-Agent": [
          "azsdk-net-Storage.Files.DataLake/12.9.0-alpha.20211020.1",
          "(.NET 5.0.11; Microsoft Windows 10.0.19043)"
        ],
        "x-ms-client-request-id": "6e71b1b7-c067-52f0-742d-18ebbe18a9a6",
        "x-ms-date": "Wed, 20 Oct 2021 18:00:49 GMT",
        "x-ms-return-client-request-id": "true",
        "x-ms-version": "2021-04-10"
      },
      "RequestBody": null,
      "StatusCode": 200,
      "ResponseHeaders": {
        "Accept-Ranges": "bytes",
        "Content-Length": "1024",
        "Content-Type": "application/octet-stream",
        "Date": "Wed, 20 Oct 2021 18:00:48 GMT",
        "ETag": "\u00220x8D993F38C6C15AE\u0022",
        "Last-Modified": "Wed, 20 Oct 2021 18:00:49 GMT",
        "Server": [
          "Windows-Azure-Blob/1.0",
          "Microsoft-HTTPAPI/2.0"
        ],
        "x-ms-blob-type": "BlockBlob",
        "x-ms-client-request-id": "6e71b1b7-c067-52f0-742d-18ebbe18a9a6",
        "x-ms-creation-time": "Wed, 20 Oct 2021 18:00:49 GMT",
        "x-ms-group": "$superuser",
        "x-ms-lease-state": "available",
        "x-ms-lease-status": "unlocked",
        "x-ms-owner": "$superuser",
        "x-ms-permissions": "rw-r-----",
        "x-ms-request-id": "abb33a41-901e-00ad-5ddc-c5ba54000000",
        "x-ms-resource-type": "file",
        "x-ms-server-encrypted": "true",
        "x-ms-version": "2021-04-10"
      },
      "ResponseBody": "YEzXT7N2GxxI23RdmiupuTj5P2TZSFrVkfwOfDqI23VtrLggAoflHgzBrukN9E8EV/otawsikhjyAr63Z5/hv//\u002B8O5yibaxEyFXF5pwyJytCiQ/W29qShqgLgDILrZt3\u002B7pDgRgkc5EfFjpynp\u002BgTkhCV16omSQlKXT0lu26OVr6jirhrmYTHhW\u002B98XgICgIqzGpyRZ8jyKWXpfjb9yjZNyft9B0vqAiL3kJKaFeBQlM7Cu8EDBEvj7IS0/OL\u002B5421LpAGgXk\u002BxRh5mdM2WBeBlOlkOw51TsWznRrHNQVD9K0A5OdQThNVg/KohWp0qZRxN2f5lqh/Q9/OUuRie5ATOaUmNXMsMUrWErsbzMlbPvOCUf2dRmIAgaEHgfsu9wRilUvFUnQhRQIZI4fxY3MWcxfw3CmSdfNDIbPSJK9PqxuyuTt9leh7YQz/hCbaEx4x7Q7nOhrezCNYgjDEUxxSyXhoPqY7mN0veX8Ylu3MaRKRnDegaG0A0\u002B0UJRO7tw3wqLqqcdB79lQxu8CbxjUxiBkeMrLksmEPZ261I3fJc8JtK\u002B43IfdCGanjcrCsZQ275pj6mYBbC/ZZnwphwtLcZEf\u002BLp5G\u002BmYh3BkJBUOsXv5g/TjeztpCEh/33Ybs3FrXAwporjpzdOgy2L1rUga2qTwIAMGWAZVpvBh\u002BTxzjNP/CMgI5Q7DH8YhQq/Yc2sAZQTBG4NuVPQFxAvIh8SXPU6O9pRwEeWWPRBM5RVmjTOFYZQnonFAgKPT8xEC\u002BofxigVhSXzGgEMfOu5jEW/er0bIMxYgb5rdTnXwrB7UgzKIW1sf9TPGztFBGGeC7W9D9VPaSrdxwSp6lAsG1dQ0Srer2sYEzqoDAXRE71cjSlEGrLa7Cjh7FoowlWEov/kNDM2/5wKZPya5x0lDLOHTV0mqACktiUB/ILRL1Ck46kGLR9KJY1NObW2P8TL/N/mYXU4Xjr/P34ONQMZeXWr9cO0Ht\u002BUfWfP2W5K7nYgNj\u002BjKo4brEVuBu2hPDBKc8AACknBV93AEiQNKISMdBEILf8Ddg6nkEm\u002BBdfyMwE3RWWuSqPsHt4h4thpzkPA4dLcWQ4xBz3xWLoAQ1HFzh8i1aMfHiltG88g4VM2PYHFvWQFFZnzBn5nvPIp65tMW9T5RzigoYOpbz1/EGWquxs4eoYtwLhFL89kt2F3Q3AzlIV\u002BfPZJJRugW\u002Bacs/XY/QGW8bDVXltctBcpe\u002BpicevNC3ugLD5krxWqjWTR6LvZi/ofoJG/XjYqIcifX\u002BkxPen6z6i6eJDDMgJbatD2SoubT7AwAtFaDe0Fdcp1xU9suU961xkTXxNpHG5PI/MlM9c8w9A5APsYoIG7dMKGTWzzA=="
    },
    {
      "RequestUri": "https://amandaadlscanary.blob.core.windows.net/test-filesystem-c51a9bef-4e1c-6d9f-000c-8982b3953663?restype=container",
      "RequestMethod": "DELETE",
      "RequestHeaders": {
        "Accept": "application/xml",
        "Authorization": "Sanitized",
        "traceparent": "00-16cb49ee74003548b2f3053530e5be5d-4e8fae4fa116c94b-00",
        "User-Agent": [
          "azsdk-net-Storage.Files.DataLake/12.9.0-alpha.20211020.1",
          "(.NET 5.0.11; Microsoft Windows 10.0.19043)"
        ],
        "x-ms-client-request-id": "cb223856-4e27-a5c6-5003-812382a16647",
        "x-ms-date": "Wed, 20 Oct 2021 18:00:49 GMT",
        "x-ms-return-client-request-id": "true",
        "x-ms-version": "2021-04-10"
      },
      "RequestBody": null,
      "StatusCode": 202,
      "ResponseHeaders": {
        "Content-Length": "0",
        "Date": "Wed, 20 Oct 2021 18:00:48 GMT",
        "Server": [
          "Windows-Azure-Blob/1.0",
          "Microsoft-HTTPAPI/2.0"
        ],
        "x-ms-client-request-id": "cb223856-4e27-a5c6-5003-812382a16647",
<<<<<<< HEAD
        "x-ms-request-id": "46910509-401e-0056-73f9-068eb0000000",
        "x-ms-version": "2021-04-10"
=======
        "x-ms-request-id": "abb33a4d-901e-00ad-69dc-c5ba54000000",
        "x-ms-version": "2021-02-12"
>>>>>>> 49dd1a0e
      },
      "ResponseBody": []
    }
  ],
  "Variables": {
    "RandomSeed": "1036192818",
    "Storage_TestConfigHierarchicalNamespace": "NamespaceTenant\namandaadlscanary\nU2FuaXRpemVk\nhttps://amandaadlscanary.blob.core.windows.net\nhttps://amandaadlscanary.file.core.windows.net\nhttps://amandaadlscanary.queue.core.windows.net\nhttps://amandaadlscanary.table.core.windows.net\n\n\n\n\nhttps://amandaadlscanary-secondary.blob.core.windows.net\nhttps://amandaadlscanary-secondary.file.core.windows.net\nhttps://amandaadlscanary-secondary.queue.core.windows.net\n\n68390a19-a643-458b-b726-408abf67b4fc\nSanitized\n72f988bf-86f1-41af-91ab-2d7cd011db47\nhttps://login.microsoftonline.com/\nCloud\nBlobEndpoint=https://amandaadlscanary.blob.core.windows.net/;QueueEndpoint=https://amandaadlscanary.queue.core.windows.net/;FileEndpoint=https://amandaadlscanary.file.core.windows.net/;BlobSecondaryEndpoint=https://amandaadlscanary-secondary.blob.core.windows.net/;QueueSecondaryEndpoint=https://amandaadlscanary-secondary.queue.core.windows.net/;FileSecondaryEndpoint=https://amandaadlscanary-secondary.file.core.windows.net/;AccountName=amandaadlscanary;AccountKey=Sanitized\n\n\n"
  }
}<|MERGE_RESOLUTION|>--- conflicted
+++ resolved
@@ -29,13 +29,8 @@
           "Microsoft-HTTPAPI/2.0"
         ],
         "x-ms-client-request-id": "4717759c-f774-141e-219f-6c2e3499b499",
-<<<<<<< HEAD
-        "x-ms-request-id": "46910294-401e-0056-33f9-068eb0000000",
-        "x-ms-version": "2021-04-10"
-=======
         "x-ms-request-id": "abb339ce-901e-00ad-75dc-c5ba54000000",
-        "x-ms-version": "2021-02-12"
->>>>>>> 49dd1a0e
+        "x-ms-version": "2021-04-10"
       },
       "ResponseBody": []
     },
@@ -67,14 +62,9 @@
           "Microsoft-HTTPAPI/2.0"
         ],
         "x-ms-client-request-id": "f6dd2894-81c5-e952-3001-b465644a876b",
-<<<<<<< HEAD
-        "x-ms-request-id": "d66a6992-f01f-0088-4df9-069a56000000",
-        "x-ms-version": "2021-04-10"
-=======
         "x-ms-request-id": "747976f6-301f-00e9-63dc-c5306b000000",
         "x-ms-request-server-encrypted": "true",
-        "x-ms-version": "2021-02-12"
->>>>>>> 49dd1a0e
+        "x-ms-version": "2021-04-10"
       },
       "ResponseBody": []
     },
@@ -106,14 +96,9 @@
           "Microsoft-HTTPAPI/2.0"
         ],
         "x-ms-client-request-id": "05e3cd08-cdfd-51e1-89d9-5d5fa9428a3b",
-<<<<<<< HEAD
-        "x-ms-request-id": "d66a69ad-f01f-0088-68f9-069a56000000",
-        "x-ms-version": "2021-04-10"
-=======
         "x-ms-request-id": "747976f7-301f-00e9-64dc-c5306b000000",
         "x-ms-request-server-encrypted": "true",
-        "x-ms-version": "2021-02-12"
->>>>>>> 49dd1a0e
+        "x-ms-version": "2021-04-10"
       },
       "ResponseBody": []
     },
@@ -254,13 +239,8 @@
           "Microsoft-HTTPAPI/2.0"
         ],
         "x-ms-client-request-id": "cb223856-4e27-a5c6-5003-812382a16647",
-<<<<<<< HEAD
-        "x-ms-request-id": "46910509-401e-0056-73f9-068eb0000000",
-        "x-ms-version": "2021-04-10"
-=======
         "x-ms-request-id": "abb33a4d-901e-00ad-69dc-c5ba54000000",
-        "x-ms-version": "2021-02-12"
->>>>>>> 49dd1a0e
+        "x-ms-version": "2021-04-10"
       },
       "ResponseBody": []
     }
