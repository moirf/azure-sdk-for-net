--- conflicted
+++ resolved
@@ -29,13 +29,8 @@
           "Microsoft-HTTPAPI/2.0"
         ],
         "x-ms-client-request-id": "7c35081c-01aa-fd34-08ad-517737b7d8b0",
-<<<<<<< HEAD
-        "x-ms-request-id": "3a7d1567-e01e-0095-4121-af3277000000",
-        "x-ms-version": "2021-04-10"
-=======
         "x-ms-request-id": "abb35ec7-901e-00ad-44dc-c5ba54000000",
-        "x-ms-version": "2021-02-12"
->>>>>>> 49dd1a0e
+        "x-ms-version": "2021-04-10"
       },
       "ResponseBody": []
     },
@@ -260,13 +255,8 @@
           "Microsoft-HTTPAPI/2.0"
         ],
         "x-ms-client-request-id": "160478b4-1201-60dd-f281-89346862a5d6",
-<<<<<<< HEAD
-        "x-ms-request-id": "6c713cbb-d01e-0027-3121-afcd06000000",
-        "x-ms-version": "2021-04-10"
-=======
         "x-ms-request-id": "abb35f57-901e-00ad-42dc-c5ba54000000",
-        "x-ms-version": "2021-02-12"
->>>>>>> 49dd1a0e
+        "x-ms-version": "2021-04-10"
       },
       "ResponseBody": []
     }
