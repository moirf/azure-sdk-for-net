{
  "Entries": [
    {
      "RequestUri": "http://seanmcccanary3.blob.core.windows.net/test-filesystem-c2b144f2-0f07-095e-a864-11199ed20c6c?restype=container",
      "RequestMethod": "PUT",
      "RequestHeaders": {
        "Accept": "application/xml",
        "Authorization": "Sanitized",
        "traceparent": "00-82a1f2c38cc82c4e9812f6f90efdd3d8-7eb32174baf1a741-00",
        "User-Agent": "azsdk-net-Storage.Files.DataLake/12.9.0-alpha.20210921.1 (.NET Framework 4.8.4300.0; Microsoft Windows 10.0.19043 )",
        "x-ms-blob-public-access": "container",
        "x-ms-client-request-id": "7c35081c-01aa-fd34-08ad-517737b7d8b0",
        "x-ms-date": "Tue, 21 Sep 2021 19:48:36 GMT",
        "x-ms-return-client-request-id": "true",
        "x-ms-version": "2021-02-12"
      },
      "RequestBody": null,
      "StatusCode": 201,
      "ResponseHeaders": {
        "Content-Length": "0",
        "Date": "Tue, 21 Sep 2021 19:48:35 GMT",
        "ETag": "\u00220x8D97D38CD571BF6\u0022",
        "Last-Modified": "Tue, 21 Sep 2021 19:48:36 GMT",
        "Server": "Windows-Azure-Blob/1.0 Microsoft-HTTPAPI/2.0",
        "x-ms-client-request-id": "7c35081c-01aa-fd34-08ad-517737b7d8b0",
<<<<<<< HEAD
        "x-ms-request-id": "b32420bc-501e-004c-18f9-50ef82000000",
        "x-ms-version": "2021-02-12"
=======
        "x-ms-request-id": "3a7d1567-e01e-0095-4121-af3277000000",
        "x-ms-version": "2020-12-06"
>>>>>>> 73d5f10e
      },
      "ResponseBody": []
    },
    {
      "RequestUri": "http://seanmcccanary3.dfs.core.windows.net/test-filesystem-c2b144f2-0f07-095e-a864-11199ed20c6c/test-file-2c7e2d88-f105-d42a-88af-7d60de712ee4?resource=file",
      "RequestMethod": "PUT",
      "RequestHeaders": {
        "Accept": "application/json",
        "Authorization": "Sanitized",
        "If-None-Match": "*",
        "traceparent": "00-4b2e6f0326b862488a24babfcd8d4a00-d1caa3735e40df43-00",
        "User-Agent": "azsdk-net-Storage.Files.DataLake/12.9.0-alpha.20210921.1 (.NET Framework 4.8.4300.0; Microsoft Windows 10.0.19043 )",
        "x-ms-client-request-id": "1501b33c-afa2-ac6d-fb97-40651755996a",
        "x-ms-date": "Tue, 21 Sep 2021 19:48:36 GMT",
        "x-ms-return-client-request-id": "true",
        "x-ms-version": "2021-02-12"
      },
      "RequestBody": null,
      "StatusCode": 201,
      "ResponseHeaders": {
        "Content-Length": "0",
        "Date": "Tue, 21 Sep 2021 19:48:36 GMT",
        "ETag": "\u00220x8D97D38CD60E1E9\u0022",
        "Last-Modified": "Tue, 21 Sep 2021 19:48:36 GMT",
        "Server": "Windows-Azure-HDFS/1.0 Microsoft-HTTPAPI/2.0",
        "x-ms-client-request-id": "1501b33c-afa2-ac6d-fb97-40651755996a",
        "x-ms-request-id": "c8cf8ca5-b01f-007c-6021-aff43d000000",
        "x-ms-request-server-encrypted": "true",
        "x-ms-version": "2021-02-12"
      },
      "ResponseBody": []
    },
    {
      "RequestUri": "http://seanmcccanary3.dfs.core.windows.net/test-filesystem-c2b144f2-0f07-095e-a864-11199ed20c6c/test-file-2c7e2d88-f105-d42a-88af-7d60de712ee4?action=append\u0026position=0",
      "RequestMethod": "PATCH",
      "RequestHeaders": {
        "Accept": "application/json",
        "Authorization": "Sanitized",
        "Content-Length": "1024",
        "Content-Type": "application/octet-stream",
        "traceparent": "00-e47a853f9a6d174daaba45fd8f5fa981-039d0c5008f21e4f-00",
        "User-Agent": "azsdk-net-Storage.Files.DataLake/12.9.0-alpha.20210921.1 (.NET Framework 4.8.4300.0; Microsoft Windows 10.0.19043 )",
        "x-ms-client-request-id": "2a249c06-1970-5641-3194-ccd148ee9718",
        "x-ms-date": "Tue, 21 Sep 2021 19:48:36 GMT",
        "x-ms-return-client-request-id": "true",
        "x-ms-version": "2021-02-12"
      },
      "RequestBody": "72JkMZoWzk5tnmbUM8EUZhDX/ZadkML2rJAGplJe3KRaK62S3SOfBTrnDguaYMpHmetnX7pCEl\u002BfbYUJDyj7DsLCegcTgYjtOPdbtYG2XEvGvw1n93zqFxhO8nCdlfUS7P9J2ObDNBdjeibC5l3d6RE5Q1AblBdF12LuxY4YT6IBScmCbIRlA4v1A3xWJzC7cAleZFKl91fnBACD1G\u002BISyuDwZ2TW3yN00DFJZCb77AyMlSFuepQW1JxmmiD4i4cbbhQ0maTJxSM0JAS4NHHTBVPUKIaApFBM2VKIsEUCfERqLjXShxJnwtA\u002BehZPnuBqU1SNJGLAWonD54ASARSd8afADcZ7wL4BrGX2gmo5/TpyXh0wdVghaZNsDp9SVYG7YEiuj5EZ7pLWi7g9CdhfiiqFn\u002BM3rbxP3qQyz7HerxakOyHhi22pWG\u002BKGengJF/7DIS0zLXeQ7LMHvEs5t7hN9xhWM72fj683EdzrVOSb7pEd8MtKaKghfdvFWy8fLFQqSHNvotRBM6F9/AuqtYfOe826K8bs845gJMXRyiSAF\u002BV4sRxhLEu83L0pzHychrhT9t9RZQCdPUTlD34Ob2l87dQmIgR7XV9x/U8JwycRw54dfcNFPrLk63PHjCzNvm1DrO6YdmSz6KmP73exg3od00vf4PGmN78hMUaAo9EitD7hthZIiU05aZUptV87I2f5uajQ7c17rXUvZ0UuIzTIXSs4381T1Un\u002BpodcfHJv5g3ehvooUcZxZhihKRIIG0ZgUVgkAlOapdRu0kdGLyECv3E3T5xKkAtkx2m0sqwn9ptA/CsaS\u002BO6Q\u002BEVyX\u002BPK0bnnmmgwMu6FbFMvzr55eM4Nuu8BTMF6HOdjQurNNab5ZwSzRQyhyXPhtZpzYy4wF4N3ZKDwyYT0bX2A0PADuDqsNme1yjO9a/F/H5crBrm1MytrVdECBJ2DutuTHPR/4f1fxyzGek1Pufyzda3tzWrDz6HEmGJpqi3KMg9YLkr4/z2Zyz\u002BM8rTeG5/UUpLvkelsz1FWt0Wa9hj\u002B\u002BEQ994\u002BxtnZsVAYrNtjo6oDGlVue2qAh6171okv3/tEmjfpsnCQMIpgYgznnRZR4acjE1GDBYB2kGAgsvBQudFkxBKjifEpctnK/gltmPqXGeTh/MyZwYS3YyIAb42aH6grgtkDvme2CZCHuBd3GPd1mZkLbs0UyvKN7BbPKQNcMN5RQhYRk2uNK/M8Egl9MFoqitXkjqDrFrfWdcJA5tCNO4c5FcbRZAY9fkLZ2Lj5ELvMpJ49Z6I9djtuSx2ZTDUSrtaCRCqDSSbPtxBeET3\u002B7WUWdEJCT8PU\u002B6\u002BbcyjolCIdtznSZsyBSVtnfbCR31UNb12w==",
      "StatusCode": 202,
      "ResponseHeaders": {
        "Content-Length": "0",
        "Date": "Tue, 21 Sep 2021 19:48:36 GMT",
        "Server": "Windows-Azure-HDFS/1.0 Microsoft-HTTPAPI/2.0",
        "x-ms-client-request-id": "2a249c06-1970-5641-3194-ccd148ee9718",
        "x-ms-request-id": "c8cf8ca6-b01f-007c-6121-aff43d000000",
        "x-ms-request-server-encrypted": "true",
        "x-ms-version": "2021-02-12"
      },
      "ResponseBody": []
    },
    {
      "RequestUri": "http://seanmcccanary3.dfs.core.windows.net/test-filesystem-c2b144f2-0f07-095e-a864-11199ed20c6c/test-file-2c7e2d88-f105-d42a-88af-7d60de712ee4?action=flush\u0026position=1024",
      "RequestMethod": "PATCH",
      "RequestHeaders": {
        "Accept": "application/json",
        "Authorization": "Sanitized",
        "traceparent": "00-514a1212356f6846a1a99ffd6442ad63-ee439d79df6dc148-00",
        "User-Agent": "azsdk-net-Storage.Files.DataLake/12.9.0-alpha.20210921.1 (.NET Framework 4.8.4300.0; Microsoft Windows 10.0.19043 )",
        "x-ms-client-request-id": "7b5e7cf5-6e31-c1fa-f79a-7e0061a0b6ec",
        "x-ms-date": "Tue, 21 Sep 2021 19:48:36 GMT",
        "x-ms-return-client-request-id": "true",
        "x-ms-version": "2021-02-12"
      },
      "RequestBody": null,
      "StatusCode": 200,
      "ResponseHeaders": {
        "Content-Length": "0",
        "Date": "Tue, 21 Sep 2021 19:48:36 GMT",
        "ETag": "\u00220x8D97D38CD7C552E\u0022",
        "Last-Modified": "Tue, 21 Sep 2021 19:48:36 GMT",
        "Server": "Windows-Azure-HDFS/1.0 Microsoft-HTTPAPI/2.0",
        "x-ms-client-request-id": "7b5e7cf5-6e31-c1fa-f79a-7e0061a0b6ec",
        "x-ms-request-id": "c8cf8ca7-b01f-007c-6221-aff43d000000",
        "x-ms-request-server-encrypted": "false",
        "x-ms-version": "2021-02-12"
      },
      "ResponseBody": []
    },
    {
      "RequestUri": "http://seanmcccanary3.blob.core.windows.net/test-filesystem-c2b144f2-0f07-095e-a864-11199ed20c6c/test-file-2c7e2d88-f105-d42a-88af-7d60de712ee4",
      "RequestMethod": "HEAD",
      "RequestHeaders": {
        "Accept": "application/xml",
        "Authorization": "Sanitized",
        "traceparent": "00-5ec07dec36d2c144812587ec19cc8bf9-d78ed9817120194b-00",
        "User-Agent": "azsdk-net-Storage.Files.DataLake/12.9.0-alpha.20210921.1 (.NET Framework 4.8.4300.0; Microsoft Windows 10.0.19043 )",
        "x-ms-client-request-id": "cbdcc7b7-1c8f-a6e6-bd98-0239794aaca1",
        "x-ms-date": "Tue, 21 Sep 2021 19:48:36 GMT",
        "x-ms-return-client-request-id": "true",
        "x-ms-version": "2021-02-12"
      },
      "RequestBody": null,
      "StatusCode": 200,
      "ResponseHeaders": {
        "Accept-Ranges": "bytes",
        "Access-Control-Allow-Origin": "*",
        "Access-Control-Expose-Headers": "x-ms-request-id,x-ms-client-request-id,Server,x-ms-version,Content-Type,Last-Modified,ETag,x-ms-creation-time,x-ms-lease-status,x-ms-lease-state,x-ms-blob-type,x-ms-server-encrypted,x-ms-access-tier,x-ms-access-tier-inferred,Accept-Ranges,x-ms-last-access-time,Content-Length,Date,Transfer-Encoding",
        "Content-Length": "1024",
        "Content-Type": "application/octet-stream",
        "Date": "Tue, 21 Sep 2021 19:48:36 GMT",
        "ETag": "\u00220x8D97D38CD7C552E\u0022",
        "Last-Modified": "Tue, 21 Sep 2021 19:48:36 GMT",
        "Server": "Windows-Azure-Blob/1.0 Microsoft-HTTPAPI/2.0",
        "x-ms-access-tier": "Hot",
        "x-ms-access-tier-inferred": "true",
        "x-ms-blob-type": "BlockBlob",
        "x-ms-client-request-id": "cbdcc7b7-1c8f-a6e6-bd98-0239794aaca1",
        "x-ms-creation-time": "Tue, 21 Sep 2021 19:48:36 GMT",
        "x-ms-last-access-time": "Tue, 21 Sep 2021 19:48:36 GMT",
        "x-ms-lease-state": "available",
        "x-ms-lease-status": "unlocked",
        "x-ms-request-id": "3a7d15de-e01e-0095-1e21-af3277000000",
        "x-ms-server-encrypted": "true",
        "x-ms-version": "2021-02-12"
      },
      "ResponseBody": []
    },
    {
      "RequestUri": "http://seanmcccanary3.blob.core.windows.net/test-filesystem-c2b144f2-0f07-095e-a864-11199ed20c6c/test-file-2c7e2d88-f105-d42a-88af-7d60de712ee4",
      "RequestMethod": "GET",
      "RequestHeaders": {
        "Accept": "application/xml",
        "Authorization": "Sanitized",
        "If-Match": "0x8D97D38CD7C552E",
        "traceparent": "00-01ada5568b06c04d99a6a5618dfac098-723e1c77ca8de745-00",
        "User-Agent": "azsdk-net-Storage.Files.DataLake/12.9.0-alpha.20210921.1 (.NET Framework 4.8.4300.0; Microsoft Windows 10.0.19043 )",
        "x-ms-client-request-id": "9a486234-ebc3-1a5c-c09d-5b04a6b69407",
        "x-ms-date": "Tue, 21 Sep 2021 19:48:36 GMT",
        "x-ms-range": "bytes=0-4194303",
        "x-ms-return-client-request-id": "true",
        "x-ms-version": "2021-02-12"
      },
      "RequestBody": null,
      "StatusCode": 206,
      "ResponseHeaders": {
        "Accept-Ranges": "bytes",
        "Access-Control-Allow-Origin": "*",
        "Access-Control-Expose-Headers": "x-ms-request-id,x-ms-client-request-id,Server,x-ms-version,Content-Type,Last-Modified,ETag,x-ms-creation-time,x-ms-lease-status,x-ms-lease-state,x-ms-blob-type,x-ms-server-encrypted,Accept-Ranges,x-ms-last-access-time,Content-Length,Date,Transfer-Encoding",
        "Content-Length": "1024",
        "Content-Range": "bytes 0-1023/1024",
        "Content-Type": "application/octet-stream",
        "Date": "Tue, 21 Sep 2021 19:48:36 GMT",
        "ETag": "\u00220x8D97D38CD7C552E\u0022",
        "Last-Modified": "Tue, 21 Sep 2021 19:48:36 GMT",
        "Server": "Windows-Azure-Blob/1.0 Microsoft-HTTPAPI/2.0",
        "x-ms-blob-type": "BlockBlob",
        "x-ms-client-request-id": "9a486234-ebc3-1a5c-c09d-5b04a6b69407",
        "x-ms-creation-time": "Tue, 21 Sep 2021 19:48:36 GMT",
        "x-ms-last-access-time": "Tue, 21 Sep 2021 19:48:36 GMT",
        "x-ms-lease-state": "available",
        "x-ms-lease-status": "unlocked",
        "x-ms-request-id": "3a7d15f8-e01e-0095-3421-af3277000000",
        "x-ms-server-encrypted": "true",
        "x-ms-version": "2021-02-12"
      },
      "ResponseBody": "72JkMZoWzk5tnmbUM8EUZhDX/ZadkML2rJAGplJe3KRaK62S3SOfBTrnDguaYMpHmetnX7pCEl\u002BfbYUJDyj7DsLCegcTgYjtOPdbtYG2XEvGvw1n93zqFxhO8nCdlfUS7P9J2ObDNBdjeibC5l3d6RE5Q1AblBdF12LuxY4YT6IBScmCbIRlA4v1A3xWJzC7cAleZFKl91fnBACD1G\u002BISyuDwZ2TW3yN00DFJZCb77AyMlSFuepQW1JxmmiD4i4cbbhQ0maTJxSM0JAS4NHHTBVPUKIaApFBM2VKIsEUCfERqLjXShxJnwtA\u002BehZPnuBqU1SNJGLAWonD54ASARSd8afADcZ7wL4BrGX2gmo5/TpyXh0wdVghaZNsDp9SVYG7YEiuj5EZ7pLWi7g9CdhfiiqFn\u002BM3rbxP3qQyz7HerxakOyHhi22pWG\u002BKGengJF/7DIS0zLXeQ7LMHvEs5t7hN9xhWM72fj683EdzrVOSb7pEd8MtKaKghfdvFWy8fLFQqSHNvotRBM6F9/AuqtYfOe826K8bs845gJMXRyiSAF\u002BV4sRxhLEu83L0pzHychrhT9t9RZQCdPUTlD34Ob2l87dQmIgR7XV9x/U8JwycRw54dfcNFPrLk63PHjCzNvm1DrO6YdmSz6KmP73exg3od00vf4PGmN78hMUaAo9EitD7hthZIiU05aZUptV87I2f5uajQ7c17rXUvZ0UuIzTIXSs4381T1Un\u002BpodcfHJv5g3ehvooUcZxZhihKRIIG0ZgUVgkAlOapdRu0kdGLyECv3E3T5xKkAtkx2m0sqwn9ptA/CsaS\u002BO6Q\u002BEVyX\u002BPK0bnnmmgwMu6FbFMvzr55eM4Nuu8BTMF6HOdjQurNNab5ZwSzRQyhyXPhtZpzYy4wF4N3ZKDwyYT0bX2A0PADuDqsNme1yjO9a/F/H5crBrm1MytrVdECBJ2DutuTHPR/4f1fxyzGek1Pufyzda3tzWrDz6HEmGJpqi3KMg9YLkr4/z2Zyz\u002BM8rTeG5/UUpLvkelsz1FWt0Wa9hj\u002B\u002BEQ994\u002BxtnZsVAYrNtjo6oDGlVue2qAh6171okv3/tEmjfpsnCQMIpgYgznnRZR4acjE1GDBYB2kGAgsvBQudFkxBKjifEpctnK/gltmPqXGeTh/MyZwYS3YyIAb42aH6grgtkDvme2CZCHuBd3GPd1mZkLbs0UyvKN7BbPKQNcMN5RQhYRk2uNK/M8Egl9MFoqitXkjqDrFrfWdcJA5tCNO4c5FcbRZAY9fkLZ2Lj5ELvMpJ49Z6I9djtuSx2ZTDUSrtaCRCqDSSbPtxBeET3\u002B7WUWdEJCT8PU\u002B6\u002BbcyjolCIdtznSZsyBSVtnfbCR31UNb12w=="
    },
    {
      "RequestUri": "http://seanmcccanary3.blob.core.windows.net/test-filesystem-c2b144f2-0f07-095e-a864-11199ed20c6c?restype=container",
      "RequestMethod": "DELETE",
      "RequestHeaders": {
        "Accept": "application/xml",
        "Authorization": "Sanitized",
        "traceparent": "00-bc3957f117976d4abdb8702014677a75-f891309e1a59594f-00",
        "User-Agent": "azsdk-net-Storage.Files.DataLake/12.9.0-alpha.20210921.1 (.NET Framework 4.8.4300.0; Microsoft Windows 10.0.19043 )",
        "x-ms-client-request-id": "160478b4-1201-60dd-f281-89346862a5d6",
        "x-ms-date": "Tue, 21 Sep 2021 19:48:37 GMT",
        "x-ms-return-client-request-id": "true",
        "x-ms-version": "2021-02-12"
      },
      "RequestBody": null,
      "StatusCode": 202,
      "ResponseHeaders": {
        "Content-Length": "0",
        "Date": "Tue, 21 Sep 2021 19:48:36 GMT",
        "Server": "Windows-Azure-Blob/1.0 Microsoft-HTTPAPI/2.0",
        "x-ms-client-request-id": "160478b4-1201-60dd-f281-89346862a5d6",
<<<<<<< HEAD
        "x-ms-request-id": "b32421a0-501e-004c-60f9-50ef82000000",
        "x-ms-version": "2021-02-12"
=======
        "x-ms-request-id": "6c713cbb-d01e-0027-3121-afcd06000000",
        "x-ms-version": "2020-12-06"
>>>>>>> 73d5f10e
      },
      "ResponseBody": []
    }
  ],
  "Variables": {
    "RandomSeed": "1049179312",
    "Storage_TestConfigHierarchicalNamespace": "NamespaceTenant\nseanmcccanary3\nU2FuaXRpemVk\nhttp://seanmcccanary3.blob.core.windows.net\nhttp://seanmcccanary3.file.core.windows.net\nhttp://seanmcccanary3.queue.core.windows.net\nhttp://seanmcccanary3.table.core.windows.net\n\n\n\n\nhttp://seanmcccanary3-secondary.blob.core.windows.net\nhttp://seanmcccanary3-secondary.file.core.windows.net\nhttp://seanmcccanary3-secondary.queue.core.windows.net\nhttp://seanmcccanary3-secondary.table.core.windows.net\n\nSanitized\n\n\nCloud\nBlobEndpoint=http://seanmcccanary3.blob.core.windows.net/;QueueEndpoint=http://seanmcccanary3.queue.core.windows.net/;FileEndpoint=http://seanmcccanary3.file.core.windows.net/;BlobSecondaryEndpoint=http://seanmcccanary3-secondary.blob.core.windows.net/;QueueSecondaryEndpoint=http://seanmcccanary3-secondary.queue.core.windows.net/;FileSecondaryEndpoint=http://seanmcccanary3-secondary.file.core.windows.net/;AccountName=seanmcccanary3;AccountKey=Sanitized\n\n\n"
  }
}<|MERGE_RESOLUTION|>--- conflicted
+++ resolved
@@ -23,13 +23,8 @@
         "Last-Modified": "Tue, 21 Sep 2021 19:48:36 GMT",
         "Server": "Windows-Azure-Blob/1.0 Microsoft-HTTPAPI/2.0",
         "x-ms-client-request-id": "7c35081c-01aa-fd34-08ad-517737b7d8b0",
-<<<<<<< HEAD
-        "x-ms-request-id": "b32420bc-501e-004c-18f9-50ef82000000",
-        "x-ms-version": "2021-02-12"
-=======
         "x-ms-request-id": "3a7d1567-e01e-0095-4121-af3277000000",
-        "x-ms-version": "2020-12-06"
->>>>>>> 73d5f10e
+        "x-ms-version": "2021-02-12"
       },
       "ResponseBody": []
     },
@@ -217,13 +212,8 @@
         "Date": "Tue, 21 Sep 2021 19:48:36 GMT",
         "Server": "Windows-Azure-Blob/1.0 Microsoft-HTTPAPI/2.0",
         "x-ms-client-request-id": "160478b4-1201-60dd-f281-89346862a5d6",
-<<<<<<< HEAD
-        "x-ms-request-id": "b32421a0-501e-004c-60f9-50ef82000000",
-        "x-ms-version": "2021-02-12"
-=======
         "x-ms-request-id": "6c713cbb-d01e-0027-3121-afcd06000000",
-        "x-ms-version": "2020-12-06"
->>>>>>> 73d5f10e
+        "x-ms-version": "2021-02-12"
       },
       "ResponseBody": []
     }
