--- conflicted
+++ resolved
@@ -28,11 +28,7 @@
           "Microsoft-HTTPAPI/2.0"
         ],
         "x-ms-client-request-id": "62f91ef5-4fd0-dbdd-b3b8-27f50ce42de3",
-<<<<<<< HEAD
-        "x-ms-request-id": "63f04fe9-001e-013d-62ae-5572cc000000",
-=======
         "x-ms-request-id": "549377dd-401e-0038-1c7c-88e960000000",
->>>>>>> 365f255a
         "x-ms-version": "2020-02-10"
       },
       "ResponseBody": []
@@ -64,11 +60,7 @@
           "Microsoft-HTTPAPI/2.0"
         ],
         "x-ms-client-request-id": "7a14c706-8fbc-04e2-db2e-b3cb791c47ea",
-<<<<<<< HEAD
-        "x-ms-request-id": "09fb7416-801f-00cd-2cae-55e4f7000000",
-=======
         "x-ms-request-id": "6e7fe1a0-401f-004a-117c-88ee2f000000",
->>>>>>> 365f255a
         "x-ms-version": "2020-02-10"
       },
       "ResponseBody": []
@@ -99,11 +91,7 @@
           "Microsoft-HTTPAPI/2.0"
         ],
         "x-ms-client-request-id": "45eefb2d-b2d0-df27-1f94-ce66cfb2a897",
-<<<<<<< HEAD
-        "x-ms-request-id": "09fb7417-801f-00cd-2dae-55e4f7000000",
-=======
         "x-ms-request-id": "6e7fe1a1-401f-004a-127c-88ee2f000000",
->>>>>>> 365f255a
         "x-ms-version": "2020-02-10"
       },
       "ResponseBody": []
@@ -135,21 +123,13 @@
         ],
         "Transfer-Encoding": "chunked",
         "x-ms-client-request-id": "7e9e71b6-022e-331a-db7c-6f2e5f20a3ee",
-<<<<<<< HEAD
-        "x-ms-request-id": "805291ed-201e-000c-4eae-556f4e000000",
-=======
         "x-ms-request-id": "653f9342-301e-007f-7e7c-88823b000000",
->>>>>>> 365f255a
         "x-ms-version": "2020-02-10"
       },
       "ResponseBody": "\uFEFF\u003C?xml version=\u00221.0\u0022 encoding=\u0022utf-8\u0022?\u003E\u003CUserDelegationKey\u003E\u003CSignedOid\u003Ec4f48289-bb84-4086-b250-6f94a8f64cee\u003C/SignedOid\u003E\u003CSignedTid\u003E72f988bf-86f1-41af-91ab-2d7cd011db47\u003C/SignedTid\u003E\u003CSignedStart\u003E2020-09-11T20:46:41Z\u003C/SignedStart\u003E\u003CSignedExpiry\u003E2020-09-11T21:46:41Z\u003C/SignedExpiry\u003E\u003CSignedService\u003Eb\u003C/SignedService\u003E\u003CSignedVersion\u003E2020-02-10\u003C/SignedVersion\u003E\u003CValue\u003EFN0dr42dR4V0xDVJuNJq5CLyLUga8YqevgJmTdFVwIk=\u003C/Value\u003E\u003C/UserDelegationKey\u003E"
     },
     {
-<<<<<<< HEAD
-      "RequestUri": "https://storagedotnetdatalake.blob.core.windows.net/test-filesystem-7fd9bb45-472a-3b46-bce0-21bb28fb6d47/test-directory-aed6f025-f0d4-c5ed-9860-b4eb62a0ea02/test-file-1e2bc6c2-4969-1d3c-87df-e40998b5f1b2?skoid=fdc49f93-5f8d-4904-8fd9-665911996ae1\u0026sktid=72f988bf-86f1-41af-91ab-2d7cd011db47\u0026skt=2020-07-09T05%3A05%3A44Z\u0026ske=2020-07-09T06%3A05%3A44Z\u0026sks=b\u0026skv=2019-12-12\u0026sv=2020-02-10\u0026st=2020-07-09T04%3A05%3A44Z\u0026se=2020-07-09T06%3A05%3A44Z\u0026sr=b\u0026sp=racwd\u0026sig=Sanitized",
-=======
       "RequestUri": "https://seannsecanary.blob.core.windows.net/test-filesystem-7fd9bb45-472a-3b46-bce0-21bb28fb6d47/test-directory-aed6f025-f0d4-c5ed-9860-b4eb62a0ea02/test-file-1e2bc6c2-4969-1d3c-87df-e40998b5f1b2?skoid=c4f48289-bb84-4086-b250-6f94a8f64cee\u0026sktid=72f988bf-86f1-41af-91ab-2d7cd011db47\u0026skt=2020-09-11T20%3A46%3A41Z\u0026ske=2020-09-11T21%3A46%3A41Z\u0026sks=b\u0026skv=2020-02-10\u0026sv=2020-02-10\u0026st=2020-09-11T19%3A46%3A41Z\u0026se=2020-09-11T21%3A46%3A41Z\u0026sr=b\u0026sp=racwd\u0026sig=Sanitized",
->>>>>>> 365f255a
       "RequestMethod": "HEAD",
       "RequestHeaders": {
         "traceparent": "00-52d8518fc688b442827526be83642e96-a52d006bab9c9641-00",
@@ -212,11 +192,7 @@
           "Microsoft-HTTPAPI/2.0"
         ],
         "x-ms-client-request-id": "e49f387e-4570-05da-acdc-4dda9191a556",
-<<<<<<< HEAD
-        "x-ms-request-id": "63f051aa-001e-013d-62ae-5572cc000000",
-=======
         "x-ms-request-id": "3a75f2cd-b01e-0085-417c-88607d000000",
->>>>>>> 365f255a
         "x-ms-version": "2020-02-10"
       },
       "ResponseBody": []
