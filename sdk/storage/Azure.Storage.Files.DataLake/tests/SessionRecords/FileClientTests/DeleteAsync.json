{
  "Entries": [
    {
      "RequestUri": "http://seannsecanary.blob.core.windows.net/test-filesystem-708a9bd7-6b72-b8a7-a300-b2d129a044a6?restype=container",
      "RequestMethod": "PUT",
      "RequestHeaders": {
        "Authorization": "Sanitized",
        "traceparent": "00-e90964f583132e41808edfb5b735f8e3-1a2ec220e284da49-00",
        "User-Agent": [
          "azsdk-net-Storage.Files.DataLake/12.1.0-dev.20200403.1",
          "(.NET Core 4.6.28325.01; Microsoft Windows 10.0.18362 )"
        ],
        "x-ms-blob-public-access": "container",
        "x-ms-client-request-id": "1936344e-509c-26a8-65f4-a503acfb4be7",
        "x-ms-date": "Fri, 03 Apr 2020 20:59:15 GMT",
        "x-ms-return-client-request-id": "true",
        "x-ms-version": "2019-12-12"
      },
      "RequestBody": null,
      "StatusCode": 201,
      "ResponseHeaders": {
        "Content-Length": "0",
        "Date": "Fri, 03 Apr 2020 20:59:13 GMT",
        "ETag": "\u00220x8D7D811DDA049F8\u0022",
        "Last-Modified": "Fri, 03 Apr 2020 20:59:14 GMT",
        "Server": [
          "Windows-Azure-Blob/1.0",
          "Microsoft-HTTPAPI/2.0"
        ],
        "x-ms-client-request-id": "1936344e-509c-26a8-65f4-a503acfb4be7",
<<<<<<< HEAD
        "x-ms-request-id": "6afb5adf-f01e-0012-783b-f3e9eb000000",
=======
        "x-ms-request-id": "96220186-f01e-0012-7ffa-093670000000",
>>>>>>> 8d420312
        "x-ms-version": "2019-12-12"
      },
      "ResponseBody": []
    },
    {
      "RequestUri": "http://seannsecanary.dfs.core.windows.net/test-filesystem-708a9bd7-6b72-b8a7-a300-b2d129a044a6/test-directory-0acf9629-5aeb-d05e-33eb-99bd385365f0?resource=directory",
      "RequestMethod": "PUT",
      "RequestHeaders": {
        "Authorization": "Sanitized",
        "traceparent": "00-d35e4d2dcf508e4789c9b0d88c22e9a8-5745fffb2c1f0846-00",
        "User-Agent": [
          "azsdk-net-Storage.Files.DataLake/12.1.0-dev.20200403.1",
          "(.NET Core 4.6.28325.01; Microsoft Windows 10.0.18362 )"
        ],
        "x-ms-client-request-id": "bb2a4b69-c8e4-f4a0-d666-e6b1b7eaee12",
        "x-ms-date": "Fri, 03 Apr 2020 20:59:15 GMT",
        "x-ms-return-client-request-id": "true",
        "x-ms-version": "2019-12-12"
      },
      "RequestBody": null,
      "StatusCode": 201,
      "ResponseHeaders": {
        "Content-Length": "0",
        "Date": "Fri, 03 Apr 2020 20:59:13 GMT",
        "ETag": "\u00220x8D7D811DDAE925E\u0022",
        "Last-Modified": "Fri, 03 Apr 2020 20:59:14 GMT",
        "Server": [
          "Windows-Azure-HDFS/1.0",
          "Microsoft-HTTPAPI/2.0"
        ],
        "x-ms-client-request-id": "bb2a4b69-c8e4-f4a0-d666-e6b1b7eaee12",
<<<<<<< HEAD
        "x-ms-request-id": "24a7b232-e01f-0021-103b-f3b640000000",
=======
        "x-ms-request-id": "fa43ff32-201f-0097-75fa-091bad000000",
>>>>>>> 8d420312
        "x-ms-version": "2019-12-12"
      },
      "ResponseBody": []
    },
    {
      "RequestUri": "http://seannsecanary.dfs.core.windows.net/test-filesystem-708a9bd7-6b72-b8a7-a300-b2d129a044a6/test-directory-0acf9629-5aeb-d05e-33eb-99bd385365f0/test-file-85d5b58e-5678-fe7d-8c53-e9ea97576fcf?resource=file",
      "RequestMethod": "PUT",
      "RequestHeaders": {
        "Authorization": "Sanitized",
        "User-Agent": [
          "azsdk-net-Storage.Files.DataLake/12.1.0-dev.20200403.1",
          "(.NET Core 4.6.28325.01; Microsoft Windows 10.0.18362 )"
        ],
        "x-ms-client-request-id": "ab77af11-6c8e-1362-cd2c-2f90deb55c7e",
        "x-ms-date": "Fri, 03 Apr 2020 20:59:15 GMT",
        "x-ms-return-client-request-id": "true",
        "x-ms-version": "2019-12-12"
      },
      "RequestBody": null,
      "StatusCode": 201,
      "ResponseHeaders": {
        "Content-Length": "0",
        "Date": "Fri, 03 Apr 2020 20:59:13 GMT",
        "ETag": "\u00220x8D7D811DDBFB564\u0022",
        "Last-Modified": "Fri, 03 Apr 2020 20:59:14 GMT",
        "Server": [
          "Windows-Azure-HDFS/1.0",
          "Microsoft-HTTPAPI/2.0"
        ],
        "x-ms-client-request-id": "ab77af11-6c8e-1362-cd2c-2f90deb55c7e",
<<<<<<< HEAD
        "x-ms-request-id": "24a7b233-e01f-0021-113b-f3b640000000",
=======
        "x-ms-request-id": "fa43ff33-201f-0097-76fa-091bad000000",
>>>>>>> 8d420312
        "x-ms-version": "2019-12-12"
      },
      "ResponseBody": []
    },
    {
      "RequestUri": "http://seannsecanary.dfs.core.windows.net/test-filesystem-708a9bd7-6b72-b8a7-a300-b2d129a044a6/test-directory-0acf9629-5aeb-d05e-33eb-99bd385365f0/test-file-85d5b58e-5678-fe7d-8c53-e9ea97576fcf",
      "RequestMethod": "DELETE",
      "RequestHeaders": {
        "Authorization": "Sanitized",
        "User-Agent": [
          "azsdk-net-Storage.Files.DataLake/12.1.0-dev.20200403.1",
          "(.NET Core 4.6.28325.01; Microsoft Windows 10.0.18362 )"
        ],
        "x-ms-client-request-id": "e8d8b48f-c4e0-8c41-5b41-1ffc7a7b87d1",
        "x-ms-date": "Fri, 03 Apr 2020 20:59:15 GMT",
        "x-ms-return-client-request-id": "true",
        "x-ms-version": "2019-12-12"
      },
      "RequestBody": null,
      "StatusCode": 200,
      "ResponseHeaders": {
        "Content-Length": "0",
        "Date": "Fri, 03 Apr 2020 20:59:13 GMT",
        "Server": [
          "Windows-Azure-HDFS/1.0",
          "Microsoft-HTTPAPI/2.0"
        ],
        "x-ms-client-request-id": "e8d8b48f-c4e0-8c41-5b41-1ffc7a7b87d1",
<<<<<<< HEAD
        "x-ms-request-id": "24a7b234-e01f-0021-123b-f3b640000000",
=======
        "x-ms-request-id": "fa43ff35-201f-0097-77fa-091bad000000",
>>>>>>> 8d420312
        "x-ms-version": "2019-12-12"
      },
      "ResponseBody": []
    },
    {
      "RequestUri": "http://seannsecanary.blob.core.windows.net/test-filesystem-708a9bd7-6b72-b8a7-a300-b2d129a044a6?restype=container",
      "RequestMethod": "DELETE",
      "RequestHeaders": {
        "Authorization": "Sanitized",
        "traceparent": "00-39027ed6e929fb46a3a394deedda962f-b5bc5cf6290d984d-00",
        "User-Agent": [
          "azsdk-net-Storage.Files.DataLake/12.1.0-dev.20200403.1",
          "(.NET Core 4.6.28325.01; Microsoft Windows 10.0.18362 )"
        ],
        "x-ms-client-request-id": "2901fc72-74dc-329e-d52b-9d55e1ed6a2d",
        "x-ms-date": "Fri, 03 Apr 2020 20:59:15 GMT",
        "x-ms-return-client-request-id": "true",
        "x-ms-version": "2019-12-12"
      },
      "RequestBody": null,
      "StatusCode": 202,
      "ResponseHeaders": {
        "Content-Length": "0",
        "Date": "Fri, 03 Apr 2020 20:59:13 GMT",
        "Server": [
          "Windows-Azure-Blob/1.0",
          "Microsoft-HTTPAPI/2.0"
        ],
        "x-ms-client-request-id": "2901fc72-74dc-329e-d52b-9d55e1ed6a2d",
<<<<<<< HEAD
        "x-ms-request-id": "6afb5ae9-f01e-0012-7c3b-f3e9eb000000",
=======
        "x-ms-request-id": "962201be-f01e-0012-2ffa-093670000000",
>>>>>>> 8d420312
        "x-ms-version": "2019-12-12"
      },
      "ResponseBody": []
    }
  ],
  "Variables": {
    "RandomSeed": "2028682919",
    "Storage_TestConfigHierarchicalNamespace": "NamespaceTenant\nseannsecanary\nU2FuaXRpemVk\nhttp://seannsecanary.blob.core.windows.net\nhttp://seannsecanary.file.core.windows.net\nhttp://seannsecanary.queue.core.windows.net\nhttp://seannsecanary.table.core.windows.net\n\n\n\n\nhttp://seannsecanary-secondary.blob.core.windows.net\nhttp://seannsecanary-secondary.file.core.windows.net\nhttp://seannsecanary-secondary.queue.core.windows.net\nhttp://seannsecanary-secondary.table.core.windows.net\n68390a19-a643-458b-b726-408abf67b4fc\nSanitized\n72f988bf-86f1-41af-91ab-2d7cd011db47\nhttps://login.microsoftonline.com/\nCloud\nBlobEndpoint=http://seannsecanary.blob.core.windows.net/;QueueEndpoint=http://seannsecanary.queue.core.windows.net/;FileEndpoint=http://seannsecanary.file.core.windows.net/;BlobSecondaryEndpoint=http://seannsecanary-secondary.blob.core.windows.net/;QueueSecondaryEndpoint=http://seannsecanary-secondary.queue.core.windows.net/;FileSecondaryEndpoint=http://seannsecanary-secondary.file.core.windows.net/;AccountName=seannsecanary;AccountKey=Sanitized\n"
  }
}<|MERGE_RESOLUTION|>--- conflicted
+++ resolved
@@ -28,11 +28,7 @@
           "Microsoft-HTTPAPI/2.0"
         ],
         "x-ms-client-request-id": "1936344e-509c-26a8-65f4-a503acfb4be7",
-<<<<<<< HEAD
-        "x-ms-request-id": "6afb5adf-f01e-0012-783b-f3e9eb000000",
-=======
         "x-ms-request-id": "96220186-f01e-0012-7ffa-093670000000",
->>>>>>> 8d420312
         "x-ms-version": "2019-12-12"
       },
       "ResponseBody": []
@@ -64,11 +60,7 @@
           "Microsoft-HTTPAPI/2.0"
         ],
         "x-ms-client-request-id": "bb2a4b69-c8e4-f4a0-d666-e6b1b7eaee12",
-<<<<<<< HEAD
-        "x-ms-request-id": "24a7b232-e01f-0021-103b-f3b640000000",
-=======
         "x-ms-request-id": "fa43ff32-201f-0097-75fa-091bad000000",
->>>>>>> 8d420312
         "x-ms-version": "2019-12-12"
       },
       "ResponseBody": []
@@ -99,11 +91,7 @@
           "Microsoft-HTTPAPI/2.0"
         ],
         "x-ms-client-request-id": "ab77af11-6c8e-1362-cd2c-2f90deb55c7e",
-<<<<<<< HEAD
-        "x-ms-request-id": "24a7b233-e01f-0021-113b-f3b640000000",
-=======
         "x-ms-request-id": "fa43ff33-201f-0097-76fa-091bad000000",
->>>>>>> 8d420312
         "x-ms-version": "2019-12-12"
       },
       "ResponseBody": []
@@ -132,11 +120,7 @@
           "Microsoft-HTTPAPI/2.0"
         ],
         "x-ms-client-request-id": "e8d8b48f-c4e0-8c41-5b41-1ffc7a7b87d1",
-<<<<<<< HEAD
-        "x-ms-request-id": "24a7b234-e01f-0021-123b-f3b640000000",
-=======
         "x-ms-request-id": "fa43ff35-201f-0097-77fa-091bad000000",
->>>>>>> 8d420312
         "x-ms-version": "2019-12-12"
       },
       "ResponseBody": []
@@ -166,11 +150,7 @@
           "Microsoft-HTTPAPI/2.0"
         ],
         "x-ms-client-request-id": "2901fc72-74dc-329e-d52b-9d55e1ed6a2d",
-<<<<<<< HEAD
-        "x-ms-request-id": "6afb5ae9-f01e-0012-7c3b-f3e9eb000000",
-=======
         "x-ms-request-id": "962201be-f01e-0012-2ffa-093670000000",
->>>>>>> 8d420312
         "x-ms-version": "2019-12-12"
       },
       "ResponseBody": []
