{
  "Entries": [
    {
      "RequestUri": "https://amandaadlscanary.blob.core.windows.net/test-filesystem-9c6fd36d-a5d8-40d3-28a0-ed8d53325978?restype=container",
      "RequestMethod": "PUT",
      "RequestHeaders": {
        "Accept": "application/xml",
        "Authorization": "Sanitized",
        "traceparent": "00-da0b96eb7e5d154988ff4fa9e0d152ed-088daa538260cb49-00",
        "User-Agent": [
          "azsdk-net-Storage.Files.DataLake/12.9.0-alpha.20211020.1",
          "(.NET 5.0.11; Microsoft Windows 10.0.19043)"
        ],
        "x-ms-blob-public-access": "container",
        "x-ms-client-request-id": "0bb50b1b-a1ef-ba5f-b58a-4496ed3fea89",
        "x-ms-date": "Wed, 20 Oct 2021 18:01:31 GMT",
        "x-ms-return-client-request-id": "true",
        "x-ms-version": "2021-04-10"
      },
      "RequestBody": null,
      "StatusCode": 201,
      "ResponseHeaders": {
        "Content-Length": "0",
        "Date": "Wed, 20 Oct 2021 18:01:31 GMT",
        "ETag": "\u00220x8D993F3A5664030\u0022",
        "Last-Modified": "Wed, 20 Oct 2021 18:01:31 GMT",
        "Server": [
          "Windows-Azure-Blob/1.0",
          "Microsoft-HTTPAPI/2.0"
        ],
        "x-ms-client-request-id": "0bb50b1b-a1ef-ba5f-b58a-4496ed3fea89",
<<<<<<< HEAD
        "x-ms-request-id": "6c7135de-d01e-0027-5b21-afcd06000000",
        "x-ms-version": "2021-04-10"
=======
        "x-ms-request-id": "abb35740-901e-00ad-11dc-c5ba54000000",
        "x-ms-version": "2021-02-12"
>>>>>>> 49dd1a0e
      },
      "ResponseBody": []
    },
    {
      "RequestUri": "https://amandaadlscanary.dfs.core.windows.net/test-filesystem-9c6fd36d-a5d8-40d3-28a0-ed8d53325978/test-file-d0f14d9a-8bad-f502-d2b4-db3ab4a4c979?resource=file",
      "RequestMethod": "PUT",
      "RequestHeaders": {
        "Accept": "application/json",
        "Authorization": "Sanitized",
        "If-None-Match": "*",
        "traceparent": "00-80b2e4328478764dba1afb14a55246ed-58b0f668739a0040-00",
        "User-Agent": [
          "azsdk-net-Storage.Files.DataLake/12.9.0-alpha.20211020.1",
          "(.NET 5.0.11; Microsoft Windows 10.0.19043)"
        ],
        "x-ms-client-request-id": "76f4c0ba-b01b-2768-e57a-2dd70ad1db4e",
        "x-ms-date": "Wed, 20 Oct 2021 18:01:31 GMT",
        "x-ms-return-client-request-id": "true",
        "x-ms-version": "2021-04-10"
      },
      "RequestBody": null,
      "StatusCode": 201,
      "ResponseHeaders": {
        "Content-Length": "0",
        "Date": "Wed, 20 Oct 2021 18:01:30 GMT",
        "ETag": "\u00220x8D993F3A5A32790\u0022",
        "Last-Modified": "Wed, 20 Oct 2021 18:01:31 GMT",
        "Server": [
          "Windows-Azure-HDFS/1.0",
          "Microsoft-HTTPAPI/2.0"
        ],
        "x-ms-client-request-id": "76f4c0ba-b01b-2768-e57a-2dd70ad1db4e",
        "x-ms-request-id": "df68104a-601f-0086-18dc-c53a98000000",
        "x-ms-request-server-encrypted": "true",
        "x-ms-version": "2021-04-10"
      },
      "ResponseBody": []
    },
    {
      "RequestUri": "https://amandaadlscanary.dfs.core.windows.net/test-filesystem-9c6fd36d-a5d8-40d3-28a0-ed8d53325978/test-file-d0f14d9a-8bad-f502-d2b4-db3ab4a4c979?action=append\u0026position=0",
      "RequestMethod": "PATCH",
      "RequestHeaders": {
        "Accept": "application/json",
        "Authorization": "Sanitized",
        "Content-Length": "1024",
        "Content-Type": "application/octet-stream",
        "traceparent": "00-a1fc87e3dcfb584eb36e3da833166820-61c33fd66ed51145-00",
        "User-Agent": [
          "azsdk-net-Storage.Files.DataLake/12.9.0-alpha.20211020.1",
          "(.NET 5.0.11; Microsoft Windows 10.0.19043)"
        ],
        "x-ms-client-request-id": "f380b3d3-52af-a55d-461b-766cb143d07a",
        "x-ms-date": "Wed, 20 Oct 2021 18:01:31 GMT",
        "x-ms-return-client-request-id": "true",
        "x-ms-version": "2021-04-10"
      },
      "RequestBody": "nFmV4lL41WisZb8pZTyqkZ47ckh8Tog6gwhpbsCPG53Et/o9ASBfIjVNXorhNlV54LP3ss2iDE7QW15KjmeoHEkhZK1BbJB\u002B3E8SLu/\u002BWE2z8I4Nl2nPIqqrbKXBFZTOpUJAwNKnN3MjedZ\u002Bj95f0gIRlp3YmoTgUUEDlv/qvca7Q4mtvZh6DLka6h6SUZLMS5qisH729Qq9YG6Qo6F0OLwPwktUshVqlorkvrBmTf\u002BvN0plRw1IxE5\u002B8Fwq6mgYpbFig45Gd5mFOBnzEjdaVhNu4WxWD/Gvxv791cK4QKwiyxj\u002BA8pwaL\u002Bw4A7zVbEWJJlJuwn7wZa/s7yQSKLXzPht0EcfW1JI/XitpS/iu3FN57EoboSjJgqBPlAN4CAd2RMWhoVq98hGAL6RThtn3fhLQmHxrl10yak9nRwCOxxYkMsbzDTs4\u002B/o4m3FEtjuGmFYwp6\u002BKyu1obzbLVmrQ8WhOL5PSxDDX19xCMzvrrfRToO7qnl\u002BmWSgZSp4ELaVPJ6oJNkans5RlWI/TCNfxvMECt7W8JlMIp9ar\u002BblS06o28wtR4netrC0aRUWP01AQZ83cwbYv0sEWwE6v\u002B7oa0kTlnBWMX5pJVMtIYaENuNRGW1GrtdI0ByAKeuIpPfCzP7LAqjc6hAgzU2yqp3EgCUe6KaBobxyy8ZT1QeT4YFca1SIuDM6dS9cJuCKlSV\u002BvKjFarxQQCtBWTfiiBQIjOzMVj9IPMfy43J3JHrb5zWg1RlfzXfECyopRl/8WOwaVJn0vj/lNoDh04dJ2RyxZnEBQrP6qb51B0sVH/Vo9YqGXNDg5yn2up6ZffrvejEOd\u002BDt\u002BxY4IKrafrbz0BaKed38w31M0H5ICocUYSvEhYwZBqcVevp0TTwlBmhyAumIDwQd87e0wadhpfCOJL5\u002BFvkq2sludP7ih3ZAJsoV1QidjFInppHVZEUAs9QK5il9pu9vSCggGZoFO2xBc5vdTM/o8JdsV29nVHaEbsEq16FMw4DapozffXK3IWsllPCqImcEIvWREE5/B/Sym6vZ22PK9LAaAqVCCHIltDYEQcCF2ktZJbWru7IxWp6YLeLH3kUHWqBAjyDBwRqCbFwYe8YzLMBff7auHzj96agGqtqQXdXw/OYfRUsrl2OaKE9WGd7YZAEhaF\u002BPWTtnQ6Z3uhc/8g6GJ3/fFOd1M\u002BdTE/bpptDJLkXZbvV2YaKquAGls91LWzZA0PFf\u002BVAZrDR4O0VFfpzVrozSZoMYEMXcNFvl0H8KCLi/qNbeajX0v8LA/iZdZTllzwVQePSyKMArgsT0NNy0bTOMhtbF9kRX3abBVxKff88ifwB6uY/DDIAWs\u002Bdw/4vmC5Dy0N9jn9jA\u002BQ==",
      "StatusCode": 202,
      "ResponseHeaders": {
        "Content-Length": "0",
        "Date": "Wed, 20 Oct 2021 18:01:30 GMT",
        "Server": [
          "Windows-Azure-HDFS/1.0",
          "Microsoft-HTTPAPI/2.0"
        ],
        "x-ms-client-request-id": "f380b3d3-52af-a55d-461b-766cb143d07a",
        "x-ms-request-id": "df68104b-601f-0086-19dc-c53a98000000",
        "x-ms-request-server-encrypted": "true",
        "x-ms-version": "2021-04-10"
      },
      "ResponseBody": []
    },
    {
      "RequestUri": "https://amandaadlscanary.dfs.core.windows.net/test-filesystem-9c6fd36d-a5d8-40d3-28a0-ed8d53325978/test-file-d0f14d9a-8bad-f502-d2b4-db3ab4a4c979?action=flush\u0026position=1024",
      "RequestMethod": "PATCH",
      "RequestHeaders": {
        "Accept": "application/json",
        "Authorization": "Sanitized",
        "traceparent": "00-9ec2a8e8f213f246b10985aca50c50c1-3893d8b49302524b-00",
        "User-Agent": [
          "azsdk-net-Storage.Files.DataLake/12.9.0-alpha.20211020.1",
          "(.NET 5.0.11; Microsoft Windows 10.0.19043)"
        ],
        "x-ms-client-request-id": "56031975-e851-b49e-0867-a97aeda50bee",
        "x-ms-date": "Wed, 20 Oct 2021 18:01:31 GMT",
        "x-ms-return-client-request-id": "true",
        "x-ms-version": "2021-04-10"
      },
      "RequestBody": null,
      "StatusCode": 200,
      "ResponseHeaders": {
        "Content-Length": "0",
        "Date": "Wed, 20 Oct 2021 18:01:30 GMT",
        "ETag": "\u00220x8D993F3A5BE13EE\u0022",
        "Last-Modified": "Wed, 20 Oct 2021 18:01:31 GMT",
        "Server": [
          "Windows-Azure-HDFS/1.0",
          "Microsoft-HTTPAPI/2.0"
        ],
        "x-ms-client-request-id": "56031975-e851-b49e-0867-a97aeda50bee",
        "x-ms-request-id": "df68104c-601f-0086-1adc-c53a98000000",
        "x-ms-request-server-encrypted": "false",
        "x-ms-version": "2021-04-10"
      },
      "ResponseBody": []
    },
    {
      "RequestUri": "https://amandaadlscanary.blob.core.windows.net/test-filesystem-9c6fd36d-a5d8-40d3-28a0-ed8d53325978/test-file-d0f14d9a-8bad-f502-d2b4-db3ab4a4c979",
      "RequestMethod": "HEAD",
      "RequestHeaders": {
        "Accept": "application/xml",
        "Authorization": "Sanitized",
        "traceparent": "00-3c279b381cf8a240932e21c2e9a7b188-4a7e4224465bd44a-00",
        "User-Agent": [
          "azsdk-net-Storage.Files.DataLake/12.9.0-alpha.20211020.1",
          "(.NET 5.0.11; Microsoft Windows 10.0.19043)"
        ],
        "x-ms-client-request-id": "97f7e3d1-7a40-bd29-c0f4-824a46186809",
        "x-ms-date": "Wed, 20 Oct 2021 18:01:31 GMT",
        "x-ms-return-client-request-id": "true",
        "x-ms-version": "2021-04-10"
      },
      "RequestBody": null,
      "StatusCode": 200,
      "ResponseHeaders": {
        "Accept-Ranges": "bytes",
        "Content-Length": "1024",
        "Content-Type": "application/octet-stream",
        "Date": "Wed, 20 Oct 2021 18:01:31 GMT",
        "ETag": "\u00220x8D993F3A5BE13EE\u0022",
        "Last-Modified": "Wed, 20 Oct 2021 18:01:31 GMT",
        "Server": [
          "Windows-Azure-Blob/1.0",
          "Microsoft-HTTPAPI/2.0"
        ],
        "x-ms-access-tier": "Hot",
        "x-ms-access-tier-inferred": "true",
        "x-ms-blob-type": "BlockBlob",
        "x-ms-client-request-id": "97f7e3d1-7a40-bd29-c0f4-824a46186809",
        "x-ms-creation-time": "Wed, 20 Oct 2021 18:01:31 GMT",
        "x-ms-group": "$superuser",
        "x-ms-lease-state": "available",
        "x-ms-lease-status": "unlocked",
        "x-ms-owner": "$superuser",
        "x-ms-permissions": "rw-r-----",
        "x-ms-request-id": "abb357ad-901e-00ad-6bdc-c5ba54000000",
        "x-ms-resource-type": "file",
        "x-ms-server-encrypted": "true",
        "x-ms-version": "2021-04-10"
      },
      "ResponseBody": []
    },
    {
      "RequestUri": "https://amandaadlscanary.blob.core.windows.net/test-filesystem-9c6fd36d-a5d8-40d3-28a0-ed8d53325978/test-file-d0f14d9a-8bad-f502-d2b4-db3ab4a4c979",
      "RequestMethod": "GET",
      "RequestHeaders": {
        "Accept": "application/xml",
        "Authorization": "Sanitized",
        "If-Match": "\u00220x8D993F3A5BE13EE\u0022",
        "User-Agent": [
          "azsdk-net-Storage.Files.DataLake/12.9.0-alpha.20211020.1",
          "(.NET 5.0.11; Microsoft Windows 10.0.19043)"
        ],
        "x-ms-client-request-id": "09a89fed-73ae-caae-e0c7-bfb5f9169c09",
        "x-ms-date": "Wed, 20 Oct 2021 18:01:31 GMT",
        "x-ms-range": "bytes=0-127",
        "x-ms-return-client-request-id": "true",
        "x-ms-version": "2021-04-10"
      },
      "RequestBody": null,
      "StatusCode": 206,
      "ResponseHeaders": {
        "Accept-Ranges": "bytes",
        "Content-Length": "128",
        "Content-Range": "bytes 0-127/1024",
        "Content-Type": "application/octet-stream",
        "Date": "Wed, 20 Oct 2021 18:01:31 GMT",
        "ETag": "\u00220x8D993F3A5BE13EE\u0022",
        "Last-Modified": "Wed, 20 Oct 2021 18:01:31 GMT",
        "Server": [
          "Windows-Azure-Blob/1.0",
          "Microsoft-HTTPAPI/2.0"
        ],
        "x-ms-blob-type": "BlockBlob",
        "x-ms-client-request-id": "09a89fed-73ae-caae-e0c7-bfb5f9169c09",
        "x-ms-creation-time": "Wed, 20 Oct 2021 18:01:31 GMT",
        "x-ms-group": "$superuser",
        "x-ms-lease-state": "available",
        "x-ms-lease-status": "unlocked",
        "x-ms-owner": "$superuser",
        "x-ms-permissions": "rw-r-----",
        "x-ms-request-id": "abb357c0-901e-00ad-7cdc-c5ba54000000",
        "x-ms-resource-type": "file",
        "x-ms-server-encrypted": "true",
        "x-ms-version": "2021-04-10"
      },
      "ResponseBody": "nFmV4lL41WisZb8pZTyqkZ47ckh8Tog6gwhpbsCPG53Et/o9ASBfIjVNXorhNlV54LP3ss2iDE7QW15KjmeoHEkhZK1BbJB\u002B3E8SLu/\u002BWE2z8I4Nl2nPIqqrbKXBFZTOpUJAwNKnN3MjedZ\u002Bj95f0gIRlp3YmoTgUUEDlv/qvcY="
    },
    {
      "RequestUri": "https://amandaadlscanary.blob.core.windows.net/test-filesystem-9c6fd36d-a5d8-40d3-28a0-ed8d53325978/test-file-d0f14d9a-8bad-f502-d2b4-db3ab4a4c979",
      "RequestMethod": "GET",
      "RequestHeaders": {
        "Accept": "application/xml",
        "Authorization": "Sanitized",
        "If-Match": "\u00220x8D993F3A5BE13EE\u0022",
        "User-Agent": [
          "azsdk-net-Storage.Files.DataLake/12.9.0-alpha.20211020.1",
          "(.NET 5.0.11; Microsoft Windows 10.0.19043)"
        ],
        "x-ms-client-request-id": "a75dd24f-5f70-b85a-a6f5-41ef0a3401a1",
        "x-ms-date": "Wed, 20 Oct 2021 18:01:31 GMT",
        "x-ms-range": "bytes=128-255",
        "x-ms-return-client-request-id": "true",
        "x-ms-version": "2021-04-10"
      },
      "RequestBody": null,
      "StatusCode": 206,
      "ResponseHeaders": {
        "Accept-Ranges": "bytes",
        "Content-Length": "128",
        "Content-Range": "bytes 128-255/1024",
        "Content-Type": "application/octet-stream",
        "Date": "Wed, 20 Oct 2021 18:01:31 GMT",
        "ETag": "\u00220x8D993F3A5BE13EE\u0022",
        "Last-Modified": "Wed, 20 Oct 2021 18:01:31 GMT",
        "Server": [
          "Windows-Azure-Blob/1.0",
          "Microsoft-HTTPAPI/2.0"
        ],
        "x-ms-blob-type": "BlockBlob",
        "x-ms-client-request-id": "a75dd24f-5f70-b85a-a6f5-41ef0a3401a1",
        "x-ms-creation-time": "Wed, 20 Oct 2021 18:01:31 GMT",
        "x-ms-group": "$superuser",
        "x-ms-lease-state": "available",
        "x-ms-lease-status": "unlocked",
        "x-ms-owner": "$superuser",
        "x-ms-permissions": "rw-r-----",
        "x-ms-request-id": "abb357c9-901e-00ad-05dc-c5ba54000000",
        "x-ms-resource-type": "file",
        "x-ms-server-encrypted": "true",
        "x-ms-version": "2021-04-10"
      },
      "ResponseBody": "u0OJrb2Yegy5GuoeklGSzEuaorB\u002B9vUKvWBukKOhdDi8D8JLVLIVapaK5L6wZk3/rzdKZUcNSMROfvBcKupoGKWxYoOORneZhTgZ8xI3WlYTbuFsVg/xr8b\u002B/dXCuECsIssY/gPKcGi/sOAO81WxFiSZSbsJ\u002B8GWv7O8kEii18w="
    },
    {
      "RequestUri": "https://amandaadlscanary.blob.core.windows.net/test-filesystem-9c6fd36d-a5d8-40d3-28a0-ed8d53325978/test-file-d0f14d9a-8bad-f502-d2b4-db3ab4a4c979",
      "RequestMethod": "GET",
      "RequestHeaders": {
        "Accept": "application/xml",
        "Authorization": "Sanitized",
        "If-Match": "\u00220x8D993F3A5BE13EE\u0022",
        "User-Agent": [
          "azsdk-net-Storage.Files.DataLake/12.9.0-alpha.20211020.1",
          "(.NET 5.0.11; Microsoft Windows 10.0.19043)"
        ],
        "x-ms-client-request-id": "266525ac-f5b9-6198-e093-14a21563fdc6",
        "x-ms-date": "Wed, 20 Oct 2021 18:01:31 GMT",
        "x-ms-range": "bytes=256-383",
        "x-ms-return-client-request-id": "true",
        "x-ms-version": "2021-04-10"
      },
      "RequestBody": null,
      "StatusCode": 206,
      "ResponseHeaders": {
        "Accept-Ranges": "bytes",
        "Content-Length": "128",
        "Content-Range": "bytes 256-383/1024",
        "Content-Type": "application/octet-stream",
        "Date": "Wed, 20 Oct 2021 18:01:31 GMT",
        "ETag": "\u00220x8D993F3A5BE13EE\u0022",
        "Last-Modified": "Wed, 20 Oct 2021 18:01:31 GMT",
        "Server": [
          "Windows-Azure-Blob/1.0",
          "Microsoft-HTTPAPI/2.0"
        ],
        "x-ms-blob-type": "BlockBlob",
        "x-ms-client-request-id": "266525ac-f5b9-6198-e093-14a21563fdc6",
        "x-ms-creation-time": "Wed, 20 Oct 2021 18:01:31 GMT",
        "x-ms-group": "$superuser",
        "x-ms-lease-state": "available",
        "x-ms-lease-status": "unlocked",
        "x-ms-owner": "$superuser",
        "x-ms-permissions": "rw-r-----",
        "x-ms-request-id": "abb357d4-901e-00ad-10dc-c5ba54000000",
        "x-ms-resource-type": "file",
        "x-ms-server-encrypted": "true",
        "x-ms-version": "2021-04-10"
      },
      "ResponseBody": "\u002BG3QRx9bUkj9eK2lL\u002BK7cU3nsShuhKMmCoE\u002BUA3gIB3ZExaGhWr3yEYAvpFOG2fd\u002BEtCYfGuXXTJqT2dHAI7HFiQyxvMNOzj7\u002BjibcUS2O4aYVjCnr4rK7WhvNstWatDxaE4vk9LEMNfX3EIzO\u002But9FOg7uqeX6ZZKBlKngQtpU="
    },
    {
      "RequestUri": "https://amandaadlscanary.blob.core.windows.net/test-filesystem-9c6fd36d-a5d8-40d3-28a0-ed8d53325978/test-file-d0f14d9a-8bad-f502-d2b4-db3ab4a4c979",
      "RequestMethod": "GET",
      "RequestHeaders": {
        "Accept": "application/xml",
        "Authorization": "Sanitized",
        "If-Match": "\u00220x8D993F3A5BE13EE\u0022",
        "User-Agent": [
          "azsdk-net-Storage.Files.DataLake/12.9.0-alpha.20211020.1",
          "(.NET 5.0.11; Microsoft Windows 10.0.19043)"
        ],
        "x-ms-client-request-id": "e542626f-dace-8de7-9304-8647d57480e9",
        "x-ms-date": "Wed, 20 Oct 2021 18:01:32 GMT",
        "x-ms-range": "bytes=384-511",
        "x-ms-return-client-request-id": "true",
        "x-ms-version": "2021-04-10"
      },
      "RequestBody": null,
      "StatusCode": 206,
      "ResponseHeaders": {
        "Accept-Ranges": "bytes",
        "Content-Length": "128",
        "Content-Range": "bytes 384-511/1024",
        "Content-Type": "application/octet-stream",
        "Date": "Wed, 20 Oct 2021 18:01:32 GMT",
        "ETag": "\u00220x8D993F3A5BE13EE\u0022",
        "Last-Modified": "Wed, 20 Oct 2021 18:01:31 GMT",
        "Server": [
          "Windows-Azure-Blob/1.0",
          "Microsoft-HTTPAPI/2.0"
        ],
        "x-ms-blob-type": "BlockBlob",
        "x-ms-client-request-id": "e542626f-dace-8de7-9304-8647d57480e9",
        "x-ms-creation-time": "Wed, 20 Oct 2021 18:01:31 GMT",
        "x-ms-group": "$superuser",
        "x-ms-lease-state": "available",
        "x-ms-lease-status": "unlocked",
        "x-ms-owner": "$superuser",
        "x-ms-permissions": "rw-r-----",
        "x-ms-request-id": "abb357e2-901e-00ad-1edc-c5ba54000000",
        "x-ms-resource-type": "file",
        "x-ms-server-encrypted": "true",
        "x-ms-version": "2021-04-10"
      },
      "ResponseBody": "PJ6oJNkans5RlWI/TCNfxvMECt7W8JlMIp9ar\u002BblS06o28wtR4netrC0aRUWP01AQZ83cwbYv0sEWwE6v\u002B7oa0kTlnBWMX5pJVMtIYaENuNRGW1GrtdI0ByAKeuIpPfCzP7LAqjc6hAgzU2yqp3EgCUe6KaBobxyy8ZT1QeT4YE="
    },
    {
      "RequestUri": "https://amandaadlscanary.blob.core.windows.net/test-filesystem-9c6fd36d-a5d8-40d3-28a0-ed8d53325978/test-file-d0f14d9a-8bad-f502-d2b4-db3ab4a4c979",
      "RequestMethod": "GET",
      "RequestHeaders": {
        "Accept": "application/xml",
        "Authorization": "Sanitized",
        "If-Match": "\u00220x8D993F3A5BE13EE\u0022",
        "User-Agent": [
          "azsdk-net-Storage.Files.DataLake/12.9.0-alpha.20211020.1",
          "(.NET 5.0.11; Microsoft Windows 10.0.19043)"
        ],
        "x-ms-client-request-id": "b233fa6f-1820-21f7-5610-86972c779045",
        "x-ms-date": "Wed, 20 Oct 2021 18:01:32 GMT",
        "x-ms-range": "bytes=512-639",
        "x-ms-return-client-request-id": "true",
        "x-ms-version": "2021-04-10"
      },
      "RequestBody": null,
      "StatusCode": 206,
      "ResponseHeaders": {
        "Accept-Ranges": "bytes",
        "Content-Length": "128",
        "Content-Range": "bytes 512-639/1024",
        "Content-Type": "application/octet-stream",
        "Date": "Wed, 20 Oct 2021 18:01:32 GMT",
        "ETag": "\u00220x8D993F3A5BE13EE\u0022",
        "Last-Modified": "Wed, 20 Oct 2021 18:01:31 GMT",
        "Server": [
          "Windows-Azure-Blob/1.0",
          "Microsoft-HTTPAPI/2.0"
        ],
        "x-ms-blob-type": "BlockBlob",
        "x-ms-client-request-id": "b233fa6f-1820-21f7-5610-86972c779045",
        "x-ms-creation-time": "Wed, 20 Oct 2021 18:01:31 GMT",
        "x-ms-group": "$superuser",
        "x-ms-lease-state": "available",
        "x-ms-lease-status": "unlocked",
        "x-ms-owner": "$superuser",
        "x-ms-permissions": "rw-r-----",
        "x-ms-request-id": "abb357ed-901e-00ad-28dc-c5ba54000000",
        "x-ms-resource-type": "file",
        "x-ms-server-encrypted": "true",
        "x-ms-version": "2021-04-10"
      },
      "ResponseBody": "XGtUiLgzOnUvXCbgipUlfryoxWq8UEArQVk34ogUCIzszFY/SDzH8uNydyR62\u002Bc1oNUZX813xAsqKUZf/FjsGlSZ9L4/5TaA4dOHSdkcsWZxAUKz\u002Bqm\u002BdQdLFR/1aPWKhlzQ4Ocp9rqemX3673oxDnfg7fsWOCCq2n6289AWink="
    },
    {
      "RequestUri": "https://amandaadlscanary.blob.core.windows.net/test-filesystem-9c6fd36d-a5d8-40d3-28a0-ed8d53325978/test-file-d0f14d9a-8bad-f502-d2b4-db3ab4a4c979",
      "RequestMethod": "GET",
      "RequestHeaders": {
        "Accept": "application/xml",
        "Authorization": "Sanitized",
        "If-Match": "\u00220x8D993F3A5BE13EE\u0022",
        "User-Agent": [
          "azsdk-net-Storage.Files.DataLake/12.9.0-alpha.20211020.1",
          "(.NET 5.0.11; Microsoft Windows 10.0.19043)"
        ],
        "x-ms-client-request-id": "dbd84ef2-cd41-8ac8-5294-ffdde6abccef",
        "x-ms-date": "Wed, 20 Oct 2021 18:01:32 GMT",
        "x-ms-range": "bytes=640-767",
        "x-ms-return-client-request-id": "true",
        "x-ms-version": "2021-04-10"
      },
      "RequestBody": null,
      "StatusCode": 206,
      "ResponseHeaders": {
        "Accept-Ranges": "bytes",
        "Content-Length": "128",
        "Content-Range": "bytes 640-767/1024",
        "Content-Type": "application/octet-stream",
        "Date": "Wed, 20 Oct 2021 18:01:32 GMT",
        "ETag": "\u00220x8D993F3A5BE13EE\u0022",
        "Last-Modified": "Wed, 20 Oct 2021 18:01:31 GMT",
        "Server": [
          "Windows-Azure-Blob/1.0",
          "Microsoft-HTTPAPI/2.0"
        ],
        "x-ms-blob-type": "BlockBlob",
        "x-ms-client-request-id": "dbd84ef2-cd41-8ac8-5294-ffdde6abccef",
        "x-ms-creation-time": "Wed, 20 Oct 2021 18:01:31 GMT",
        "x-ms-group": "$superuser",
        "x-ms-lease-state": "available",
        "x-ms-lease-status": "unlocked",
        "x-ms-owner": "$superuser",
        "x-ms-permissions": "rw-r-----",
        "x-ms-request-id": "abb357f9-901e-00ad-34dc-c5ba54000000",
        "x-ms-resource-type": "file",
        "x-ms-server-encrypted": "true",
        "x-ms-version": "2021-04-10"
      },
      "ResponseBody": "3fzDfUzQfkgKhxRhK8SFjBkGpxV6\u002BnRNPCUGaHIC6YgPBB3zt7TBp2Gl8I4kvn4W\u002BSrayW50/uKHdkAmyhXVCJ2MUiemkdVkRQCz1ArmKX2m729IKCAZmgU7bEFzm91Mz\u002Bjwl2xXb2dUdoRuwSrXoUzDgNqmjN99crchayWU8Ko="
    },
    {
      "RequestUri": "https://amandaadlscanary.blob.core.windows.net/test-filesystem-9c6fd36d-a5d8-40d3-28a0-ed8d53325978/test-file-d0f14d9a-8bad-f502-d2b4-db3ab4a4c979",
      "RequestMethod": "GET",
      "RequestHeaders": {
        "Accept": "application/xml",
        "Authorization": "Sanitized",
        "If-Match": "\u00220x8D993F3A5BE13EE\u0022",
        "User-Agent": [
          "azsdk-net-Storage.Files.DataLake/12.9.0-alpha.20211020.1",
          "(.NET 5.0.11; Microsoft Windows 10.0.19043)"
        ],
        "x-ms-client-request-id": "dea5bc1c-b59e-7a04-a9a1-b45ece4d1d74",
        "x-ms-date": "Wed, 20 Oct 2021 18:01:32 GMT",
        "x-ms-range": "bytes=768-895",
        "x-ms-return-client-request-id": "true",
        "x-ms-version": "2021-04-10"
      },
      "RequestBody": null,
      "StatusCode": 206,
      "ResponseHeaders": {
        "Accept-Ranges": "bytes",
        "Content-Length": "128",
        "Content-Range": "bytes 768-895/1024",
        "Content-Type": "application/octet-stream",
        "Date": "Wed, 20 Oct 2021 18:01:32 GMT",
        "ETag": "\u00220x8D993F3A5BE13EE\u0022",
        "Last-Modified": "Wed, 20 Oct 2021 18:01:31 GMT",
        "Server": [
          "Windows-Azure-Blob/1.0",
          "Microsoft-HTTPAPI/2.0"
        ],
        "x-ms-blob-type": "BlockBlob",
        "x-ms-client-request-id": "dea5bc1c-b59e-7a04-a9a1-b45ece4d1d74",
        "x-ms-creation-time": "Wed, 20 Oct 2021 18:01:31 GMT",
        "x-ms-group": "$superuser",
        "x-ms-lease-state": "available",
        "x-ms-lease-status": "unlocked",
        "x-ms-owner": "$superuser",
        "x-ms-permissions": "rw-r-----",
        "x-ms-request-id": "abb3580f-901e-00ad-47dc-c5ba54000000",
        "x-ms-resource-type": "file",
        "x-ms-server-encrypted": "true",
        "x-ms-version": "2021-04-10"
      },
      "ResponseBody": "ImcEIvWREE5/B/Sym6vZ22PK9LAaAqVCCHIltDYEQcCF2ktZJbWru7IxWp6YLeLH3kUHWqBAjyDBwRqCbFwYe8YzLMBff7auHzj96agGqtqQXdXw/OYfRUsrl2OaKE9WGd7YZAEhaF\u002BPWTtnQ6Z3uhc/8g6GJ3/fFOd1M\u002BdTE/Y="
    },
    {
      "RequestUri": "https://amandaadlscanary.blob.core.windows.net/test-filesystem-9c6fd36d-a5d8-40d3-28a0-ed8d53325978/test-file-d0f14d9a-8bad-f502-d2b4-db3ab4a4c979",
      "RequestMethod": "GET",
      "RequestHeaders": {
        "Accept": "application/xml",
        "Authorization": "Sanitized",
        "If-Match": "\u00220x8D993F3A5BE13EE\u0022",
        "User-Agent": [
          "azsdk-net-Storage.Files.DataLake/12.9.0-alpha.20211020.1",
          "(.NET 5.0.11; Microsoft Windows 10.0.19043)"
        ],
        "x-ms-client-request-id": "2ac19de1-ee06-b950-2230-7dfa56e5d382",
        "x-ms-date": "Wed, 20 Oct 2021 18:01:32 GMT",
        "x-ms-range": "bytes=896-1023",
        "x-ms-return-client-request-id": "true",
        "x-ms-version": "2021-04-10"
      },
      "RequestBody": null,
      "StatusCode": 206,
      "ResponseHeaders": {
        "Accept-Ranges": "bytes",
        "Content-Length": "128",
        "Content-Range": "bytes 896-1023/1024",
        "Content-Type": "application/octet-stream",
        "Date": "Wed, 20 Oct 2021 18:01:32 GMT",
        "ETag": "\u00220x8D993F3A5BE13EE\u0022",
        "Last-Modified": "Wed, 20 Oct 2021 18:01:31 GMT",
        "Server": [
          "Windows-Azure-Blob/1.0",
          "Microsoft-HTTPAPI/2.0"
        ],
        "x-ms-blob-type": "BlockBlob",
        "x-ms-client-request-id": "2ac19de1-ee06-b950-2230-7dfa56e5d382",
        "x-ms-creation-time": "Wed, 20 Oct 2021 18:01:31 GMT",
        "x-ms-group": "$superuser",
        "x-ms-lease-state": "available",
        "x-ms-lease-status": "unlocked",
        "x-ms-owner": "$superuser",
        "x-ms-permissions": "rw-r-----",
        "x-ms-request-id": "abb35821-901e-00ad-57dc-c5ba54000000",
        "x-ms-resource-type": "file",
        "x-ms-server-encrypted": "true",
        "x-ms-version": "2021-04-10"
      },
      "ResponseBody": "6abQyS5F2W71dmGiqrgBpbPdS1s2QNDxX/lQGaw0eDtFRX6c1a6M0maDGBDF3DRb5dB/Cgi4v6jW3mo19L/CwP4mXWU5Zc8FUHj0sijAK4LE9DTctG0zjIbWxfZEV92mwVcSn3/PIn8AermPwwyAFrPncP\u002BL5guQ8tDfY5/YwPk="
    },
    {
      "RequestUri": "https://amandaadlscanary.blob.core.windows.net/test-filesystem-9c6fd36d-a5d8-40d3-28a0-ed8d53325978?restype=container",
      "RequestMethod": "DELETE",
      "RequestHeaders": {
        "Accept": "application/xml",
        "Authorization": "Sanitized",
        "traceparent": "00-7614154a51b02d4589877d9f62abb35c-44adff2ae02fd54d-00",
        "User-Agent": [
          "azsdk-net-Storage.Files.DataLake/12.9.0-alpha.20211020.1",
          "(.NET 5.0.11; Microsoft Windows 10.0.19043)"
        ],
        "x-ms-client-request-id": "307d89b0-f38c-8e6d-3ea7-251a50339024",
        "x-ms-date": "Wed, 20 Oct 2021 18:01:32 GMT",
        "x-ms-return-client-request-id": "true",
        "x-ms-version": "2021-04-10"
      },
      "RequestBody": null,
      "StatusCode": 202,
      "ResponseHeaders": {
        "Content-Length": "0",
        "Date": "Wed, 20 Oct 2021 18:01:32 GMT",
        "Server": [
          "Windows-Azure-Blob/1.0",
          "Microsoft-HTTPAPI/2.0"
        ],
        "x-ms-client-request-id": "307d89b0-f38c-8e6d-3ea7-251a50339024",
<<<<<<< HEAD
        "x-ms-request-id": "3a7d0a95-e01e-0095-7a21-af3277000000",
        "x-ms-version": "2021-04-10"
=======
        "x-ms-request-id": "abb35837-901e-00ad-6adc-c5ba54000000",
        "x-ms-version": "2021-02-12"
>>>>>>> 49dd1a0e
      },
      "ResponseBody": []
    }
  ],
  "Variables": {
    "RandomSeed": "287383057",
    "Storage_TestConfigHierarchicalNamespace": "NamespaceTenant\namandaadlscanary\nU2FuaXRpemVk\nhttps://amandaadlscanary.blob.core.windows.net\nhttps://amandaadlscanary.file.core.windows.net\nhttps://amandaadlscanary.queue.core.windows.net\nhttps://amandaadlscanary.table.core.windows.net\n\n\n\n\nhttps://amandaadlscanary-secondary.blob.core.windows.net\nhttps://amandaadlscanary-secondary.file.core.windows.net\nhttps://amandaadlscanary-secondary.queue.core.windows.net\n\n68390a19-a643-458b-b726-408abf67b4fc\nSanitized\n72f988bf-86f1-41af-91ab-2d7cd011db47\nhttps://login.microsoftonline.com/\nCloud\nBlobEndpoint=https://amandaadlscanary.blob.core.windows.net/;QueueEndpoint=https://amandaadlscanary.queue.core.windows.net/;FileEndpoint=https://amandaadlscanary.file.core.windows.net/;BlobSecondaryEndpoint=https://amandaadlscanary-secondary.blob.core.windows.net/;QueueSecondaryEndpoint=https://amandaadlscanary-secondary.queue.core.windows.net/;FileSecondaryEndpoint=https://amandaadlscanary-secondary.file.core.windows.net/;AccountName=amandaadlscanary;AccountKey=Sanitized\n\n\n"
  }
}<|MERGE_RESOLUTION|>--- conflicted
+++ resolved
@@ -29,13 +29,8 @@
           "Microsoft-HTTPAPI/2.0"
         ],
         "x-ms-client-request-id": "0bb50b1b-a1ef-ba5f-b58a-4496ed3fea89",
-<<<<<<< HEAD
-        "x-ms-request-id": "6c7135de-d01e-0027-5b21-afcd06000000",
-        "x-ms-version": "2021-04-10"
-=======
         "x-ms-request-id": "abb35740-901e-00ad-11dc-c5ba54000000",
-        "x-ms-version": "2021-02-12"
->>>>>>> 49dd1a0e
+        "x-ms-version": "2021-04-10"
       },
       "ResponseBody": []
     },
@@ -582,13 +577,8 @@
           "Microsoft-HTTPAPI/2.0"
         ],
         "x-ms-client-request-id": "307d89b0-f38c-8e6d-3ea7-251a50339024",
-<<<<<<< HEAD
-        "x-ms-request-id": "3a7d0a95-e01e-0095-7a21-af3277000000",
-        "x-ms-version": "2021-04-10"
-=======
         "x-ms-request-id": "abb35837-901e-00ad-6adc-c5ba54000000",
-        "x-ms-version": "2021-02-12"
->>>>>>> 49dd1a0e
+        "x-ms-version": "2021-04-10"
       },
       "ResponseBody": []
     }
