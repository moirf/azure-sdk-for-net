--- conflicted
+++ resolved
@@ -29,13 +29,8 @@
           "Microsoft-HTTPAPI/2.0"
         ],
         "x-ms-client-request-id": "ada80ede-d6db-02ad-0723-ea89c9e453d4",
-<<<<<<< HEAD
-        "x-ms-request-id": "6c713be3-d01e-0027-0b21-afcd06000000",
-        "x-ms-version": "2021-04-10"
-=======
         "x-ms-request-id": "abb31ed5-901e-00ad-14dc-c5ba54000000",
-        "x-ms-version": "2021-02-12"
->>>>>>> 49dd1a0e
+        "x-ms-version": "2021-04-10"
       },
       "ResponseBody": []
     },
@@ -260,13 +255,8 @@
           "Microsoft-HTTPAPI/2.0"
         ],
         "x-ms-client-request-id": "20a9d810-29b5-4234-e165-9b6d9e4fe082",
-<<<<<<< HEAD
-        "x-ms-request-id": "6c713c38-d01e-0027-4921-afcd06000000",
-        "x-ms-version": "2021-04-10"
-=======
         "x-ms-request-id": "abb31fa9-901e-00ad-58dc-c5ba54000000",
-        "x-ms-version": "2021-02-12"
->>>>>>> 49dd1a0e
+        "x-ms-version": "2021-04-10"
       },
       "ResponseBody": []
     }
