{
  "Entries": [
    {
      "RequestUri": "http://seannsecanary.blob.core.windows.net/test-filesystem-561f4258-45e3-a4d1-faa9-219efb2081b7?restype=container",
      "RequestMethod": "PUT",
      "RequestHeaders": {
        "Authorization": "Sanitized",
        "traceparent": "00-ad6727e8a1dd9743aa943277289710e0-df2c17ada9309d40-00",
        "User-Agent": [
          "azsdk-net-Storage.Files.DataLake/12.1.0-dev.20200403.1",
          "(.NET Core 4.6.28325.01; Microsoft Windows 10.0.18362 )"
        ],
        "x-ms-blob-public-access": "container",
        "x-ms-client-request-id": "64e2cbce-9318-2b17-3507-086dd8af1d52",
        "x-ms-date": "Fri, 03 Apr 2020 21:01:25 GMT",
        "x-ms-return-client-request-id": "true",
        "x-ms-version": "2019-12-12"
      },
      "RequestBody": null,
      "StatusCode": 201,
      "ResponseHeaders": {
        "Content-Length": "0",
        "Date": "Fri, 03 Apr 2020 21:01:24 GMT",
        "ETag": "\u00220x8D7D8122B58E286\u0022",
        "Last-Modified": "Fri, 03 Apr 2020 21:01:24 GMT",
        "Server": [
          "Windows-Azure-Blob/1.0",
          "Microsoft-HTTPAPI/2.0"
        ],
        "x-ms-client-request-id": "64e2cbce-9318-2b17-3507-086dd8af1d52",
<<<<<<< HEAD
        "x-ms-request-id": "69f97966-701e-0033-683c-f3cd90000000",
=======
        "x-ms-request-id": "96223767-f01e-0012-01fb-093670000000",
>>>>>>> 8d420312
        "x-ms-version": "2019-12-12"
      },
      "ResponseBody": []
    },
    {
      "RequestUri": "http://seannsecanary.dfs.core.windows.net/test-filesystem-561f4258-45e3-a4d1-faa9-219efb2081b7/test-file-94221192-6321-bcf4-5520-75a0960bed4d?resource=file",
      "RequestMethod": "PUT",
      "RequestHeaders": {
        "Authorization": "Sanitized",
        "traceparent": "00-8659929981ee8d468f3a05c0775b07c9-db1ec43c7970a441-00",
        "User-Agent": [
          "azsdk-net-Storage.Files.DataLake/12.1.0-dev.20200403.1",
          "(.NET Core 4.6.28325.01; Microsoft Windows 10.0.18362 )"
        ],
        "x-ms-client-request-id": "a5345c25-178a-6a71-d625-0ff71d76942a",
        "x-ms-date": "Fri, 03 Apr 2020 21:01:25 GMT",
        "x-ms-return-client-request-id": "true",
        "x-ms-version": "2019-12-12"
      },
      "RequestBody": null,
      "StatusCode": 201,
      "ResponseHeaders": {
        "Content-Length": "0",
        "Date": "Fri, 03 Apr 2020 21:01:23 GMT",
        "ETag": "\u00220x8D7D8122B678957\u0022",
        "Last-Modified": "Fri, 03 Apr 2020 21:01:24 GMT",
        "Server": [
          "Windows-Azure-HDFS/1.0",
          "Microsoft-HTTPAPI/2.0"
        ],
        "x-ms-client-request-id": "a5345c25-178a-6a71-d625-0ff71d76942a",
<<<<<<< HEAD
        "x-ms-request-id": "54515afe-901f-0014-753c-f3da54000000",
=======
        "x-ms-request-id": "fa440112-201f-0097-03fb-091bad000000",
>>>>>>> 8d420312
        "x-ms-version": "2019-12-12"
      },
      "ResponseBody": []
    },
    {
      "RequestUri": "http://seannsecanary.dfs.core.windows.net/test-filesystem-561f4258-45e3-a4d1-faa9-219efb2081b7/test-file-94221192-6321-bcf4-5520-75a0960bed4d?resource=file",
      "RequestMethod": "PUT",
      "RequestHeaders": {
        "Authorization": "Sanitized",
        "User-Agent": [
          "azsdk-net-Storage.Files.DataLake/12.1.0-dev.20200403.1",
          "(.NET Core 4.6.28325.01; Microsoft Windows 10.0.18362 )"
        ],
        "x-ms-client-request-id": "dd689108-d06a-3a49-fa36-5c124a046f3f",
        "x-ms-date": "Fri, 03 Apr 2020 21:01:26 GMT",
        "x-ms-return-client-request-id": "true",
        "x-ms-version": "2019-12-12"
      },
      "RequestBody": null,
      "StatusCode": 201,
      "ResponseHeaders": {
        "Content-Length": "0",
        "Date": "Fri, 03 Apr 2020 21:01:23 GMT",
        "ETag": "\u00220x8D7D8122B74DEE0\u0022",
        "Last-Modified": "Fri, 03 Apr 2020 21:01:24 GMT",
        "Server": [
          "Windows-Azure-HDFS/1.0",
          "Microsoft-HTTPAPI/2.0"
        ],
        "x-ms-client-request-id": "dd689108-d06a-3a49-fa36-5c124a046f3f",
<<<<<<< HEAD
        "x-ms-request-id": "54515aff-901f-0014-763c-f3da54000000",
=======
        "x-ms-request-id": "fa440113-201f-0097-04fb-091bad000000",
>>>>>>> 8d420312
        "x-ms-version": "2019-12-12"
      },
      "ResponseBody": []
    },
    {
      "RequestUri": "http://seannsecanary.dfs.core.windows.net/test-filesystem-561f4258-45e3-a4d1-faa9-219efb2081b7/test-file-94221192-6321-bcf4-5520-75a0960bed4d?action=append\u0026position=0",
      "RequestMethod": "PATCH",
      "RequestHeaders": {
        "Authorization": "Sanitized",
        "Content-Length": "1024",
        "User-Agent": [
          "azsdk-net-Storage.Files.DataLake/12.1.0-dev.20200403.1",
          "(.NET Core 4.6.28325.01; Microsoft Windows 10.0.18362 )"
        ],
        "x-ms-client-request-id": "a28d84ca-17b0-f361-5f41-642728024bcc",
        "x-ms-date": "Fri, 03 Apr 2020 21:01:26 GMT",
        "x-ms-return-client-request-id": "true",
        "x-ms-version": "2019-12-12"
      },
      "RequestBody": "GrpwSt/sFHVzXIuqx/Mp1vpFezrWSMLlHGVZFw2nqJHicefYDttROEe\u002BMi6Lx6Lj/Dj82PtaU9H4iy55k/xozLT6x1YLUcgf80LyGBaUWVTCdRvVqtCWiB0W34Ks16RLVmV5kQBL2Kpv3eS4Zzu6YzLZtx3gkiHjYz459HFFcxydp8KwGsdUdp1xZc3r3SHiW3xQ0iCHasNDli3BEuM4KWnIGsB4CUlrhUCAbyxU\u002BIYdVpn19aD7Fjz/bISZk2O5OTxjI8NhaVIy5U3fBvuW752no7xKQjPJzAODeZzE0fHcxjbw8dXCvOxGwhBTHBBBaH3m8fCnb/YImla/3fC1bhNbAz/Epf3I5ebPA38jdrDzQRAf3eABNFc/51d\u002BA978kVT99xnQfMN/HgwJ2Gt35SOly5zflZAzWc7ohb2mSeEH0nEqJX6XI8RNn7/T\u002BFzryAIz2DhCHfvEyp5K6PcF2dQrAQX6TL\u002BlDqfXkfbQX2Fx/Ly7c3CoxbR1ZlvgTDrNSMbrqPZW8XxCjcqQa4wF82o82Ow6SmVjgjxRhOVkxcFtCUkv5bZrGwpAeOWmGFkocHPwo3NOkv5giCW5BW2X3sgII2FC1Q600b3h\u002BtGAvWriKBNycyFOHndLz1yQsRadqZkcnfT45ZpkPNK2bJgs4Mq71txZJGunugTq9waxIx\u002BnRFE3Yx916kJ4DTdOl7HfHu6S1do5Q4QudeLvDe2UsxiyDihG9HyqReyZ4Bc0WCJTC9gXH05FbQHNCe09hdxV5FkenIiJmCpx54/uoGJt\u002Bhy/nAIVfZTKbaEmeeqObb8PRPy9FbyayXKupTi/Vs2eYA7RfenaQGfFVC/nYh8/43nP31tlr\u002BRgJdKPZtdbCxbThxncve/WNASV98GNsmdTbsK\u002B73dxObApcFgXStmPaUgYE9sGYyWK\u002BapX0Lgj03JrO/gVnRufYk5osk2Xv\u002BkrBY14dJ\u002BMTQqdNPbMGmj4Bp3lqw/geswtebGMnbHX8znAK8oqql7T3\u002B7teGkk0kfmcKyvsRPaSovBSvvt/7BZxUG8C\u002B\u002BdzVs/Ecwh8gJjCadqpi0FKEEm5uA/aWBj5t89k7InZ8ZYSKJQcJ9GuVeJXUFTg1mDVJz/liUOXmT73Cvs419PO6HgEl2KtLeh3yyJtgseD2OGuj8VJ9CgSeo9VZR0Wdb4OSKgcnH7\u002BKDlXrb5hadZ3MzIZigfORPQQMhzTV4jLIVVkHzpfpzyisKfMMkZp8RC5HjHrPOu2f8OzzKoiKpBwTExo/QrcF4w1txlgAlJtpkEMGnmW4CSp7d82q5pSQEXXm\u002BY6APPF3Mal9YWSFj2xBiZpFhBW2Wxnvs9rpWvxozbTSKZsc6VNBn1yw==",
      "StatusCode": 202,
      "ResponseHeaders": {
        "Content-Length": "0",
        "Date": "Fri, 03 Apr 2020 21:01:23 GMT",
        "Server": [
          "Windows-Azure-HDFS/1.0",
          "Microsoft-HTTPAPI/2.0"
        ],
        "x-ms-client-request-id": "a28d84ca-17b0-f361-5f41-642728024bcc",
        "x-ms-request-id": "fa440114-201f-0097-05fb-091bad000000",
        "x-ms-request-server-encrypted": "true",
        "x-ms-version": "2019-12-12"
      },
      "ResponseBody": []
    },
    {
      "RequestUri": "http://seannsecanary.dfs.core.windows.net/test-filesystem-561f4258-45e3-a4d1-faa9-219efb2081b7/test-file-94221192-6321-bcf4-5520-75a0960bed4d?action=flush\u0026position=1024",
      "RequestMethod": "PATCH",
      "RequestHeaders": {
        "Authorization": "Sanitized",
        "Content-Length": "0",
        "User-Agent": [
          "azsdk-net-Storage.Files.DataLake/12.1.0-dev.20200403.1",
          "(.NET Core 4.6.28325.01; Microsoft Windows 10.0.18362 )"
        ],
        "x-ms-client-request-id": "c548cc17-cd77-338e-2dad-a7e037b7007d",
        "x-ms-date": "Fri, 03 Apr 2020 21:01:26 GMT",
        "x-ms-return-client-request-id": "true",
        "x-ms-version": "2019-12-12"
      },
      "RequestBody": null,
      "StatusCode": 200,
      "ResponseHeaders": {
        "Content-Length": "0",
        "Date": "Fri, 03 Apr 2020 21:01:23 GMT",
        "ETag": "\u00220x8D7D8122B8DF197\u0022",
        "Last-Modified": "Fri, 03 Apr 2020 21:01:24 GMT",
        "Server": [
          "Windows-Azure-HDFS/1.0",
          "Microsoft-HTTPAPI/2.0"
        ],
        "x-ms-client-request-id": "c548cc17-cd77-338e-2dad-a7e037b7007d",
        "x-ms-request-id": "fa440115-201f-0097-06fb-091bad000000",
        "x-ms-request-server-encrypted": "true",
        "x-ms-version": "2019-12-12"
      },
      "ResponseBody": []
    },
    {
      "RequestUri": "http://seannsecanary.blob.core.windows.net/test-filesystem-561f4258-45e3-a4d1-faa9-219efb2081b7/test-file-94221192-6321-bcf4-5520-75a0960bed4d",
      "RequestMethod": "GET",
      "RequestHeaders": {
        "Authorization": "Sanitized",
        "User-Agent": [
          "azsdk-net-Storage.Files.DataLake/12.1.0-dev.20200403.1",
          "(.NET Core 4.6.28325.01; Microsoft Windows 10.0.18362 )"
        ],
        "x-ms-client-request-id": "5c0fe139-85ba-6855-db56-46ba384633fa",
        "x-ms-date": "Fri, 03 Apr 2020 21:01:26 GMT",
        "x-ms-range": "bytes=0-268435455",
        "x-ms-return-client-request-id": "true",
        "x-ms-version": "2019-12-12"
      },
      "RequestBody": null,
      "StatusCode": 206,
      "ResponseHeaders": {
        "Accept-Ranges": "bytes",
        "Content-Length": "1024",
        "Content-Range": "bytes 0-1023/1024",
        "Content-Type": "application/octet-stream",
        "Date": "Fri, 03 Apr 2020 21:01:24 GMT",
        "ETag": "\u00220x8D7D8122B8DF197\u0022",
        "Last-Modified": "Fri, 03 Apr 2020 21:01:24 GMT",
        "Server": [
          "Windows-Azure-Blob/1.0",
          "Microsoft-HTTPAPI/2.0"
        ],
        "x-ms-blob-type": "BlockBlob",
        "x-ms-client-request-id": "5c0fe139-85ba-6855-db56-46ba384633fa",
        "x-ms-creation-time": "Fri, 03 Apr 2020 21:01:24 GMT",
        "x-ms-lease-state": "available",
        "x-ms-lease-status": "unlocked",
        "x-ms-request-id": "96223790-f01e-0012-1ffb-093670000000",
        "x-ms-server-encrypted": "true",
        "x-ms-version": "2019-12-12"
      },
      "ResponseBody": "GrpwSt/sFHVzXIuqx/Mp1vpFezrWSMLlHGVZFw2nqJHicefYDttROEe\u002BMi6Lx6Lj/Dj82PtaU9H4iy55k/xozLT6x1YLUcgf80LyGBaUWVTCdRvVqtCWiB0W34Ks16RLVmV5kQBL2Kpv3eS4Zzu6YzLZtx3gkiHjYz459HFFcxydp8KwGsdUdp1xZc3r3SHiW3xQ0iCHasNDli3BEuM4KWnIGsB4CUlrhUCAbyxU\u002BIYdVpn19aD7Fjz/bISZk2O5OTxjI8NhaVIy5U3fBvuW752no7xKQjPJzAODeZzE0fHcxjbw8dXCvOxGwhBTHBBBaH3m8fCnb/YImla/3fC1bhNbAz/Epf3I5ebPA38jdrDzQRAf3eABNFc/51d\u002BA978kVT99xnQfMN/HgwJ2Gt35SOly5zflZAzWc7ohb2mSeEH0nEqJX6XI8RNn7/T\u002BFzryAIz2DhCHfvEyp5K6PcF2dQrAQX6TL\u002BlDqfXkfbQX2Fx/Ly7c3CoxbR1ZlvgTDrNSMbrqPZW8XxCjcqQa4wF82o82Ow6SmVjgjxRhOVkxcFtCUkv5bZrGwpAeOWmGFkocHPwo3NOkv5giCW5BW2X3sgII2FC1Q600b3h\u002BtGAvWriKBNycyFOHndLz1yQsRadqZkcnfT45ZpkPNK2bJgs4Mq71txZJGunugTq9waxIx\u002BnRFE3Yx916kJ4DTdOl7HfHu6S1do5Q4QudeLvDe2UsxiyDihG9HyqReyZ4Bc0WCJTC9gXH05FbQHNCe09hdxV5FkenIiJmCpx54/uoGJt\u002Bhy/nAIVfZTKbaEmeeqObb8PRPy9FbyayXKupTi/Vs2eYA7RfenaQGfFVC/nYh8/43nP31tlr\u002BRgJdKPZtdbCxbThxncve/WNASV98GNsmdTbsK\u002B73dxObApcFgXStmPaUgYE9sGYyWK\u002BapX0Lgj03JrO/gVnRufYk5osk2Xv\u002BkrBY14dJ\u002BMTQqdNPbMGmj4Bp3lqw/geswtebGMnbHX8znAK8oqql7T3\u002B7teGkk0kfmcKyvsRPaSovBSvvt/7BZxUG8C\u002B\u002BdzVs/Ecwh8gJjCadqpi0FKEEm5uA/aWBj5t89k7InZ8ZYSKJQcJ9GuVeJXUFTg1mDVJz/liUOXmT73Cvs419PO6HgEl2KtLeh3yyJtgseD2OGuj8VJ9CgSeo9VZR0Wdb4OSKgcnH7\u002BKDlXrb5hadZ3MzIZigfORPQQMhzTV4jLIVVkHzpfpzyisKfMMkZp8RC5HjHrPOu2f8OzzKoiKpBwTExo/QrcF4w1txlgAlJtpkEMGnmW4CSp7d82q5pSQEXXm\u002BY6APPF3Mal9YWSFj2xBiZpFhBW2Wxnvs9rpWvxozbTSKZsc6VNBn1yw=="
    },
    {
      "RequestUri": "http://seannsecanary.blob.core.windows.net/test-filesystem-561f4258-45e3-a4d1-faa9-219efb2081b7?restype=container",
      "RequestMethod": "DELETE",
      "RequestHeaders": {
        "Authorization": "Sanitized",
        "traceparent": "00-2779a226ea8dd549a31709d582a37a9d-e284ac291bb5a44d-00",
        "User-Agent": [
          "azsdk-net-Storage.Files.DataLake/12.1.0-dev.20200403.1",
          "(.NET Core 4.6.28325.01; Microsoft Windows 10.0.18362 )"
        ],
        "x-ms-client-request-id": "56a7a994-a3a7-47c2-d449-ee96646db217",
        "x-ms-date": "Fri, 03 Apr 2020 21:01:26 GMT",
        "x-ms-return-client-request-id": "true",
        "x-ms-version": "2019-12-12"
      },
      "RequestBody": null,
      "StatusCode": 202,
      "ResponseHeaders": {
        "Content-Length": "0",
        "Date": "Fri, 03 Apr 2020 21:01:24 GMT",
        "Server": [
          "Windows-Azure-Blob/1.0",
          "Microsoft-HTTPAPI/2.0"
        ],
        "x-ms-client-request-id": "56a7a994-a3a7-47c2-d449-ee96646db217",
<<<<<<< HEAD
        "x-ms-request-id": "69f97970-701e-0033-6e3c-f3cd90000000",
=======
        "x-ms-request-id": "96223797-f01e-0012-26fb-093670000000",
>>>>>>> 8d420312
        "x-ms-version": "2019-12-12"
      },
      "ResponseBody": []
    }
  ],
  "Variables": {
    "RandomSeed": "382630872",
    "Storage_TestConfigHierarchicalNamespace": "NamespaceTenant\nseannsecanary\nU2FuaXRpemVk\nhttp://seannsecanary.blob.core.windows.net\nhttp://seannsecanary.file.core.windows.net\nhttp://seannsecanary.queue.core.windows.net\nhttp://seannsecanary.table.core.windows.net\n\n\n\n\nhttp://seannsecanary-secondary.blob.core.windows.net\nhttp://seannsecanary-secondary.file.core.windows.net\nhttp://seannsecanary-secondary.queue.core.windows.net\nhttp://seannsecanary-secondary.table.core.windows.net\n68390a19-a643-458b-b726-408abf67b4fc\nSanitized\n72f988bf-86f1-41af-91ab-2d7cd011db47\nhttps://login.microsoftonline.com/\nCloud\nBlobEndpoint=http://seannsecanary.blob.core.windows.net/;QueueEndpoint=http://seannsecanary.queue.core.windows.net/;FileEndpoint=http://seannsecanary.file.core.windows.net/;BlobSecondaryEndpoint=http://seannsecanary-secondary.blob.core.windows.net/;QueueSecondaryEndpoint=http://seannsecanary-secondary.queue.core.windows.net/;FileSecondaryEndpoint=http://seannsecanary-secondary.file.core.windows.net/;AccountName=seannsecanary;AccountKey=Sanitized\n"
  }
}<|MERGE_RESOLUTION|>--- conflicted
+++ resolved
@@ -28,11 +28,7 @@
           "Microsoft-HTTPAPI/2.0"
         ],
         "x-ms-client-request-id": "64e2cbce-9318-2b17-3507-086dd8af1d52",
-<<<<<<< HEAD
-        "x-ms-request-id": "69f97966-701e-0033-683c-f3cd90000000",
-=======
         "x-ms-request-id": "96223767-f01e-0012-01fb-093670000000",
->>>>>>> 8d420312
         "x-ms-version": "2019-12-12"
       },
       "ResponseBody": []
@@ -64,11 +60,7 @@
           "Microsoft-HTTPAPI/2.0"
         ],
         "x-ms-client-request-id": "a5345c25-178a-6a71-d625-0ff71d76942a",
-<<<<<<< HEAD
-        "x-ms-request-id": "54515afe-901f-0014-753c-f3da54000000",
-=======
         "x-ms-request-id": "fa440112-201f-0097-03fb-091bad000000",
->>>>>>> 8d420312
         "x-ms-version": "2019-12-12"
       },
       "ResponseBody": []
@@ -99,11 +91,7 @@
           "Microsoft-HTTPAPI/2.0"
         ],
         "x-ms-client-request-id": "dd689108-d06a-3a49-fa36-5c124a046f3f",
-<<<<<<< HEAD
-        "x-ms-request-id": "54515aff-901f-0014-763c-f3da54000000",
-=======
         "x-ms-request-id": "fa440113-201f-0097-04fb-091bad000000",
->>>>>>> 8d420312
         "x-ms-version": "2019-12-12"
       },
       "ResponseBody": []
@@ -237,11 +225,7 @@
           "Microsoft-HTTPAPI/2.0"
         ],
         "x-ms-client-request-id": "56a7a994-a3a7-47c2-d449-ee96646db217",
-<<<<<<< HEAD
-        "x-ms-request-id": "69f97970-701e-0033-6e3c-f3cd90000000",
-=======
         "x-ms-request-id": "96223797-f01e-0012-26fb-093670000000",
->>>>>>> 8d420312
         "x-ms-version": "2019-12-12"
       },
       "ResponseBody": []
