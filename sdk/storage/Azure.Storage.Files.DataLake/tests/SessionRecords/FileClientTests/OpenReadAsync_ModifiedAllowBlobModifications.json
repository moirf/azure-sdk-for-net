--- conflicted
+++ resolved
@@ -23,13 +23,8 @@
         "Last-Modified": "Tue, 21 Sep 2021 19:48:28 GMT",
         "Server": "Windows-Azure-Blob/1.0 Microsoft-HTTPAPI/2.0",
         "x-ms-client-request-id": "0de74dc7-7d91-83b3-67b6-f925eb10230f",
-<<<<<<< HEAD
-        "x-ms-request-id": "46915096-401e-0056-79f9-068eb0000000",
-        "x-ms-version": "2021-02-12"
-=======
         "x-ms-request-id": "6c71342b-d01e-0027-0221-afcd06000000",
-        "x-ms-version": "2020-12-06"
->>>>>>> 73d5f10e
+        "x-ms-version": "2021-02-12"
       },
       "ResponseBody": []
     },
@@ -56,14 +51,9 @@
         "Last-Modified": "Tue, 21 Sep 2021 19:48:28 GMT",
         "Server": "Windows-Azure-HDFS/1.0 Microsoft-HTTPAPI/2.0",
         "x-ms-client-request-id": "6496a3cd-42b5-b663-391c-2faa2bda25bf",
-<<<<<<< HEAD
-        "x-ms-request-id": "d66a7f63-f01f-0088-01f9-069a56000000",
-        "x-ms-version": "2021-02-12"
-=======
         "x-ms-request-id": "6d24e796-701f-004c-4721-af4af2000000",
         "x-ms-request-server-encrypted": "true",
-        "x-ms-version": "2020-12-06"
->>>>>>> 73d5f10e
+        "x-ms-version": "2021-02-12"
       },
       "ResponseBody": []
     },
@@ -355,13 +345,8 @@
         "Date": "Tue, 21 Sep 2021 19:48:28 GMT",
         "Server": "Windows-Azure-Blob/1.0 Microsoft-HTTPAPI/2.0",
         "x-ms-client-request-id": "ba86d188-a912-d0c1-af00-fbc510ca622c",
-<<<<<<< HEAD
-        "x-ms-request-id": "4691527c-401e-0056-28f9-068eb0000000",
-        "x-ms-version": "2021-02-12"
-=======
         "x-ms-request-id": "3a7d066f-e01e-0095-0921-af3277000000",
-        "x-ms-version": "2020-12-06"
->>>>>>> 73d5f10e
+        "x-ms-version": "2021-02-12"
       },
       "ResponseBody": []
     }
