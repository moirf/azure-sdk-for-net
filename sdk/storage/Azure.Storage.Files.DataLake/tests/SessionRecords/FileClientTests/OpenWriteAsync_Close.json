--- conflicted
+++ resolved
@@ -29,13 +29,8 @@
           "Microsoft-HTTPAPI/2.0"
         ],
         "x-ms-client-request-id": "464eaca5-b3dd-a41d-5b23-28524cd24b0d",
-<<<<<<< HEAD
-        "x-ms-request-id": "46915de2-401e-0056-13f9-068eb0000000",
-        "x-ms-version": "2021-02-12"
-=======
         "x-ms-request-id": "abb34a41-901e-00ad-57dc-c5ba54000000",
-        "x-ms-version": "2020-12-06"
->>>>>>> 6b7c7623
+        "x-ms-version": "2021-02-12"
       },
       "ResponseBody": []
     },
@@ -67,14 +62,9 @@
           "Microsoft-HTTPAPI/2.0"
         ],
         "x-ms-client-request-id": "b3aa4d5f-3d83-76c6-c345-e3a05818ecd8",
-<<<<<<< HEAD
-        "x-ms-request-id": "d66a835a-f01f-0088-75f9-069a56000000",
-        "x-ms-version": "2021-02-12"
-=======
         "x-ms-request-id": "6ead4efb-501f-0024-56dc-c50081000000",
         "x-ms-request-server-encrypted": "true",
-        "x-ms-version": "2020-12-06"
->>>>>>> 6b7c7623
+        "x-ms-version": "2021-02-12"
       },
       "ResponseBody": []
     },
@@ -316,13 +306,8 @@
           "Microsoft-HTTPAPI/2.0"
         ],
         "x-ms-client-request-id": "141fb749-bdd3-841d-5219-9ab67fac6db8",
-<<<<<<< HEAD
-        "x-ms-request-id": "46915fe0-401e-0056-51f9-068eb0000000",
-        "x-ms-version": "2021-02-12"
-=======
         "x-ms-request-id": "abb34ae9-901e-00ad-68dc-c5ba54000000",
-        "x-ms-version": "2020-12-06"
->>>>>>> 6b7c7623
+        "x-ms-version": "2021-02-12"
       },
       "ResponseBody": []
     }
