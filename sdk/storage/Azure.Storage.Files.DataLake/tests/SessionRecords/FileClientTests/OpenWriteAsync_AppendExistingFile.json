{
  "Entries": [
    {
      "RequestUri": "https://amandaadlscanary.blob.core.windows.net/test-filesystem-900e5106-32dc-f2c9-4864-a23face3356d?restype=container",
      "RequestMethod": "PUT",
      "RequestHeaders": {
        "Accept": "application/xml",
        "Authorization": "Sanitized",
        "traceparent": "00-00448d3f3584d9438a0e6701f5659739-0746657eab17864f-00",
        "User-Agent": [
          "azsdk-net-Storage.Files.DataLake/12.9.0-alpha.20211020.1",
          "(.NET 5.0.11; Microsoft Windows 10.0.19043)"
        ],
        "x-ms-blob-public-access": "container",
        "x-ms-client-request-id": "49bb2a58-5f48-b731-c6a6-b3258cf392af",
        "x-ms-date": "Wed, 20 Oct 2021 18:01:11 GMT",
        "x-ms-return-client-request-id": "true",
        "x-ms-version": "2021-02-12"
      },
      "RequestBody": null,
      "StatusCode": 201,
      "ResponseHeaders": {
        "Content-Length": "0",
        "Date": "Wed, 20 Oct 2021 18:01:11 GMT",
        "ETag": "\u00220x8D993F399A56D55\u0022",
        "Last-Modified": "Wed, 20 Oct 2021 18:01:11 GMT",
        "Server": [
          "Windows-Azure-Blob/1.0",
          "Microsoft-HTTPAPI/2.0"
        ],
        "x-ms-client-request-id": "49bb2a58-5f48-b731-c6a6-b3258cf392af",
<<<<<<< HEAD
        "x-ms-request-id": "46915ba8-401e-0056-0bf9-068eb0000000",
        "x-ms-version": "2021-02-12"
=======
        "x-ms-request-id": "abb3494e-901e-00ad-7cdc-c5ba54000000",
        "x-ms-version": "2020-12-06"
>>>>>>> 6b7c7623
      },
      "ResponseBody": []
    },
    {
      "RequestUri": "https://amandaadlscanary.dfs.core.windows.net/test-filesystem-900e5106-32dc-f2c9-4864-a23face3356d/test-file-6054829b-181b-e234-d544-56ae171ff060?resource=file",
      "RequestMethod": "PUT",
      "RequestHeaders": {
        "Accept": "application/json",
        "Authorization": "Sanitized",
        "If-None-Match": "*",
        "traceparent": "00-a9503482bedcd24a812f82e20eb60a3c-e114f3fbd208e145-00",
        "User-Agent": [
          "azsdk-net-Storage.Files.DataLake/12.9.0-alpha.20211020.1",
          "(.NET 5.0.11; Microsoft Windows 10.0.19043)"
        ],
        "x-ms-client-request-id": "0af1ca69-7342-1214-54d2-2abe1e268880",
        "x-ms-date": "Wed, 20 Oct 2021 18:01:11 GMT",
        "x-ms-return-client-request-id": "true",
        "x-ms-version": "2021-02-12"
      },
      "RequestBody": null,
      "StatusCode": 201,
      "ResponseHeaders": {
        "Content-Length": "0",
        "Date": "Wed, 20 Oct 2021 18:01:11 GMT",
        "ETag": "\u00220x8D993F399DE2E4E\u0022",
        "Last-Modified": "Wed, 20 Oct 2021 18:01:11 GMT",
        "Server": [
          "Windows-Azure-HDFS/1.0",
          "Microsoft-HTTPAPI/2.0"
        ],
        "x-ms-client-request-id": "0af1ca69-7342-1214-54d2-2abe1e268880",
<<<<<<< HEAD
        "x-ms-request-id": "d66a82cd-f01f-0088-69f9-069a56000000",
        "x-ms-version": "2021-02-12"
=======
        "x-ms-request-id": "d1191774-b01f-0095-31dc-c51e94000000",
        "x-ms-request-server-encrypted": "true",
        "x-ms-version": "2020-12-06"
>>>>>>> 6b7c7623
      },
      "ResponseBody": []
    },
    {
      "RequestUri": "https://amandaadlscanary.dfs.core.windows.net/test-filesystem-900e5106-32dc-f2c9-4864-a23face3356d/test-file-6054829b-181b-e234-d544-56ae171ff060?action=append\u0026position=0",
      "RequestMethod": "PATCH",
      "RequestHeaders": {
        "Accept": "application/json",
        "Authorization": "Sanitized",
        "Content-Length": "1024",
        "Content-Type": "application/octet-stream",
        "traceparent": "00-623db7caaf1ede4da55067c289b8902d-98c0f26adcc92c43-00",
        "User-Agent": [
          "azsdk-net-Storage.Files.DataLake/12.9.0-alpha.20211020.1",
          "(.NET 5.0.11; Microsoft Windows 10.0.19043)"
        ],
        "x-ms-client-request-id": "acedf74b-27b0-0143-c63a-120e13660725",
        "x-ms-date": "Wed, 20 Oct 2021 18:01:11 GMT",
        "x-ms-return-client-request-id": "true",
        "x-ms-version": "2021-02-12"
      },
      "RequestBody": "HOXmgifsJaMWQR33cFY9RptrD3\u002BT56E/9thzAwmCn6e1UwimDA\u002BHr12wSdn7PXJ\u002BBg8SrA9wzDRDp4xOeCGalKF1QR1NljmL42Ah4p3IRLhm9fz5b/KXRIbTYmWDOTY7FrU4hvtVMG/VhsmvTuqXe2LT6IIkoCSu3fyWejTUCKop5szoj769EMSNI\u002Bgp5/acPOcCr1C0F3aQiaj/vrY7AX4fhmgeruukFte\u002Bl3w8hfYG\u002Bj1M0VhZdc5VVwYWvVEOUSJqCWGNfo37Xpl59X/5VASy\u002BMR47jAlxhGZyFbljliGr0ZZ0nuVeHuwUXK/4H9PWwMCY8WNlWLyRENP87Y2FdBA80Y5n4KIHH9IyJ29ZuaSSmxT4yqT\u002BBrjZ404RYXFeTuifu05FruBeUdFRM3FNN1dvalJ4zKlrfosVTj0UNf6gk9hGuj5WTSw0WnjTrRMHjOw24jce5UI/dHzDcGDjSlvSsF9Yxn0Y2R1mRLJwV5F3zYFQ3RPHga6WR0XBktyLEQ/cwPyz7sZvHckZ\u002BKDPjtyrS2Kfkq1ICy6wwn83V0YAm3Nik1aUg9664f9KrckNxripFge5636ilPXOAuxHd4ZC2R1tbTtGFoeEJLCt/V0lYzvGjgF\u002Bhq/0//6ghoEyM6o4x9Sr4Fl9Iz9ANcbN9JdYqJ/wgKlFBFKtuG08pVAGUfEGtTWIuYKiSWsB/pCo5wtnSB3hAbLAs4NCPmgsQL2vOaPVxz\u002BhkC8dTjd\u002BA0XBxJEh1V1yZVB\u002BBcFyRrtadgjtkoUskx/Lhbfuw/O7gnB9QDmWymsgfNQTl8E\u002Bb0mzwtfukLDA1TFxFg/lQ2FcgkOQ9MaBg2vdjRWw2TtejVYuewEbjTG/vKrIZfRbevly9tV9rXqC8j9sEMNbEDw2Eoj5twhgQPVR0XhbuR23QlJcPiImIR/bq0jBr7wuJGyuklMrYYPw0nXf69wCJ3jhtI5xPtIaD/Go3gu/npF5I6zL7ObKTCDOq2usBnUD2UQP3/rt/SWalIJhgoN4cXPkpogvNnpSFyitYpOmbgm8ZMSHb76WS2aHcRhkqMldVnn3x1\u002Bs1OLJ/cjSQJpR9Ca45V2\u002B8MG1Dhthp8Uh7W5fD8xZ7qapz1Ah/bH1w8rMNX0x64Nr3qV4ArkEC20dp9Bac3COOAVADtYNnPMP/wpQlbJIMAHrM3Em4avtZYQjBBXhW5CaPf03sZztXgHyaANu87W6lbeOrz//ZxaZUukR6ljdbqO5tle1UH5lPZUvdLmofnIOaG6eEuxQ2tamnl7zm3Oo1Tmf9X0eBUV5KbGqj/KdMNR3A4HqPxv3aNuAzrIfsWJhRl\u002B/yIk08GMpZOk65grkCa1KvJexvtXd6Iyhg==",
      "StatusCode": 202,
      "ResponseHeaders": {
        "Content-Length": "0",
        "Date": "Wed, 20 Oct 2021 18:01:11 GMT",
        "Server": [
          "Windows-Azure-HDFS/1.0",
          "Microsoft-HTTPAPI/2.0"
        ],
        "x-ms-client-request-id": "acedf74b-27b0-0143-c63a-120e13660725",
        "x-ms-request-id": "d1191775-b01f-0095-32dc-c51e94000000",
        "x-ms-request-server-encrypted": "true",
        "x-ms-version": "2021-02-12"
      },
      "ResponseBody": []
    },
    {
      "RequestUri": "https://amandaadlscanary.dfs.core.windows.net/test-filesystem-900e5106-32dc-f2c9-4864-a23face3356d/test-file-6054829b-181b-e234-d544-56ae171ff060?action=flush\u0026position=1024",
      "RequestMethod": "PATCH",
      "RequestHeaders": {
        "Accept": "application/json",
        "Authorization": "Sanitized",
        "traceparent": "00-1368f7a0be78c147ad7b7472320da3f7-67624c70d0091e48-00",
        "User-Agent": [
          "azsdk-net-Storage.Files.DataLake/12.9.0-alpha.20211020.1",
          "(.NET 5.0.11; Microsoft Windows 10.0.19043)"
        ],
        "x-ms-client-request-id": "267318e8-db39-cacf-094b-eb1e1ab59a0d",
        "x-ms-date": "Wed, 20 Oct 2021 18:01:11 GMT",
        "x-ms-return-client-request-id": "true",
        "x-ms-version": "2021-02-12"
      },
      "RequestBody": null,
      "StatusCode": 200,
      "ResponseHeaders": {
        "Content-Length": "0",
        "Date": "Wed, 20 Oct 2021 18:01:11 GMT",
        "ETag": "\u00220x8D993F399F98393\u0022",
        "Last-Modified": "Wed, 20 Oct 2021 18:01:11 GMT",
        "Server": [
          "Windows-Azure-HDFS/1.0",
          "Microsoft-HTTPAPI/2.0"
        ],
        "x-ms-client-request-id": "267318e8-db39-cacf-094b-eb1e1ab59a0d",
        "x-ms-request-id": "d1191776-b01f-0095-33dc-c51e94000000",
        "x-ms-request-server-encrypted": "false",
        "x-ms-version": "2021-02-12"
      },
      "ResponseBody": []
    },
    {
      "RequestUri": "https://amandaadlscanary.blob.core.windows.net/test-filesystem-900e5106-32dc-f2c9-4864-a23face3356d/test-file-6054829b-181b-e234-d544-56ae171ff060",
      "RequestMethod": "HEAD",
      "RequestHeaders": {
        "Accept": "application/xml",
        "Authorization": "Sanitized",
        "traceparent": "00-4ba85d789d678544b2d73bcb55a7615c-cc6e0a416ca93b49-00",
        "User-Agent": [
          "azsdk-net-Storage.Files.DataLake/12.9.0-alpha.20211020.1",
          "(.NET 5.0.11; Microsoft Windows 10.0.19043)"
        ],
        "x-ms-client-request-id": "3af33248-0bfc-aa55-f5b5-0f391df37e57",
        "x-ms-date": "Wed, 20 Oct 2021 18:01:11 GMT",
        "x-ms-return-client-request-id": "true",
        "x-ms-version": "2021-02-12"
      },
      "RequestBody": null,
      "StatusCode": 200,
      "ResponseHeaders": {
        "Accept-Ranges": "bytes",
        "Content-Length": "1024",
        "Content-Type": "application/octet-stream",
        "Date": "Wed, 20 Oct 2021 18:01:11 GMT",
        "ETag": "\u00220x8D993F399F98393\u0022",
        "Last-Modified": "Wed, 20 Oct 2021 18:01:11 GMT",
        "Server": [
          "Windows-Azure-Blob/1.0",
          "Microsoft-HTTPAPI/2.0"
        ],
        "x-ms-access-tier": "Hot",
        "x-ms-access-tier-inferred": "true",
        "x-ms-blob-type": "BlockBlob",
        "x-ms-client-request-id": "3af33248-0bfc-aa55-f5b5-0f391df37e57",
        "x-ms-creation-time": "Wed, 20 Oct 2021 18:01:11 GMT",
        "x-ms-group": "$superuser",
        "x-ms-lease-state": "available",
        "x-ms-lease-status": "unlocked",
        "x-ms-owner": "$superuser",
        "x-ms-permissions": "rw-r-----",
        "x-ms-request-id": "abb349b0-901e-00ad-53dc-c5ba54000000",
        "x-ms-resource-type": "file",
        "x-ms-server-encrypted": "true",
        "x-ms-version": "2021-02-12"
      },
      "ResponseBody": []
    },
    {
      "RequestUri": "https://amandaadlscanary.dfs.core.windows.net/test-filesystem-900e5106-32dc-f2c9-4864-a23face3356d/test-file-6054829b-181b-e234-d544-56ae171ff060?action=append\u0026position=1024",
      "RequestMethod": "PATCH",
      "RequestHeaders": {
        "Accept": "application/json",
        "Authorization": "Sanitized",
        "Content-Length": "1024",
        "Content-Type": "application/octet-stream",
        "User-Agent": [
          "azsdk-net-Storage.Files.DataLake/12.9.0-alpha.20211020.1",
          "(.NET 5.0.11; Microsoft Windows 10.0.19043)"
        ],
        "x-ms-client-request-id": "d6be42b2-ae14-64dc-0c0c-0a89c99d4d15",
        "x-ms-date": "Wed, 20 Oct 2021 18:01:12 GMT",
        "x-ms-return-client-request-id": "true",
        "x-ms-version": "2021-02-12"
      },
      "RequestBody": "/h7G88AvEIJMsaZsjwbRYzu6Jfry4OwPUXGxtd2MIlCpij4RmwuXuQjw2oc1YzoDeYfiX5CgGh4xtqFPfVqkv49WwgXIv8gvI2zxAQZk2u02rTtVqsLACXAf3\u002BRpSDutTBr436A1O7q/sjwjrhgYzdyzGNAeTxXMlbmUqN/jxtowRLXrbPpNAHKBlfeFnFpXBxIItS9rjvwEK0nmoJPa3Oxh82piLGHhZhdenbkeR/lfPKDN2xCrxLW450CxZmDep7gKJKjw9dqxJk8YDfFD5uRQh2PyDQHcti61qUUgMAC3f/YAEyNQbkfFG7XAkrfDdQFcYN7865q3Lm16O0uVkfVPYI37QtLBABgcLPFMGyN28TNExNAhu5NbSeW11TP7MIq/cTEqyDMummDG37\u002BoahJJA0kXUMwlLaX6n/jtCyrlIPxnjKnxTCn/FilvW9vUs9/Sa9Lp5N\u002B9mkSMMCg7QI814L/CQd1pWLYgFzqitdLKJewZG59Y\u002BzwcqfFlZRwAxNWaOXocEXIBaBMbycykGuVywgo8IiTv3eWDppfrA/KaIFNlCHtXrRN6F7KMPDJwd44M86IRw6GwqluUmWvaFWUggah4PxJpGhT2wgpyYqGzEi4J3xBQiFyxtF0fwhSonwJNa7uJ9zd8otiOGwGWPki64YY80TZU0PhMxou0SVj/TSIIJPfmKhr2jDw3wW1bGnYVZeGObM7L\u002BJvCPTGsx1mAjs3ejhlQ07drRUT5HA6L8KsUn\u002BR3ceFUPCxbJO3pSsXjtzOffYxdxJEpIiaJ0tuMNkyFlyd0CRzriVHs9a/Kgvt/FmXb7HMet9pSTU67y2pQz\u002B6gY7Kdbq4WtPM7cM/iX6AqCrt2sUnYZ\u002BBNIrvOL77mmybBKR5J4ai2xDiA40cLcO2ukcCv2h2kyPzRUEzySIQ1VNSpIDaB4CgTv\u002BwRWIOZQbHNH579N8EIHWEid5Bbw3y0So9yYlC3LLCXnBsxkm95OA6aJCjlOBwToQPVX2iYt/tvXQ3zJt9hFvLuZZul1orxqT\u002BBwJ5TzhJzXsFM4s1H/\u002BQfwTVihREvOQ429tKAbcp447UpFvZcHI76f8ceFDQkpmW3hhVVjiMuUoeQHddA8vH21P4YHuntw6SmZwVJESTaEVBtyee1IlSS\u002B8Nvy/\u002B2uo3WJz81DIh7ycJwricd5EFitguH0ikJQbKphiIlffel8K14cunlpATH8QAkRXMtdBaCDRXzLudjzeaNjIZlVUvLyr55pHFXfRIGwOEp5Pw\u002BexELo3DhscHFFKUDVxd\u002BYZu0WXq0s8\u002BlK5AD7W4GOujpTxB0WbLb6Rn9tJDMUyX6iF5GdIuCicdCZnjf3sRSv9q8GggHCQfo2A==",
      "StatusCode": 202,
      "ResponseHeaders": {
        "Content-Length": "0",
        "Date": "Wed, 20 Oct 2021 18:01:12 GMT",
        "Server": [
          "Windows-Azure-HDFS/1.0",
          "Microsoft-HTTPAPI/2.0"
        ],
        "x-ms-client-request-id": "d6be42b2-ae14-64dc-0c0c-0a89c99d4d15",
        "x-ms-request-id": "7026b413-301f-006f-6adc-c5fcd2000000",
        "x-ms-request-server-encrypted": "true",
        "x-ms-version": "2021-02-12"
      },
      "ResponseBody": []
    },
    {
      "RequestUri": "https://amandaadlscanary.dfs.core.windows.net/test-filesystem-900e5106-32dc-f2c9-4864-a23face3356d/test-file-6054829b-181b-e234-d544-56ae171ff060?action=flush\u0026position=2048",
      "RequestMethod": "PATCH",
      "RequestHeaders": {
        "Accept": "application/json",
        "Authorization": "Sanitized",
        "If-Match": "\u00220x8D993F399F98393\u0022",
        "User-Agent": [
          "azsdk-net-Storage.Files.DataLake/12.9.0-alpha.20211020.1",
          "(.NET 5.0.11; Microsoft Windows 10.0.19043)"
        ],
        "x-ms-client-request-id": "db87afa1-a834-ae42-bfb8-15c6bd79c303",
        "x-ms-date": "Wed, 20 Oct 2021 18:01:12 GMT",
        "x-ms-return-client-request-id": "true",
        "x-ms-version": "2021-02-12"
      },
      "RequestBody": null,
      "StatusCode": 200,
      "ResponseHeaders": {
        "Content-Length": "0",
        "Date": "Wed, 20 Oct 2021 18:01:12 GMT",
        "ETag": "\u00220x8D993F39A49A51B\u0022",
        "Last-Modified": "Wed, 20 Oct 2021 18:01:12 GMT",
        "Server": [
          "Windows-Azure-HDFS/1.0",
          "Microsoft-HTTPAPI/2.0"
        ],
        "x-ms-client-request-id": "db87afa1-a834-ae42-bfb8-15c6bd79c303",
        "x-ms-request-id": "7026b414-301f-006f-6bdc-c5fcd2000000",
        "x-ms-request-server-encrypted": "false",
        "x-ms-version": "2021-02-12"
      },
      "ResponseBody": []
    },
    {
      "RequestUri": "https://amandaadlscanary.blob.core.windows.net/test-filesystem-900e5106-32dc-f2c9-4864-a23face3356d/test-file-6054829b-181b-e234-d544-56ae171ff060",
      "RequestMethod": "GET",
      "RequestHeaders": {
        "Accept": "application/xml",
        "Authorization": "Sanitized",
        "traceparent": "00-246c2bb04695ba4590eadfc682a1ce7a-8772016ea2842040-00",
        "User-Agent": [
          "azsdk-net-Storage.Files.DataLake/12.9.0-alpha.20211020.1",
          "(.NET 5.0.11; Microsoft Windows 10.0.19043)"
        ],
        "x-ms-client-request-id": "19e714a4-7216-3ee0-75b4-6a88312cc3b5",
        "x-ms-date": "Wed, 20 Oct 2021 18:01:12 GMT",
        "x-ms-return-client-request-id": "true",
        "x-ms-version": "2021-02-12"
      },
      "RequestBody": null,
      "StatusCode": 200,
      "ResponseHeaders": {
        "Accept-Ranges": "bytes",
        "Content-Length": "2048",
        "Content-Type": "application/octet-stream",
        "Date": "Wed, 20 Oct 2021 18:01:12 GMT",
        "ETag": "\u00220x8D993F39A49A51B\u0022",
        "Last-Modified": "Wed, 20 Oct 2021 18:01:12 GMT",
        "Server": [
          "Windows-Azure-Blob/1.0",
          "Microsoft-HTTPAPI/2.0"
        ],
        "x-ms-blob-type": "BlockBlob",
        "x-ms-client-request-id": "19e714a4-7216-3ee0-75b4-6a88312cc3b5",
        "x-ms-creation-time": "Wed, 20 Oct 2021 18:01:11 GMT",
        "x-ms-group": "$superuser",
        "x-ms-lease-state": "available",
        "x-ms-lease-status": "unlocked",
        "x-ms-owner": "$superuser",
        "x-ms-permissions": "rw-r-----",
        "x-ms-request-id": "abb34a06-901e-00ad-1fdc-c5ba54000000",
        "x-ms-resource-type": "file",
        "x-ms-server-encrypted": "true",
        "x-ms-version": "2021-02-12"
      },
      "ResponseBody": "HOXmgifsJaMWQR33cFY9RptrD3\u002BT56E/9thzAwmCn6e1UwimDA\u002BHr12wSdn7PXJ\u002BBg8SrA9wzDRDp4xOeCGalKF1QR1NljmL42Ah4p3IRLhm9fz5b/KXRIbTYmWDOTY7FrU4hvtVMG/VhsmvTuqXe2LT6IIkoCSu3fyWejTUCKop5szoj769EMSNI\u002Bgp5/acPOcCr1C0F3aQiaj/vrY7AX4fhmgeruukFte\u002Bl3w8hfYG\u002Bj1M0VhZdc5VVwYWvVEOUSJqCWGNfo37Xpl59X/5VASy\u002BMR47jAlxhGZyFbljliGr0ZZ0nuVeHuwUXK/4H9PWwMCY8WNlWLyRENP87Y2FdBA80Y5n4KIHH9IyJ29ZuaSSmxT4yqT\u002BBrjZ404RYXFeTuifu05FruBeUdFRM3FNN1dvalJ4zKlrfosVTj0UNf6gk9hGuj5WTSw0WnjTrRMHjOw24jce5UI/dHzDcGDjSlvSsF9Yxn0Y2R1mRLJwV5F3zYFQ3RPHga6WR0XBktyLEQ/cwPyz7sZvHckZ\u002BKDPjtyrS2Kfkq1ICy6wwn83V0YAm3Nik1aUg9664f9KrckNxripFge5636ilPXOAuxHd4ZC2R1tbTtGFoeEJLCt/V0lYzvGjgF\u002Bhq/0//6ghoEyM6o4x9Sr4Fl9Iz9ANcbN9JdYqJ/wgKlFBFKtuG08pVAGUfEGtTWIuYKiSWsB/pCo5wtnSB3hAbLAs4NCPmgsQL2vOaPVxz\u002BhkC8dTjd\u002BA0XBxJEh1V1yZVB\u002BBcFyRrtadgjtkoUskx/Lhbfuw/O7gnB9QDmWymsgfNQTl8E\u002Bb0mzwtfukLDA1TFxFg/lQ2FcgkOQ9MaBg2vdjRWw2TtejVYuewEbjTG/vKrIZfRbevly9tV9rXqC8j9sEMNbEDw2Eoj5twhgQPVR0XhbuR23QlJcPiImIR/bq0jBr7wuJGyuklMrYYPw0nXf69wCJ3jhtI5xPtIaD/Go3gu/npF5I6zL7ObKTCDOq2usBnUD2UQP3/rt/SWalIJhgoN4cXPkpogvNnpSFyitYpOmbgm8ZMSHb76WS2aHcRhkqMldVnn3x1\u002Bs1OLJ/cjSQJpR9Ca45V2\u002B8MG1Dhthp8Uh7W5fD8xZ7qapz1Ah/bH1w8rMNX0x64Nr3qV4ArkEC20dp9Bac3COOAVADtYNnPMP/wpQlbJIMAHrM3Em4avtZYQjBBXhW5CaPf03sZztXgHyaANu87W6lbeOrz//ZxaZUukR6ljdbqO5tle1UH5lPZUvdLmofnIOaG6eEuxQ2tamnl7zm3Oo1Tmf9X0eBUV5KbGqj/KdMNR3A4HqPxv3aNuAzrIfsWJhRl\u002B/yIk08GMpZOk65grkCa1KvJexvtXd6Iyhv4exvPALxCCTLGmbI8G0WM7uiX68uDsD1FxsbXdjCJQqYo\u002BEZsLl7kI8NqHNWM6A3mH4l\u002BQoBoeMbahT31apL\u002BPVsIFyL/ILyNs8QEGZNrtNq07VarCwAlwH9/kaUg7rUwa\u002BN\u002BgNTu6v7I8I64YGM3csxjQHk8VzJW5lKjf48baMES162z6TQBygZX3hZxaVwcSCLUva478BCtJ5qCT2tzsYfNqYixh4WYXXp25Hkf5XzygzdsQq8S1uOdAsWZg3qe4CiSo8PXasSZPGA3xQ\u002BbkUIdj8g0B3LYutalFIDAAt3/2ABMjUG5HxRu1wJK3w3UBXGDe/Ouaty5tejtLlZH1T2CN\u002B0LSwQAYHCzxTBsjdvEzRMTQIbuTW0nltdUz\u002BzCKv3ExKsgzLppgxt\u002B/qGoSSQNJF1DMJS2l\u002Bp/47Qsq5SD8Z4yp8Uwp/xYpb1vb1LPf0mvS6eTfvZpEjDAoO0CPNeC/wkHdaVi2IBc6orXSyiXsGRufWPs8HKnxZWUcAMTVmjl6HBFyAWgTG8nMpBrlcsIKPCIk793lg6aX6wPymiBTZQh7V60TeheyjDwycHeODPOiEcOhsKpblJlr2hVlIIGoeD8SaRoU9sIKcmKhsxIuCd8QUIhcsbRdH8IUqJ8CTWu7ifc3fKLYjhsBlj5IuuGGPNE2VND4TMaLtElY/00iCCT35ioa9ow8N8FtWxp2FWXhjmzOy/ibwj0xrMdZgI7N3o4ZUNO3a0VE\u002BRwOi/CrFJ/kd3HhVDwsWyTt6UrF47czn32MXcSRKSImidLbjDZMhZcndAkc64lR7PWvyoL7fxZl2\u002BxzHrfaUk1Ou8tqUM/uoGOynW6uFrTzO3DP4l\u002BgKgq7drFJ2GfgTSK7zi\u002B\u002B5psmwSkeSeGotsQ4gONHC3DtrpHAr9odpMj80VBM8kiENVTUqSA2geAoE7/sEViDmUGxzR\u002Be/TfBCB1hIneQW8N8tEqPcmJQtyywl5wbMZJveTgOmiQo5TgcE6ED1V9omLf7b10N8ybfYRby7mWbpdaK8ak/gcCeU84Sc17BTOLNR//kH8E1YoURLzkONvbSgG3KeOO1KRb2XByO\u002Bn/HHhQ0JKZlt4YVVY4jLlKHkB3XQPLx9tT\u002BGB7p7cOkpmcFSREk2hFQbcnntSJUkvvDb8v/trqN1ic/NQyIe8nCcK4nHeRBYrYLh9IpCUGyqYYiJX33pfCteHLp5aQEx/EAJEVzLXQWgg0V8y7nY83mjYyGZVVLy8q\u002BeaRxV30SBsDhKeT8PnsRC6Nw4bHBxRSlA1cXfmGbtFl6tLPPpSuQA\u002B1uBjro6U8QdFmy2\u002BkZ/bSQzFMl\u002BoheRnSLgonHQmZ4397EUr/avBoIBwkH6Ng="
    },
    {
      "RequestUri": "https://amandaadlscanary.blob.core.windows.net/test-filesystem-900e5106-32dc-f2c9-4864-a23face3356d?restype=container",
      "RequestMethod": "DELETE",
      "RequestHeaders": {
        "Accept": "application/xml",
        "Authorization": "Sanitized",
        "traceparent": "00-1c4cbe8c9f26cf478e2e967a7d8c2564-72007d9e795adf41-00",
        "User-Agent": [
          "azsdk-net-Storage.Files.DataLake/12.9.0-alpha.20211020.1",
          "(.NET 5.0.11; Microsoft Windows 10.0.19043)"
        ],
        "x-ms-client-request-id": "a822ff89-aa92-b4ec-df3a-14e77f953a23",
        "x-ms-date": "Wed, 20 Oct 2021 18:01:12 GMT",
        "x-ms-return-client-request-id": "true",
        "x-ms-version": "2021-02-12"
      },
      "RequestBody": null,
      "StatusCode": 202,
      "ResponseHeaders": {
        "Content-Length": "0",
        "Date": "Wed, 20 Oct 2021 18:01:12 GMT",
        "Server": [
          "Windows-Azure-Blob/1.0",
          "Microsoft-HTTPAPI/2.0"
        ],
        "x-ms-client-request-id": "a822ff89-aa92-b4ec-df3a-14e77f953a23",
<<<<<<< HEAD
        "x-ms-request-id": "46915d91-401e-0056-4cf9-068eb0000000",
        "x-ms-version": "2021-02-12"
=======
        "x-ms-request-id": "abb34a14-901e-00ad-2cdc-c5ba54000000",
        "x-ms-version": "2020-12-06"
>>>>>>> 6b7c7623
      },
      "ResponseBody": []
    }
  ],
  "Variables": {
    "RandomSeed": "1796487413",
    "Storage_TestConfigHierarchicalNamespace": "NamespaceTenant\namandaadlscanary\nU2FuaXRpemVk\nhttps://amandaadlscanary.blob.core.windows.net\nhttps://amandaadlscanary.file.core.windows.net\nhttps://amandaadlscanary.queue.core.windows.net\nhttps://amandaadlscanary.table.core.windows.net\n\n\n\n\nhttps://amandaadlscanary-secondary.blob.core.windows.net\nhttps://amandaadlscanary-secondary.file.core.windows.net\nhttps://amandaadlscanary-secondary.queue.core.windows.net\n\n68390a19-a643-458b-b726-408abf67b4fc\nSanitized\n72f988bf-86f1-41af-91ab-2d7cd011db47\nhttps://login.microsoftonline.com/\nCloud\nBlobEndpoint=https://amandaadlscanary.blob.core.windows.net/;QueueEndpoint=https://amandaadlscanary.queue.core.windows.net/;FileEndpoint=https://amandaadlscanary.file.core.windows.net/;BlobSecondaryEndpoint=https://amandaadlscanary-secondary.blob.core.windows.net/;QueueSecondaryEndpoint=https://amandaadlscanary-secondary.queue.core.windows.net/;FileSecondaryEndpoint=https://amandaadlscanary-secondary.file.core.windows.net/;AccountName=amandaadlscanary;AccountKey=Sanitized\n\n\n"
  }
}<|MERGE_RESOLUTION|>--- conflicted
+++ resolved
@@ -29,13 +29,8 @@
           "Microsoft-HTTPAPI/2.0"
         ],
         "x-ms-client-request-id": "49bb2a58-5f48-b731-c6a6-b3258cf392af",
-<<<<<<< HEAD
-        "x-ms-request-id": "46915ba8-401e-0056-0bf9-068eb0000000",
-        "x-ms-version": "2021-02-12"
-=======
         "x-ms-request-id": "abb3494e-901e-00ad-7cdc-c5ba54000000",
-        "x-ms-version": "2020-12-06"
->>>>>>> 6b7c7623
+        "x-ms-version": "2021-02-12"
       },
       "ResponseBody": []
     },
@@ -68,14 +63,9 @@
           "Microsoft-HTTPAPI/2.0"
         ],
         "x-ms-client-request-id": "0af1ca69-7342-1214-54d2-2abe1e268880",
-<<<<<<< HEAD
-        "x-ms-request-id": "d66a82cd-f01f-0088-69f9-069a56000000",
-        "x-ms-version": "2021-02-12"
-=======
         "x-ms-request-id": "d1191774-b01f-0095-31dc-c51e94000000",
         "x-ms-request-server-encrypted": "true",
-        "x-ms-version": "2020-12-06"
->>>>>>> 6b7c7623
+        "x-ms-version": "2021-02-12"
       },
       "ResponseBody": []
     },
@@ -330,13 +320,8 @@
           "Microsoft-HTTPAPI/2.0"
         ],
         "x-ms-client-request-id": "a822ff89-aa92-b4ec-df3a-14e77f953a23",
-<<<<<<< HEAD
-        "x-ms-request-id": "46915d91-401e-0056-4cf9-068eb0000000",
-        "x-ms-version": "2021-02-12"
-=======
         "x-ms-request-id": "abb34a14-901e-00ad-2cdc-c5ba54000000",
-        "x-ms-version": "2020-12-06"
->>>>>>> 6b7c7623
+        "x-ms-version": "2021-02-12"
       },
       "ResponseBody": []
     }
