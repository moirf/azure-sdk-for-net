--- conflicted
+++ resolved
@@ -29,13 +29,8 @@
           "Microsoft-HTTPAPI/2.0"
         ],
         "x-ms-client-request-id": "9d705979-9f11-0d8b-7aee-353dcb58bc22",
-<<<<<<< HEAD
-        "x-ms-request-id": "6c71409d-d01e-0027-4421-afcd06000000",
-        "x-ms-version": "2021-02-12"
-=======
         "x-ms-request-id": "abb364d6-901e-00ad-2ddc-c5ba54000000",
-        "x-ms-version": "2020-12-06"
->>>>>>> 6b7c7623
+        "x-ms-version": "2021-02-12"
       },
       "ResponseBody": []
     },
@@ -582,13 +577,8 @@
           "Microsoft-HTTPAPI/2.0"
         ],
         "x-ms-client-request-id": "93445cdb-b1b0-de40-ce98-b7ce2893bd26",
-<<<<<<< HEAD
-        "x-ms-request-id": "3a7d1ef7-e01e-0095-2521-af3277000000",
-        "x-ms-version": "2021-02-12"
-=======
         "x-ms-request-id": "abb36622-901e-00ad-56dc-c5ba54000000",
-        "x-ms-version": "2020-12-06"
->>>>>>> 6b7c7623
+        "x-ms-version": "2021-02-12"
       },
       "ResponseBody": []
     }
