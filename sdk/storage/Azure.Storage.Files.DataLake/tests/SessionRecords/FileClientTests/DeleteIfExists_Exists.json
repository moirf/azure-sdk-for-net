{
  "Entries": [
    {
      "RequestUri": "https://storagedotnetdatalake.blob.core.windows.net/test-filesystem-3aceb4e0-557f-71c4-963f-fc22ac17333d?restype=container",
      "RequestMethod": "PUT",
      "RequestHeaders": {
        "Authorization": "Sanitized",
        "traceparent": "00-83582ac53d68eb4192bbf5e16f599aba-8b5ab0c813865543-00",
        "User-Agent": [
          "azsdk-net-Storage.Files.DataLake/12.5.0-alpha.20201001.1",
          "(.NET Core 4.6.29220.03; Microsoft Windows 10.0.19041 )"
        ],
        "x-ms-blob-public-access": "container",
        "x-ms-client-request-id": "3450917b-92aa-402c-5456-115da93404d1",
        "x-ms-date": "Fri, 02 Oct 2020 03:33:27 GMT",
        "x-ms-return-client-request-id": "true",
        "x-ms-version": "2020-02-10"
      },
      "RequestBody": null,
      "StatusCode": 201,
      "ResponseHeaders": {
        "Content-Length": "0",
        "Date": "Fri, 02 Oct 2020 03:33:26 GMT",
        "ETag": "\u00220x8D86683EC4DF9DE\u0022",
        "Last-Modified": "Fri, 02 Oct 2020 03:33:26 GMT",
        "Server": [
          "Windows-Azure-Blob/1.0",
          "Microsoft-HTTPAPI/2.0"
        ],
        "x-ms-client-request-id": "3450917b-92aa-402c-5456-115da93404d1",
<<<<<<< HEAD
        "x-ms-request-id": "962203ab-f01e-0012-2cfa-093670000000",
=======
        "x-ms-request-id": "86513b13-501e-00a9-3d6c-985457000000",
>>>>>>> 365f255a
        "x-ms-version": "2020-02-10"
      },
      "ResponseBody": []
    },
    {
      "RequestUri": "https://storagedotnetdatalake.dfs.core.windows.net/test-filesystem-3aceb4e0-557f-71c4-963f-fc22ac17333d/test-directory-51f74ca5-0c55-a7fd-ebc7-10df594ec92a?resource=directory",
      "RequestMethod": "PUT",
      "RequestHeaders": {
        "Authorization": "Sanitized",
        "traceparent": "00-ac3acddf477412419fb1ea59d6f8268a-f6d8f5a4b7e3e64e-00",
        "User-Agent": [
          "azsdk-net-Storage.Files.DataLake/12.5.0-alpha.20201001.1",
          "(.NET Core 4.6.29220.03; Microsoft Windows 10.0.19041 )"
        ],
        "x-ms-client-request-id": "5cd02a9b-2d74-6ea0-94a8-49e2824ce705",
        "x-ms-date": "Fri, 02 Oct 2020 03:33:27 GMT",
        "x-ms-return-client-request-id": "true",
        "x-ms-version": "2020-02-10"
      },
      "RequestBody": null,
      "StatusCode": 201,
      "ResponseHeaders": {
        "Content-Length": "0",
        "Date": "Fri, 02 Oct 2020 03:33:26 GMT",
        "ETag": "\u00220x8D86683EC8254B9\u0022",
        "Last-Modified": "Fri, 02 Oct 2020 03:33:26 GMT",
        "Server": [
          "Windows-Azure-HDFS/1.0",
          "Microsoft-HTTPAPI/2.0"
        ],
        "x-ms-client-request-id": "5cd02a9b-2d74-6ea0-94a8-49e2824ce705",
<<<<<<< HEAD
        "x-ms-request-id": "fa43ff4e-201f-0097-10fa-091bad000000",
=======
        "x-ms-request-id": "5eefd59a-f01f-00af-546c-98a32f000000",
>>>>>>> 365f255a
        "x-ms-version": "2020-02-10"
      },
      "ResponseBody": []
    },
    {
      "RequestUri": "https://storagedotnetdatalake.dfs.core.windows.net/test-filesystem-3aceb4e0-557f-71c4-963f-fc22ac17333d/test-directory-51f74ca5-0c55-a7fd-ebc7-10df594ec92a/test-file-a49de68d-e98d-a50a-b953-9c2dcbcf807f?resource=file",
      "RequestMethod": "PUT",
      "RequestHeaders": {
        "Authorization": "Sanitized",
        "If-None-Match": "*",
        "traceparent": "00-9caabe0a692da848a37333c1374b803c-2140acb6a23d2e4e-00",
        "User-Agent": [
          "azsdk-net-Storage.Files.DataLake/12.5.0-alpha.20201001.1",
          "(.NET Core 4.6.29220.03; Microsoft Windows 10.0.19041 )"
        ],
        "x-ms-client-request-id": "409f3b40-b8ce-b268-1f2b-a2219172a2c5",
        "x-ms-date": "Fri, 02 Oct 2020 03:33:27 GMT",
        "x-ms-return-client-request-id": "true",
        "x-ms-version": "2020-02-10"
      },
      "RequestBody": null,
      "StatusCode": 201,
      "ResponseHeaders": {
        "Content-Length": "0",
        "Date": "Fri, 02 Oct 2020 03:33:26 GMT",
        "ETag": "\u00220x8D86683EC975604\u0022",
        "Last-Modified": "Fri, 02 Oct 2020 03:33:26 GMT",
        "Server": [
          "Windows-Azure-HDFS/1.0",
          "Microsoft-HTTPAPI/2.0"
        ],
        "x-ms-client-request-id": "409f3b40-b8ce-b268-1f2b-a2219172a2c5",
<<<<<<< HEAD
        "x-ms-request-id": "fa43ff4f-201f-0097-11fa-091bad000000",
=======
        "x-ms-request-id": "5eefd59c-f01f-00af-566c-98a32f000000",
>>>>>>> 365f255a
        "x-ms-version": "2020-02-10"
      },
      "ResponseBody": []
    },
    {
      "RequestUri": "https://storagedotnetdatalake.dfs.core.windows.net/test-filesystem-3aceb4e0-557f-71c4-963f-fc22ac17333d/test-directory-51f74ca5-0c55-a7fd-ebc7-10df594ec92a/test-file-a49de68d-e98d-a50a-b953-9c2dcbcf807f",
      "RequestMethod": "DELETE",
      "RequestHeaders": {
        "Authorization": "Sanitized",
        "traceparent": "00-0b26d00ccb237f448c334a21e41288d7-1547554e36878c4d-00",
        "User-Agent": [
          "azsdk-net-Storage.Files.DataLake/12.5.0-alpha.20201001.1",
          "(.NET Core 4.6.29220.03; Microsoft Windows 10.0.19041 )"
        ],
        "x-ms-client-request-id": "90ec3431-3f2f-b3b0-b291-0f52ca9401f2",
        "x-ms-date": "Fri, 02 Oct 2020 03:33:27 GMT",
        "x-ms-return-client-request-id": "true",
        "x-ms-version": "2020-02-10"
      },
      "RequestBody": null,
      "StatusCode": 200,
      "ResponseHeaders": {
        "Content-Length": "0",
        "Date": "Fri, 02 Oct 2020 03:33:26 GMT",
        "Server": [
          "Windows-Azure-HDFS/1.0",
          "Microsoft-HTTPAPI/2.0"
        ],
        "x-ms-client-request-id": "90ec3431-3f2f-b3b0-b291-0f52ca9401f2",
<<<<<<< HEAD
        "x-ms-request-id": "fa43ff51-201f-0097-12fa-091bad000000",
=======
        "x-ms-request-id": "5eefd59f-f01f-00af-596c-98a32f000000",
>>>>>>> 365f255a
        "x-ms-version": "2020-02-10"
      },
      "ResponseBody": []
    },
    {
      "RequestUri": "https://storagedotnetdatalake.blob.core.windows.net/test-filesystem-3aceb4e0-557f-71c4-963f-fc22ac17333d?restype=container",
      "RequestMethod": "DELETE",
      "RequestHeaders": {
        "Authorization": "Sanitized",
        "traceparent": "00-4e9a9110c0e18540af666314f4b0b732-5ee8bb15a522aa48-00",
        "User-Agent": [
          "azsdk-net-Storage.Files.DataLake/12.5.0-alpha.20201001.1",
          "(.NET Core 4.6.29220.03; Microsoft Windows 10.0.19041 )"
        ],
        "x-ms-client-request-id": "5cf0983c-1286-e895-19c3-b477a835559b",
        "x-ms-date": "Fri, 02 Oct 2020 03:33:27 GMT",
        "x-ms-return-client-request-id": "true",
        "x-ms-version": "2020-02-10"
      },
      "RequestBody": null,
      "StatusCode": 202,
      "ResponseHeaders": {
        "Content-Length": "0",
        "Date": "Fri, 02 Oct 2020 03:33:26 GMT",
        "Server": [
          "Windows-Azure-Blob/1.0",
          "Microsoft-HTTPAPI/2.0"
        ],
        "x-ms-client-request-id": "5cf0983c-1286-e895-19c3-b477a835559b",
<<<<<<< HEAD
        "x-ms-request-id": "962203cc-f01e-0012-41fa-093670000000",
=======
        "x-ms-request-id": "86513d0b-501e-00a9-726c-985457000000",
>>>>>>> 365f255a
        "x-ms-version": "2020-02-10"
      },
      "ResponseBody": []
    }
  ],
  "Variables": {
    "RandomSeed": "1114822971",
    "Storage_TestConfigHierarchicalNamespace": "NamespaceTenant\nstoragedotnetdatalake\nU2FuaXRpemVk\nhttps://storagedotnetdatalake.blob.core.windows.net\nhttps://storagedotnetdatalake.file.core.windows.net\nhttps://storagedotnetdatalake.queue.core.windows.net\nhttps://storagedotnetdatalake.table.core.windows.net\n\n\n\n\nhttps://storagedotnetdatalake-secondary.blob.core.windows.net\nhttps://storagedotnetdatalake-secondary.file.core.windows.net\nhttps://storagedotnetdatalake-secondary.queue.core.windows.net\nhttps://storagedotnetdatalake-secondary.table.core.windows.net\n183fee76-3bc8-488e-866f-b6562a249293\nSanitized\n72f988bf-86f1-41af-91ab-2d7cd011db47\nhttps://login.microsoftonline.com/\nCloud\nBlobEndpoint=https://storagedotnetdatalake.blob.core.windows.net/;QueueEndpoint=https://storagedotnetdatalake.queue.core.windows.net/;FileEndpoint=https://storagedotnetdatalake.file.core.windows.net/;BlobSecondaryEndpoint=https://storagedotnetdatalake-secondary.blob.core.windows.net/;QueueSecondaryEndpoint=https://storagedotnetdatalake-secondary.queue.core.windows.net/;FileSecondaryEndpoint=https://storagedotnetdatalake-secondary.file.core.windows.net/;AccountName=storagedotnetdatalake;AccountKey=Sanitized\n"
  }
}<|MERGE_RESOLUTION|>--- conflicted
+++ resolved
@@ -28,11 +28,7 @@
           "Microsoft-HTTPAPI/2.0"
         ],
         "x-ms-client-request-id": "3450917b-92aa-402c-5456-115da93404d1",
-<<<<<<< HEAD
-        "x-ms-request-id": "962203ab-f01e-0012-2cfa-093670000000",
-=======
         "x-ms-request-id": "86513b13-501e-00a9-3d6c-985457000000",
->>>>>>> 365f255a
         "x-ms-version": "2020-02-10"
       },
       "ResponseBody": []
@@ -64,11 +60,7 @@
           "Microsoft-HTTPAPI/2.0"
         ],
         "x-ms-client-request-id": "5cd02a9b-2d74-6ea0-94a8-49e2824ce705",
-<<<<<<< HEAD
-        "x-ms-request-id": "fa43ff4e-201f-0097-10fa-091bad000000",
-=======
         "x-ms-request-id": "5eefd59a-f01f-00af-546c-98a32f000000",
->>>>>>> 365f255a
         "x-ms-version": "2020-02-10"
       },
       "ResponseBody": []
@@ -101,11 +93,7 @@
           "Microsoft-HTTPAPI/2.0"
         ],
         "x-ms-client-request-id": "409f3b40-b8ce-b268-1f2b-a2219172a2c5",
-<<<<<<< HEAD
-        "x-ms-request-id": "fa43ff4f-201f-0097-11fa-091bad000000",
-=======
         "x-ms-request-id": "5eefd59c-f01f-00af-566c-98a32f000000",
->>>>>>> 365f255a
         "x-ms-version": "2020-02-10"
       },
       "ResponseBody": []
@@ -135,11 +123,7 @@
           "Microsoft-HTTPAPI/2.0"
         ],
         "x-ms-client-request-id": "90ec3431-3f2f-b3b0-b291-0f52ca9401f2",
-<<<<<<< HEAD
-        "x-ms-request-id": "fa43ff51-201f-0097-12fa-091bad000000",
-=======
         "x-ms-request-id": "5eefd59f-f01f-00af-596c-98a32f000000",
->>>>>>> 365f255a
         "x-ms-version": "2020-02-10"
       },
       "ResponseBody": []
@@ -169,11 +153,7 @@
           "Microsoft-HTTPAPI/2.0"
         ],
         "x-ms-client-request-id": "5cf0983c-1286-e895-19c3-b477a835559b",
-<<<<<<< HEAD
-        "x-ms-request-id": "962203cc-f01e-0012-41fa-093670000000",
-=======
         "x-ms-request-id": "86513d0b-501e-00a9-726c-985457000000",
->>>>>>> 365f255a
         "x-ms-version": "2020-02-10"
       },
       "ResponseBody": []
