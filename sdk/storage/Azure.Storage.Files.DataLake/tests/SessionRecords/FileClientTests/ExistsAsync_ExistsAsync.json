--- conflicted
+++ resolved
@@ -28,11 +28,7 @@
           "Microsoft-HTTPAPI/2.0"
         ],
         "x-ms-client-request-id": "2dd9ed8e-59af-b716-90e3-1ed12e7a992e",
-<<<<<<< HEAD
-        "x-ms-request-id": "96224865-f01e-0012-53fb-093670000000",
-=======
         "x-ms-request-id": "7c75d6d1-801e-0023-1a6c-98ee74000000",
->>>>>>> 365f255a
         "x-ms-version": "2020-02-10"
       },
       "ResponseBody": []
@@ -64,11 +60,7 @@
           "Microsoft-HTTPAPI/2.0"
         ],
         "x-ms-client-request-id": "56680025-bda4-8813-85c3-efeaa7da094c",
-<<<<<<< HEAD
-        "x-ms-request-id": "fa4401c9-201f-0097-1cfb-091bad000000",
-=======
         "x-ms-request-id": "2d37966c-f01f-00c2-566c-980901000000",
->>>>>>> 365f255a
         "x-ms-version": "2020-02-10"
       },
       "ResponseBody": []
@@ -101,11 +93,7 @@
           "Microsoft-HTTPAPI/2.0"
         ],
         "x-ms-client-request-id": "ccf61fb0-bbb2-96a4-9189-de593bafee07",
-<<<<<<< HEAD
-        "x-ms-request-id": "fa4401ca-201f-0097-1dfb-091bad000000",
-=======
         "x-ms-request-id": "2d37966d-f01f-00c2-576c-980901000000",
->>>>>>> 365f255a
         "x-ms-version": "2020-02-10"
       },
       "ResponseBody": []
@@ -176,11 +164,7 @@
           "Microsoft-HTTPAPI/2.0"
         ],
         "x-ms-client-request-id": "4b5b1e13-74fc-f680-4c9e-f4414020a0dc",
-<<<<<<< HEAD
-        "x-ms-request-id": "96224893-f01e-0012-74fb-093670000000",
-=======
         "x-ms-request-id": "7c75d857-801e-0023-596c-98ee74000000",
->>>>>>> 365f255a
         "x-ms-version": "2020-02-10"
       },
       "ResponseBody": []
