--- conflicted
+++ resolved
@@ -28,11 +28,7 @@
           "Microsoft-HTTPAPI/2.0"
         ],
         "x-ms-client-request-id": "4a35d824-3023-ed5e-8bf5-6e19709328f9",
-<<<<<<< HEAD
-        "x-ms-request-id": "9621f6dc-f01e-0012-14fa-093670000000",
-=======
         "x-ms-request-id": "adb9af3b-201e-0061-546c-98c560000000",
->>>>>>> 365f255a
         "x-ms-version": "2020-02-10"
       },
       "ResponseBody": []
@@ -65,11 +61,7 @@
           "Microsoft-HTTPAPI/2.0"
         ],
         "x-ms-client-request-id": "82fd2e55-5c05-007a-b629-69d4596ba9ad",
-<<<<<<< HEAD
-        "x-ms-request-id": "fa43febe-201f-0097-1afa-091bad000000",
-=======
         "x-ms-request-id": "062fd641-c01f-0085-526c-98d66a000000",
->>>>>>> 365f255a
         "x-ms-version": "2020-02-10"
       },
       "ResponseBody": []
@@ -105,11 +97,7 @@
         ],
         "x-ms-client-request-id": "0e23db28-92b7-22f9-6841-092e403eb813",
         "x-ms-lease-id": "fe5473a5-e724-7c37-b922-7ebe6a669c11",
-<<<<<<< HEAD
-        "x-ms-request-id": "9621f701-f01e-0012-35fa-093670000000",
-=======
         "x-ms-request-id": "adb9b162-201e-0061-3b6c-98c560000000",
->>>>>>> 365f255a
         "x-ms-version": "2020-02-10"
       },
       "ResponseBody": []
@@ -172,11 +160,7 @@
           "Microsoft-HTTPAPI/2.0"
         ],
         "x-ms-client-request-id": "62f64abc-28a8-29d0-8ab4-1832e34c428d",
-<<<<<<< HEAD
-        "x-ms-request-id": "9621f70f-f01e-0012-43fa-093670000000",
-=======
         "x-ms-request-id": "adb9b1cf-201e-0061-1c6c-98c560000000",
->>>>>>> 365f255a
         "x-ms-version": "2020-02-10"
       },
       "ResponseBody": []
