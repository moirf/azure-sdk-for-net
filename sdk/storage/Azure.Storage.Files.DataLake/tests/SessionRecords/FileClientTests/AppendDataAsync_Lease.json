--- conflicted
+++ resolved
@@ -28,11 +28,7 @@
           "Microsoft-HTTPAPI/2.0"
         ],
         "x-ms-client-request-id": "4a35d824-3023-ed5e-8bf5-6e19709328f9",
-<<<<<<< HEAD
-        "x-ms-request-id": "4281d871-601e-003f-243b-f35a98000000",
-=======
         "x-ms-request-id": "9621f6dc-f01e-0012-14fa-093670000000",
->>>>>>> 8d420312
         "x-ms-version": "2019-12-12"
       },
       "ResponseBody": []
@@ -64,11 +60,7 @@
           "Microsoft-HTTPAPI/2.0"
         ],
         "x-ms-client-request-id": "82fd2e55-5c05-007a-b629-69d4596ba9ad",
-<<<<<<< HEAD
-        "x-ms-request-id": "b61269b0-c01f-0026-463b-f3da23000000",
-=======
         "x-ms-request-id": "fa43febe-201f-0097-1afa-091bad000000",
->>>>>>> 8d420312
         "x-ms-version": "2019-12-12"
       },
       "ResponseBody": []
@@ -104,11 +96,7 @@
         ],
         "x-ms-client-request-id": "0e23db28-92b7-22f9-6841-092e403eb813",
         "x-ms-lease-id": "fe5473a5-e724-7c37-b922-7ebe6a669c11",
-<<<<<<< HEAD
-        "x-ms-request-id": "4281d875-601e-003f-273b-f35a98000000",
-=======
         "x-ms-request-id": "9621f701-f01e-0012-35fa-093670000000",
->>>>>>> 8d420312
         "x-ms-version": "2019-12-12"
       },
       "ResponseBody": []
@@ -171,11 +159,7 @@
           "Microsoft-HTTPAPI/2.0"
         ],
         "x-ms-client-request-id": "62f64abc-28a8-29d0-8ab4-1832e34c428d",
-<<<<<<< HEAD
-        "x-ms-request-id": "4281d879-601e-003f-293b-f35a98000000",
-=======
         "x-ms-request-id": "9621f70f-f01e-0012-43fa-093670000000",
->>>>>>> 8d420312
         "x-ms-version": "2019-12-12"
       },
       "ResponseBody": []
