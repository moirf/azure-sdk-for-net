{
  "Entries": [
    {
      "RequestUri": "https://amandaadlscanary.blob.core.windows.net/test-filesystem-ce4a3703-6054-53b4-d11c-ecdcbefac9a2?restype=container",
      "RequestMethod": "PUT",
      "RequestHeaders": {
        "Accept": "application/xml",
        "Authorization": "Sanitized",
        "traceparent": "00-f7becd41b03e964c8c680be5f17d9579-ccd15bb57dd9f646-00",
        "User-Agent": [
          "azsdk-net-Storage.Files.DataLake/12.9.0-alpha.20211020.1",
          "(.NET 5.0.11; Microsoft Windows 10.0.19043)"
        ],
        "x-ms-blob-public-access": "container",
        "x-ms-client-request-id": "d467b104-2aec-fd3a-008a-705df270e84d",
        "x-ms-date": "Wed, 20 Oct 2021 18:01:32 GMT",
        "x-ms-return-client-request-id": "true",
        "x-ms-version": "2021-02-12"
      },
      "RequestBody": null,
      "StatusCode": 201,
      "ResponseHeaders": {
        "Content-Length": "0",
        "Date": "Wed, 20 Oct 2021 18:01:32 GMT",
        "ETag": "\u00220x8D993F3A652FD98\u0022",
        "Last-Modified": "Wed, 20 Oct 2021 18:01:32 GMT",
        "Server": [
          "Windows-Azure-Blob/1.0",
          "Microsoft-HTTPAPI/2.0"
        ],
        "x-ms-client-request-id": "d467b104-2aec-fd3a-008a-705df270e84d",
<<<<<<< HEAD
        "x-ms-request-id": "3a7d0ab4-e01e-0095-1321-af3277000000",
        "x-ms-version": "2021-02-12"
=======
        "x-ms-request-id": "abb35849-901e-00ad-7adc-c5ba54000000",
        "x-ms-version": "2020-12-06"
>>>>>>> 6b7c7623
      },
      "ResponseBody": []
    },
    {
      "RequestUri": "https://amandaadlscanary.dfs.core.windows.net/test-filesystem-ce4a3703-6054-53b4-d11c-ecdcbefac9a2/test-file-38f79e83-dffb-7642-c5c8-9c5f4e1beec6?resource=file",
      "RequestMethod": "PUT",
      "RequestHeaders": {
        "Accept": "application/json",
        "Authorization": "Sanitized",
        "If-None-Match": "*",
        "traceparent": "00-402a05cb2b409c47896e77bd8ceecbbd-8179bedbdffcb044-00",
        "User-Agent": [
          "azsdk-net-Storage.Files.DataLake/12.9.0-alpha.20211020.1",
          "(.NET 5.0.11; Microsoft Windows 10.0.19043)"
        ],
        "x-ms-client-request-id": "a9afbc11-f7e8-e7b9-90d6-f2c4982a0f1b",
        "x-ms-date": "Wed, 20 Oct 2021 18:01:32 GMT",
        "x-ms-return-client-request-id": "true",
        "x-ms-version": "2021-02-12"
      },
      "RequestBody": null,
      "StatusCode": 201,
      "ResponseHeaders": {
        "Content-Length": "0",
        "Date": "Wed, 20 Oct 2021 18:01:32 GMT",
        "ETag": "\u00220x8D993F3A68F7A73\u0022",
        "Last-Modified": "Wed, 20 Oct 2021 18:01:33 GMT",
        "Server": [
          "Windows-Azure-HDFS/1.0",
          "Microsoft-HTTPAPI/2.0"
        ],
        "x-ms-client-request-id": "a9afbc11-f7e8-e7b9-90d6-f2c4982a0f1b",
        "x-ms-request-id": "cb41838e-001f-00dd-4fdc-c503a3000000",
        "x-ms-request-server-encrypted": "true",
        "x-ms-version": "2021-02-12"
      },
      "ResponseBody": []
    },
    {
      "RequestUri": "https://amandaadlscanary.dfs.core.windows.net/test-filesystem-ce4a3703-6054-53b4-d11c-ecdcbefac9a2/test-file-38f79e83-dffb-7642-c5c8-9c5f4e1beec6?action=append\u0026position=0",
      "RequestMethod": "PATCH",
      "RequestHeaders": {
        "Accept": "application/json",
        "Authorization": "Sanitized",
        "Content-Length": "1024",
        "Content-Type": "application/octet-stream",
        "traceparent": "00-ae5c8ac04c10e84abc9428cc097098cc-efc03e03b5569345-00",
        "User-Agent": [
          "azsdk-net-Storage.Files.DataLake/12.9.0-alpha.20211020.1",
          "(.NET 5.0.11; Microsoft Windows 10.0.19043)"
        ],
        "x-ms-client-request-id": "914e93a0-446b-7fdd-3ec5-f9577d4e06ae",
        "x-ms-date": "Wed, 20 Oct 2021 18:01:33 GMT",
        "x-ms-return-client-request-id": "true",
        "x-ms-version": "2021-02-12"
      },
      "RequestBody": "lidNthRJz9cYXHnT4WhrI8a/1wyS9LVcMsAsfrvB\u002BuSYMbXAYaAXu\u002BKQvI\u002BxZxuXHk2XMpjbuqJx8INTHFEbV2GUOrCzqsEmqBwqAjclq8ullV9uKchLvHYTT3EcxJ6RdGUuHCxq5HSMcYp8sLhqTES3rofxrS2ZSX46oFtQCeN9mY3S94\u002BfOrDr4bg9zwy9qQIsZRYXn8Y3lNOtMEQYPGem/xYql1S1F3PWBst1W3lxfPdYI6TNZfrHm2K88Qps0qVRl9D1khGud02iQJn6wjhZPLNNwBjC2JkcY/zx\u002BSVpajMmJMSpfOrlqqtWKyVgzNgqYrVWHhGMjr422S8VvH4nONVl1J50r7/JZxVtbK1zu5Yjx5ZvE0shmZUFc6K70O4tLvNP\u002B/g6tbP1jbf7HyIQwx2Y8fTotyWJQzsIbjwdDpcnPz26I8Ce6BLieoWUJnlz9a\u002BFIt75RXfNxbe9MkZ32H8g1ODkVp9d\u002BgniBT2f9R3BlHmMl\u002Bu4LvrG7F0I4bXLa6EGdFGZjp4QJyjVFkA5LtCa\u002B57N60CTaKXlHmlBVRlTF5mcmYHLKAXbe3DD4he6jL6NbeYX/YBgcgyss3A0ztEPgv\u002BmnJROztKZ8m/Q0IWNK5KrtOcyPBkZOyZ1H3WVpq2etGAYFO8pPp8TfgsRkKKGHojdiRrq3EbmjGFt2a9dBEzCMRsldRaigXZIHr4NCKuE7gDstxyStNgZMoeOu2Tvtnm/T16GYalxOwikob2I2IS16eqvcEwvL31DC0OPE8YRWWhETrlM/o1XensU7hIakVkC2NJ5QEUtjyDgQlVl4idCkkhVRIrLaOpdV/bRG0BrKXrpjTrzlxkiFr6Ya7s48ZhT0VzJxU3PNnDnHOhPXHPfdRnbfFTtTvsvMi3LMvwuJGVdfUnkomMtGlbKC3ow0rpKufaiXXVDZoNgmZIfAwRzufeC8t4p\u002B9O1rWL\u002BIkKA/mBygHkGjMfwGRbGgwjRDRZRV1KDruDcIb0j7K8TRUNA4JoyrYKKbCwwktjIY3jK5KBLrMvw/VB/ll\u002B7458Y3NTShaJunmCTx\u002BomUxwHE71FWAcPx5h4UONJsxYjzomMF7UE9d3VXEY/uOXhyao0d4KhdoqYCRQ8WjW/JOtJcPhgmTtmAx7gcPzBzw\u002ByloY5FTuTgVj/9A6hyJqnFTha9kjtgTBuznRkwQaO1jkFicOuhg6wtu6fYaUsxTqDOFrDZtnGxRVWykfGL79ScB3Vmz7X\u002BY8pqj9ZTSCLQgg54IirynBgP8SuWLzH6oYuTPCHVyn7rD/LmruZbHf1y4c\u002BjE83p6asdFx6KKDTYcC5KgAvA\u002BvePjNI4C\u002B0x9JMuI00iV0396VJ2\u002BLNgQ==",
      "StatusCode": 202,
      "ResponseHeaders": {
        "Content-Length": "0",
        "Date": "Wed, 20 Oct 2021 18:01:32 GMT",
        "Server": [
          "Windows-Azure-HDFS/1.0",
          "Microsoft-HTTPAPI/2.0"
        ],
        "x-ms-client-request-id": "914e93a0-446b-7fdd-3ec5-f9577d4e06ae",
        "x-ms-request-id": "cb41838f-001f-00dd-50dc-c503a3000000",
        "x-ms-request-server-encrypted": "true",
        "x-ms-version": "2021-02-12"
      },
      "ResponseBody": []
    },
    {
      "RequestUri": "https://amandaadlscanary.dfs.core.windows.net/test-filesystem-ce4a3703-6054-53b4-d11c-ecdcbefac9a2/test-file-38f79e83-dffb-7642-c5c8-9c5f4e1beec6?action=flush\u0026position=1024",
      "RequestMethod": "PATCH",
      "RequestHeaders": {
        "Accept": "application/json",
        "Authorization": "Sanitized",
        "traceparent": "00-3d918a2e84ea2e47b4bac8250d50a4eb-513e56b409251543-00",
        "User-Agent": [
          "azsdk-net-Storage.Files.DataLake/12.9.0-alpha.20211020.1",
          "(.NET 5.0.11; Microsoft Windows 10.0.19043)"
        ],
        "x-ms-client-request-id": "042412bb-7edc-c3af-0154-a46f4afc963c",
        "x-ms-date": "Wed, 20 Oct 2021 18:01:33 GMT",
        "x-ms-return-client-request-id": "true",
        "x-ms-version": "2021-02-12"
      },
      "RequestBody": null,
      "StatusCode": 200,
      "ResponseHeaders": {
        "Content-Length": "0",
        "Date": "Wed, 20 Oct 2021 18:01:33 GMT",
        "ETag": "\u00220x8D993F3A6B3C6D3\u0022",
        "Last-Modified": "Wed, 20 Oct 2021 18:01:33 GMT",
        "Server": [
          "Windows-Azure-HDFS/1.0",
          "Microsoft-HTTPAPI/2.0"
        ],
        "x-ms-client-request-id": "042412bb-7edc-c3af-0154-a46f4afc963c",
        "x-ms-request-id": "cb418390-001f-00dd-51dc-c503a3000000",
        "x-ms-request-server-encrypted": "false",
        "x-ms-version": "2021-02-12"
      },
      "ResponseBody": []
    },
    {
      "RequestUri": "https://amandaadlscanary.blob.core.windows.net/test-filesystem-ce4a3703-6054-53b4-d11c-ecdcbefac9a2/test-file-38f79e83-dffb-7642-c5c8-9c5f4e1beec6",
      "RequestMethod": "HEAD",
      "RequestHeaders": {
        "Accept": "application/xml",
        "Authorization": "Sanitized",
        "traceparent": "00-8a6af4721d269e4f8a5b0832411898d6-94aff256f685bc4e-00",
        "User-Agent": [
          "azsdk-net-Storage.Files.DataLake/12.9.0-alpha.20211020.1",
          "(.NET 5.0.11; Microsoft Windows 10.0.19043)"
        ],
        "x-ms-client-request-id": "6a9b773b-022a-d4d2-b766-79bd9f62836c",
        "x-ms-date": "Wed, 20 Oct 2021 18:01:33 GMT",
        "x-ms-return-client-request-id": "true",
        "x-ms-version": "2021-02-12"
      },
      "RequestBody": null,
      "StatusCode": 200,
      "ResponseHeaders": {
        "Accept-Ranges": "bytes",
        "Content-Length": "1024",
        "Content-Type": "application/octet-stream",
        "Date": "Wed, 20 Oct 2021 18:01:33 GMT",
        "ETag": "\u00220x8D993F3A6B3C6D3\u0022",
        "Last-Modified": "Wed, 20 Oct 2021 18:01:33 GMT",
        "Server": [
          "Windows-Azure-Blob/1.0",
          "Microsoft-HTTPAPI/2.0"
        ],
        "x-ms-access-tier": "Hot",
        "x-ms-access-tier-inferred": "true",
        "x-ms-blob-type": "BlockBlob",
        "x-ms-client-request-id": "6a9b773b-022a-d4d2-b766-79bd9f62836c",
        "x-ms-creation-time": "Wed, 20 Oct 2021 18:01:33 GMT",
        "x-ms-group": "$superuser",
        "x-ms-lease-state": "available",
        "x-ms-lease-status": "unlocked",
        "x-ms-owner": "$superuser",
        "x-ms-permissions": "rw-r-----",
        "x-ms-request-id": "abb358b8-901e-00ad-64dc-c5ba54000000",
        "x-ms-resource-type": "file",
        "x-ms-server-encrypted": "true",
        "x-ms-version": "2021-02-12"
      },
      "ResponseBody": []
    },
    {
      "RequestUri": "https://amandaadlscanary.blob.core.windows.net/test-filesystem-ce4a3703-6054-53b4-d11c-ecdcbefac9a2/test-file-38f79e83-dffb-7642-c5c8-9c5f4e1beec6",
      "RequestMethod": "GET",
      "RequestHeaders": {
        "Accept": "application/xml",
        "Authorization": "Sanitized",
        "If-Match": "\u00220x8D993F3A6B3C6D3\u0022",
        "User-Agent": [
          "azsdk-net-Storage.Files.DataLake/12.9.0-alpha.20211020.1",
          "(.NET 5.0.11; Microsoft Windows 10.0.19043)"
        ],
        "x-ms-client-request-id": "d234866c-2b60-4f12-e071-3e7d2510bc5e",
        "x-ms-date": "Wed, 20 Oct 2021 18:01:33 GMT",
        "x-ms-range": "bytes=0-127",
        "x-ms-return-client-request-id": "true",
        "x-ms-version": "2021-02-12"
      },
      "RequestBody": null,
      "StatusCode": 206,
      "ResponseHeaders": {
        "Accept-Ranges": "bytes",
        "Content-Length": "128",
        "Content-Range": "bytes 0-127/1024",
        "Content-Type": "application/octet-stream",
        "Date": "Wed, 20 Oct 2021 18:01:33 GMT",
        "ETag": "\u00220x8D993F3A6B3C6D3\u0022",
        "Last-Modified": "Wed, 20 Oct 2021 18:01:33 GMT",
        "Server": [
          "Windows-Azure-Blob/1.0",
          "Microsoft-HTTPAPI/2.0"
        ],
        "x-ms-blob-type": "BlockBlob",
        "x-ms-client-request-id": "d234866c-2b60-4f12-e071-3e7d2510bc5e",
        "x-ms-creation-time": "Wed, 20 Oct 2021 18:01:33 GMT",
        "x-ms-group": "$superuser",
        "x-ms-lease-state": "available",
        "x-ms-lease-status": "unlocked",
        "x-ms-owner": "$superuser",
        "x-ms-permissions": "rw-r-----",
        "x-ms-request-id": "abb358c8-901e-00ad-74dc-c5ba54000000",
        "x-ms-resource-type": "file",
        "x-ms-server-encrypted": "true",
        "x-ms-version": "2021-02-12"
      },
      "ResponseBody": "lidNthRJz9cYXHnT4WhrI8a/1wyS9LVcMsAsfrvB\u002BuSYMbXAYaAXu\u002BKQvI\u002BxZxuXHk2XMpjbuqJx8INTHFEbV2GUOrCzqsEmqBwqAjclq8ullV9uKchLvHYTT3EcxJ6RdGUuHCxq5HSMcYp8sLhqTES3rofxrS2ZSX46oFtQCeM="
    },
    {
      "RequestUri": "https://amandaadlscanary.blob.core.windows.net/test-filesystem-ce4a3703-6054-53b4-d11c-ecdcbefac9a2/test-file-38f79e83-dffb-7642-c5c8-9c5f4e1beec6",
      "RequestMethod": "GET",
      "RequestHeaders": {
        "Accept": "application/xml",
        "Authorization": "Sanitized",
        "If-Match": "\u00220x8D993F3A6B3C6D3\u0022",
        "User-Agent": [
          "azsdk-net-Storage.Files.DataLake/12.9.0-alpha.20211020.1",
          "(.NET 5.0.11; Microsoft Windows 10.0.19043)"
        ],
        "x-ms-client-request-id": "1851c6c9-b02e-da0c-ceee-04695620f634",
        "x-ms-date": "Wed, 20 Oct 2021 18:01:33 GMT",
        "x-ms-range": "bytes=128-255",
        "x-ms-return-client-request-id": "true",
        "x-ms-version": "2021-02-12"
      },
      "RequestBody": null,
      "StatusCode": 206,
      "ResponseHeaders": {
        "Accept-Ranges": "bytes",
        "Content-Length": "128",
        "Content-Range": "bytes 128-255/1024",
        "Content-Type": "application/octet-stream",
        "Date": "Wed, 20 Oct 2021 18:01:33 GMT",
        "ETag": "\u00220x8D993F3A6B3C6D3\u0022",
        "Last-Modified": "Wed, 20 Oct 2021 18:01:33 GMT",
        "Server": [
          "Windows-Azure-Blob/1.0",
          "Microsoft-HTTPAPI/2.0"
        ],
        "x-ms-blob-type": "BlockBlob",
        "x-ms-client-request-id": "1851c6c9-b02e-da0c-ceee-04695620f634",
        "x-ms-creation-time": "Wed, 20 Oct 2021 18:01:33 GMT",
        "x-ms-group": "$superuser",
        "x-ms-lease-state": "available",
        "x-ms-lease-status": "unlocked",
        "x-ms-owner": "$superuser",
        "x-ms-permissions": "rw-r-----",
        "x-ms-request-id": "abb358df-901e-00ad-04dc-c5ba54000000",
        "x-ms-resource-type": "file",
        "x-ms-server-encrypted": "true",
        "x-ms-version": "2021-02-12"
      },
      "ResponseBody": "fZmN0vePnzqw6\u002BG4Pc8MvakCLGUWF5/GN5TTrTBEGDxnpv8WKpdUtRdz1gbLdVt5cXz3WCOkzWX6x5tivPEKbNKlUZfQ9ZIRrndNokCZ\u002BsI4WTyzTcAYwtiZHGP88fklaWozJiTEqXzq5aqrVislYMzYKmK1Vh4RjI6\u002BNtkvFbw="
    },
    {
      "RequestUri": "https://amandaadlscanary.blob.core.windows.net/test-filesystem-ce4a3703-6054-53b4-d11c-ecdcbefac9a2/test-file-38f79e83-dffb-7642-c5c8-9c5f4e1beec6",
      "RequestMethod": "GET",
      "RequestHeaders": {
        "Accept": "application/xml",
        "Authorization": "Sanitized",
        "If-Match": "\u00220x8D993F3A6B3C6D3\u0022",
        "User-Agent": [
          "azsdk-net-Storage.Files.DataLake/12.9.0-alpha.20211020.1",
          "(.NET 5.0.11; Microsoft Windows 10.0.19043)"
        ],
        "x-ms-client-request-id": "5fb365f2-a3bf-4c2f-aeef-7521fed950b9",
        "x-ms-date": "Wed, 20 Oct 2021 18:01:33 GMT",
        "x-ms-range": "bytes=256-383",
        "x-ms-return-client-request-id": "true",
        "x-ms-version": "2021-02-12"
      },
      "RequestBody": null,
      "StatusCode": 206,
      "ResponseHeaders": {
        "Accept-Ranges": "bytes",
        "Content-Length": "128",
        "Content-Range": "bytes 256-383/1024",
        "Content-Type": "application/octet-stream",
        "Date": "Wed, 20 Oct 2021 18:01:33 GMT",
        "ETag": "\u00220x8D993F3A6B3C6D3\u0022",
        "Last-Modified": "Wed, 20 Oct 2021 18:01:33 GMT",
        "Server": [
          "Windows-Azure-Blob/1.0",
          "Microsoft-HTTPAPI/2.0"
        ],
        "x-ms-blob-type": "BlockBlob",
        "x-ms-client-request-id": "5fb365f2-a3bf-4c2f-aeef-7521fed950b9",
        "x-ms-creation-time": "Wed, 20 Oct 2021 18:01:33 GMT",
        "x-ms-group": "$superuser",
        "x-ms-lease-state": "available",
        "x-ms-lease-status": "unlocked",
        "x-ms-owner": "$superuser",
        "x-ms-permissions": "rw-r-----",
        "x-ms-request-id": "abb358f6-901e-00ad-19dc-c5ba54000000",
        "x-ms-resource-type": "file",
        "x-ms-server-encrypted": "true",
        "x-ms-version": "2021-02-12"
      },
      "ResponseBody": "fic41WXUnnSvv8lnFW1srXO7liPHlm8TSyGZlQVzorvQ7i0u80/7\u002BDq1s/WNt/sfIhDDHZjx9Oi3JYlDOwhuPB0Olyc/PbojwJ7oEuJ6hZQmeXP1r4Ui3vlFd83Ft70yRnfYfyDU4ORWn136CeIFPZ/1HcGUeYyX67gu\u002BsbsXQg="
    },
    {
      "RequestUri": "https://amandaadlscanary.blob.core.windows.net/test-filesystem-ce4a3703-6054-53b4-d11c-ecdcbefac9a2/test-file-38f79e83-dffb-7642-c5c8-9c5f4e1beec6",
      "RequestMethod": "GET",
      "RequestHeaders": {
        "Accept": "application/xml",
        "Authorization": "Sanitized",
        "If-Match": "\u00220x8D993F3A6B3C6D3\u0022",
        "User-Agent": [
          "azsdk-net-Storage.Files.DataLake/12.9.0-alpha.20211020.1",
          "(.NET 5.0.11; Microsoft Windows 10.0.19043)"
        ],
        "x-ms-client-request-id": "f0779b5e-966d-6975-b511-eb26e2826a6a",
        "x-ms-date": "Wed, 20 Oct 2021 18:01:33 GMT",
        "x-ms-range": "bytes=384-511",
        "x-ms-return-client-request-id": "true",
        "x-ms-version": "2021-02-12"
      },
      "RequestBody": null,
      "StatusCode": 206,
      "ResponseHeaders": {
        "Accept-Ranges": "bytes",
        "Content-Length": "128",
        "Content-Range": "bytes 384-511/1024",
        "Content-Type": "application/octet-stream",
        "Date": "Wed, 20 Oct 2021 18:01:33 GMT",
        "ETag": "\u00220x8D993F3A6B3C6D3\u0022",
        "Last-Modified": "Wed, 20 Oct 2021 18:01:33 GMT",
        "Server": [
          "Windows-Azure-Blob/1.0",
          "Microsoft-HTTPAPI/2.0"
        ],
        "x-ms-blob-type": "BlockBlob",
        "x-ms-client-request-id": "f0779b5e-966d-6975-b511-eb26e2826a6a",
        "x-ms-creation-time": "Wed, 20 Oct 2021 18:01:33 GMT",
        "x-ms-group": "$superuser",
        "x-ms-lease-state": "available",
        "x-ms-lease-status": "unlocked",
        "x-ms-owner": "$superuser",
        "x-ms-permissions": "rw-r-----",
        "x-ms-request-id": "abb358ff-901e-00ad-22dc-c5ba54000000",
        "x-ms-resource-type": "file",
        "x-ms-server-encrypted": "true",
        "x-ms-version": "2021-02-12"
      },
      "ResponseBody": "4bXLa6EGdFGZjp4QJyjVFkA5LtCa\u002B57N60CTaKXlHmlBVRlTF5mcmYHLKAXbe3DD4he6jL6NbeYX/YBgcgyss3A0ztEPgv\u002BmnJROztKZ8m/Q0IWNK5KrtOcyPBkZOyZ1H3WVpq2etGAYFO8pPp8TfgsRkKKGHojdiRrq3EbmjGE="
    },
    {
      "RequestUri": "https://amandaadlscanary.blob.core.windows.net/test-filesystem-ce4a3703-6054-53b4-d11c-ecdcbefac9a2/test-file-38f79e83-dffb-7642-c5c8-9c5f4e1beec6",
      "RequestMethod": "GET",
      "RequestHeaders": {
        "Accept": "application/xml",
        "Authorization": "Sanitized",
        "If-Match": "\u00220x8D993F3A6B3C6D3\u0022",
        "User-Agent": [
          "azsdk-net-Storage.Files.DataLake/12.9.0-alpha.20211020.1",
          "(.NET 5.0.11; Microsoft Windows 10.0.19043)"
        ],
        "x-ms-client-request-id": "63c2581b-6062-f34c-7beb-2506f89b8f9f",
        "x-ms-date": "Wed, 20 Oct 2021 18:01:33 GMT",
        "x-ms-range": "bytes=512-639",
        "x-ms-return-client-request-id": "true",
        "x-ms-version": "2021-02-12"
      },
      "RequestBody": null,
      "StatusCode": 206,
      "ResponseHeaders": {
        "Accept-Ranges": "bytes",
        "Content-Length": "128",
        "Content-Range": "bytes 512-639/1024",
        "Content-Type": "application/octet-stream",
        "Date": "Wed, 20 Oct 2021 18:01:33 GMT",
        "ETag": "\u00220x8D993F3A6B3C6D3\u0022",
        "Last-Modified": "Wed, 20 Oct 2021 18:01:33 GMT",
        "Server": [
          "Windows-Azure-Blob/1.0",
          "Microsoft-HTTPAPI/2.0"
        ],
        "x-ms-blob-type": "BlockBlob",
        "x-ms-client-request-id": "63c2581b-6062-f34c-7beb-2506f89b8f9f",
        "x-ms-creation-time": "Wed, 20 Oct 2021 18:01:33 GMT",
        "x-ms-group": "$superuser",
        "x-ms-lease-state": "available",
        "x-ms-lease-status": "unlocked",
        "x-ms-owner": "$superuser",
        "x-ms-permissions": "rw-r-----",
        "x-ms-request-id": "abb35910-901e-00ad-31dc-c5ba54000000",
        "x-ms-resource-type": "file",
        "x-ms-server-encrypted": "true",
        "x-ms-version": "2021-02-12"
      },
      "ResponseBody": "bdmvXQRMwjEbJXUWooF2SB6\u002BDQirhO4A7LcckrTYGTKHjrtk77Z5v09ehmGpcTsIpKG9iNiEtenqr3BMLy99QwtDjxPGEVloRE65TP6NV3p7FO4SGpFZAtjSeUBFLY8g4EJVZeInQpJIVUSKy2jqXVf20RtAayl66Y0685cZIhY="
    },
    {
      "RequestUri": "https://amandaadlscanary.blob.core.windows.net/test-filesystem-ce4a3703-6054-53b4-d11c-ecdcbefac9a2/test-file-38f79e83-dffb-7642-c5c8-9c5f4e1beec6",
      "RequestMethod": "GET",
      "RequestHeaders": {
        "Accept": "application/xml",
        "Authorization": "Sanitized",
        "If-Match": "\u00220x8D993F3A6B3C6D3\u0022",
        "User-Agent": [
          "azsdk-net-Storage.Files.DataLake/12.9.0-alpha.20211020.1",
          "(.NET 5.0.11; Microsoft Windows 10.0.19043)"
        ],
        "x-ms-client-request-id": "8a0b687e-06bf-dc08-f161-98718e4a1408",
        "x-ms-date": "Wed, 20 Oct 2021 18:01:33 GMT",
        "x-ms-range": "bytes=640-767",
        "x-ms-return-client-request-id": "true",
        "x-ms-version": "2021-02-12"
      },
      "RequestBody": null,
      "StatusCode": 206,
      "ResponseHeaders": {
        "Accept-Ranges": "bytes",
        "Content-Length": "128",
        "Content-Range": "bytes 640-767/1024",
        "Content-Type": "application/octet-stream",
        "Date": "Wed, 20 Oct 2021 18:01:33 GMT",
        "ETag": "\u00220x8D993F3A6B3C6D3\u0022",
        "Last-Modified": "Wed, 20 Oct 2021 18:01:33 GMT",
        "Server": [
          "Windows-Azure-Blob/1.0",
          "Microsoft-HTTPAPI/2.0"
        ],
        "x-ms-blob-type": "BlockBlob",
        "x-ms-client-request-id": "8a0b687e-06bf-dc08-f161-98718e4a1408",
        "x-ms-creation-time": "Wed, 20 Oct 2021 18:01:33 GMT",
        "x-ms-group": "$superuser",
        "x-ms-lease-state": "available",
        "x-ms-lease-status": "unlocked",
        "x-ms-owner": "$superuser",
        "x-ms-permissions": "rw-r-----",
        "x-ms-request-id": "abb35922-901e-00ad-40dc-c5ba54000000",
        "x-ms-resource-type": "file",
        "x-ms-server-encrypted": "true",
        "x-ms-version": "2021-02-12"
      },
      "ResponseBody": "vphruzjxmFPRXMnFTc82cOcc6E9cc991Gdt8VO1O\u002By8yLcsy/C4kZV19SeSiYy0aVsoLejDSukq59qJddUNmg2CZkh8DBHO594Ly3in707WtYv4iQoD\u002BYHKAeQaMx/AZFsaDCNENFlFXUoOu4NwhvSPsrxNFQ0DgmjKtgopsLDA="
    },
    {
      "RequestUri": "https://amandaadlscanary.blob.core.windows.net/test-filesystem-ce4a3703-6054-53b4-d11c-ecdcbefac9a2/test-file-38f79e83-dffb-7642-c5c8-9c5f4e1beec6",
      "RequestMethod": "GET",
      "RequestHeaders": {
        "Accept": "application/xml",
        "Authorization": "Sanitized",
        "If-Match": "\u00220x8D993F3A6B3C6D3\u0022",
        "User-Agent": [
          "azsdk-net-Storage.Files.DataLake/12.9.0-alpha.20211020.1",
          "(.NET 5.0.11; Microsoft Windows 10.0.19043)"
        ],
        "x-ms-client-request-id": "8f88ff50-058f-77e0-6287-8a74264f1bff",
        "x-ms-date": "Wed, 20 Oct 2021 18:01:33 GMT",
        "x-ms-range": "bytes=768-895",
        "x-ms-return-client-request-id": "true",
        "x-ms-version": "2021-02-12"
      },
      "RequestBody": null,
      "StatusCode": 206,
      "ResponseHeaders": {
        "Accept-Ranges": "bytes",
        "Content-Length": "128",
        "Content-Range": "bytes 768-895/1024",
        "Content-Type": "application/octet-stream",
        "Date": "Wed, 20 Oct 2021 18:01:33 GMT",
        "ETag": "\u00220x8D993F3A6B3C6D3\u0022",
        "Last-Modified": "Wed, 20 Oct 2021 18:01:33 GMT",
        "Server": [
          "Windows-Azure-Blob/1.0",
          "Microsoft-HTTPAPI/2.0"
        ],
        "x-ms-blob-type": "BlockBlob",
        "x-ms-client-request-id": "8f88ff50-058f-77e0-6287-8a74264f1bff",
        "x-ms-creation-time": "Wed, 20 Oct 2021 18:01:33 GMT",
        "x-ms-group": "$superuser",
        "x-ms-lease-state": "available",
        "x-ms-lease-status": "unlocked",
        "x-ms-owner": "$superuser",
        "x-ms-permissions": "rw-r-----",
        "x-ms-request-id": "abb35930-901e-00ad-4edc-c5ba54000000",
        "x-ms-resource-type": "file",
        "x-ms-server-encrypted": "true",
        "x-ms-version": "2021-02-12"
      },
      "ResponseBody": "ktjIY3jK5KBLrMvw/VB/ll\u002B7458Y3NTShaJunmCTx\u002BomUxwHE71FWAcPx5h4UONJsxYjzomMF7UE9d3VXEY/uOXhyao0d4KhdoqYCRQ8WjW/JOtJcPhgmTtmAx7gcPzBzw\u002ByloY5FTuTgVj/9A6hyJqnFTha9kjtgTBuznRkwQY="
    },
    {
      "RequestUri": "https://amandaadlscanary.blob.core.windows.net/test-filesystem-ce4a3703-6054-53b4-d11c-ecdcbefac9a2/test-file-38f79e83-dffb-7642-c5c8-9c5f4e1beec6",
      "RequestMethod": "GET",
      "RequestHeaders": {
        "Accept": "application/xml",
        "Authorization": "Sanitized",
        "If-Match": "\u00220x8D993F3A6B3C6D3\u0022",
        "User-Agent": [
          "azsdk-net-Storage.Files.DataLake/12.9.0-alpha.20211020.1",
          "(.NET 5.0.11; Microsoft Windows 10.0.19043)"
        ],
        "x-ms-client-request-id": "8f20bbc6-84c1-ad78-bde1-01a28e373548",
        "x-ms-date": "Wed, 20 Oct 2021 18:01:33 GMT",
        "x-ms-range": "bytes=896-1023",
        "x-ms-return-client-request-id": "true",
        "x-ms-version": "2021-02-12"
      },
      "RequestBody": null,
      "StatusCode": 206,
      "ResponseHeaders": {
        "Accept-Ranges": "bytes",
        "Content-Length": "128",
        "Content-Range": "bytes 896-1023/1024",
        "Content-Type": "application/octet-stream",
        "Date": "Wed, 20 Oct 2021 18:01:33 GMT",
        "ETag": "\u00220x8D993F3A6B3C6D3\u0022",
        "Last-Modified": "Wed, 20 Oct 2021 18:01:33 GMT",
        "Server": [
          "Windows-Azure-Blob/1.0",
          "Microsoft-HTTPAPI/2.0"
        ],
        "x-ms-blob-type": "BlockBlob",
        "x-ms-client-request-id": "8f20bbc6-84c1-ad78-bde1-01a28e373548",
        "x-ms-creation-time": "Wed, 20 Oct 2021 18:01:33 GMT",
        "x-ms-group": "$superuser",
        "x-ms-lease-state": "available",
        "x-ms-lease-status": "unlocked",
        "x-ms-owner": "$superuser",
        "x-ms-permissions": "rw-r-----",
        "x-ms-request-id": "abb35946-901e-00ad-5edc-c5ba54000000",
        "x-ms-resource-type": "file",
        "x-ms-server-encrypted": "true",
        "x-ms-version": "2021-02-12"
      },
      "ResponseBody": "jtY5BYnDroYOsLbun2GlLMU6gzhaw2bZxsUVVspHxi\u002B/UnAd1Zs\u002B1/mPKao/WU0gi0IIOeCIq8pwYD/Erli8x\u002BqGLkzwh1cp\u002B6w/y5q7mWx39cuHPoxPN6emrHRceiig02HAuSoALwPr3j4zSOAvtMfSTLiNNIldN/elSdvizYE="
    },
    {
      "RequestUri": "https://amandaadlscanary.blob.core.windows.net/test-filesystem-ce4a3703-6054-53b4-d11c-ecdcbefac9a2?restype=container",
      "RequestMethod": "DELETE",
      "RequestHeaders": {
        "Accept": "application/xml",
        "Authorization": "Sanitized",
        "traceparent": "00-221523830fb2014585cd8bd6b2e127f0-e9f75bb6d916ee4c-00",
        "User-Agent": [
          "azsdk-net-Storage.Files.DataLake/12.9.0-alpha.20211020.1",
          "(.NET 5.0.11; Microsoft Windows 10.0.19043)"
        ],
        "x-ms-client-request-id": "6badbabe-8c2e-cf3e-cbca-fd63345ad785",
        "x-ms-date": "Wed, 20 Oct 2021 18:01:34 GMT",
        "x-ms-return-client-request-id": "true",
        "x-ms-version": "2021-02-12"
      },
      "RequestBody": null,
      "StatusCode": 202,
      "ResponseHeaders": {
        "Content-Length": "0",
        "Date": "Wed, 20 Oct 2021 18:01:34 GMT",
        "Server": [
          "Windows-Azure-Blob/1.0",
          "Microsoft-HTTPAPI/2.0"
        ],
        "x-ms-client-request-id": "6badbabe-8c2e-cf3e-cbca-fd63345ad785",
<<<<<<< HEAD
        "x-ms-request-id": "3a7d0c70-e01e-0095-7d21-af3277000000",
        "x-ms-version": "2021-02-12"
=======
        "x-ms-request-id": "abb35959-901e-00ad-6edc-c5ba54000000",
        "x-ms-version": "2020-12-06"
>>>>>>> 6b7c7623
      },
      "ResponseBody": []
    }
  ],
  "Variables": {
    "RandomSeed": "659654626",
    "Storage_TestConfigHierarchicalNamespace": "NamespaceTenant\namandaadlscanary\nU2FuaXRpemVk\nhttps://amandaadlscanary.blob.core.windows.net\nhttps://amandaadlscanary.file.core.windows.net\nhttps://amandaadlscanary.queue.core.windows.net\nhttps://amandaadlscanary.table.core.windows.net\n\n\n\n\nhttps://amandaadlscanary-secondary.blob.core.windows.net\nhttps://amandaadlscanary-secondary.file.core.windows.net\nhttps://amandaadlscanary-secondary.queue.core.windows.net\n\n68390a19-a643-458b-b726-408abf67b4fc\nSanitized\n72f988bf-86f1-41af-91ab-2d7cd011db47\nhttps://login.microsoftonline.com/\nCloud\nBlobEndpoint=https://amandaadlscanary.blob.core.windows.net/;QueueEndpoint=https://amandaadlscanary.queue.core.windows.net/;FileEndpoint=https://amandaadlscanary.file.core.windows.net/;BlobSecondaryEndpoint=https://amandaadlscanary-secondary.blob.core.windows.net/;QueueSecondaryEndpoint=https://amandaadlscanary-secondary.queue.core.windows.net/;FileSecondaryEndpoint=https://amandaadlscanary-secondary.file.core.windows.net/;AccountName=amandaadlscanary;AccountKey=Sanitized\n\n\n"
  }
}<|MERGE_RESOLUTION|>--- conflicted
+++ resolved
@@ -29,13 +29,8 @@
           "Microsoft-HTTPAPI/2.0"
         ],
         "x-ms-client-request-id": "d467b104-2aec-fd3a-008a-705df270e84d",
-<<<<<<< HEAD
-        "x-ms-request-id": "3a7d0ab4-e01e-0095-1321-af3277000000",
-        "x-ms-version": "2021-02-12"
-=======
         "x-ms-request-id": "abb35849-901e-00ad-7adc-c5ba54000000",
-        "x-ms-version": "2020-12-06"
->>>>>>> 6b7c7623
+        "x-ms-version": "2021-02-12"
       },
       "ResponseBody": []
     },
@@ -582,13 +577,8 @@
           "Microsoft-HTTPAPI/2.0"
         ],
         "x-ms-client-request-id": "6badbabe-8c2e-cf3e-cbca-fd63345ad785",
-<<<<<<< HEAD
-        "x-ms-request-id": "3a7d0c70-e01e-0095-7d21-af3277000000",
-        "x-ms-version": "2021-02-12"
-=======
         "x-ms-request-id": "abb35959-901e-00ad-6edc-c5ba54000000",
-        "x-ms-version": "2020-12-06"
->>>>>>> 6b7c7623
+        "x-ms-version": "2021-02-12"
       },
       "ResponseBody": []
     }
