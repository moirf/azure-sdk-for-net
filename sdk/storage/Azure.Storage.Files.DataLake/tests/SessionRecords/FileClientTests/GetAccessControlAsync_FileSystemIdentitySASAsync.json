--- conflicted
+++ resolved
@@ -28,13 +28,8 @@
           "Microsoft-HTTPAPI/2.0"
         ],
         "x-ms-client-request-id": "e4fd3f65-4410-0b0b-2696-2b8f4bfcbc4c",
-<<<<<<< HEAD
-        "x-ms-request-id": "9de7c4c5-a01e-0089-217c-88f775000000",
-        "x-ms-version": "2020-04-08"
-=======
         "x-ms-request-id": "9b24cce7-701e-001c-0b3d-aea441000000",
-        "x-ms-version": "2020-02-10"
->>>>>>> 6833f5c6
+        "x-ms-version": "2020-04-08"
       },
       "ResponseBody": []
     },
@@ -65,13 +60,8 @@
           "Microsoft-HTTPAPI/2.0"
         ],
         "x-ms-client-request-id": "3efdeebd-0d87-155f-8b1a-65b02d035f60",
-<<<<<<< HEAD
-        "x-ms-request-id": "65e1f42c-401f-0028-467c-882c08000000",
-        "x-ms-version": "2020-04-08"
-=======
         "x-ms-request-id": "39a1ba0a-901f-00cf-7d3d-ae7873000000",
-        "x-ms-version": "2020-02-10"
->>>>>>> 6833f5c6
+        "x-ms-version": "2020-04-08"
       },
       "ResponseBody": []
     },
@@ -101,13 +91,8 @@
           "Microsoft-HTTPAPI/2.0"
         ],
         "x-ms-client-request-id": "5cd28914-7eff-dac5-95b8-858e19805180",
-<<<<<<< HEAD
-        "x-ms-request-id": "65e1f42d-401f-0028-477c-882c08000000",
-        "x-ms-version": "2020-04-08"
-=======
         "x-ms-request-id": "39a1ba0b-901f-00cf-7e3d-ae7873000000",
-        "x-ms-version": "2020-02-10"
->>>>>>> 6833f5c6
+        "x-ms-version": "2020-04-08"
       },
       "ResponseBody": []
     },
@@ -138,22 +123,13 @@
         ],
         "Transfer-Encoding": "chunked",
         "x-ms-client-request-id": "a39b641a-0231-0760-890a-8e801f6fcc8f",
-<<<<<<< HEAD
-        "x-ms-request-id": "8234a162-301e-001d-0b7c-88401c000000",
-        "x-ms-version": "2020-04-08"
-=======
         "x-ms-request-id": "6fd12a8a-001e-00e2-603d-aecb00000000",
-        "x-ms-version": "2020-02-10"
->>>>>>> 6833f5c6
+        "x-ms-version": "2020-04-08"
       },
       "ResponseBody": "\uFEFF\u003C?xml version=\u00221.0\u0022 encoding=\u0022utf-8\u0022?\u003E\u003CUserDelegationKey\u003E\u003CSignedOid\u003Ec4f48289-bb84-4086-b250-6f94a8f64cee\u003C/SignedOid\u003E\u003CSignedTid\u003E72f988bf-86f1-41af-91ab-2d7cd011db47\u003C/SignedTid\u003E\u003CSignedStart\u003E2020-10-29T21:48:06Z\u003C/SignedStart\u003E\u003CSignedExpiry\u003E2020-10-29T22:48:06Z\u003C/SignedExpiry\u003E\u003CSignedService\u003Eb\u003C/SignedService\u003E\u003CSignedVersion\u003E2020-02-10\u003C/SignedVersion\u003E\u003CValue\u003Ei5yEw3UaKfMeGHtN0byDNA10HQjKXO74rDHCPC9xDCg=\u003C/Value\u003E\u003C/UserDelegationKey\u003E"
     },
     {
-<<<<<<< HEAD
-      "RequestUri": "https://seannsecanary.dfs.core.windows.net/test-filesystem-6d7ebc8c-7ca8-5e2d-7771-b7d5fcf5ff5d/test-directory-d43118b2-e103-3b60-d1db-6426a8cf0b77/test-file-bbe417d8-a751-9af2-a873-96637e84f26f?skoid=c4f48289-bb84-4086-b250-6f94a8f64cee\u0026sktid=72f988bf-86f1-41af-91ab-2d7cd011db47\u0026skt=2020-09-11T20%3A46%3A33Z\u0026ske=2020-09-11T21%3A46%3A33Z\u0026sks=b\u0026skv=2020-02-10\u0026sv=2020-04-08\u0026st=2020-09-11T19%3A46%3A33Z\u0026se=2020-09-11T21%3A46%3A33Z\u0026sr=c\u0026sp=racwdl\u0026sig=Sanitized\u0026action=getAccessControl",
-=======
-      "RequestUri": "https://amandaadlscanary2.dfs.core.windows.net/test-filesystem-6d7ebc8c-7ca8-5e2d-7771-b7d5fcf5ff5d/test-directory-d43118b2-e103-3b60-d1db-6426a8cf0b77/test-file-bbe417d8-a751-9af2-a873-96637e84f26f?skoid=c4f48289-bb84-4086-b250-6f94a8f64cee\u0026sktid=72f988bf-86f1-41af-91ab-2d7cd011db47\u0026skt=2020-10-29T21%3A48%3A06Z\u0026ske=2020-10-29T22%3A48%3A06Z\u0026sks=b\u0026skv=2020-02-10\u0026sv=2020-02-10\u0026st=2020-10-29T20%3A48%3A06Z\u0026se=2020-10-29T22%3A48%3A06Z\u0026sr=c\u0026sp=racwdlmeop\u0026sig=Sanitized\u0026action=getAccessControl",
->>>>>>> 6833f5c6
+      "RequestUri": "https://amandaadlscanary2.dfs.core.windows.net/test-filesystem-6d7ebc8c-7ca8-5e2d-7771-b7d5fcf5ff5d/test-directory-d43118b2-e103-3b60-d1db-6426a8cf0b77/test-file-bbe417d8-a751-9af2-a873-96637e84f26f?skoid=c4f48289-bb84-4086-b250-6f94a8f64cee\u0026sktid=72f988bf-86f1-41af-91ab-2d7cd011db47\u0026skt=2020-10-29T21%3A48%3A06Z\u0026ske=2020-10-29T22%3A48%3A06Z\u0026sks=b\u0026skv=2020-02-10\u0026sv=2020-04-08\u0026st=2020-10-29T20%3A48%3A06Z\u0026se=2020-10-29T22%3A48%3A06Z\u0026sr=c\u0026sp=racwdlmeop\u0026sig=Sanitized\u0026action=getAccessControl",
       "RequestMethod": "HEAD",
       "RequestHeaders": {
         "traceparent": "00-15ec12bf786e244782d888caae1103f7-50bb4424707d0844-00",
@@ -180,13 +156,8 @@
         "x-ms-group": "$superuser",
         "x-ms-owner": "$superuser",
         "x-ms-permissions": "rw-r-----",
-<<<<<<< HEAD
-        "x-ms-request-id": "6d416eb9-101f-0025-717c-88e4dc000000",
-        "x-ms-version": "2020-04-08"
-=======
         "x-ms-request-id": "ecc88796-601f-003f-293d-ae3e82000000",
-        "x-ms-version": "2020-02-10"
->>>>>>> 6833f5c6
+        "x-ms-version": "2020-04-08"
       },
       "ResponseBody": []
     },
@@ -215,13 +186,8 @@
           "Microsoft-HTTPAPI/2.0"
         ],
         "x-ms-client-request-id": "27f881dc-17fb-7faa-9122-48f5108de438",
-<<<<<<< HEAD
-        "x-ms-request-id": "8234a1ce-301e-001d-687c-88401c000000",
-        "x-ms-version": "2020-04-08"
-=======
         "x-ms-request-id": "9b24cd8b-701e-001c-133d-aea441000000",
-        "x-ms-version": "2020-02-10"
->>>>>>> 6833f5c6
+        "x-ms-version": "2020-04-08"
       },
       "ResponseBody": []
     }
