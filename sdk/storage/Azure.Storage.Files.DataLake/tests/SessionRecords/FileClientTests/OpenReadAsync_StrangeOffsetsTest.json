{
  "Entries": [
    {
      "RequestUri": "http://gen1gen2domain1.blob.core.windows.net/test-filesystem-9d2ed5f4-07e8-bb1c-a85b-c9c10980adde?restype=container",
      "RequestMethod": "PUT",
      "RequestHeaders": {
        "Authorization": "Sanitized",
        "traceparent": "00-dcc40584ae84f148bf0edfaca00563a5-4dbca2be3d4f1348-00",
        "User-Agent": [
          "azsdk-net-Storage.Files.DataLake/12.5.0-alpha.20200908.1",
          "(.NET Core 4.6.29130.01; Microsoft Windows 10.0.19041 )"
        ],
        "x-ms-blob-public-access": "container",
        "x-ms-client-request-id": "42a75bf7-4043-bde3-feb0-e99f3f43e5ea",
        "x-ms-date": "Tue, 08 Sep 2020 16:08:20 GMT",
        "x-ms-return-client-request-id": "true",
        "x-ms-version": "2020-02-10"
      },
      "RequestBody": null,
      "StatusCode": 201,
      "ResponseHeaders": {
        "Content-Length": "0",
        "Date": "Tue, 08 Sep 2020 16:08:20 GMT",
        "ETag": "\u00220x8D8541167CBC236\u0022",
        "Last-Modified": "Tue, 08 Sep 2020 16:08:20 GMT",
        "Server": [
          "Windows-Azure-Blob/1.0",
          "Microsoft-HTTPAPI/2.0"
        ],
        "x-ms-client-request-id": "42a75bf7-4043-bde3-feb0-e99f3f43e5ea",
<<<<<<< HEAD
        "x-ms-request-id": "3d77b28b-701e-0069-0b1d-5ba8ce000000",
        "x-ms-version": "2020-02-10"
=======
        "x-ms-request-id": "3de59b28-601e-00e4-6ffa-85f8bf000000",
        "x-ms-version": "2019-12-12"
>>>>>>> 548336e6
      },
      "ResponseBody": []
    },
    {
      "RequestUri": "http://gen1gen2domain1.dfs.core.windows.net/test-filesystem-9d2ed5f4-07e8-bb1c-a85b-c9c10980adde/test-file-fea36030-310d-afc4-705e-4b5d93197f8c?resource=file",
      "RequestMethod": "PUT",
      "RequestHeaders": {
        "Authorization": "Sanitized",
        "If-None-Match": "*",
        "traceparent": "00-2d1334f6b0712d4e995855b2b3fcd72b-809587f6a0c8224b-00",
        "User-Agent": [
          "azsdk-net-Storage.Files.DataLake/12.5.0-alpha.20200908.1",
          "(.NET Core 4.6.29130.01; Microsoft Windows 10.0.19041 )"
        ],
        "x-ms-client-request-id": "e898fd45-a55c-c89e-bb0d-7e01dd94efdb",
        "x-ms-date": "Tue, 08 Sep 2020 16:08:21 GMT",
        "x-ms-return-client-request-id": "true",
        "x-ms-version": "2020-02-10"
      },
      "RequestBody": null,
      "StatusCode": 201,
      "ResponseHeaders": {
        "Content-Length": "0",
        "Date": "Tue, 08 Sep 2020 16:08:21 GMT",
        "ETag": "\u00220x8D85411684C9EB6\u0022",
        "Last-Modified": "Tue, 08 Sep 2020 16:08:21 GMT",
        "Server": [
          "Windows-Azure-HDFS/1.0",
          "Microsoft-HTTPAPI/2.0"
        ],
        "x-ms-client-request-id": "e898fd45-a55c-c89e-bb0d-7e01dd94efdb",
<<<<<<< HEAD
        "x-ms-request-id": "44673e95-b01f-0066-5d1d-5bdea2000000",
        "x-ms-version": "2020-02-10"
=======
        "x-ms-request-id": "51c914ee-001f-0039-18fa-850d3d000000",
        "x-ms-version": "2019-12-12"
>>>>>>> 548336e6
      },
      "ResponseBody": []
    },
    {
      "RequestUri": "http://gen1gen2domain1.dfs.core.windows.net/test-filesystem-9d2ed5f4-07e8-bb1c-a85b-c9c10980adde/test-file-fea36030-310d-afc4-705e-4b5d93197f8c?action=append\u0026position=0",
      "RequestMethod": "PATCH",
      "RequestHeaders": {
        "Authorization": "Sanitized",
        "Content-Length": "1024",
        "traceparent": "00-b9ce6840ec6e4c4ca294817be7bfb54d-d96c504c8770de48-00",
        "User-Agent": [
          "azsdk-net-Storage.Files.DataLake/12.5.0-alpha.20200908.1",
          "(.NET Core 4.6.29130.01; Microsoft Windows 10.0.19041 )"
        ],
        "x-ms-client-request-id": "9617fa4c-9680-7030-4f61-001a5080519b",
        "x-ms-date": "Tue, 08 Sep 2020 16:08:21 GMT",
        "x-ms-return-client-request-id": "true",
        "x-ms-version": "2020-02-10"
      },
      "RequestBody": "d\u002BnDZh/mz3ufVjvcCBzIFu0Cyq7Yapo2ZdDcdpCWmR4nFIgJzgenEIsso\u002B0EB7Xi6NOyPHk3EQxOjAFPClnqCLwdtfOUvkflWrkirMesMV4a\u002BY685Fyk7wJ7ukIGVwUyQZow51LCTimMzOLAFWVFolqiNRDKLiRgeMXwGAQF3gKz72ote0oLWKtkMBd65NqdNhjnYyL1ZxN10G6M0TUlhu7fDCX7FyYQl91lZv0M5ZTqU\u002BLrHXrgvodWt6vcfoZ1P6kpmti1oR7y18xFjwEWaevaon5TOWhz/k6epWB6NBhW7yZT40q8NbHD\u002BEaumy6FP07AAdwIIgZBtpyKF/y9d6K07qDbw4WgHWzMj0EhxGMfGGUSujI7TswgEiyuMh61BoCj\u002BayOqXzIH\u002BRvO5PFH/E4av6Wq7xweKDTu7BZ8etOF4nAfcq2kW7pSppNyxI5W/M7dscgHlvEM4EMuu7Lby75ISQKBKEmgdmPrWAhIqyOmmC9HXojLfkt/EpJqteAHdpsVKruL1ZRFPTukHD6ohDVfiCNDVG01fQq3AhW3dcCD4\u002BFtc0Cn2oKbAiGNJ2IM1k6dCy28g\u002BJuH\u002B1w1NN\u002Bzcc7IHhdOxC0t61g6FILaBWoqiuHGirSxx//P1OTNwXvHDQaUgbp75t96FNAW5uQIreXyCqnt/OcKFkYXfu84YBnscwd8NYOvvpQSTHXUmtEbxzb\u002B27bB6RAfint0ZHfgQbS2OnPcjGhiQlwFy7BxNXtk\u002B7e4SZRTGpn3XKsYO0osIfqxLmBtTzrOnIlqzB1vrlTwD2iwOAggUx/Z5S\u002B9WgcB2am1sAcLB7yM6a0K\u002BF6Mh75GGDvhe/nykMtQg2oLAUJyWOJzue5N9Pe8I05bJWrBXV1xdzHbIG2vsy9LunRCgehqiK9sGN3f\u002BCM0JVirp3tgjzYMmZoApyiExAa/AkqDaaFl8Jy7VUSPkX8elwsU9Auz6ytORehOWdF250THEPXosLunRabepSnhfPgq8hAtf8/7CxcfNSO5F5bLNH4PuIB5NdZPbb5k1UXxbMjwI2exWXd03AXuyYuX7i4AE2C74cRnscxJ3gIRljXRLdhqyPQ/CesGiuyKmmxat3\u002BAVLHVNYsEiHGbd3tlU0XADaujPSU50Rl1tVbn7Sdf7yaSkUF0C\u002BhdVjCCk4J/kTeWuoywp4pKVoOoX4AkHKtaS4hE0sIEXAHDVdb0pz2HBhQvQTKar0esSDq9y6xYKUmFOFf6Ks5lkl56/UGzVa9GIUl8BNtov6xAqIqXRoBVezydb37VjNtFya7UL6H1\u002BPKLd6pS7BRuLIi7uYIz3lvOFXIVFeYwcJR\u002BJksslJ/6Sr\u002BYC97mAp8YL0LmGdNZEetQ==",
      "StatusCode": 202,
      "ResponseHeaders": {
        "Content-Length": "0",
        "Date": "Tue, 08 Sep 2020 16:08:21 GMT",
        "Server": [
          "Windows-Azure-HDFS/1.0",
          "Microsoft-HTTPAPI/2.0"
        ],
        "x-ms-client-request-id": "9617fa4c-9680-7030-4f61-001a5080519b",
        "x-ms-request-id": "51c914ef-001f-0039-19fa-850d3d000000",
        "x-ms-request-server-encrypted": "true",
        "x-ms-version": "2020-02-10"
      },
      "ResponseBody": []
    },
    {
      "RequestUri": "http://gen1gen2domain1.dfs.core.windows.net/test-filesystem-9d2ed5f4-07e8-bb1c-a85b-c9c10980adde/test-file-fea36030-310d-afc4-705e-4b5d93197f8c?action=flush\u0026position=1024",
      "RequestMethod": "PATCH",
      "RequestHeaders": {
        "Authorization": "Sanitized",
        "Content-Length": "0",
        "traceparent": "00-e251165b74aa5548aa7dc25ca6e5369e-b1f334d24c4bb144-00",
        "User-Agent": [
          "azsdk-net-Storage.Files.DataLake/12.5.0-alpha.20200908.1",
          "(.NET Core 4.6.29130.01; Microsoft Windows 10.0.19041 )"
        ],
        "x-ms-client-request-id": "e2b57902-597c-195a-a416-f8056173125e",
        "x-ms-date": "Tue, 08 Sep 2020 16:08:21 GMT",
        "x-ms-return-client-request-id": "true",
        "x-ms-version": "2020-02-10"
      },
      "RequestBody": null,
      "StatusCode": 200,
      "ResponseHeaders": {
        "Content-Length": "0",
        "Date": "Tue, 08 Sep 2020 16:08:21 GMT",
        "ETag": "\u00220x8D85411686CE58B\u0022",
        "Last-Modified": "Tue, 08 Sep 2020 16:08:21 GMT",
        "Server": [
          "Windows-Azure-HDFS/1.0",
          "Microsoft-HTTPAPI/2.0"
        ],
        "x-ms-client-request-id": "e2b57902-597c-195a-a416-f8056173125e",
        "x-ms-request-id": "51c914f0-001f-0039-1afa-850d3d000000",
        "x-ms-request-server-encrypted": "false",
        "x-ms-version": "2020-02-10"
      },
      "ResponseBody": []
    },
    {
      "RequestUri": "http://gen1gen2domain1.blob.core.windows.net/test-filesystem-9d2ed5f4-07e8-bb1c-a85b-c9c10980adde/test-file-fea36030-310d-afc4-705e-4b5d93197f8c",
      "RequestMethod": "HEAD",
      "RequestHeaders": {
        "Authorization": "Sanitized",
        "traceparent": "00-de2f4112dfb61449a716d24ebf18cc21-8a8f75b5d2d8bf4f-00",
        "User-Agent": [
          "azsdk-net-Storage.Files.DataLake/12.5.0-alpha.20200908.1",
          "(.NET Core 4.6.29130.01; Microsoft Windows 10.0.19041 )"
        ],
        "x-ms-client-request-id": "d617d461-6fcb-861f-326b-2bcfd1e581fb",
        "x-ms-date": "Tue, 08 Sep 2020 16:08:21 GMT",
        "x-ms-return-client-request-id": "true",
        "x-ms-version": "2020-02-10"
      },
      "RequestBody": null,
      "StatusCode": 200,
      "ResponseHeaders": {
        "Accept-Ranges": "bytes",
        "Content-Length": "1024",
        "Content-Type": "application/octet-stream",
        "Date": "Tue, 08 Sep 2020 16:08:21 GMT",
        "ETag": "\u00220x8D85411686CE58B\u0022",
        "Last-Modified": "Tue, 08 Sep 2020 16:08:21 GMT",
        "Server": [
          "Windows-Azure-Blob/1.0",
          "Microsoft-HTTPAPI/2.0"
        ],
        "x-ms-access-tier": "Hot",
        "x-ms-access-tier-inferred": "true",
        "x-ms-blob-type": "BlockBlob",
        "x-ms-client-request-id": "d617d461-6fcb-861f-326b-2bcfd1e581fb",
        "x-ms-creation-time": "Tue, 08 Sep 2020 16:08:21 GMT",
        "x-ms-lease-state": "available",
        "x-ms-lease-status": "unlocked",
        "x-ms-request-id": "3de59bf4-601e-00e4-25fa-85f8bf000000",
        "x-ms-server-encrypted": "true",
        "x-ms-version": "2020-02-10"
      },
      "ResponseBody": []
    },
    {
      "RequestUri": "http://gen1gen2domain1.blob.core.windows.net/test-filesystem-9d2ed5f4-07e8-bb1c-a85b-c9c10980adde/test-file-fea36030-310d-afc4-705e-4b5d93197f8c",
      "RequestMethod": "GET",
      "RequestHeaders": {
        "Authorization": "Sanitized",
        "User-Agent": [
          "azsdk-net-Storage.Files.DataLake/12.5.0-alpha.20200908.1",
          "(.NET Core 4.6.29130.01; Microsoft Windows 10.0.19041 )"
        ],
        "x-ms-client-request-id": "8da3097c-3b5b-b392-13d7-079e0f4fb12a",
        "x-ms-date": "Tue, 08 Sep 2020 16:08:21 GMT",
        "x-ms-range": "bytes=0-156",
        "x-ms-return-client-request-id": "true",
        "x-ms-version": "2020-02-10"
      },
      "RequestBody": null,
      "StatusCode": 206,
      "ResponseHeaders": {
        "Accept-Ranges": "bytes",
        "Content-Length": "157",
        "Content-Range": "bytes 0-156/1024",
        "Content-Type": "application/octet-stream",
        "Date": "Tue, 08 Sep 2020 16:08:21 GMT",
        "ETag": "\u00220x8D85411686CE58B\u0022",
        "Last-Modified": "Tue, 08 Sep 2020 16:08:21 GMT",
        "Server": [
          "Windows-Azure-Blob/1.0",
          "Microsoft-HTTPAPI/2.0"
        ],
        "x-ms-blob-type": "BlockBlob",
        "x-ms-client-request-id": "8da3097c-3b5b-b392-13d7-079e0f4fb12a",
        "x-ms-creation-time": "Tue, 08 Sep 2020 16:08:21 GMT",
        "x-ms-lease-state": "available",
        "x-ms-lease-status": "unlocked",
        "x-ms-request-id": "3de59c08-601e-00e4-33fa-85f8bf000000",
        "x-ms-server-encrypted": "true",
        "x-ms-version": "2020-02-10"
      },
      "ResponseBody": "d\u002BnDZh/mz3ufVjvcCBzIFu0Cyq7Yapo2ZdDcdpCWmR4nFIgJzgenEIsso\u002B0EB7Xi6NOyPHk3EQxOjAFPClnqCLwdtfOUvkflWrkirMesMV4a\u002BY685Fyk7wJ7ukIGVwUyQZow51LCTimMzOLAFWVFolqiNRDKLiRgeMXwGAQF3gKz72ote0oLWKtkMBd65NqdNhjnYyL1ZxN10G6M0Q=="
    },
    {
      "RequestUri": "http://gen1gen2domain1.blob.core.windows.net/test-filesystem-9d2ed5f4-07e8-bb1c-a85b-c9c10980adde/test-file-fea36030-310d-afc4-705e-4b5d93197f8c",
      "RequestMethod": "GET",
      "RequestHeaders": {
        "Authorization": "Sanitized",
        "If-Match": "0x8D85411686CE58B",
        "User-Agent": [
          "azsdk-net-Storage.Files.DataLake/12.5.0-alpha.20200908.1",
          "(.NET Core 4.6.29130.01; Microsoft Windows 10.0.19041 )"
        ],
        "x-ms-client-request-id": "c752cede-f441-e7a0-1911-8f2abe82b90b",
        "x-ms-date": "Tue, 08 Sep 2020 16:08:22 GMT",
        "x-ms-range": "bytes=157-313",
        "x-ms-return-client-request-id": "true",
        "x-ms-version": "2020-02-10"
      },
      "RequestBody": null,
      "StatusCode": 206,
      "ResponseHeaders": {
        "Accept-Ranges": "bytes",
        "Content-Length": "157",
        "Content-Range": "bytes 157-313/1024",
        "Content-Type": "application/octet-stream",
        "Date": "Tue, 08 Sep 2020 16:08:21 GMT",
        "ETag": "\u00220x8D85411686CE58B\u0022",
        "Last-Modified": "Tue, 08 Sep 2020 16:08:21 GMT",
        "Server": [
          "Windows-Azure-Blob/1.0",
          "Microsoft-HTTPAPI/2.0"
        ],
        "x-ms-blob-type": "BlockBlob",
        "x-ms-client-request-id": "c752cede-f441-e7a0-1911-8f2abe82b90b",
        "x-ms-creation-time": "Tue, 08 Sep 2020 16:08:21 GMT",
        "x-ms-lease-state": "available",
        "x-ms-lease-status": "unlocked",
        "x-ms-request-id": "3de59c20-601e-00e4-44fa-85f8bf000000",
        "x-ms-server-encrypted": "true",
        "x-ms-version": "2020-02-10"
      },
      "ResponseBody": "NSWG7t8MJfsXJhCX3WVm/QzllOpT4usdeuC\u002Bh1a3q9x\u002BhnU/qSma2LWhHvLXzEWPARZp69qiflM5aHP\u002BTp6lYHo0GFbvJlPjSrw1scP4Rq6bLoU/TsAB3AgiBkG2nIoX/L13orTuoNvDhaAdbMyPQSHEYx8YZRK6MjtOzCASLK4yHrUGgKP5rI6pfMgf5G87k8Uf8Thq/parvHB4oA=="
    },
    {
      "RequestUri": "http://gen1gen2domain1.blob.core.windows.net/test-filesystem-9d2ed5f4-07e8-bb1c-a85b-c9c10980adde/test-file-fea36030-310d-afc4-705e-4b5d93197f8c",
      "RequestMethod": "GET",
      "RequestHeaders": {
        "Authorization": "Sanitized",
        "If-Match": "0x8D85411686CE58B",
        "User-Agent": [
          "azsdk-net-Storage.Files.DataLake/12.5.0-alpha.20200908.1",
          "(.NET Core 4.6.29130.01; Microsoft Windows 10.0.19041 )"
        ],
        "x-ms-client-request-id": "40c0e482-e9fc-bee9-8a40-c67166c2dc30",
        "x-ms-date": "Tue, 08 Sep 2020 16:08:22 GMT",
        "x-ms-range": "bytes=314-470",
        "x-ms-return-client-request-id": "true",
        "x-ms-version": "2020-02-10"
      },
      "RequestBody": null,
      "StatusCode": 206,
      "ResponseHeaders": {
        "Accept-Ranges": "bytes",
        "Content-Length": "157",
        "Content-Range": "bytes 314-470/1024",
        "Content-Type": "application/octet-stream",
        "Date": "Tue, 08 Sep 2020 16:08:21 GMT",
        "ETag": "\u00220x8D85411686CE58B\u0022",
        "Last-Modified": "Tue, 08 Sep 2020 16:08:21 GMT",
        "Server": [
          "Windows-Azure-Blob/1.0",
          "Microsoft-HTTPAPI/2.0"
        ],
        "x-ms-blob-type": "BlockBlob",
        "x-ms-client-request-id": "40c0e482-e9fc-bee9-8a40-c67166c2dc30",
        "x-ms-creation-time": "Tue, 08 Sep 2020 16:08:21 GMT",
        "x-ms-lease-state": "available",
        "x-ms-lease-status": "unlocked",
        "x-ms-request-id": "3de59c2f-601e-00e4-53fa-85f8bf000000",
        "x-ms-server-encrypted": "true",
        "x-ms-version": "2020-02-10"
      },
      "ResponseBody": "07uwWfHrTheJwH3KtpFu6UqaTcsSOVvzO3bHIB5bxDOBDLruy28u\u002BSEkCgShJoHZj61gISKsjppgvR16Iy35LfxKSarXgB3abFSq7i9WURT07pBw\u002BqIQ1X4gjQ1RtNX0KtwIVt3XAg\u002BPhbXNAp9qCmwIhjSdiDNZOnQstvIPibh/tcNTTfs3HOyB4XTsQtLetYOhSC2gVqKorhxoqw=="
    },
    {
      "RequestUri": "http://gen1gen2domain1.blob.core.windows.net/test-filesystem-9d2ed5f4-07e8-bb1c-a85b-c9c10980adde/test-file-fea36030-310d-afc4-705e-4b5d93197f8c",
      "RequestMethod": "GET",
      "RequestHeaders": {
        "Authorization": "Sanitized",
        "If-Match": "0x8D85411686CE58B",
        "User-Agent": [
          "azsdk-net-Storage.Files.DataLake/12.5.0-alpha.20200908.1",
          "(.NET Core 4.6.29130.01; Microsoft Windows 10.0.19041 )"
        ],
        "x-ms-client-request-id": "d9a753fb-79c2-980e-bed5-7ca7e7671f5a",
        "x-ms-date": "Tue, 08 Sep 2020 16:08:22 GMT",
        "x-ms-range": "bytes=471-627",
        "x-ms-return-client-request-id": "true",
        "x-ms-version": "2020-02-10"
      },
      "RequestBody": null,
      "StatusCode": 206,
      "ResponseHeaders": {
        "Accept-Ranges": "bytes",
        "Content-Length": "157",
        "Content-Range": "bytes 471-627/1024",
        "Content-Type": "application/octet-stream",
        "Date": "Tue, 08 Sep 2020 16:08:21 GMT",
        "ETag": "\u00220x8D85411686CE58B\u0022",
        "Last-Modified": "Tue, 08 Sep 2020 16:08:21 GMT",
        "Server": [
          "Windows-Azure-Blob/1.0",
          "Microsoft-HTTPAPI/2.0"
        ],
        "x-ms-blob-type": "BlockBlob",
        "x-ms-client-request-id": "d9a753fb-79c2-980e-bed5-7ca7e7671f5a",
        "x-ms-creation-time": "Tue, 08 Sep 2020 16:08:21 GMT",
        "x-ms-lease-state": "available",
        "x-ms-lease-status": "unlocked",
        "x-ms-request-id": "3de59c45-601e-00e4-68fa-85f8bf000000",
        "x-ms-server-encrypted": "true",
        "x-ms-version": "2020-02-10"
      },
      "ResponseBody": "Sxx//P1OTNwXvHDQaUgbp75t96FNAW5uQIreXyCqnt/OcKFkYXfu84YBnscwd8NYOvvpQSTHXUmtEbxzb\u002B27bB6RAfint0ZHfgQbS2OnPcjGhiQlwFy7BxNXtk\u002B7e4SZRTGpn3XKsYO0osIfqxLmBtTzrOnIlqzB1vrlTwD2iwOAggUx/Z5S\u002B9WgcB2am1sAcLB7yM6a0K\u002BF6Mh75A=="
    },
    {
      "RequestUri": "http://gen1gen2domain1.blob.core.windows.net/test-filesystem-9d2ed5f4-07e8-bb1c-a85b-c9c10980adde/test-file-fea36030-310d-afc4-705e-4b5d93197f8c",
      "RequestMethod": "GET",
      "RequestHeaders": {
        "Authorization": "Sanitized",
        "If-Match": "0x8D85411686CE58B",
        "User-Agent": [
          "azsdk-net-Storage.Files.DataLake/12.5.0-alpha.20200908.1",
          "(.NET Core 4.6.29130.01; Microsoft Windows 10.0.19041 )"
        ],
        "x-ms-client-request-id": "1276a618-021a-1c6d-617e-366dd193488e",
        "x-ms-date": "Tue, 08 Sep 2020 16:08:22 GMT",
        "x-ms-range": "bytes=628-784",
        "x-ms-return-client-request-id": "true",
        "x-ms-version": "2020-02-10"
      },
      "RequestBody": null,
      "StatusCode": 206,
      "ResponseHeaders": {
        "Accept-Ranges": "bytes",
        "Content-Length": "157",
        "Content-Range": "bytes 628-784/1024",
        "Content-Type": "application/octet-stream",
        "Date": "Tue, 08 Sep 2020 16:08:21 GMT",
        "ETag": "\u00220x8D85411686CE58B\u0022",
        "Last-Modified": "Tue, 08 Sep 2020 16:08:21 GMT",
        "Server": [
          "Windows-Azure-Blob/1.0",
          "Microsoft-HTTPAPI/2.0"
        ],
        "x-ms-blob-type": "BlockBlob",
        "x-ms-client-request-id": "1276a618-021a-1c6d-617e-366dd193488e",
        "x-ms-creation-time": "Tue, 08 Sep 2020 16:08:21 GMT",
        "x-ms-lease-state": "available",
        "x-ms-lease-status": "unlocked",
        "x-ms-request-id": "3de59c4f-601e-00e4-71fa-85f8bf000000",
        "x-ms-server-encrypted": "true",
        "x-ms-version": "2020-02-10"
      },
      "ResponseBody": "YYO\u002BF7\u002BfKQy1CDagsBQnJY4nO57k3097wjTlslasFdXXF3Mdsgba\u002BzL0u6dEKB6GqIr2wY3d/4IzQlWKune2CPNgyZmgCnKITEBr8CSoNpoWXwnLtVRI\u002BRfx6XCxT0C7PrK05F6E5Z0XbnRMcQ9eiwu6dFpt6lKeF8\u002BCryEC1/z/sLFx81I7kXlss0fg\u002B4gHk11k9tvmTVRfFsyPAg=="
    },
    {
      "RequestUri": "http://gen1gen2domain1.blob.core.windows.net/test-filesystem-9d2ed5f4-07e8-bb1c-a85b-c9c10980adde/test-file-fea36030-310d-afc4-705e-4b5d93197f8c",
      "RequestMethod": "GET",
      "RequestHeaders": {
        "Authorization": "Sanitized",
        "If-Match": "0x8D85411686CE58B",
        "User-Agent": [
          "azsdk-net-Storage.Files.DataLake/12.5.0-alpha.20200908.1",
          "(.NET Core 4.6.29130.01; Microsoft Windows 10.0.19041 )"
        ],
        "x-ms-client-request-id": "418f8430-0df0-2a3f-3c5a-ee64eb8a6316",
        "x-ms-date": "Tue, 08 Sep 2020 16:08:22 GMT",
        "x-ms-range": "bytes=785-941",
        "x-ms-return-client-request-id": "true",
        "x-ms-version": "2020-02-10"
      },
      "RequestBody": null,
      "StatusCode": 206,
      "ResponseHeaders": {
        "Accept-Ranges": "bytes",
        "Content-Length": "157",
        "Content-Range": "bytes 785-941/1024",
        "Content-Type": "application/octet-stream",
        "Date": "Tue, 08 Sep 2020 16:08:21 GMT",
        "ETag": "\u00220x8D85411686CE58B\u0022",
        "Last-Modified": "Tue, 08 Sep 2020 16:08:21 GMT",
        "Server": [
          "Windows-Azure-Blob/1.0",
          "Microsoft-HTTPAPI/2.0"
        ],
        "x-ms-blob-type": "BlockBlob",
        "x-ms-client-request-id": "418f8430-0df0-2a3f-3c5a-ee64eb8a6316",
        "x-ms-creation-time": "Tue, 08 Sep 2020 16:08:21 GMT",
        "x-ms-lease-state": "available",
        "x-ms-lease-status": "unlocked",
        "x-ms-request-id": "3de59c56-601e-00e4-78fa-85f8bf000000",
        "x-ms-server-encrypted": "true",
        "x-ms-version": "2020-02-10"
      },
      "ResponseBody": "NnsVl3dNwF7smLl\u002B4uABNgu\u002BHEZ7HMSd4CEZY10S3Yasj0PwnrBorsippsWrd/gFSx1TWLBIhxm3d7ZVNFwA2roz0lOdEZdbVW5\u002B0nX\u002B8mkpFBdAvoXVYwgpOCf5E3lrqMsKeKSlaDqF\u002BAJByrWkuIRNLCBFwBw1XW9Kc9hwYUL0Eymq9HrEg6vcusWClJhThX\u002BirOZZJeev1Bs1Wg=="
    },
    {
      "RequestUri": "http://gen1gen2domain1.blob.core.windows.net/test-filesystem-9d2ed5f4-07e8-bb1c-a85b-c9c10980adde/test-file-fea36030-310d-afc4-705e-4b5d93197f8c",
      "RequestMethod": "GET",
      "RequestHeaders": {
        "Authorization": "Sanitized",
        "If-Match": "0x8D85411686CE58B",
        "User-Agent": [
          "azsdk-net-Storage.Files.DataLake/12.5.0-alpha.20200908.1",
          "(.NET Core 4.6.29130.01; Microsoft Windows 10.0.19041 )"
        ],
        "x-ms-client-request-id": "4c3c2925-0704-9f9d-11e0-33c1e9d7eed0",
        "x-ms-date": "Tue, 08 Sep 2020 16:08:22 GMT",
        "x-ms-range": "bytes=942-1098",
        "x-ms-return-client-request-id": "true",
        "x-ms-version": "2020-02-10"
      },
      "RequestBody": null,
      "StatusCode": 206,
      "ResponseHeaders": {
        "Accept-Ranges": "bytes",
        "Content-Length": "82",
        "Content-Range": "bytes 942-1023/1024",
        "Content-Type": "application/octet-stream",
        "Date": "Tue, 08 Sep 2020 16:08:22 GMT",
        "ETag": "\u00220x8D85411686CE58B\u0022",
        "Last-Modified": "Tue, 08 Sep 2020 16:08:21 GMT",
        "Server": [
          "Windows-Azure-Blob/1.0",
          "Microsoft-HTTPAPI/2.0"
        ],
        "x-ms-blob-type": "BlockBlob",
        "x-ms-client-request-id": "4c3c2925-0704-9f9d-11e0-33c1e9d7eed0",
        "x-ms-creation-time": "Tue, 08 Sep 2020 16:08:21 GMT",
        "x-ms-lease-state": "available",
        "x-ms-lease-status": "unlocked",
        "x-ms-request-id": "3de59c66-601e-00e4-07fa-85f8bf000000",
        "x-ms-server-encrypted": "true",
        "x-ms-version": "2020-02-10"
      },
      "ResponseBody": "9GIUl8BNtov6xAqIqXRoBVezydb37VjNtFya7UL6H1\u002BPKLd6pS7BRuLIi7uYIz3lvOFXIVFeYwcJR\u002BJksslJ/6Sr\u002BYC97mAp8YL0LmGdNZEetQ=="
    },
    {
      "RequestUri": "http://gen1gen2domain1.blob.core.windows.net/test-filesystem-9d2ed5f4-07e8-bb1c-a85b-c9c10980adde?restype=container",
      "RequestMethod": "DELETE",
      "RequestHeaders": {
        "Authorization": "Sanitized",
        "traceparent": "00-1885d8b8a74993459b17fd90f8f2a96a-0599e0c41667bb4e-00",
        "User-Agent": [
          "azsdk-net-Storage.Files.DataLake/12.5.0-alpha.20200908.1",
          "(.NET Core 4.6.29130.01; Microsoft Windows 10.0.19041 )"
        ],
        "x-ms-client-request-id": "c13f6b6d-174d-4011-1de3-dcc5011a5792",
        "x-ms-date": "Tue, 08 Sep 2020 16:08:22 GMT",
        "x-ms-return-client-request-id": "true",
        "x-ms-version": "2020-02-10"
      },
      "RequestBody": null,
      "StatusCode": 202,
      "ResponseHeaders": {
        "Content-Length": "0",
        "Date": "Tue, 08 Sep 2020 16:08:22 GMT",
        "Server": [
          "Windows-Azure-Blob/1.0",
          "Microsoft-HTTPAPI/2.0"
        ],
        "x-ms-client-request-id": "c13f6b6d-174d-4011-1de3-dcc5011a5792",
<<<<<<< HEAD
        "x-ms-creation-time": "Thu, 16 Jul 2020 02:59:47 GMT",
        "x-ms-lease-state": "available",
        "x-ms-lease-status": "unlocked",
        "x-ms-request-id": "3d77b390-701e-0069-7a1d-5ba8ce000000",
        "x-ms-server-encrypted": "true",
        "x-ms-version": "2020-02-10"
      },
      "ResponseBody": "NhjnYyL1ZxN10G6M0TUlhu7fDCX7FyYQl91lZv0M5ZTqU\u002BLrHXrgvodWt6vcfoZ1P6kpmti1oR7y18xFjwEWaevaon5TOWhz/k6epWB6NBhW7yZT40q8NbHD\u002BEaumy6FP07AAdwIIgZBtpyKF/y9d6K07qDbw4WgHWzMj0EhxGMfGGUSujI7TswgEiyuMh61BoCj\u002BayOqXzIH\u002BRvOw=="
    },
    {
      "RequestUri": "https://seanmccdfsca2.blob.core.windows.net/test-filesystem-9d2ed5f4-07e8-bb1c-a85b-c9c10980adde/test-file-fea36030-310d-afc4-705e-4b5d93197f8c",
      "RequestMethod": "GET",
      "RequestHeaders": {
        "Authorization": "Sanitized",
        "If-Match": "0x8D829344CCF2CEF",
        "User-Agent": [
          "azsdk-net-Storage.Files.DataLake/12.3.0-dev.20200715.1",
          "(.NET Core 4.6.28801.04; Microsoft Windows 10.0.18362 )"
        ],
        "x-ms-client-request-id": "7d533389-2c98-f782-07a9-56778fa2fa8d",
        "x-ms-date": "Thu, 16 Jul 2020 02:59:47 GMT",
        "x-ms-range": "bytes=162-318",
        "x-ms-return-client-request-id": "true",
        "x-ms-version": "2020-02-10"
      },
      "RequestBody": null,
      "StatusCode": 206,
      "ResponseHeaders": {
        "Accept-Ranges": "bytes",
        "Content-Length": "157",
        "Content-Range": "bytes 162-318/1024",
        "Content-Type": "application/octet-stream",
        "Date": "Thu, 16 Jul 2020 02:59:47 GMT",
        "ETag": "\u00220x8D829344CCF2CEF\u0022",
        "Last-Modified": "Thu, 16 Jul 2020 02:59:47 GMT",
        "Server": [
          "Windows-Azure-Blob/1.0",
          "Microsoft-HTTPAPI/2.0"
        ],
        "x-ms-blob-type": "BlockBlob",
        "x-ms-client-request-id": "7d533389-2c98-f782-07a9-56778fa2fa8d",
        "x-ms-creation-time": "Thu, 16 Jul 2020 02:59:47 GMT",
        "x-ms-lease-state": "available",
        "x-ms-lease-status": "unlocked",
        "x-ms-request-id": "3d77b39f-701e-0069-071d-5ba8ce000000",
        "x-ms-server-encrypted": "true",
        "x-ms-version": "2020-02-10"
      },
      "ResponseBody": "DCX7FyYQl91lZv0M5ZTqU\u002BLrHXrgvodWt6vcfoZ1P6kpmti1oR7y18xFjwEWaevaon5TOWhz/k6epWB6NBhW7yZT40q8NbHD\u002BEaumy6FP07AAdwIIgZBtpyKF/y9d6K07qDbw4WgHWzMj0EhxGMfGGUSujI7TswgEiyuMh61BoCj\u002BayOqXzIH\u002BRvO5PFH/E4av6Wq7xweKDTu7BZ8Q=="
    },
    {
      "RequestUri": "https://seanmccdfsca2.blob.core.windows.net/test-filesystem-9d2ed5f4-07e8-bb1c-a85b-c9c10980adde/test-file-fea36030-310d-afc4-705e-4b5d93197f8c",
      "RequestMethod": "GET",
      "RequestHeaders": {
        "Authorization": "Sanitized",
        "If-Match": "0x8D829344CCF2CEF",
        "User-Agent": [
          "azsdk-net-Storage.Files.DataLake/12.3.0-dev.20200715.1",
          "(.NET Core 4.6.28801.04; Microsoft Windows 10.0.18362 )"
        ],
        "x-ms-client-request-id": "cd3b6199-d9c6-82fa-65a2-b2a723b02a20",
        "x-ms-date": "Thu, 16 Jul 2020 02:59:47 GMT",
        "x-ms-range": "bytes=186-342",
        "x-ms-return-client-request-id": "true",
        "x-ms-version": "2020-02-10"
      },
      "RequestBody": null,
      "StatusCode": 206,
      "ResponseHeaders": {
        "Accept-Ranges": "bytes",
        "Content-Length": "157",
        "Content-Range": "bytes 186-342/1024",
        "Content-Type": "application/octet-stream",
        "Date": "Thu, 16 Jul 2020 02:59:47 GMT",
        "ETag": "\u00220x8D829344CCF2CEF\u0022",
        "Last-Modified": "Thu, 16 Jul 2020 02:59:47 GMT",
        "Server": [
          "Windows-Azure-Blob/1.0",
          "Microsoft-HTTPAPI/2.0"
        ],
        "x-ms-blob-type": "BlockBlob",
        "x-ms-client-request-id": "cd3b6199-d9c6-82fa-65a2-b2a723b02a20",
        "x-ms-creation-time": "Thu, 16 Jul 2020 02:59:47 GMT",
        "x-ms-lease-state": "available",
        "x-ms-lease-status": "unlocked",
        "x-ms-request-id": "3d77b3b2-701e-0069-181d-5ba8ce000000",
        "x-ms-server-encrypted": "true",
        "x-ms-version": "2020-02-10"
      },
      "ResponseBody": "t6vcfoZ1P6kpmti1oR7y18xFjwEWaevaon5TOWhz/k6epWB6NBhW7yZT40q8NbHD\u002BEaumy6FP07AAdwIIgZBtpyKF/y9d6K07qDbw4WgHWzMj0EhxGMfGGUSujI7TswgEiyuMh61BoCj\u002BayOqXzIH\u002BRvO5PFH/E4av6Wq7xweKDTu7BZ8etOF4nAfcq2kW7pSppNyxI5W/M7dscgHg=="
    },
    {
      "RequestUri": "https://seanmccdfsca2.blob.core.windows.net/test-filesystem-9d2ed5f4-07e8-bb1c-a85b-c9c10980adde/test-file-fea36030-310d-afc4-705e-4b5d93197f8c",
      "RequestMethod": "GET",
      "RequestHeaders": {
        "Authorization": "Sanitized",
        "If-Match": "0x8D829344CCF2CEF",
        "User-Agent": [
          "azsdk-net-Storage.Files.DataLake/12.3.0-dev.20200715.1",
          "(.NET Core 4.6.28801.04; Microsoft Windows 10.0.18362 )"
        ],
        "x-ms-client-request-id": "2ddd8299-2d66-1dc7-4a23-0759eb06cf93",
        "x-ms-date": "Thu, 16 Jul 2020 02:59:47 GMT",
        "x-ms-range": "bytes=216-372",
        "x-ms-return-client-request-id": "true",
        "x-ms-version": "2020-02-10"
      },
      "RequestBody": null,
      "StatusCode": 206,
      "ResponseHeaders": {
        "Accept-Ranges": "bytes",
        "Content-Length": "157",
        "Content-Range": "bytes 216-372/1024",
        "Content-Type": "application/octet-stream",
        "Date": "Thu, 16 Jul 2020 02:59:47 GMT",
        "ETag": "\u00220x8D829344CCF2CEF\u0022",
        "Last-Modified": "Thu, 16 Jul 2020 02:59:47 GMT",
        "Server": [
          "Windows-Azure-Blob/1.0",
          "Microsoft-HTTPAPI/2.0"
        ],
        "x-ms-blob-type": "BlockBlob",
        "x-ms-client-request-id": "2ddd8299-2d66-1dc7-4a23-0759eb06cf93",
        "x-ms-creation-time": "Thu, 16 Jul 2020 02:59:47 GMT",
        "x-ms-lease-state": "available",
        "x-ms-lease-status": "unlocked",
        "x-ms-request-id": "3d77b3bd-701e-0069-221d-5ba8ce000000",
        "x-ms-server-encrypted": "true",
        "x-ms-version": "2020-02-10"
      },
      "ResponseBody": "/k6epWB6NBhW7yZT40q8NbHD\u002BEaumy6FP07AAdwIIgZBtpyKF/y9d6K07qDbw4WgHWzMj0EhxGMfGGUSujI7TswgEiyuMh61BoCj\u002BayOqXzIH\u002BRvO5PFH/E4av6Wq7xweKDTu7BZ8etOF4nAfcq2kW7pSppNyxI5W/M7dscgHlvEM4EMuu7Lby75ISQKBKEmgdmPrWAhIqyOmmC9HQ=="
    },
    {
      "RequestUri": "https://seanmccdfsca2.blob.core.windows.net/test-filesystem-9d2ed5f4-07e8-bb1c-a85b-c9c10980adde/test-file-fea36030-310d-afc4-705e-4b5d93197f8c",
      "RequestMethod": "GET",
      "RequestHeaders": {
        "Authorization": "Sanitized",
        "If-Match": "0x8D829344CCF2CEF",
        "User-Agent": [
          "azsdk-net-Storage.Files.DataLake/12.3.0-dev.20200715.1",
          "(.NET Core 4.6.28801.04; Microsoft Windows 10.0.18362 )"
        ],
        "x-ms-client-request-id": "a10e061d-fdd2-18b9-4fa1-a180d624007d",
        "x-ms-date": "Thu, 16 Jul 2020 02:59:47 GMT",
        "x-ms-range": "bytes=252-408",
        "x-ms-return-client-request-id": "true",
        "x-ms-version": "2020-02-10"
      },
      "RequestBody": null,
      "StatusCode": 206,
      "ResponseHeaders": {
        "Accept-Ranges": "bytes",
        "Content-Length": "157",
        "Content-Range": "bytes 252-408/1024",
        "Content-Type": "application/octet-stream",
        "Date": "Thu, 16 Jul 2020 02:59:47 GMT",
        "ETag": "\u00220x8D829344CCF2CEF\u0022",
        "Last-Modified": "Thu, 16 Jul 2020 02:59:47 GMT",
        "Server": [
          "Windows-Azure-Blob/1.0",
          "Microsoft-HTTPAPI/2.0"
        ],
        "x-ms-blob-type": "BlockBlob",
        "x-ms-client-request-id": "a10e061d-fdd2-18b9-4fa1-a180d624007d",
        "x-ms-creation-time": "Thu, 16 Jul 2020 02:59:47 GMT",
        "x-ms-lease-state": "available",
        "x-ms-lease-status": "unlocked",
        "x-ms-request-id": "3d77b3c6-701e-0069-2a1d-5ba8ce000000",
        "x-ms-server-encrypted": "true",
        "x-ms-version": "2020-02-10"
      },
      "ResponseBody": "F/y9d6K07qDbw4WgHWzMj0EhxGMfGGUSujI7TswgEiyuMh61BoCj\u002BayOqXzIH\u002BRvO5PFH/E4av6Wq7xweKDTu7BZ8etOF4nAfcq2kW7pSppNyxI5W/M7dscgHlvEM4EMuu7Lby75ISQKBKEmgdmPrWAhIqyOmmC9HXojLfkt/EpJqteAHdpsVKruL1ZRFPTukHD6ohDVfiCNDVG01Q=="
    },
    {
      "RequestUri": "https://seanmccdfsca2.blob.core.windows.net/test-filesystem-9d2ed5f4-07e8-bb1c-a85b-c9c10980adde/test-file-fea36030-310d-afc4-705e-4b5d93197f8c",
      "RequestMethod": "GET",
      "RequestHeaders": {
        "Authorization": "Sanitized",
        "If-Match": "0x8D829344CCF2CEF",
        "User-Agent": [
          "azsdk-net-Storage.Files.DataLake/12.3.0-dev.20200715.1",
          "(.NET Core 4.6.28801.04; Microsoft Windows 10.0.18362 )"
        ],
        "x-ms-client-request-id": "e43b16ce-2df8-5dc0-25ae-0dfa83aee5bd",
        "x-ms-date": "Thu, 16 Jul 2020 02:59:47 GMT",
        "x-ms-range": "bytes=258-414",
        "x-ms-return-client-request-id": "true",
        "x-ms-version": "2020-02-10"
      },
      "RequestBody": null,
      "StatusCode": 206,
      "ResponseHeaders": {
        "Accept-Ranges": "bytes",
        "Content-Length": "157",
        "Content-Range": "bytes 258-414/1024",
        "Content-Type": "application/octet-stream",
        "Date": "Thu, 16 Jul 2020 02:59:47 GMT",
        "ETag": "\u00220x8D829344CCF2CEF\u0022",
        "Last-Modified": "Thu, 16 Jul 2020 02:59:47 GMT",
        "Server": [
          "Windows-Azure-Blob/1.0",
          "Microsoft-HTTPAPI/2.0"
        ],
        "x-ms-blob-type": "BlockBlob",
        "x-ms-client-request-id": "e43b16ce-2df8-5dc0-25ae-0dfa83aee5bd",
        "x-ms-creation-time": "Thu, 16 Jul 2020 02:59:47 GMT",
        "x-ms-lease-state": "available",
        "x-ms-lease-status": "unlocked",
        "x-ms-request-id": "3d77b3d9-701e-0069-3c1d-5ba8ce000000",
        "x-ms-server-encrypted": "true",
        "x-ms-version": "2020-02-10"
      },
      "ResponseBody": "7qDbw4WgHWzMj0EhxGMfGGUSujI7TswgEiyuMh61BoCj\u002BayOqXzIH\u002BRvO5PFH/E4av6Wq7xweKDTu7BZ8etOF4nAfcq2kW7pSppNyxI5W/M7dscgHlvEM4EMuu7Lby75ISQKBKEmgdmPrWAhIqyOmmC9HXojLfkt/EpJqteAHdpsVKruL1ZRFPTukHD6ohDVfiCNDVG01fQq3AhW3Q=="
    },
    {
      "RequestUri": "https://seanmccdfsca2.blob.core.windows.net/test-filesystem-9d2ed5f4-07e8-bb1c-a85b-c9c10980adde/test-file-fea36030-310d-afc4-705e-4b5d93197f8c",
      "RequestMethod": "GET",
      "RequestHeaders": {
        "Authorization": "Sanitized",
        "If-Match": "0x8D829344CCF2CEF",
        "User-Agent": [
          "azsdk-net-Storage.Files.DataLake/12.3.0-dev.20200715.1",
          "(.NET Core 4.6.28801.04; Microsoft Windows 10.0.18362 )"
        ],
        "x-ms-client-request-id": "c0b23e23-1be8-6385-e65b-27fe1a14f1a4",
        "x-ms-date": "Thu, 16 Jul 2020 02:59:48 GMT",
        "x-ms-range": "bytes=270-426",
        "x-ms-return-client-request-id": "true",
        "x-ms-version": "2020-02-10"
      },
      "RequestBody": null,
      "StatusCode": 206,
      "ResponseHeaders": {
        "Accept-Ranges": "bytes",
        "Content-Length": "157",
        "Content-Range": "bytes 270-426/1024",
        "Content-Type": "application/octet-stream",
        "Date": "Thu, 16 Jul 2020 02:59:47 GMT",
        "ETag": "\u00220x8D829344CCF2CEF\u0022",
        "Last-Modified": "Thu, 16 Jul 2020 02:59:47 GMT",
        "Server": [
          "Windows-Azure-Blob/1.0",
          "Microsoft-HTTPAPI/2.0"
        ],
        "x-ms-blob-type": "BlockBlob",
        "x-ms-client-request-id": "c0b23e23-1be8-6385-e65b-27fe1a14f1a4",
        "x-ms-creation-time": "Thu, 16 Jul 2020 02:59:47 GMT",
        "x-ms-lease-state": "available",
        "x-ms-lease-status": "unlocked",
        "x-ms-request-id": "3d77b3e8-701e-0069-4b1d-5ba8ce000000",
        "x-ms-server-encrypted": "true",
        "x-ms-version": "2020-02-10"
      },
      "ResponseBody": "xGMfGGUSujI7TswgEiyuMh61BoCj\u002BayOqXzIH\u002BRvO5PFH/E4av6Wq7xweKDTu7BZ8etOF4nAfcq2kW7pSppNyxI5W/M7dscgHlvEM4EMuu7Lby75ISQKBKEmgdmPrWAhIqyOmmC9HXojLfkt/EpJqteAHdpsVKruL1ZRFPTukHD6ohDVfiCNDVG01fQq3AhW3dcCD4\u002BFtc0Cn2oKbA=="
    },
    {
      "RequestUri": "https://seanmccdfsca2.blob.core.windows.net/test-filesystem-9d2ed5f4-07e8-bb1c-a85b-c9c10980adde/test-file-fea36030-310d-afc4-705e-4b5d93197f8c",
      "RequestMethod": "GET",
      "RequestHeaders": {
        "Authorization": "Sanitized",
        "If-Match": "0x8D829344CCF2CEF",
        "User-Agent": [
          "azsdk-net-Storage.Files.DataLake/12.3.0-dev.20200715.1",
          "(.NET Core 4.6.28801.04; Microsoft Windows 10.0.18362 )"
        ],
        "x-ms-client-request-id": "44d71f7a-25fc-34d4-4670-11d2e045dbe3",
        "x-ms-date": "Thu, 16 Jul 2020 02:59:48 GMT",
        "x-ms-range": "bytes=288-444",
        "x-ms-return-client-request-id": "true",
        "x-ms-version": "2020-02-10"
      },
      "RequestBody": null,
      "StatusCode": 206,
      "ResponseHeaders": {
        "Accept-Ranges": "bytes",
        "Content-Length": "157",
        "Content-Range": "bytes 288-444/1024",
        "Content-Type": "application/octet-stream",
        "Date": "Thu, 16 Jul 2020 02:59:47 GMT",
        "ETag": "\u00220x8D829344CCF2CEF\u0022",
        "Last-Modified": "Thu, 16 Jul 2020 02:59:47 GMT",
        "Server": [
          "Windows-Azure-Blob/1.0",
          "Microsoft-HTTPAPI/2.0"
        ],
        "x-ms-blob-type": "BlockBlob",
        "x-ms-client-request-id": "44d71f7a-25fc-34d4-4670-11d2e045dbe3",
        "x-ms-creation-time": "Thu, 16 Jul 2020 02:59:47 GMT",
        "x-ms-lease-state": "available",
        "x-ms-lease-status": "unlocked",
        "x-ms-request-id": "3d77b3f5-701e-0069-571d-5ba8ce000000",
        "x-ms-server-encrypted": "true",
        "x-ms-version": "2020-02-10"
      },
      "ResponseBody": "BoCj\u002BayOqXzIH\u002BRvO5PFH/E4av6Wq7xweKDTu7BZ8etOF4nAfcq2kW7pSppNyxI5W/M7dscgHlvEM4EMuu7Lby75ISQKBKEmgdmPrWAhIqyOmmC9HXojLfkt/EpJqteAHdpsVKruL1ZRFPTukHD6ohDVfiCNDVG01fQq3AhW3dcCD4\u002BFtc0Cn2oKbAiGNJ2IM1k6dCy28g\u002BJuH\u002B1ww=="
    },
    {
      "RequestUri": "https://seanmccdfsca2.blob.core.windows.net/test-filesystem-9d2ed5f4-07e8-bb1c-a85b-c9c10980adde/test-file-fea36030-310d-afc4-705e-4b5d93197f8c",
      "RequestMethod": "GET",
      "RequestHeaders": {
        "Authorization": "Sanitized",
        "If-Match": "0x8D829344CCF2CEF",
        "User-Agent": [
          "azsdk-net-Storage.Files.DataLake/12.3.0-dev.20200715.1",
          "(.NET Core 4.6.28801.04; Microsoft Windows 10.0.18362 )"
        ],
        "x-ms-client-request-id": "fa83a4b0-ac3c-17a7-b892-d21c7563e58c",
        "x-ms-date": "Thu, 16 Jul 2020 02:59:48 GMT",
        "x-ms-range": "bytes=312-468",
        "x-ms-return-client-request-id": "true",
        "x-ms-version": "2020-02-10"
      },
      "RequestBody": null,
      "StatusCode": 206,
      "ResponseHeaders": {
        "Accept-Ranges": "bytes",
        "Content-Length": "157",
        "Content-Range": "bytes 312-468/1024",
        "Content-Type": "application/octet-stream",
        "Date": "Thu, 16 Jul 2020 02:59:48 GMT",
        "ETag": "\u00220x8D829344CCF2CEF\u0022",
        "Last-Modified": "Thu, 16 Jul 2020 02:59:47 GMT",
        "Server": [
          "Windows-Azure-Blob/1.0",
          "Microsoft-HTTPAPI/2.0"
        ],
        "x-ms-blob-type": "BlockBlob",
        "x-ms-client-request-id": "fa83a4b0-ac3c-17a7-b892-d21c7563e58c",
        "x-ms-creation-time": "Thu, 16 Jul 2020 02:59:47 GMT",
        "x-ms-lease-state": "available",
        "x-ms-lease-status": "unlocked",
        "x-ms-request-id": "3d77b404-701e-0069-651d-5ba8ce000000",
        "x-ms-server-encrypted": "true",
        "x-ms-version": "2020-02-10"
      },
      "ResponseBody": "eKDTu7BZ8etOF4nAfcq2kW7pSppNyxI5W/M7dscgHlvEM4EMuu7Lby75ISQKBKEmgdmPrWAhIqyOmmC9HXojLfkt/EpJqteAHdpsVKruL1ZRFPTukHD6ohDVfiCNDVG01fQq3AhW3dcCD4\u002BFtc0Cn2oKbAiGNJ2IM1k6dCy28g\u002BJuH\u002B1w1NN\u002Bzcc7IHhdOxC0t61g6FILaBWoqiuHA=="
    },
    {
      "RequestUri": "https://seanmccdfsca2.blob.core.windows.net/test-filesystem-9d2ed5f4-07e8-bb1c-a85b-c9c10980adde/test-file-fea36030-310d-afc4-705e-4b5d93197f8c",
      "RequestMethod": "GET",
      "RequestHeaders": {
        "Authorization": "Sanitized",
        "If-Match": "0x8D829344CCF2CEF",
        "User-Agent": [
          "azsdk-net-Storage.Files.DataLake/12.3.0-dev.20200715.1",
          "(.NET Core 4.6.28801.04; Microsoft Windows 10.0.18362 )"
        ],
        "x-ms-client-request-id": "3c2239ec-e0c1-fca7-025c-6b49494527a5",
        "x-ms-date": "Thu, 16 Jul 2020 02:59:48 GMT",
        "x-ms-range": "bytes=342-498",
        "x-ms-return-client-request-id": "true",
        "x-ms-version": "2020-02-10"
      },
      "RequestBody": null,
      "StatusCode": 206,
      "ResponseHeaders": {
        "Accept-Ranges": "bytes",
        "Content-Length": "157",
        "Content-Range": "bytes 342-498/1024",
        "Content-Type": "application/octet-stream",
        "Date": "Thu, 16 Jul 2020 02:59:48 GMT",
        "ETag": "\u00220x8D829344CCF2CEF\u0022",
        "Last-Modified": "Thu, 16 Jul 2020 02:59:47 GMT",
        "Server": [
          "Windows-Azure-Blob/1.0",
          "Microsoft-HTTPAPI/2.0"
        ],
        "x-ms-blob-type": "BlockBlob",
        "x-ms-client-request-id": "3c2239ec-e0c1-fca7-025c-6b49494527a5",
        "x-ms-creation-time": "Thu, 16 Jul 2020 02:59:47 GMT",
        "x-ms-lease-state": "available",
        "x-ms-lease-status": "unlocked",
        "x-ms-request-id": "3d77b414-701e-0069-741d-5ba8ce000000",
        "x-ms-server-encrypted": "true",
        "x-ms-version": "2020-02-10"
      },
      "ResponseBody": "HlvEM4EMuu7Lby75ISQKBKEmgdmPrWAhIqyOmmC9HXojLfkt/EpJqteAHdpsVKruL1ZRFPTukHD6ohDVfiCNDVG01fQq3AhW3dcCD4\u002BFtc0Cn2oKbAiGNJ2IM1k6dCy28g\u002BJuH\u002B1w1NN\u002Bzcc7IHhdOxC0t61g6FILaBWoqiuHGirSxx//P1OTNwXvHDQaUgbp75t96FNAW5uQIreXw=="
    },
    {
      "RequestUri": "https://seanmccdfsca2.blob.core.windows.net/test-filesystem-9d2ed5f4-07e8-bb1c-a85b-c9c10980adde/test-file-fea36030-310d-afc4-705e-4b5d93197f8c",
      "RequestMethod": "GET",
      "RequestHeaders": {
        "Authorization": "Sanitized",
        "If-Match": "0x8D829344CCF2CEF",
        "User-Agent": [
          "azsdk-net-Storage.Files.DataLake/12.3.0-dev.20200715.1",
          "(.NET Core 4.6.28801.04; Microsoft Windows 10.0.18362 )"
        ],
        "x-ms-client-request-id": "3b2fb48d-a941-89cb-62b8-323e1c5c1578",
        "x-ms-date": "Thu, 16 Jul 2020 02:59:48 GMT",
        "x-ms-range": "bytes=378-534",
        "x-ms-return-client-request-id": "true",
        "x-ms-version": "2020-02-10"
      },
      "RequestBody": null,
      "StatusCode": 206,
      "ResponseHeaders": {
        "Accept-Ranges": "bytes",
        "Content-Length": "157",
        "Content-Range": "bytes 378-534/1024",
        "Content-Type": "application/octet-stream",
        "Date": "Thu, 16 Jul 2020 02:59:48 GMT",
        "ETag": "\u00220x8D829344CCF2CEF\u0022",
        "Last-Modified": "Thu, 16 Jul 2020 02:59:47 GMT",
        "Server": [
          "Windows-Azure-Blob/1.0",
          "Microsoft-HTTPAPI/2.0"
        ],
        "x-ms-blob-type": "BlockBlob",
        "x-ms-client-request-id": "3b2fb48d-a941-89cb-62b8-323e1c5c1578",
        "x-ms-creation-time": "Thu, 16 Jul 2020 02:59:47 GMT",
        "x-ms-lease-state": "available",
        "x-ms-lease-status": "unlocked",
        "x-ms-request-id": "3d77b425-701e-0069-041d-5ba8ce000000",
        "x-ms-server-encrypted": "true",
        "x-ms-version": "2020-02-10"
      },
      "ResponseBody": "/EpJqteAHdpsVKruL1ZRFPTukHD6ohDVfiCNDVG01fQq3AhW3dcCD4\u002BFtc0Cn2oKbAiGNJ2IM1k6dCy28g\u002BJuH\u002B1w1NN\u002Bzcc7IHhdOxC0t61g6FILaBWoqiuHGirSxx//P1OTNwXvHDQaUgbp75t96FNAW5uQIreXyCqnt/OcKFkYXfu84YBnscwd8NYOvvpQSTHXUmtEbxzb\u002B27bA=="
    },
    {
      "RequestUri": "https://seanmccdfsca2.blob.core.windows.net/test-filesystem-9d2ed5f4-07e8-bb1c-a85b-c9c10980adde/test-file-fea36030-310d-afc4-705e-4b5d93197f8c",
      "RequestMethod": "GET",
      "RequestHeaders": {
        "Authorization": "Sanitized",
        "If-Match": "0x8D829344CCF2CEF",
        "User-Agent": [
          "azsdk-net-Storage.Files.DataLake/12.3.0-dev.20200715.1",
          "(.NET Core 4.6.28801.04; Microsoft Windows 10.0.18362 )"
        ],
        "x-ms-client-request-id": "95bce47c-ec15-5c64-95af-c2ba1cfd0ca2",
        "x-ms-date": "Thu, 16 Jul 2020 02:59:48 GMT",
        "x-ms-range": "bytes=384-540",
        "x-ms-return-client-request-id": "true",
        "x-ms-version": "2020-02-10"
      },
      "RequestBody": null,
      "StatusCode": 206,
      "ResponseHeaders": {
        "Accept-Ranges": "bytes",
        "Content-Length": "157",
        "Content-Range": "bytes 384-540/1024",
        "Content-Type": "application/octet-stream",
        "Date": "Thu, 16 Jul 2020 02:59:48 GMT",
        "ETag": "\u00220x8D829344CCF2CEF\u0022",
        "Last-Modified": "Thu, 16 Jul 2020 02:59:47 GMT",
        "Server": [
          "Windows-Azure-Blob/1.0",
          "Microsoft-HTTPAPI/2.0"
        ],
        "x-ms-blob-type": "BlockBlob",
        "x-ms-client-request-id": "95bce47c-ec15-5c64-95af-c2ba1cfd0ca2",
        "x-ms-creation-time": "Thu, 16 Jul 2020 02:59:47 GMT",
        "x-ms-lease-state": "available",
        "x-ms-lease-status": "unlocked",
        "x-ms-request-id": "3d77b43c-701e-0069-191d-5ba8ce000000",
        "x-ms-server-encrypted": "true",
        "x-ms-version": "2020-02-10"
      },
      "ResponseBody": "HdpsVKruL1ZRFPTukHD6ohDVfiCNDVG01fQq3AhW3dcCD4\u002BFtc0Cn2oKbAiGNJ2IM1k6dCy28g\u002BJuH\u002B1w1NN\u002Bzcc7IHhdOxC0t61g6FILaBWoqiuHGirSxx//P1OTNwXvHDQaUgbp75t96FNAW5uQIreXyCqnt/OcKFkYXfu84YBnscwd8NYOvvpQSTHXUmtEbxzb\u002B27bB6RAfintw=="
    },
    {
      "RequestUri": "https://seanmccdfsca2.blob.core.windows.net/test-filesystem-9d2ed5f4-07e8-bb1c-a85b-c9c10980adde/test-file-fea36030-310d-afc4-705e-4b5d93197f8c",
      "RequestMethod": "GET",
      "RequestHeaders": {
        "Authorization": "Sanitized",
        "If-Match": "0x8D829344CCF2CEF",
        "User-Agent": [
          "azsdk-net-Storage.Files.DataLake/12.3.0-dev.20200715.1",
          "(.NET Core 4.6.28801.04; Microsoft Windows 10.0.18362 )"
        ],
        "x-ms-client-request-id": "37c2c62b-809f-2662-32ad-40491ef08001",
        "x-ms-date": "Thu, 16 Jul 2020 02:59:48 GMT",
        "x-ms-range": "bytes=396-552",
        "x-ms-return-client-request-id": "true",
        "x-ms-version": "2020-02-10"
      },
      "RequestBody": null,
      "StatusCode": 206,
      "ResponseHeaders": {
        "Accept-Ranges": "bytes",
        "Content-Length": "157",
        "Content-Range": "bytes 396-552/1024",
        "Content-Type": "application/octet-stream",
        "Date": "Thu, 16 Jul 2020 02:59:48 GMT",
        "ETag": "\u00220x8D829344CCF2CEF\u0022",
        "Last-Modified": "Thu, 16 Jul 2020 02:59:47 GMT",
        "Server": [
          "Windows-Azure-Blob/1.0",
          "Microsoft-HTTPAPI/2.0"
        ],
        "x-ms-blob-type": "BlockBlob",
        "x-ms-client-request-id": "37c2c62b-809f-2662-32ad-40491ef08001",
        "x-ms-creation-time": "Thu, 16 Jul 2020 02:59:47 GMT",
        "x-ms-lease-state": "available",
        "x-ms-lease-status": "unlocked",
        "x-ms-request-id": "3d77b44c-701e-0069-271d-5ba8ce000000",
        "x-ms-server-encrypted": "true",
        "x-ms-version": "2020-02-10"
      },
      "ResponseBody": "kHD6ohDVfiCNDVG01fQq3AhW3dcCD4\u002BFtc0Cn2oKbAiGNJ2IM1k6dCy28g\u002BJuH\u002B1w1NN\u002Bzcc7IHhdOxC0t61g6FILaBWoqiuHGirSxx//P1OTNwXvHDQaUgbp75t96FNAW5uQIreXyCqnt/OcKFkYXfu84YBnscwd8NYOvvpQSTHXUmtEbxzb\u002B27bB6RAfint0ZHfgQbS2OnPcjGhg=="
    },
    {
      "RequestUri": "https://seanmccdfsca2.blob.core.windows.net/test-filesystem-9d2ed5f4-07e8-bb1c-a85b-c9c10980adde/test-file-fea36030-310d-afc4-705e-4b5d93197f8c",
      "RequestMethod": "GET",
      "RequestHeaders": {
        "Authorization": "Sanitized",
        "If-Match": "0x8D829344CCF2CEF",
        "User-Agent": [
          "azsdk-net-Storage.Files.DataLake/12.3.0-dev.20200715.1",
          "(.NET Core 4.6.28801.04; Microsoft Windows 10.0.18362 )"
        ],
        "x-ms-client-request-id": "568f05ca-d53a-8e02-62c8-a7ddca438e17",
        "x-ms-date": "Thu, 16 Jul 2020 02:59:48 GMT",
        "x-ms-range": "bytes=414-570",
        "x-ms-return-client-request-id": "true",
        "x-ms-version": "2020-02-10"
      },
      "RequestBody": null,
      "StatusCode": 206,
      "ResponseHeaders": {
        "Accept-Ranges": "bytes",
        "Content-Length": "157",
        "Content-Range": "bytes 414-570/1024",
        "Content-Type": "application/octet-stream",
        "Date": "Thu, 16 Jul 2020 02:59:48 GMT",
        "ETag": "\u00220x8D829344CCF2CEF\u0022",
        "Last-Modified": "Thu, 16 Jul 2020 02:59:47 GMT",
        "Server": [
          "Windows-Azure-Blob/1.0",
          "Microsoft-HTTPAPI/2.0"
        ],
        "x-ms-blob-type": "BlockBlob",
        "x-ms-client-request-id": "568f05ca-d53a-8e02-62c8-a7ddca438e17",
        "x-ms-creation-time": "Thu, 16 Jul 2020 02:59:47 GMT",
        "x-ms-lease-state": "available",
        "x-ms-lease-status": "unlocked",
        "x-ms-request-id": "3d77b459-701e-0069-341d-5ba8ce000000",
        "x-ms-server-encrypted": "true",
        "x-ms-version": "2020-02-10"
      },
      "ResponseBody": "3dcCD4\u002BFtc0Cn2oKbAiGNJ2IM1k6dCy28g\u002BJuH\u002B1w1NN\u002Bzcc7IHhdOxC0t61g6FILaBWoqiuHGirSxx//P1OTNwXvHDQaUgbp75t96FNAW5uQIreXyCqnt/OcKFkYXfu84YBnscwd8NYOvvpQSTHXUmtEbxzb\u002B27bB6RAfint0ZHfgQbS2OnPcjGhiQlwFy7BxNXtk\u002B7e4SZRTGpnw=="
    },
    {
      "RequestUri": "https://seanmccdfsca2.blob.core.windows.net/test-filesystem-9d2ed5f4-07e8-bb1c-a85b-c9c10980adde/test-file-fea36030-310d-afc4-705e-4b5d93197f8c",
      "RequestMethod": "GET",
      "RequestHeaders": {
        "Authorization": "Sanitized",
        "If-Match": "0x8D829344CCF2CEF",
        "User-Agent": [
          "azsdk-net-Storage.Files.DataLake/12.3.0-dev.20200715.1",
          "(.NET Core 4.6.28801.04; Microsoft Windows 10.0.18362 )"
        ],
        "x-ms-client-request-id": "187fd9bc-2a61-17c6-99fe-7cee0b02a613",
        "x-ms-date": "Thu, 16 Jul 2020 02:59:48 GMT",
        "x-ms-range": "bytes=438-594",
        "x-ms-return-client-request-id": "true",
        "x-ms-version": "2020-02-10"
      },
      "RequestBody": null,
      "StatusCode": 206,
      "ResponseHeaders": {
        "Accept-Ranges": "bytes",
        "Content-Length": "157",
        "Content-Range": "bytes 438-594/1024",
        "Content-Type": "application/octet-stream",
        "Date": "Thu, 16 Jul 2020 02:59:48 GMT",
        "ETag": "\u00220x8D829344CCF2CEF\u0022",
        "Last-Modified": "Thu, 16 Jul 2020 02:59:47 GMT",
        "Server": [
          "Windows-Azure-Blob/1.0",
          "Microsoft-HTTPAPI/2.0"
        ],
        "x-ms-blob-type": "BlockBlob",
        "x-ms-client-request-id": "187fd9bc-2a61-17c6-99fe-7cee0b02a613",
        "x-ms-creation-time": "Thu, 16 Jul 2020 02:59:47 GMT",
        "x-ms-lease-state": "available",
        "x-ms-lease-status": "unlocked",
        "x-ms-request-id": "3d77b467-701e-0069-401d-5ba8ce000000",
        "x-ms-server-encrypted": "true",
        "x-ms-version": "2020-02-10"
      },
      "ResponseBody": "8g\u002BJuH\u002B1w1NN\u002Bzcc7IHhdOxC0t61g6FILaBWoqiuHGirSxx//P1OTNwXvHDQaUgbp75t96FNAW5uQIreXyCqnt/OcKFkYXfu84YBnscwd8NYOvvpQSTHXUmtEbxzb\u002B27bB6RAfint0ZHfgQbS2OnPcjGhiQlwFy7BxNXtk\u002B7e4SZRTGpn3XKsYO0osIfqxLmBtTzrOnIlqzB1vrlTw=="
    },
    {
      "RequestUri": "https://seanmccdfsca2.blob.core.windows.net/test-filesystem-9d2ed5f4-07e8-bb1c-a85b-c9c10980adde/test-file-fea36030-310d-afc4-705e-4b5d93197f8c",
      "RequestMethod": "GET",
      "RequestHeaders": {
        "Authorization": "Sanitized",
        "If-Match": "0x8D829344CCF2CEF",
        "User-Agent": [
          "azsdk-net-Storage.Files.DataLake/12.3.0-dev.20200715.1",
          "(.NET Core 4.6.28801.04; Microsoft Windows 10.0.18362 )"
        ],
        "x-ms-client-request-id": "f1219052-76c4-e6b5-7443-36a38a176ce3",
        "x-ms-date": "Thu, 16 Jul 2020 02:59:48 GMT",
        "x-ms-range": "bytes=468-624",
        "x-ms-return-client-request-id": "true",
        "x-ms-version": "2020-02-10"
      },
      "RequestBody": null,
      "StatusCode": 206,
      "ResponseHeaders": {
        "Accept-Ranges": "bytes",
        "Content-Length": "157",
        "Content-Range": "bytes 468-624/1024",
        "Content-Type": "application/octet-stream",
        "Date": "Thu, 16 Jul 2020 02:59:48 GMT",
        "ETag": "\u00220x8D829344CCF2CEF\u0022",
        "Last-Modified": "Thu, 16 Jul 2020 02:59:47 GMT",
        "Server": [
          "Windows-Azure-Blob/1.0",
          "Microsoft-HTTPAPI/2.0"
        ],
        "x-ms-blob-type": "BlockBlob",
        "x-ms-client-request-id": "f1219052-76c4-e6b5-7443-36a38a176ce3",
        "x-ms-creation-time": "Thu, 16 Jul 2020 02:59:47 GMT",
        "x-ms-lease-state": "available",
        "x-ms-lease-status": "unlocked",
        "x-ms-request-id": "3d77b477-701e-0069-501d-5ba8ce000000",
        "x-ms-server-encrypted": "true",
        "x-ms-version": "2020-02-10"
      },
      "ResponseBody": "HGirSxx//P1OTNwXvHDQaUgbp75t96FNAW5uQIreXyCqnt/OcKFkYXfu84YBnscwd8NYOvvpQSTHXUmtEbxzb\u002B27bB6RAfint0ZHfgQbS2OnPcjGhiQlwFy7BxNXtk\u002B7e4SZRTGpn3XKsYO0osIfqxLmBtTzrOnIlqzB1vrlTwD2iwOAggUx/Z5S\u002B9WgcB2am1sAcLB7yM6a0K\u002BF6A=="
    },
    {
      "RequestUri": "https://seanmccdfsca2.blob.core.windows.net/test-filesystem-9d2ed5f4-07e8-bb1c-a85b-c9c10980adde/test-file-fea36030-310d-afc4-705e-4b5d93197f8c",
      "RequestMethod": "GET",
      "RequestHeaders": {
        "Authorization": "Sanitized",
        "If-Match": "0x8D829344CCF2CEF",
        "User-Agent": [
          "azsdk-net-Storage.Files.DataLake/12.3.0-dev.20200715.1",
          "(.NET Core 4.6.28801.04; Microsoft Windows 10.0.18362 )"
        ],
        "x-ms-client-request-id": "7a9cf962-b5e1-0b4e-bf8b-ff7dea2239e8",
        "x-ms-date": "Thu, 16 Jul 2020 02:59:48 GMT",
        "x-ms-range": "bytes=504-660",
        "x-ms-return-client-request-id": "true",
        "x-ms-version": "2020-02-10"
      },
      "RequestBody": null,
      "StatusCode": 206,
      "ResponseHeaders": {
        "Accept-Ranges": "bytes",
        "Content-Length": "157",
        "Content-Range": "bytes 504-660/1024",
        "Content-Type": "application/octet-stream",
        "Date": "Thu, 16 Jul 2020 02:59:48 GMT",
        "ETag": "\u00220x8D829344CCF2CEF\u0022",
        "Last-Modified": "Thu, 16 Jul 2020 02:59:47 GMT",
        "Server": [
          "Windows-Azure-Blob/1.0",
          "Microsoft-HTTPAPI/2.0"
        ],
        "x-ms-blob-type": "BlockBlob",
        "x-ms-client-request-id": "7a9cf962-b5e1-0b4e-bf8b-ff7dea2239e8",
        "x-ms-creation-time": "Thu, 16 Jul 2020 02:59:47 GMT",
        "x-ms-lease-state": "available",
        "x-ms-lease-status": "unlocked",
        "x-ms-request-id": "3d77b48a-701e-0069-611d-5ba8ce000000",
        "x-ms-server-encrypted": "true",
        "x-ms-version": "2020-02-10"
      },
      "ResponseBody": "cKFkYXfu84YBnscwd8NYOvvpQSTHXUmtEbxzb\u002B27bB6RAfint0ZHfgQbS2OnPcjGhiQlwFy7BxNXtk\u002B7e4SZRTGpn3XKsYO0osIfqxLmBtTzrOnIlqzB1vrlTwD2iwOAggUx/Z5S\u002B9WgcB2am1sAcLB7yM6a0K\u002BF6Mh75GGDvhe/nykMtQg2oLAUJyWOJzue5N9Pe8I05bJWrBXV1w=="
    },
    {
      "RequestUri": "https://seanmccdfsca2.blob.core.windows.net/test-filesystem-9d2ed5f4-07e8-bb1c-a85b-c9c10980adde/test-file-fea36030-310d-afc4-705e-4b5d93197f8c",
      "RequestMethod": "GET",
      "RequestHeaders": {
        "Authorization": "Sanitized",
        "If-Match": "0x8D829344CCF2CEF",
        "User-Agent": [
          "azsdk-net-Storage.Files.DataLake/12.3.0-dev.20200715.1",
          "(.NET Core 4.6.28801.04; Microsoft Windows 10.0.18362 )"
        ],
        "x-ms-client-request-id": "91400f22-f17b-f502-7d03-bee103d7b1f1",
        "x-ms-date": "Thu, 16 Jul 2020 02:59:48 GMT",
        "x-ms-range": "bytes=510-666",
        "x-ms-return-client-request-id": "true",
        "x-ms-version": "2020-02-10"
      },
      "RequestBody": null,
      "StatusCode": 206,
      "ResponseHeaders": {
        "Accept-Ranges": "bytes",
        "Content-Length": "157",
        "Content-Range": "bytes 510-666/1024",
        "Content-Type": "application/octet-stream",
        "Date": "Thu, 16 Jul 2020 02:59:48 GMT",
        "ETag": "\u00220x8D829344CCF2CEF\u0022",
        "Last-Modified": "Thu, 16 Jul 2020 02:59:47 GMT",
        "Server": [
          "Windows-Azure-Blob/1.0",
          "Microsoft-HTTPAPI/2.0"
        ],
        "x-ms-blob-type": "BlockBlob",
        "x-ms-client-request-id": "91400f22-f17b-f502-7d03-bee103d7b1f1",
        "x-ms-creation-time": "Thu, 16 Jul 2020 02:59:47 GMT",
        "x-ms-lease-state": "available",
        "x-ms-lease-status": "unlocked",
        "x-ms-request-id": "3d77b494-701e-0069-6b1d-5ba8ce000000",
        "x-ms-server-encrypted": "true",
        "x-ms-version": "2020-02-10"
      },
      "ResponseBody": "84YBnscwd8NYOvvpQSTHXUmtEbxzb\u002B27bB6RAfint0ZHfgQbS2OnPcjGhiQlwFy7BxNXtk\u002B7e4SZRTGpn3XKsYO0osIfqxLmBtTzrOnIlqzB1vrlTwD2iwOAggUx/Z5S\u002B9WgcB2am1sAcLB7yM6a0K\u002BF6Mh75GGDvhe/nykMtQg2oLAUJyWOJzue5N9Pe8I05bJWrBXV1xdzHbIG2g=="
    },
    {
      "RequestUri": "https://seanmccdfsca2.blob.core.windows.net/test-filesystem-9d2ed5f4-07e8-bb1c-a85b-c9c10980adde/test-file-fea36030-310d-afc4-705e-4b5d93197f8c",
      "RequestMethod": "GET",
      "RequestHeaders": {
        "Authorization": "Sanitized",
        "If-Match": "0x8D829344CCF2CEF",
        "User-Agent": [
          "azsdk-net-Storage.Files.DataLake/12.3.0-dev.20200715.1",
          "(.NET Core 4.6.28801.04; Microsoft Windows 10.0.18362 )"
        ],
        "x-ms-client-request-id": "da5a685f-a8e1-b86c-8948-ac605f344c64",
        "x-ms-date": "Thu, 16 Jul 2020 02:59:48 GMT",
        "x-ms-range": "bytes=522-678",
        "x-ms-return-client-request-id": "true",
        "x-ms-version": "2020-02-10"
      },
      "RequestBody": null,
      "StatusCode": 206,
      "ResponseHeaders": {
        "Accept-Ranges": "bytes",
        "Content-Length": "157",
        "Content-Range": "bytes 522-678/1024",
        "Content-Type": "application/octet-stream",
        "Date": "Thu, 16 Jul 2020 02:59:48 GMT",
        "ETag": "\u00220x8D829344CCF2CEF\u0022",
        "Last-Modified": "Thu, 16 Jul 2020 02:59:47 GMT",
        "Server": [
          "Windows-Azure-Blob/1.0",
          "Microsoft-HTTPAPI/2.0"
        ],
        "x-ms-blob-type": "BlockBlob",
        "x-ms-client-request-id": "da5a685f-a8e1-b86c-8948-ac605f344c64",
        "x-ms-creation-time": "Thu, 16 Jul 2020 02:59:47 GMT",
        "x-ms-lease-state": "available",
        "x-ms-lease-status": "unlocked",
        "x-ms-request-id": "3d77b49d-701e-0069-741d-5ba8ce000000",
        "x-ms-server-encrypted": "true",
        "x-ms-version": "2020-02-10"
      },
      "ResponseBody": "QSTHXUmtEbxzb\u002B27bB6RAfint0ZHfgQbS2OnPcjGhiQlwFy7BxNXtk\u002B7e4SZRTGpn3XKsYO0osIfqxLmBtTzrOnIlqzB1vrlTwD2iwOAggUx/Z5S\u002B9WgcB2am1sAcLB7yM6a0K\u002BF6Mh75GGDvhe/nykMtQg2oLAUJyWOJzue5N9Pe8I05bJWrBXV1xdzHbIG2vsy9LunRCgehqiK9g=="
    },
    {
      "RequestUri": "https://seanmccdfsca2.blob.core.windows.net/test-filesystem-9d2ed5f4-07e8-bb1c-a85b-c9c10980adde/test-file-fea36030-310d-afc4-705e-4b5d93197f8c",
      "RequestMethod": "GET",
      "RequestHeaders": {
        "Authorization": "Sanitized",
        "If-Match": "0x8D829344CCF2CEF",
        "User-Agent": [
          "azsdk-net-Storage.Files.DataLake/12.3.0-dev.20200715.1",
          "(.NET Core 4.6.28801.04; Microsoft Windows 10.0.18362 )"
        ],
        "x-ms-client-request-id": "9a826955-d67d-da10-c3e8-a4574b61e5ae",
        "x-ms-date": "Thu, 16 Jul 2020 02:59:48 GMT",
        "x-ms-range": "bytes=540-696",
        "x-ms-return-client-request-id": "true",
        "x-ms-version": "2020-02-10"
      },
      "RequestBody": null,
      "StatusCode": 206,
      "ResponseHeaders": {
        "Accept-Ranges": "bytes",
        "Content-Length": "157",
        "Content-Range": "bytes 540-696/1024",
        "Content-Type": "application/octet-stream",
        "Date": "Thu, 16 Jul 2020 02:59:48 GMT",
        "ETag": "\u00220x8D829344CCF2CEF\u0022",
        "Last-Modified": "Thu, 16 Jul 2020 02:59:47 GMT",
        "Server": [
          "Windows-Azure-Blob/1.0",
          "Microsoft-HTTPAPI/2.0"
        ],
        "x-ms-blob-type": "BlockBlob",
        "x-ms-client-request-id": "9a826955-d67d-da10-c3e8-a4574b61e5ae",
        "x-ms-creation-time": "Thu, 16 Jul 2020 02:59:47 GMT",
        "x-ms-lease-state": "available",
        "x-ms-lease-status": "unlocked",
        "x-ms-request-id": "3d77b4aa-701e-0069-011d-5ba8ce000000",
        "x-ms-server-encrypted": "true",
        "x-ms-version": "2020-02-10"
      },
      "ResponseBody": "t0ZHfgQbS2OnPcjGhiQlwFy7BxNXtk\u002B7e4SZRTGpn3XKsYO0osIfqxLmBtTzrOnIlqzB1vrlTwD2iwOAggUx/Z5S\u002B9WgcB2am1sAcLB7yM6a0K\u002BF6Mh75GGDvhe/nykMtQg2oLAUJyWOJzue5N9Pe8I05bJWrBXV1xdzHbIG2vsy9LunRCgehqiK9sGN3f\u002BCM0JVirp3tgjzYMmZoA=="
    },
    {
      "RequestUri": "https://seanmccdfsca2.blob.core.windows.net/test-filesystem-9d2ed5f4-07e8-bb1c-a85b-c9c10980adde/test-file-fea36030-310d-afc4-705e-4b5d93197f8c",
      "RequestMethod": "GET",
      "RequestHeaders": {
        "Authorization": "Sanitized",
        "If-Match": "0x8D829344CCF2CEF",
        "User-Agent": [
          "azsdk-net-Storage.Files.DataLake/12.3.0-dev.20200715.1",
          "(.NET Core 4.6.28801.04; Microsoft Windows 10.0.18362 )"
        ],
        "x-ms-client-request-id": "f60b752b-b2b2-fde6-dbab-69e0589fdfeb",
        "x-ms-date": "Thu, 16 Jul 2020 02:59:48 GMT",
        "x-ms-range": "bytes=564-720",
        "x-ms-return-client-request-id": "true",
        "x-ms-version": "2020-02-10"
      },
      "RequestBody": null,
      "StatusCode": 206,
      "ResponseHeaders": {
        "Accept-Ranges": "bytes",
        "Content-Length": "157",
        "Content-Range": "bytes 564-720/1024",
        "Content-Type": "application/octet-stream",
        "Date": "Thu, 16 Jul 2020 02:59:48 GMT",
        "ETag": "\u00220x8D829344CCF2CEF\u0022",
        "Last-Modified": "Thu, 16 Jul 2020 02:59:47 GMT",
        "Server": [
          "Windows-Azure-Blob/1.0",
          "Microsoft-HTTPAPI/2.0"
        ],
        "x-ms-blob-type": "BlockBlob",
        "x-ms-client-request-id": "f60b752b-b2b2-fde6-dbab-69e0589fdfeb",
        "x-ms-creation-time": "Thu, 16 Jul 2020 02:59:47 GMT",
        "x-ms-lease-state": "available",
        "x-ms-lease-status": "unlocked",
        "x-ms-request-id": "3d77b4bc-701e-0069-121d-5ba8ce000000",
        "x-ms-server-encrypted": "true",
        "x-ms-version": "2020-02-10"
      },
      "ResponseBody": "e4SZRTGpn3XKsYO0osIfqxLmBtTzrOnIlqzB1vrlTwD2iwOAggUx/Z5S\u002B9WgcB2am1sAcLB7yM6a0K\u002BF6Mh75GGDvhe/nykMtQg2oLAUJyWOJzue5N9Pe8I05bJWrBXV1xdzHbIG2vsy9LunRCgehqiK9sGN3f\u002BCM0JVirp3tgjzYMmZoApyiExAa/AkqDaaFl8Jy7VUSPkX8elwsQ=="
    },
    {
      "RequestUri": "https://seanmccdfsca2.blob.core.windows.net/test-filesystem-9d2ed5f4-07e8-bb1c-a85b-c9c10980adde/test-file-fea36030-310d-afc4-705e-4b5d93197f8c",
      "RequestMethod": "GET",
      "RequestHeaders": {
        "Authorization": "Sanitized",
        "If-Match": "0x8D829344CCF2CEF",
        "User-Agent": [
          "azsdk-net-Storage.Files.DataLake/12.3.0-dev.20200715.1",
          "(.NET Core 4.6.28801.04; Microsoft Windows 10.0.18362 )"
        ],
        "x-ms-client-request-id": "d62bc1e3-ef56-4dfc-f48a-101517aa09d2",
        "x-ms-date": "Thu, 16 Jul 2020 02:59:48 GMT",
        "x-ms-range": "bytes=594-750",
        "x-ms-return-client-request-id": "true",
        "x-ms-version": "2020-02-10"
      },
      "RequestBody": null,
      "StatusCode": 206,
      "ResponseHeaders": {
        "Accept-Ranges": "bytes",
        "Content-Length": "157",
        "Content-Range": "bytes 594-750/1024",
        "Content-Type": "application/octet-stream",
        "Date": "Thu, 16 Jul 2020 02:59:48 GMT",
        "ETag": "\u00220x8D829344CCF2CEF\u0022",
        "Last-Modified": "Thu, 16 Jul 2020 02:59:47 GMT",
        "Server": [
          "Windows-Azure-Blob/1.0",
          "Microsoft-HTTPAPI/2.0"
        ],
        "x-ms-blob-type": "BlockBlob",
        "x-ms-client-request-id": "d62bc1e3-ef56-4dfc-f48a-101517aa09d2",
        "x-ms-creation-time": "Thu, 16 Jul 2020 02:59:47 GMT",
        "x-ms-lease-state": "available",
        "x-ms-lease-status": "unlocked",
        "x-ms-request-id": "3d77b4ca-701e-0069-1f1d-5ba8ce000000",
        "x-ms-server-encrypted": "true",
        "x-ms-version": "2020-02-10"
      },
      "ResponseBody": "TwD2iwOAggUx/Z5S\u002B9WgcB2am1sAcLB7yM6a0K\u002BF6Mh75GGDvhe/nykMtQg2oLAUJyWOJzue5N9Pe8I05bJWrBXV1xdzHbIG2vsy9LunRCgehqiK9sGN3f\u002BCM0JVirp3tgjzYMmZoApyiExAa/AkqDaaFl8Jy7VUSPkX8elwsU9Auz6ytORehOWdF250THEPXosLunRabepSnhfPgg=="
    },
    {
      "RequestUri": "https://seanmccdfsca2.blob.core.windows.net/test-filesystem-9d2ed5f4-07e8-bb1c-a85b-c9c10980adde/test-file-fea36030-310d-afc4-705e-4b5d93197f8c",
      "RequestMethod": "GET",
      "RequestHeaders": {
        "Authorization": "Sanitized",
        "If-Match": "0x8D829344CCF2CEF",
        "User-Agent": [
          "azsdk-net-Storage.Files.DataLake/12.3.0-dev.20200715.1",
          "(.NET Core 4.6.28801.04; Microsoft Windows 10.0.18362 )"
        ],
        "x-ms-client-request-id": "97fce3ca-0873-2595-03e2-e3932061bd33",
        "x-ms-date": "Thu, 16 Jul 2020 02:59:48 GMT",
        "x-ms-range": "bytes=630-786",
        "x-ms-return-client-request-id": "true",
        "x-ms-version": "2020-02-10"
      },
      "RequestBody": null,
      "StatusCode": 206,
      "ResponseHeaders": {
        "Accept-Ranges": "bytes",
        "Content-Length": "157",
        "Content-Range": "bytes 630-786/1024",
        "Content-Type": "application/octet-stream",
        "Date": "Thu, 16 Jul 2020 02:59:48 GMT",
        "ETag": "\u00220x8D829344CCF2CEF\u0022",
        "Last-Modified": "Thu, 16 Jul 2020 02:59:47 GMT",
        "Server": [
          "Windows-Azure-Blob/1.0",
          "Microsoft-HTTPAPI/2.0"
        ],
        "x-ms-blob-type": "BlockBlob",
        "x-ms-client-request-id": "97fce3ca-0873-2595-03e2-e3932061bd33",
        "x-ms-creation-time": "Thu, 16 Jul 2020 02:59:47 GMT",
        "x-ms-lease-state": "available",
        "x-ms-lease-status": "unlocked",
        "x-ms-request-id": "3d77b4e2-701e-0069-331d-5ba8ce000000",
        "x-ms-server-encrypted": "true",
        "x-ms-version": "2020-02-10"
      },
      "ResponseBody": "vhe/nykMtQg2oLAUJyWOJzue5N9Pe8I05bJWrBXV1xdzHbIG2vsy9LunRCgehqiK9sGN3f\u002BCM0JVirp3tgjzYMmZoApyiExAa/AkqDaaFl8Jy7VUSPkX8elwsU9Auz6ytORehOWdF250THEPXosLunRabepSnhfPgq8hAtf8/7CxcfNSO5F5bLNH4PuIB5NdZPbb5k1UXxbMjwI2ew=="
    },
    {
      "RequestUri": "https://seanmccdfsca2.blob.core.windows.net/test-filesystem-9d2ed5f4-07e8-bb1c-a85b-c9c10980adde/test-file-fea36030-310d-afc4-705e-4b5d93197f8c",
      "RequestMethod": "GET",
      "RequestHeaders": {
        "Authorization": "Sanitized",
        "If-Match": "0x8D829344CCF2CEF",
        "User-Agent": [
          "azsdk-net-Storage.Files.DataLake/12.3.0-dev.20200715.1",
          "(.NET Core 4.6.28801.04; Microsoft Windows 10.0.18362 )"
        ],
        "x-ms-client-request-id": "334a5ed7-72ad-475e-0cab-f72b4931da9c",
        "x-ms-date": "Thu, 16 Jul 2020 02:59:48 GMT",
        "x-ms-range": "bytes=636-792",
        "x-ms-return-client-request-id": "true",
        "x-ms-version": "2020-02-10"
      },
      "RequestBody": null,
      "StatusCode": 206,
      "ResponseHeaders": {
        "Accept-Ranges": "bytes",
        "Content-Length": "157",
        "Content-Range": "bytes 636-792/1024",
        "Content-Type": "application/octet-stream",
        "Date": "Thu, 16 Jul 2020 02:59:48 GMT",
        "ETag": "\u00220x8D829344CCF2CEF\u0022",
        "Last-Modified": "Thu, 16 Jul 2020 02:59:47 GMT",
        "Server": [
          "Windows-Azure-Blob/1.0",
          "Microsoft-HTTPAPI/2.0"
        ],
        "x-ms-blob-type": "BlockBlob",
        "x-ms-client-request-id": "334a5ed7-72ad-475e-0cab-f72b4931da9c",
        "x-ms-creation-time": "Thu, 16 Jul 2020 02:59:47 GMT",
        "x-ms-lease-state": "available",
        "x-ms-lease-status": "unlocked",
        "x-ms-request-id": "3d77b4f3-701e-0069-441d-5ba8ce000000",
        "x-ms-server-encrypted": "true",
        "x-ms-version": "2020-02-10"
      },
      "ResponseBody": "tQg2oLAUJyWOJzue5N9Pe8I05bJWrBXV1xdzHbIG2vsy9LunRCgehqiK9sGN3f\u002BCM0JVirp3tgjzYMmZoApyiExAa/AkqDaaFl8Jy7VUSPkX8elwsU9Auz6ytORehOWdF250THEPXosLunRabepSnhfPgq8hAtf8/7CxcfNSO5F5bLNH4PuIB5NdZPbb5k1UXxbMjwI2exWXd03AXg=="
    },
    {
      "RequestUri": "https://seanmccdfsca2.blob.core.windows.net/test-filesystem-9d2ed5f4-07e8-bb1c-a85b-c9c10980adde/test-file-fea36030-310d-afc4-705e-4b5d93197f8c",
      "RequestMethod": "GET",
      "RequestHeaders": {
        "Authorization": "Sanitized",
        "If-Match": "0x8D829344CCF2CEF",
        "User-Agent": [
          "azsdk-net-Storage.Files.DataLake/12.3.0-dev.20200715.1",
          "(.NET Core 4.6.28801.04; Microsoft Windows 10.0.18362 )"
        ],
        "x-ms-client-request-id": "c1bc891e-8916-a385-f9b4-9bacef4d6ccb",
        "x-ms-date": "Thu, 16 Jul 2020 02:59:48 GMT",
        "x-ms-range": "bytes=648-804",
        "x-ms-return-client-request-id": "true",
        "x-ms-version": "2020-02-10"
      },
      "RequestBody": null,
      "StatusCode": 206,
      "ResponseHeaders": {
        "Accept-Ranges": "bytes",
        "Content-Length": "157",
        "Content-Range": "bytes 648-804/1024",
        "Content-Type": "application/octet-stream",
        "Date": "Thu, 16 Jul 2020 02:59:48 GMT",
        "ETag": "\u00220x8D829344CCF2CEF\u0022",
        "Last-Modified": "Thu, 16 Jul 2020 02:59:47 GMT",
        "Server": [
          "Windows-Azure-Blob/1.0",
          "Microsoft-HTTPAPI/2.0"
        ],
        "x-ms-blob-type": "BlockBlob",
        "x-ms-client-request-id": "c1bc891e-8916-a385-f9b4-9bacef4d6ccb",
        "x-ms-creation-time": "Thu, 16 Jul 2020 02:59:47 GMT",
        "x-ms-lease-state": "available",
        "x-ms-lease-status": "unlocked",
        "x-ms-request-id": "3d77b503-701e-0069-521d-5ba8ce000000",
        "x-ms-server-encrypted": "true",
        "x-ms-version": "2020-02-10"
      },
      "ResponseBody": "5N9Pe8I05bJWrBXV1xdzHbIG2vsy9LunRCgehqiK9sGN3f\u002BCM0JVirp3tgjzYMmZoApyiExAa/AkqDaaFl8Jy7VUSPkX8elwsU9Auz6ytORehOWdF250THEPXosLunRabepSnhfPgq8hAtf8/7CxcfNSO5F5bLNH4PuIB5NdZPbb5k1UXxbMjwI2exWXd03AXuyYuX7i4AE2C74cRg=="
    },
    {
      "RequestUri": "https://seanmccdfsca2.blob.core.windows.net/test-filesystem-9d2ed5f4-07e8-bb1c-a85b-c9c10980adde/test-file-fea36030-310d-afc4-705e-4b5d93197f8c",
      "RequestMethod": "GET",
      "RequestHeaders": {
        "Authorization": "Sanitized",
        "If-Match": "0x8D829344CCF2CEF",
        "User-Agent": [
          "azsdk-net-Storage.Files.DataLake/12.3.0-dev.20200715.1",
          "(.NET Core 4.6.28801.04; Microsoft Windows 10.0.18362 )"
        ],
        "x-ms-client-request-id": "c00c5d5d-1975-ee86-5fd9-38e870aef51d",
        "x-ms-date": "Thu, 16 Jul 2020 02:59:48 GMT",
        "x-ms-range": "bytes=666-822",
        "x-ms-return-client-request-id": "true",
        "x-ms-version": "2020-02-10"
      },
      "RequestBody": null,
      "StatusCode": 206,
      "ResponseHeaders": {
        "Accept-Ranges": "bytes",
        "Content-Length": "157",
        "Content-Range": "bytes 666-822/1024",
        "Content-Type": "application/octet-stream",
        "Date": "Thu, 16 Jul 2020 02:59:48 GMT",
        "ETag": "\u00220x8D829344CCF2CEF\u0022",
        "Last-Modified": "Thu, 16 Jul 2020 02:59:47 GMT",
        "Server": [
          "Windows-Azure-Blob/1.0",
          "Microsoft-HTTPAPI/2.0"
        ],
        "x-ms-blob-type": "BlockBlob",
        "x-ms-client-request-id": "c00c5d5d-1975-ee86-5fd9-38e870aef51d",
        "x-ms-creation-time": "Thu, 16 Jul 2020 02:59:47 GMT",
        "x-ms-lease-state": "available",
        "x-ms-lease-status": "unlocked",
        "x-ms-request-id": "3d77b514-701e-0069-631d-5ba8ce000000",
        "x-ms-server-encrypted": "true",
        "x-ms-version": "2020-02-10"
      },
      "ResponseBody": "2vsy9LunRCgehqiK9sGN3f\u002BCM0JVirp3tgjzYMmZoApyiExAa/AkqDaaFl8Jy7VUSPkX8elwsU9Auz6ytORehOWdF250THEPXosLunRabepSnhfPgq8hAtf8/7CxcfNSO5F5bLNH4PuIB5NdZPbb5k1UXxbMjwI2exWXd03AXuyYuX7i4AE2C74cRnscxJ3gIRljXRLdhqyPQ/CesA=="
    },
    {
      "RequestUri": "https://seanmccdfsca2.blob.core.windows.net/test-filesystem-9d2ed5f4-07e8-bb1c-a85b-c9c10980adde/test-file-fea36030-310d-afc4-705e-4b5d93197f8c",
      "RequestMethod": "GET",
      "RequestHeaders": {
        "Authorization": "Sanitized",
        "If-Match": "0x8D829344CCF2CEF",
        "User-Agent": [
          "azsdk-net-Storage.Files.DataLake/12.3.0-dev.20200715.1",
          "(.NET Core 4.6.28801.04; Microsoft Windows 10.0.18362 )"
        ],
        "x-ms-client-request-id": "914e049d-ac40-3c56-b4b8-91135bd45a56",
        "x-ms-date": "Thu, 16 Jul 2020 02:59:48 GMT",
        "x-ms-range": "bytes=690-846",
        "x-ms-return-client-request-id": "true",
        "x-ms-version": "2020-02-10"
      },
      "RequestBody": null,
      "StatusCode": 206,
      "ResponseHeaders": {
        "Accept-Ranges": "bytes",
        "Content-Length": "157",
        "Content-Range": "bytes 690-846/1024",
        "Content-Type": "application/octet-stream",
        "Date": "Thu, 16 Jul 2020 02:59:48 GMT",
        "ETag": "\u00220x8D829344CCF2CEF\u0022",
        "Last-Modified": "Thu, 16 Jul 2020 02:59:47 GMT",
        "Server": [
          "Windows-Azure-Blob/1.0",
          "Microsoft-HTTPAPI/2.0"
        ],
        "x-ms-blob-type": "BlockBlob",
        "x-ms-client-request-id": "914e049d-ac40-3c56-b4b8-91135bd45a56",
        "x-ms-creation-time": "Thu, 16 Jul 2020 02:59:47 GMT",
        "x-ms-lease-state": "available",
        "x-ms-lease-status": "unlocked",
        "x-ms-request-id": "3d77b521-701e-0069-701d-5ba8ce000000",
        "x-ms-server-encrypted": "true",
        "x-ms-version": "2020-02-10"
      },
      "ResponseBody": "tgjzYMmZoApyiExAa/AkqDaaFl8Jy7VUSPkX8elwsU9Auz6ytORehOWdF250THEPXosLunRabepSnhfPgq8hAtf8/7CxcfNSO5F5bLNH4PuIB5NdZPbb5k1UXxbMjwI2exWXd03AXuyYuX7i4AE2C74cRnscxJ3gIRljXRLdhqyPQ/CesGiuyKmmxat3\u002BAVLHVNYsEiHGbd3tlU0XA=="
    },
    {
      "RequestUri": "https://seanmccdfsca2.blob.core.windows.net/test-filesystem-9d2ed5f4-07e8-bb1c-a85b-c9c10980adde/test-file-fea36030-310d-afc4-705e-4b5d93197f8c",
      "RequestMethod": "GET",
      "RequestHeaders": {
        "Authorization": "Sanitized",
        "If-Match": "0x8D829344CCF2CEF",
        "User-Agent": [
          "azsdk-net-Storage.Files.DataLake/12.3.0-dev.20200715.1",
          "(.NET Core 4.6.28801.04; Microsoft Windows 10.0.18362 )"
        ],
        "x-ms-client-request-id": "6c4a590e-635f-2cdd-78b1-4116cb992ff7",
        "x-ms-date": "Thu, 16 Jul 2020 02:59:49 GMT",
        "x-ms-range": "bytes=720-876",
        "x-ms-return-client-request-id": "true",
        "x-ms-version": "2020-02-10"
      },
      "RequestBody": null,
      "StatusCode": 206,
      "ResponseHeaders": {
        "Accept-Ranges": "bytes",
        "Content-Length": "157",
        "Content-Range": "bytes 720-876/1024",
        "Content-Type": "application/octet-stream",
        "Date": "Thu, 16 Jul 2020 02:59:48 GMT",
        "ETag": "\u00220x8D829344CCF2CEF\u0022",
        "Last-Modified": "Thu, 16 Jul 2020 02:59:47 GMT",
        "Server": [
          "Windows-Azure-Blob/1.0",
          "Microsoft-HTTPAPI/2.0"
        ],
        "x-ms-blob-type": "BlockBlob",
        "x-ms-client-request-id": "6c4a590e-635f-2cdd-78b1-4116cb992ff7",
        "x-ms-creation-time": "Thu, 16 Jul 2020 02:59:47 GMT",
        "x-ms-lease-state": "available",
        "x-ms-lease-status": "unlocked",
        "x-ms-request-id": "3d77b52b-701e-0069-7a1d-5ba8ce000000",
        "x-ms-server-encrypted": "true",
        "x-ms-version": "2020-02-10"
      },
      "ResponseBody": "sU9Auz6ytORehOWdF250THEPXosLunRabepSnhfPgq8hAtf8/7CxcfNSO5F5bLNH4PuIB5NdZPbb5k1UXxbMjwI2exWXd03AXuyYuX7i4AE2C74cRnscxJ3gIRljXRLdhqyPQ/CesGiuyKmmxat3\u002BAVLHVNYsEiHGbd3tlU0XADaujPSU50Rl1tVbn7Sdf7yaSkUF0C\u002BhdVjCCk4Jw=="
    },
    {
      "RequestUri": "https://seanmccdfsca2.blob.core.windows.net/test-filesystem-9d2ed5f4-07e8-bb1c-a85b-c9c10980adde/test-file-fea36030-310d-afc4-705e-4b5d93197f8c",
      "RequestMethod": "GET",
      "RequestHeaders": {
        "Authorization": "Sanitized",
        "If-Match": "0x8D829344CCF2CEF",
        "User-Agent": [
          "azsdk-net-Storage.Files.DataLake/12.3.0-dev.20200715.1",
          "(.NET Core 4.6.28801.04; Microsoft Windows 10.0.18362 )"
        ],
        "x-ms-client-request-id": "0105508a-ee89-0cf7-cd60-917cdfb13316",
        "x-ms-date": "Thu, 16 Jul 2020 02:59:49 GMT",
        "x-ms-range": "bytes=756-912",
        "x-ms-return-client-request-id": "true",
        "x-ms-version": "2020-02-10"
      },
      "RequestBody": null,
      "StatusCode": 206,
      "ResponseHeaders": {
        "Accept-Ranges": "bytes",
        "Content-Length": "157",
        "Content-Range": "bytes 756-912/1024",
        "Content-Type": "application/octet-stream",
        "Date": "Thu, 16 Jul 2020 02:59:48 GMT",
        "ETag": "\u00220x8D829344CCF2CEF\u0022",
        "Last-Modified": "Thu, 16 Jul 2020 02:59:47 GMT",
        "Server": [
          "Windows-Azure-Blob/1.0",
          "Microsoft-HTTPAPI/2.0"
        ],
        "x-ms-blob-type": "BlockBlob",
        "x-ms-client-request-id": "0105508a-ee89-0cf7-cd60-917cdfb13316",
        "x-ms-creation-time": "Thu, 16 Jul 2020 02:59:47 GMT",
        "x-ms-lease-state": "available",
        "x-ms-lease-status": "unlocked",
        "x-ms-request-id": "3d77b53a-701e-0069-081d-5ba8ce000000",
        "x-ms-server-encrypted": "true",
        "x-ms-version": "2020-02-10"
      },
      "ResponseBody": "/7CxcfNSO5F5bLNH4PuIB5NdZPbb5k1UXxbMjwI2exWXd03AXuyYuX7i4AE2C74cRnscxJ3gIRljXRLdhqyPQ/CesGiuyKmmxat3\u002BAVLHVNYsEiHGbd3tlU0XADaujPSU50Rl1tVbn7Sdf7yaSkUF0C\u002BhdVjCCk4J/kTeWuoywp4pKVoOoX4AkHKtaS4hE0sIEXAHDVdb0pz2HBhQg=="
    },
    {
      "RequestUri": "https://seanmccdfsca2.blob.core.windows.net/test-filesystem-9d2ed5f4-07e8-bb1c-a85b-c9c10980adde/test-file-fea36030-310d-afc4-705e-4b5d93197f8c",
      "RequestMethod": "GET",
      "RequestHeaders": {
        "Authorization": "Sanitized",
        "If-Match": "0x8D829344CCF2CEF",
        "User-Agent": [
          "azsdk-net-Storage.Files.DataLake/12.3.0-dev.20200715.1",
          "(.NET Core 4.6.28801.04; Microsoft Windows 10.0.18362 )"
        ],
        "x-ms-client-request-id": "7b8c61d1-2e94-a86d-6e34-473030349d8a",
        "x-ms-date": "Thu, 16 Jul 2020 02:59:49 GMT",
        "x-ms-range": "bytes=762-918",
        "x-ms-return-client-request-id": "true",
        "x-ms-version": "2020-02-10"
      },
      "RequestBody": null,
      "StatusCode": 206,
      "ResponseHeaders": {
        "Accept-Ranges": "bytes",
        "Content-Length": "157",
        "Content-Range": "bytes 762-918/1024",
        "Content-Type": "application/octet-stream",
        "Date": "Thu, 16 Jul 2020 02:59:48 GMT",
        "ETag": "\u00220x8D829344CCF2CEF\u0022",
        "Last-Modified": "Thu, 16 Jul 2020 02:59:47 GMT",
        "Server": [
          "Windows-Azure-Blob/1.0",
          "Microsoft-HTTPAPI/2.0"
        ],
        "x-ms-blob-type": "BlockBlob",
        "x-ms-client-request-id": "7b8c61d1-2e94-a86d-6e34-473030349d8a",
        "x-ms-creation-time": "Thu, 16 Jul 2020 02:59:47 GMT",
        "x-ms-lease-state": "available",
        "x-ms-lease-status": "unlocked",
        "x-ms-request-id": "3d77b545-701e-0069-121d-5ba8ce000000",
        "x-ms-server-encrypted": "true",
        "x-ms-version": "2020-02-10"
      },
      "ResponseBody": "O5F5bLNH4PuIB5NdZPbb5k1UXxbMjwI2exWXd03AXuyYuX7i4AE2C74cRnscxJ3gIRljXRLdhqyPQ/CesGiuyKmmxat3\u002BAVLHVNYsEiHGbd3tlU0XADaujPSU50Rl1tVbn7Sdf7yaSkUF0C\u002BhdVjCCk4J/kTeWuoywp4pKVoOoX4AkHKtaS4hE0sIEXAHDVdb0pz2HBhQvQTKar0eg=="
    },
    {
      "RequestUri": "https://seanmccdfsca2.blob.core.windows.net/test-filesystem-9d2ed5f4-07e8-bb1c-a85b-c9c10980adde/test-file-fea36030-310d-afc4-705e-4b5d93197f8c",
      "RequestMethod": "GET",
      "RequestHeaders": {
        "Authorization": "Sanitized",
        "If-Match": "0x8D829344CCF2CEF",
        "User-Agent": [
          "azsdk-net-Storage.Files.DataLake/12.3.0-dev.20200715.1",
          "(.NET Core 4.6.28801.04; Microsoft Windows 10.0.18362 )"
        ],
        "x-ms-client-request-id": "7eabebec-b825-2382-8f45-8760d0801c74",
        "x-ms-date": "Thu, 16 Jul 2020 02:59:49 GMT",
        "x-ms-range": "bytes=774-930",
        "x-ms-return-client-request-id": "true",
        "x-ms-version": "2020-02-10"
      },
      "RequestBody": null,
      "StatusCode": 206,
      "ResponseHeaders": {
        "Accept-Ranges": "bytes",
        "Content-Length": "157",
        "Content-Range": "bytes 774-930/1024",
        "Content-Type": "application/octet-stream",
        "Date": "Thu, 16 Jul 2020 02:59:49 GMT",
        "ETag": "\u00220x8D829344CCF2CEF\u0022",
        "Last-Modified": "Thu, 16 Jul 2020 02:59:47 GMT",
        "Server": [
          "Windows-Azure-Blob/1.0",
          "Microsoft-HTTPAPI/2.0"
        ],
        "x-ms-blob-type": "BlockBlob",
        "x-ms-client-request-id": "7eabebec-b825-2382-8f45-8760d0801c74",
        "x-ms-creation-time": "Thu, 16 Jul 2020 02:59:47 GMT",
        "x-ms-lease-state": "available",
        "x-ms-lease-status": "unlocked",
        "x-ms-request-id": "3d77b554-701e-0069-201d-5ba8ce000000",
        "x-ms-server-encrypted": "true",
        "x-ms-version": "2020-02-10"
      },
      "ResponseBody": "ZPbb5k1UXxbMjwI2exWXd03AXuyYuX7i4AE2C74cRnscxJ3gIRljXRLdhqyPQ/CesGiuyKmmxat3\u002BAVLHVNYsEiHGbd3tlU0XADaujPSU50Rl1tVbn7Sdf7yaSkUF0C\u002BhdVjCCk4J/kTeWuoywp4pKVoOoX4AkHKtaS4hE0sIEXAHDVdb0pz2HBhQvQTKar0esSDq9y6xYKUmFOFfw=="
    },
    {
      "RequestUri": "https://seanmccdfsca2.blob.core.windows.net/test-filesystem-9d2ed5f4-07e8-bb1c-a85b-c9c10980adde/test-file-fea36030-310d-afc4-705e-4b5d93197f8c",
      "RequestMethod": "GET",
      "RequestHeaders": {
        "Authorization": "Sanitized",
        "If-Match": "0x8D829344CCF2CEF",
        "User-Agent": [
          "azsdk-net-Storage.Files.DataLake/12.3.0-dev.20200715.1",
          "(.NET Core 4.6.28801.04; Microsoft Windows 10.0.18362 )"
        ],
        "x-ms-client-request-id": "444399a9-1e89-6265-4948-2c9f61eba11f",
        "x-ms-date": "Thu, 16 Jul 2020 02:59:49 GMT",
        "x-ms-range": "bytes=792-948",
        "x-ms-return-client-request-id": "true",
        "x-ms-version": "2020-02-10"
      },
      "RequestBody": null,
      "StatusCode": 206,
      "ResponseHeaders": {
        "Accept-Ranges": "bytes",
        "Content-Length": "157",
        "Content-Range": "bytes 792-948/1024",
        "Content-Type": "application/octet-stream",
        "Date": "Thu, 16 Jul 2020 02:59:49 GMT",
        "ETag": "\u00220x8D829344CCF2CEF\u0022",
        "Last-Modified": "Thu, 16 Jul 2020 02:59:47 GMT",
        "Server": [
          "Windows-Azure-Blob/1.0",
          "Microsoft-HTTPAPI/2.0"
        ],
        "x-ms-blob-type": "BlockBlob",
        "x-ms-client-request-id": "444399a9-1e89-6265-4948-2c9f61eba11f",
        "x-ms-creation-time": "Thu, 16 Jul 2020 02:59:47 GMT",
        "x-ms-lease-state": "available",
        "x-ms-lease-status": "unlocked",
        "x-ms-request-id": "3d77b55f-701e-0069-2a1d-5ba8ce000000",
        "x-ms-server-encrypted": "true",
        "x-ms-version": "2020-02-10"
      },
      "ResponseBody": "XuyYuX7i4AE2C74cRnscxJ3gIRljXRLdhqyPQ/CesGiuyKmmxat3\u002BAVLHVNYsEiHGbd3tlU0XADaujPSU50Rl1tVbn7Sdf7yaSkUF0C\u002BhdVjCCk4J/kTeWuoywp4pKVoOoX4AkHKtaS4hE0sIEXAHDVdb0pz2HBhQvQTKar0esSDq9y6xYKUmFOFf6Ks5lkl56/UGzVa9GIUl8BNtg=="
    },
    {
      "RequestUri": "https://seanmccdfsca2.blob.core.windows.net/test-filesystem-9d2ed5f4-07e8-bb1c-a85b-c9c10980adde/test-file-fea36030-310d-afc4-705e-4b5d93197f8c",
      "RequestMethod": "GET",
      "RequestHeaders": {
        "Authorization": "Sanitized",
        "If-Match": "0x8D829344CCF2CEF",
        "User-Agent": [
          "azsdk-net-Storage.Files.DataLake/12.3.0-dev.20200715.1",
          "(.NET Core 4.6.28801.04; Microsoft Windows 10.0.18362 )"
        ],
        "x-ms-client-request-id": "37b6005c-d83c-11ea-3f91-6c6a8c21862a",
        "x-ms-date": "Thu, 16 Jul 2020 02:59:49 GMT",
        "x-ms-range": "bytes=816-972",
        "x-ms-return-client-request-id": "true",
        "x-ms-version": "2020-02-10"
      },
      "RequestBody": null,
      "StatusCode": 206,
      "ResponseHeaders": {
        "Accept-Ranges": "bytes",
        "Content-Length": "157",
        "Content-Range": "bytes 816-972/1024",
        "Content-Type": "application/octet-stream",
        "Date": "Thu, 16 Jul 2020 02:59:49 GMT",
        "ETag": "\u00220x8D829344CCF2CEF\u0022",
        "Last-Modified": "Thu, 16 Jul 2020 02:59:47 GMT",
        "Server": [
          "Windows-Azure-Blob/1.0",
          "Microsoft-HTTPAPI/2.0"
        ],
        "x-ms-blob-type": "BlockBlob",
        "x-ms-client-request-id": "37b6005c-d83c-11ea-3f91-6c6a8c21862a",
        "x-ms-creation-time": "Thu, 16 Jul 2020 02:59:47 GMT",
        "x-ms-lease-state": "available",
        "x-ms-lease-status": "unlocked",
        "x-ms-request-id": "3d77b56a-701e-0069-341d-5ba8ce000000",
        "x-ms-server-encrypted": "true",
        "x-ms-version": "2020-02-10"
      },
      "ResponseBody": "hqyPQ/CesGiuyKmmxat3\u002BAVLHVNYsEiHGbd3tlU0XADaujPSU50Rl1tVbn7Sdf7yaSkUF0C\u002BhdVjCCk4J/kTeWuoywp4pKVoOoX4AkHKtaS4hE0sIEXAHDVdb0pz2HBhQvQTKar0esSDq9y6xYKUmFOFf6Ks5lkl56/UGzVa9GIUl8BNtov6xAqIqXRoBVezydb37VjNtFya7UL6Hw=="
    },
    {
      "RequestUri": "https://seanmccdfsca2.blob.core.windows.net/test-filesystem-9d2ed5f4-07e8-bb1c-a85b-c9c10980adde/test-file-fea36030-310d-afc4-705e-4b5d93197f8c",
      "RequestMethod": "GET",
      "RequestHeaders": {
        "Authorization": "Sanitized",
        "If-Match": "0x8D829344CCF2CEF",
        "User-Agent": [
          "azsdk-net-Storage.Files.DataLake/12.3.0-dev.20200715.1",
          "(.NET Core 4.6.28801.04; Microsoft Windows 10.0.18362 )"
        ],
        "x-ms-client-request-id": "60434efb-6934-c2e3-f979-db616791a709",
        "x-ms-date": "Thu, 16 Jul 2020 02:59:49 GMT",
        "x-ms-range": "bytes=846-1002",
        "x-ms-return-client-request-id": "true",
        "x-ms-version": "2020-02-10"
      },
      "RequestBody": null,
      "StatusCode": 206,
      "ResponseHeaders": {
        "Accept-Ranges": "bytes",
        "Content-Length": "157",
        "Content-Range": "bytes 846-1002/1024",
        "Content-Type": "application/octet-stream",
        "Date": "Thu, 16 Jul 2020 02:59:49 GMT",
        "ETag": "\u00220x8D829344CCF2CEF\u0022",
        "Last-Modified": "Thu, 16 Jul 2020 02:59:47 GMT",
        "Server": [
          "Windows-Azure-Blob/1.0",
          "Microsoft-HTTPAPI/2.0"
        ],
        "x-ms-blob-type": "BlockBlob",
        "x-ms-client-request-id": "60434efb-6934-c2e3-f979-db616791a709",
        "x-ms-creation-time": "Thu, 16 Jul 2020 02:59:47 GMT",
        "x-ms-lease-state": "available",
        "x-ms-lease-status": "unlocked",
        "x-ms-request-id": "3d77b57e-701e-0069-471d-5ba8ce000000",
        "x-ms-server-encrypted": "true",
        "x-ms-version": "2020-02-10"
      },
      "ResponseBody": "XADaujPSU50Rl1tVbn7Sdf7yaSkUF0C\u002BhdVjCCk4J/kTeWuoywp4pKVoOoX4AkHKtaS4hE0sIEXAHDVdb0pz2HBhQvQTKar0esSDq9y6xYKUmFOFf6Ks5lkl56/UGzVa9GIUl8BNtov6xAqIqXRoBVezydb37VjNtFya7UL6H1\u002BPKLd6pS7BRuLIi7uYIz3lvOFXIVFeYwcJR\u002BJksg=="
    },
    {
      "RequestUri": "https://seanmccdfsca2.blob.core.windows.net/test-filesystem-9d2ed5f4-07e8-bb1c-a85b-c9c10980adde/test-file-fea36030-310d-afc4-705e-4b5d93197f8c",
      "RequestMethod": "GET",
      "RequestHeaders": {
        "Authorization": "Sanitized",
        "If-Match": "0x8D829344CCF2CEF",
        "User-Agent": [
          "azsdk-net-Storage.Files.DataLake/12.3.0-dev.20200715.1",
          "(.NET Core 4.6.28801.04; Microsoft Windows 10.0.18362 )"
        ],
        "x-ms-client-request-id": "3e6ec90b-25dd-0ff5-d87e-f9acf3316d0c",
        "x-ms-date": "Thu, 16 Jul 2020 02:59:49 GMT",
        "x-ms-range": "bytes=882-1038",
        "x-ms-return-client-request-id": "true",
        "x-ms-version": "2020-02-10"
      },
      "RequestBody": null,
      "StatusCode": 206,
      "ResponseHeaders": {
        "Accept-Ranges": "bytes",
        "Content-Length": "142",
        "Content-Range": "bytes 882-1023/1024",
        "Content-Type": "application/octet-stream",
        "Date": "Thu, 16 Jul 2020 02:59:49 GMT",
        "ETag": "\u00220x8D829344CCF2CEF\u0022",
        "Last-Modified": "Thu, 16 Jul 2020 02:59:47 GMT",
        "Server": [
          "Windows-Azure-Blob/1.0",
          "Microsoft-HTTPAPI/2.0"
        ],
        "x-ms-blob-type": "BlockBlob",
        "x-ms-client-request-id": "3e6ec90b-25dd-0ff5-d87e-f9acf3316d0c",
        "x-ms-creation-time": "Thu, 16 Jul 2020 02:59:47 GMT",
        "x-ms-lease-state": "available",
        "x-ms-lease-status": "unlocked",
        "x-ms-request-id": "3d77b588-701e-0069-511d-5ba8ce000000",
        "x-ms-server-encrypted": "true",
        "x-ms-version": "2020-02-10"
      },
      "ResponseBody": "ywp4pKVoOoX4AkHKtaS4hE0sIEXAHDVdb0pz2HBhQvQTKar0esSDq9y6xYKUmFOFf6Ks5lkl56/UGzVa9GIUl8BNtov6xAqIqXRoBVezydb37VjNtFya7UL6H1\u002BPKLd6pS7BRuLIi7uYIz3lvOFXIVFeYwcJR\u002BJksslJ/6Sr\u002BYC97mAp8YL0LmGdNZEetQ=="
    },
    {
      "RequestUri": "https://seanmccdfsca2.blob.core.windows.net/test-filesystem-9d2ed5f4-07e8-bb1c-a85b-c9c10980adde/test-file-fea36030-310d-afc4-705e-4b5d93197f8c",
      "RequestMethod": "GET",
      "RequestHeaders": {
        "Authorization": "Sanitized",
        "If-Match": "0x8D829344CCF2CEF",
        "User-Agent": [
          "azsdk-net-Storage.Files.DataLake/12.3.0-dev.20200715.1",
          "(.NET Core 4.6.28801.04; Microsoft Windows 10.0.18362 )"
        ],
        "x-ms-client-request-id": "9e56f61d-6823-162b-4981-48e5600a9a3b",
        "x-ms-date": "Thu, 16 Jul 2020 02:59:49 GMT",
        "x-ms-range": "bytes=888-1044",
        "x-ms-return-client-request-id": "true",
        "x-ms-version": "2020-02-10"
      },
      "RequestBody": null,
      "StatusCode": 206,
      "ResponseHeaders": {
        "Accept-Ranges": "bytes",
        "Content-Length": "136",
        "Content-Range": "bytes 888-1023/1024",
        "Content-Type": "application/octet-stream",
        "Date": "Thu, 16 Jul 2020 02:59:49 GMT",
        "ETag": "\u00220x8D829344CCF2CEF\u0022",
        "Last-Modified": "Thu, 16 Jul 2020 02:59:47 GMT",
        "Server": [
          "Windows-Azure-Blob/1.0",
          "Microsoft-HTTPAPI/2.0"
        ],
        "x-ms-blob-type": "BlockBlob",
        "x-ms-client-request-id": "9e56f61d-6823-162b-4981-48e5600a9a3b",
        "x-ms-creation-time": "Thu, 16 Jul 2020 02:59:47 GMT",
        "x-ms-lease-state": "available",
        "x-ms-lease-status": "unlocked",
        "x-ms-request-id": "3d77b593-701e-0069-5b1d-5ba8ce000000",
        "x-ms-server-encrypted": "true",
        "x-ms-version": "2020-02-10"
      },
      "ResponseBody": "OoX4AkHKtaS4hE0sIEXAHDVdb0pz2HBhQvQTKar0esSDq9y6xYKUmFOFf6Ks5lkl56/UGzVa9GIUl8BNtov6xAqIqXRoBVezydb37VjNtFya7UL6H1\u002BPKLd6pS7BRuLIi7uYIz3lvOFXIVFeYwcJR\u002BJksslJ/6Sr\u002BYC97mAp8YL0LmGdNZEetQ=="
    },
    {
      "RequestUri": "https://seanmccdfsca2.blob.core.windows.net/test-filesystem-9d2ed5f4-07e8-bb1c-a85b-c9c10980adde/test-file-fea36030-310d-afc4-705e-4b5d93197f8c",
      "RequestMethod": "GET",
      "RequestHeaders": {
        "Authorization": "Sanitized",
        "If-Match": "0x8D829344CCF2CEF",
        "User-Agent": [
          "azsdk-net-Storage.Files.DataLake/12.3.0-dev.20200715.1",
          "(.NET Core 4.6.28801.04; Microsoft Windows 10.0.18362 )"
        ],
        "x-ms-client-request-id": "fc8f2479-ceda-00e9-e573-2d481c5a408c",
        "x-ms-date": "Thu, 16 Jul 2020 02:59:49 GMT",
        "x-ms-range": "bytes=900-1056",
        "x-ms-return-client-request-id": "true",
        "x-ms-version": "2020-02-10"
      },
      "RequestBody": null,
      "StatusCode": 206,
      "ResponseHeaders": {
        "Accept-Ranges": "bytes",
        "Content-Length": "124",
        "Content-Range": "bytes 900-1023/1024",
        "Content-Type": "application/octet-stream",
        "Date": "Thu, 16 Jul 2020 02:59:49 GMT",
        "ETag": "\u00220x8D829344CCF2CEF\u0022",
        "Last-Modified": "Thu, 16 Jul 2020 02:59:47 GMT",
        "Server": [
          "Windows-Azure-Blob/1.0",
          "Microsoft-HTTPAPI/2.0"
        ],
        "x-ms-blob-type": "BlockBlob",
        "x-ms-client-request-id": "fc8f2479-ceda-00e9-e573-2d481c5a408c",
        "x-ms-creation-time": "Thu, 16 Jul 2020 02:59:47 GMT",
        "x-ms-lease-state": "available",
        "x-ms-lease-status": "unlocked",
        "x-ms-request-id": "3d77b59d-701e-0069-651d-5ba8ce000000",
        "x-ms-server-encrypted": "true",
        "x-ms-version": "2020-02-10"
      },
      "ResponseBody": "IEXAHDVdb0pz2HBhQvQTKar0esSDq9y6xYKUmFOFf6Ks5lkl56/UGzVa9GIUl8BNtov6xAqIqXRoBVezydb37VjNtFya7UL6H1\u002BPKLd6pS7BRuLIi7uYIz3lvOFXIVFeYwcJR\u002BJksslJ/6Sr\u002BYC97mAp8YL0LmGdNZEetQ=="
    },
    {
      "RequestUri": "https://seanmccdfsca2.blob.core.windows.net/test-filesystem-9d2ed5f4-07e8-bb1c-a85b-c9c10980adde/test-file-fea36030-310d-afc4-705e-4b5d93197f8c",
      "RequestMethod": "GET",
      "RequestHeaders": {
        "Authorization": "Sanitized",
        "If-Match": "0x8D829344CCF2CEF",
        "User-Agent": [
          "azsdk-net-Storage.Files.DataLake/12.3.0-dev.20200715.1",
          "(.NET Core 4.6.28801.04; Microsoft Windows 10.0.18362 )"
        ],
        "x-ms-client-request-id": "3c6c2742-9d7b-a660-a3c3-c725b6d28a2f",
        "x-ms-date": "Thu, 16 Jul 2020 02:59:49 GMT",
        "x-ms-range": "bytes=918-1074",
        "x-ms-return-client-request-id": "true",
        "x-ms-version": "2020-02-10"
      },
      "RequestBody": null,
      "StatusCode": 206,
      "ResponseHeaders": {
        "Accept-Ranges": "bytes",
        "Content-Length": "106",
        "Content-Range": "bytes 918-1023/1024",
        "Content-Type": "application/octet-stream",
        "Date": "Thu, 16 Jul 2020 02:59:49 GMT",
        "ETag": "\u00220x8D829344CCF2CEF\u0022",
        "Last-Modified": "Thu, 16 Jul 2020 02:59:47 GMT",
        "Server": [
          "Windows-Azure-Blob/1.0",
          "Microsoft-HTTPAPI/2.0"
        ],
        "x-ms-blob-type": "BlockBlob",
        "x-ms-client-request-id": "3c6c2742-9d7b-a660-a3c3-c725b6d28a2f",
        "x-ms-creation-time": "Thu, 16 Jul 2020 02:59:47 GMT",
        "x-ms-lease-state": "available",
        "x-ms-lease-status": "unlocked",
        "x-ms-request-id": "3d77b5a6-701e-0069-6e1d-5ba8ce000000",
        "x-ms-server-encrypted": "true",
        "x-ms-version": "2020-02-10"
      },
      "ResponseBody": "esSDq9y6xYKUmFOFf6Ks5lkl56/UGzVa9GIUl8BNtov6xAqIqXRoBVezydb37VjNtFya7UL6H1\u002BPKLd6pS7BRuLIi7uYIz3lvOFXIVFeYwcJR\u002BJksslJ/6Sr\u002BYC97mAp8YL0LmGdNZEetQ=="
    },
    {
      "RequestUri": "https://seanmccdfsca2.blob.core.windows.net/test-filesystem-9d2ed5f4-07e8-bb1c-a85b-c9c10980adde/test-file-fea36030-310d-afc4-705e-4b5d93197f8c",
      "RequestMethod": "GET",
      "RequestHeaders": {
        "Authorization": "Sanitized",
        "If-Match": "0x8D829344CCF2CEF",
        "User-Agent": [
          "azsdk-net-Storage.Files.DataLake/12.3.0-dev.20200715.1",
          "(.NET Core 4.6.28801.04; Microsoft Windows 10.0.18362 )"
        ],
        "x-ms-client-request-id": "f505878f-04ed-7e11-5636-9f3091158209",
        "x-ms-date": "Thu, 16 Jul 2020 02:59:49 GMT",
        "x-ms-range": "bytes=942-1098",
        "x-ms-return-client-request-id": "true",
        "x-ms-version": "2020-02-10"
      },
      "RequestBody": null,
      "StatusCode": 206,
      "ResponseHeaders": {
        "Accept-Ranges": "bytes",
        "Content-Length": "82",
        "Content-Range": "bytes 942-1023/1024",
        "Content-Type": "application/octet-stream",
        "Date": "Thu, 16 Jul 2020 02:59:49 GMT",
        "ETag": "\u00220x8D829344CCF2CEF\u0022",
        "Last-Modified": "Thu, 16 Jul 2020 02:59:47 GMT",
        "Server": [
          "Windows-Azure-Blob/1.0",
          "Microsoft-HTTPAPI/2.0"
        ],
        "x-ms-blob-type": "BlockBlob",
        "x-ms-client-request-id": "f505878f-04ed-7e11-5636-9f3091158209",
        "x-ms-creation-time": "Thu, 16 Jul 2020 02:59:47 GMT",
        "x-ms-lease-state": "available",
        "x-ms-lease-status": "unlocked",
        "x-ms-request-id": "3d77b5b6-701e-0069-7c1d-5ba8ce000000",
        "x-ms-server-encrypted": "true",
        "x-ms-version": "2020-02-10"
      },
      "ResponseBody": "9GIUl8BNtov6xAqIqXRoBVezydb37VjNtFya7UL6H1\u002BPKLd6pS7BRuLIi7uYIz3lvOFXIVFeYwcJR\u002BJksslJ/6Sr\u002BYC97mAp8YL0LmGdNZEetQ=="
    },
    {
      "RequestUri": "https://seanmccdfsca2.blob.core.windows.net/test-filesystem-9d2ed5f4-07e8-bb1c-a85b-c9c10980adde/test-file-fea36030-310d-afc4-705e-4b5d93197f8c",
      "RequestMethod": "GET",
      "RequestHeaders": {
        "Authorization": "Sanitized",
        "If-Match": "0x8D829344CCF2CEF",
        "User-Agent": [
          "azsdk-net-Storage.Files.DataLake/12.3.0-dev.20200715.1",
          "(.NET Core 4.6.28801.04; Microsoft Windows 10.0.18362 )"
        ],
        "x-ms-client-request-id": "2f95e584-94cc-8841-098d-248f5bfd8fd3",
        "x-ms-date": "Thu, 16 Jul 2020 02:59:49 GMT",
        "x-ms-range": "bytes=972-1128",
        "x-ms-return-client-request-id": "true",
        "x-ms-version": "2020-02-10"
      },
      "RequestBody": null,
      "StatusCode": 206,
      "ResponseHeaders": {
        "Accept-Ranges": "bytes",
        "Content-Length": "52",
        "Content-Range": "bytes 972-1023/1024",
        "Content-Type": "application/octet-stream",
        "Date": "Thu, 16 Jul 2020 02:59:49 GMT",
        "ETag": "\u00220x8D829344CCF2CEF\u0022",
        "Last-Modified": "Thu, 16 Jul 2020 02:59:47 GMT",
        "Server": [
          "Windows-Azure-Blob/1.0",
          "Microsoft-HTTPAPI/2.0"
        ],
        "x-ms-blob-type": "BlockBlob",
        "x-ms-client-request-id": "2f95e584-94cc-8841-098d-248f5bfd8fd3",
        "x-ms-creation-time": "Thu, 16 Jul 2020 02:59:47 GMT",
        "x-ms-lease-state": "available",
        "x-ms-lease-status": "unlocked",
        "x-ms-request-id": "3d77b5bf-701e-0069-041d-5ba8ce000000",
        "x-ms-server-encrypted": "true",
        "x-ms-version": "2020-02-10"
      },
      "ResponseBody": "H1\u002BPKLd6pS7BRuLIi7uYIz3lvOFXIVFeYwcJR\u002BJksslJ/6Sr\u002BYC97mAp8YL0LmGdNZEetQ=="
    },
    {
      "RequestUri": "https://seanmccdfsca2.blob.core.windows.net/test-filesystem-9d2ed5f4-07e8-bb1c-a85b-c9c10980adde/test-file-fea36030-310d-afc4-705e-4b5d93197f8c",
      "RequestMethod": "GET",
      "RequestHeaders": {
        "Authorization": "Sanitized",
        "If-Match": "0x8D829344CCF2CEF",
        "User-Agent": [
          "azsdk-net-Storage.Files.DataLake/12.3.0-dev.20200715.1",
          "(.NET Core 4.6.28801.04; Microsoft Windows 10.0.18362 )"
        ],
        "x-ms-client-request-id": "abab8e49-527f-913c-a442-9e694451ebfb",
        "x-ms-date": "Thu, 16 Jul 2020 02:59:49 GMT",
        "x-ms-range": "bytes=1008-1164",
        "x-ms-return-client-request-id": "true",
        "x-ms-version": "2020-02-10"
      },
      "RequestBody": null,
      "StatusCode": 206,
      "ResponseHeaders": {
        "Accept-Ranges": "bytes",
        "Content-Length": "16",
        "Content-Range": "bytes 1008-1023/1024",
        "Content-Type": "application/octet-stream",
        "Date": "Thu, 16 Jul 2020 02:59:49 GMT",
        "ETag": "\u00220x8D829344CCF2CEF\u0022",
        "Last-Modified": "Thu, 16 Jul 2020 02:59:47 GMT",
        "Server": [
          "Windows-Azure-Blob/1.0",
          "Microsoft-HTTPAPI/2.0"
        ],
        "x-ms-blob-type": "BlockBlob",
        "x-ms-client-request-id": "abab8e49-527f-913c-a442-9e694451ebfb",
        "x-ms-creation-time": "Thu, 16 Jul 2020 02:59:47 GMT",
        "x-ms-lease-state": "available",
        "x-ms-lease-status": "unlocked",
        "x-ms-request-id": "3d77b5cb-701e-0069-101d-5ba8ce000000",
        "x-ms-server-encrypted": "true",
        "x-ms-version": "2020-02-10"
      },
      "ResponseBody": "\u002BYC97mAp8YL0LmGdNZEetQ=="
    },
    {
      "RequestUri": "https://seanmccdfsca2.blob.core.windows.net/test-filesystem-9d2ed5f4-07e8-bb1c-a85b-c9c10980adde/test-file-fea36030-310d-afc4-705e-4b5d93197f8c",
      "RequestMethod": "GET",
      "RequestHeaders": {
        "Authorization": "Sanitized",
        "If-Match": "0x8D829344CCF2CEF",
        "User-Agent": [
          "azsdk-net-Storage.Files.DataLake/12.3.0-dev.20200715.1",
          "(.NET Core 4.6.28801.04; Microsoft Windows 10.0.18362 )"
        ],
        "x-ms-client-request-id": "cd45038b-e452-8154-da73-2f85f980e255",
        "x-ms-date": "Thu, 16 Jul 2020 02:59:49 GMT",
        "x-ms-range": "bytes=1014-1170",
        "x-ms-return-client-request-id": "true",
        "x-ms-version": "2020-02-10"
      },
      "RequestBody": null,
      "StatusCode": 206,
      "ResponseHeaders": {
        "Accept-Ranges": "bytes",
        "Content-Length": "10",
        "Content-Range": "bytes 1014-1023/1024",
        "Content-Type": "application/octet-stream",
        "Date": "Thu, 16 Jul 2020 02:59:49 GMT",
        "ETag": "\u00220x8D829344CCF2CEF\u0022",
        "Last-Modified": "Thu, 16 Jul 2020 02:59:47 GMT",
        "Server": [
          "Windows-Azure-Blob/1.0",
          "Microsoft-HTTPAPI/2.0"
        ],
        "x-ms-blob-type": "BlockBlob",
        "x-ms-client-request-id": "cd45038b-e452-8154-da73-2f85f980e255",
        "x-ms-creation-time": "Thu, 16 Jul 2020 02:59:47 GMT",
        "x-ms-lease-state": "available",
        "x-ms-lease-status": "unlocked",
        "x-ms-request-id": "3d77b5db-701e-0069-201d-5ba8ce000000",
        "x-ms-server-encrypted": "true",
        "x-ms-version": "2020-02-10"
      },
      "ResponseBody": "8YL0LmGdNZEetQ=="
    },
    {
      "RequestUri": "https://seanmccdfsca2.blob.core.windows.net/test-filesystem-9d2ed5f4-07e8-bb1c-a85b-c9c10980adde/test-file-fea36030-310d-afc4-705e-4b5d93197f8c",
      "RequestMethod": "HEAD",
      "RequestHeaders": {
        "Authorization": "Sanitized",
        "User-Agent": [
          "azsdk-net-Storage.Files.DataLake/12.3.0-dev.20200715.1",
          "(.NET Core 4.6.28801.04; Microsoft Windows 10.0.18362 )"
        ],
        "x-ms-client-request-id": "41de816a-1e0b-d8a8-2ad0-8abeeac3f47b",
        "x-ms-date": "Thu, 16 Jul 2020 02:59:49 GMT",
        "x-ms-return-client-request-id": "true",
        "x-ms-version": "2020-02-10"
      },
      "RequestBody": null,
      "StatusCode": 200,
      "ResponseHeaders": {
        "Accept-Ranges": "bytes",
        "Content-Length": "0",
        "Content-Type": "application/octet-stream",
        "Date": "Thu, 16 Jul 2020 02:59:49 GMT",
        "ETag": "\u00220x8D829344CCF2CEF\u0022",
        "Last-Modified": "Thu, 16 Jul 2020 02:59:47 GMT",
        "Server": [
          "Windows-Azure-Blob/1.0",
          "Microsoft-HTTPAPI/2.0"
        ],
        "x-ms-access-tier": "Hot",
        "x-ms-access-tier-inferred": "true",
        "x-ms-blob-type": "BlockBlob",
        "x-ms-client-request-id": "41de816a-1e0b-d8a8-2ad0-8abeeac3f47b",
        "x-ms-creation-time": "Thu, 16 Jul 2020 02:59:47 GMT",
        "x-ms-lease-state": "available",
        "x-ms-lease-status": "unlocked",
        "x-ms-request-id": "3d77b5ee-701e-0069-311d-5ba8ce000000",
        "x-ms-server-encrypted": "true",
        "x-ms-version": "2020-02-10"
      },
      "ResponseBody": []
    },
    {
      "RequestUri": "https://seanmccdfsca2.blob.core.windows.net/test-filesystem-9d2ed5f4-07e8-bb1c-a85b-c9c10980adde?restype=container",
      "RequestMethod": "DELETE",
      "RequestHeaders": {
        "Authorization": "Sanitized",
        "traceparent": "00-5abdf240eac051489e726250f2e31c81-080270729f091a48-00",
        "User-Agent": [
          "azsdk-net-Storage.Files.DataLake/12.3.0-dev.20200715.1",
          "(.NET Core 4.6.28801.04; Microsoft Windows 10.0.18362 )"
        ],
        "x-ms-client-request-id": "771b2a7b-a1a1-b449-580d-06cb12314582",
        "x-ms-date": "Thu, 16 Jul 2020 02:59:49 GMT",
        "x-ms-return-client-request-id": "true",
        "x-ms-version": "2020-02-10"
      },
      "RequestBody": null,
      "StatusCode": 202,
      "ResponseHeaders": {
        "Content-Length": "0",
        "Date": "Thu, 16 Jul 2020 02:59:49 GMT",
        "Server": [
          "Windows-Azure-Blob/1.0",
          "Microsoft-HTTPAPI/2.0"
        ],
        "x-ms-client-request-id": "771b2a7b-a1a1-b449-580d-06cb12314582",
        "x-ms-request-id": "3d77b60e-701e-0069-501d-5ba8ce000000",
        "x-ms-version": "2020-02-10"
=======
        "x-ms-request-id": "3de59c7f-601e-00e4-1ffa-85f8bf000000",
        "x-ms-version": "2019-12-12"
>>>>>>> 548336e6
      },
      "ResponseBody": []
    }
  ],
  "Variables": {
    "RandomSeed": "718537703",
    "Storage_TestConfigHierarchicalNamespace": "NamespaceTenant\ngen1gen2domain1\nU2FuaXRpemVk\nhttp://gen1gen2domain1.blob.core.windows.net\nhttp://gen1gen2domain1.file.core.windows.net\nhttp://gen1gen2domain1.queue.core.windows.net\nhttp://gen1gen2domain1.table.core.windows.net\n\n\n\n\nhttp://gen1gen2domain1-secondary.blob.core.windows.net\nhttp://gen1gen2domain1-secondary.file.core.windows.net\nhttp://gen1gen2domain1-secondary.queue.core.windows.net\nhttp://gen1gen2domain1-secondary.table.core.windows.net\nc6b5fe1a-9b59-4975-92c4-d9f728c3c371\nSanitized\n72f988bf-86f1-41af-91ab-2d7cd011db47\nhttps://login.microsoftonline.com/\nCloud\nBlobEndpoint=http://gen1gen2domain1.blob.core.windows.net/;QueueEndpoint=http://gen1gen2domain1.queue.core.windows.net/;FileEndpoint=http://gen1gen2domain1.file.core.windows.net/;BlobSecondaryEndpoint=http://gen1gen2domain1-secondary.blob.core.windows.net/;QueueSecondaryEndpoint=http://gen1gen2domain1-secondary.queue.core.windows.net/;FileSecondaryEndpoint=http://gen1gen2domain1-secondary.file.core.windows.net/;AccountName=gen1gen2domain1;AccountKey=Sanitized\n"
  }
}<|MERGE_RESOLUTION|>--- conflicted
+++ resolved
@@ -1,18 +1,18 @@
 {
   "Entries": [
     {
-      "RequestUri": "http://gen1gen2domain1.blob.core.windows.net/test-filesystem-9d2ed5f4-07e8-bb1c-a85b-c9c10980adde?restype=container",
+      "RequestUri": "https://seannsecanary.blob.core.windows.net/test-filesystem-964e5a72-b243-d33d-f670-f966213a1268?restype=container",
       "RequestMethod": "PUT",
       "RequestHeaders": {
         "Authorization": "Sanitized",
-        "traceparent": "00-dcc40584ae84f148bf0edfaca00563a5-4dbca2be3d4f1348-00",
-        "User-Agent": [
-          "azsdk-net-Storage.Files.DataLake/12.5.0-alpha.20200908.1",
-          "(.NET Core 4.6.29130.01; Microsoft Windows 10.0.19041 )"
+        "traceparent": "00-b000f92cc04806418779fe61555259a0-203578f054d2ad4e-00",
+        "User-Agent": [
+          "azsdk-net-Storage.Files.DataLake/12.5.0-alpha.20200921.1",
+          "(.NET Core 4.6.29220.03; Microsoft Windows 10.0.19041 )"
         ],
         "x-ms-blob-public-access": "container",
-        "x-ms-client-request-id": "42a75bf7-4043-bde3-feb0-e99f3f43e5ea",
-        "x-ms-date": "Tue, 08 Sep 2020 16:08:20 GMT",
+        "x-ms-client-request-id": "88518c51-18d3-d443-b868-4f2aef66f2c7",
+        "x-ms-date": "Mon, 21 Sep 2020 06:23:15 GMT",
         "x-ms-return-client-request-id": "true",
         "x-ms-version": "2020-02-10"
       },
@@ -20,37 +20,32 @@
       "StatusCode": 201,
       "ResponseHeaders": {
         "Content-Length": "0",
-        "Date": "Tue, 08 Sep 2020 16:08:20 GMT",
-        "ETag": "\u00220x8D8541167CBC236\u0022",
-        "Last-Modified": "Tue, 08 Sep 2020 16:08:20 GMT",
-        "Server": [
-          "Windows-Azure-Blob/1.0",
-          "Microsoft-HTTPAPI/2.0"
-        ],
-        "x-ms-client-request-id": "42a75bf7-4043-bde3-feb0-e99f3f43e5ea",
-<<<<<<< HEAD
-        "x-ms-request-id": "3d77b28b-701e-0069-0b1d-5ba8ce000000",
-        "x-ms-version": "2020-02-10"
-=======
-        "x-ms-request-id": "3de59b28-601e-00e4-6ffa-85f8bf000000",
-        "x-ms-version": "2019-12-12"
->>>>>>> 548336e6
-      },
-      "ResponseBody": []
-    },
-    {
-      "RequestUri": "http://gen1gen2domain1.dfs.core.windows.net/test-filesystem-9d2ed5f4-07e8-bb1c-a85b-c9c10980adde/test-file-fea36030-310d-afc4-705e-4b5d93197f8c?resource=file",
+        "Date": "Mon, 21 Sep 2020 06:23:16 GMT",
+        "ETag": "\u00220x8D85DF6D352F116\u0022",
+        "Last-Modified": "Mon, 21 Sep 2020 06:23:16 GMT",
+        "Server": [
+          "Windows-Azure-Blob/1.0",
+          "Microsoft-HTTPAPI/2.0"
+        ],
+        "x-ms-client-request-id": "88518c51-18d3-d443-b868-4f2aef66f2c7",
+        "x-ms-request-id": "0c8b1059-901e-0066-38df-8f0280000000",
+        "x-ms-version": "2020-02-10"
+      },
+      "ResponseBody": []
+    },
+    {
+      "RequestUri": "https://seannsecanary.dfs.core.windows.net/test-filesystem-964e5a72-b243-d33d-f670-f966213a1268/test-file-02f95a0b-dc68-47d8-4ec9-c60e66ed9d09?resource=file",
       "RequestMethod": "PUT",
       "RequestHeaders": {
         "Authorization": "Sanitized",
         "If-None-Match": "*",
-        "traceparent": "00-2d1334f6b0712d4e995855b2b3fcd72b-809587f6a0c8224b-00",
-        "User-Agent": [
-          "azsdk-net-Storage.Files.DataLake/12.5.0-alpha.20200908.1",
-          "(.NET Core 4.6.29130.01; Microsoft Windows 10.0.19041 )"
-        ],
-        "x-ms-client-request-id": "e898fd45-a55c-c89e-bb0d-7e01dd94efdb",
-        "x-ms-date": "Tue, 08 Sep 2020 16:08:21 GMT",
+        "traceparent": "00-876983396644ac4dabf41fa215b5edb4-b25051b3b622a740-00",
+        "User-Agent": [
+          "azsdk-net-Storage.Files.DataLake/12.5.0-alpha.20200921.1",
+          "(.NET Core 4.6.29220.03; Microsoft Windows 10.0.19041 )"
+        ],
+        "x-ms-client-request-id": "83141499-d982-7225-0b2d-ac8be021b119",
+        "x-ms-date": "Mon, 21 Sep 2020 06:23:16 GMT",
         "x-ms-return-client-request-id": "true",
         "x-ms-version": "2020-02-10"
       },
@@ -58,69 +53,64 @@
       "StatusCode": 201,
       "ResponseHeaders": {
         "Content-Length": "0",
-        "Date": "Tue, 08 Sep 2020 16:08:21 GMT",
-        "ETag": "\u00220x8D85411684C9EB6\u0022",
-        "Last-Modified": "Tue, 08 Sep 2020 16:08:21 GMT",
+        "Date": "Mon, 21 Sep 2020 06:23:16 GMT",
+        "ETag": "\u00220x8D85DF6D4088746\u0022",
+        "Last-Modified": "Mon, 21 Sep 2020 06:23:17 GMT",
         "Server": [
           "Windows-Azure-HDFS/1.0",
           "Microsoft-HTTPAPI/2.0"
         ],
-        "x-ms-client-request-id": "e898fd45-a55c-c89e-bb0d-7e01dd94efdb",
-<<<<<<< HEAD
-        "x-ms-request-id": "44673e95-b01f-0066-5d1d-5bdea2000000",
-        "x-ms-version": "2020-02-10"
-=======
-        "x-ms-request-id": "51c914ee-001f-0039-18fa-850d3d000000",
-        "x-ms-version": "2019-12-12"
->>>>>>> 548336e6
-      },
-      "ResponseBody": []
-    },
-    {
-      "RequestUri": "http://gen1gen2domain1.dfs.core.windows.net/test-filesystem-9d2ed5f4-07e8-bb1c-a85b-c9c10980adde/test-file-fea36030-310d-afc4-705e-4b5d93197f8c?action=append\u0026position=0",
+        "x-ms-client-request-id": "83141499-d982-7225-0b2d-ac8be021b119",
+        "x-ms-request-id": "f36ef81a-001f-0080-22df-8fb2a6000000",
+        "x-ms-version": "2020-02-10"
+      },
+      "ResponseBody": []
+    },
+    {
+      "RequestUri": "https://seannsecanary.dfs.core.windows.net/test-filesystem-964e5a72-b243-d33d-f670-f966213a1268/test-file-02f95a0b-dc68-47d8-4ec9-c60e66ed9d09?action=append\u0026position=0",
       "RequestMethod": "PATCH",
       "RequestHeaders": {
         "Authorization": "Sanitized",
         "Content-Length": "1024",
-        "traceparent": "00-b9ce6840ec6e4c4ca294817be7bfb54d-d96c504c8770de48-00",
-        "User-Agent": [
-          "azsdk-net-Storage.Files.DataLake/12.5.0-alpha.20200908.1",
-          "(.NET Core 4.6.29130.01; Microsoft Windows 10.0.19041 )"
-        ],
-        "x-ms-client-request-id": "9617fa4c-9680-7030-4f61-001a5080519b",
-        "x-ms-date": "Tue, 08 Sep 2020 16:08:21 GMT",
-        "x-ms-return-client-request-id": "true",
-        "x-ms-version": "2020-02-10"
-      },
-      "RequestBody": "d\u002BnDZh/mz3ufVjvcCBzIFu0Cyq7Yapo2ZdDcdpCWmR4nFIgJzgenEIsso\u002B0EB7Xi6NOyPHk3EQxOjAFPClnqCLwdtfOUvkflWrkirMesMV4a\u002BY685Fyk7wJ7ukIGVwUyQZow51LCTimMzOLAFWVFolqiNRDKLiRgeMXwGAQF3gKz72ote0oLWKtkMBd65NqdNhjnYyL1ZxN10G6M0TUlhu7fDCX7FyYQl91lZv0M5ZTqU\u002BLrHXrgvodWt6vcfoZ1P6kpmti1oR7y18xFjwEWaevaon5TOWhz/k6epWB6NBhW7yZT40q8NbHD\u002BEaumy6FP07AAdwIIgZBtpyKF/y9d6K07qDbw4WgHWzMj0EhxGMfGGUSujI7TswgEiyuMh61BoCj\u002BayOqXzIH\u002BRvO5PFH/E4av6Wq7xweKDTu7BZ8etOF4nAfcq2kW7pSppNyxI5W/M7dscgHlvEM4EMuu7Lby75ISQKBKEmgdmPrWAhIqyOmmC9HXojLfkt/EpJqteAHdpsVKruL1ZRFPTukHD6ohDVfiCNDVG01fQq3AhW3dcCD4\u002BFtc0Cn2oKbAiGNJ2IM1k6dCy28g\u002BJuH\u002B1w1NN\u002Bzcc7IHhdOxC0t61g6FILaBWoqiuHGirSxx//P1OTNwXvHDQaUgbp75t96FNAW5uQIreXyCqnt/OcKFkYXfu84YBnscwd8NYOvvpQSTHXUmtEbxzb\u002B27bB6RAfint0ZHfgQbS2OnPcjGhiQlwFy7BxNXtk\u002B7e4SZRTGpn3XKsYO0osIfqxLmBtTzrOnIlqzB1vrlTwD2iwOAggUx/Z5S\u002B9WgcB2am1sAcLB7yM6a0K\u002BF6Mh75GGDvhe/nykMtQg2oLAUJyWOJzue5N9Pe8I05bJWrBXV1xdzHbIG2vsy9LunRCgehqiK9sGN3f\u002BCM0JVirp3tgjzYMmZoApyiExAa/AkqDaaFl8Jy7VUSPkX8elwsU9Auz6ytORehOWdF250THEPXosLunRabepSnhfPgq8hAtf8/7CxcfNSO5F5bLNH4PuIB5NdZPbb5k1UXxbMjwI2exWXd03AXuyYuX7i4AE2C74cRnscxJ3gIRljXRLdhqyPQ/CesGiuyKmmxat3\u002BAVLHVNYsEiHGbd3tlU0XADaujPSU50Rl1tVbn7Sdf7yaSkUF0C\u002BhdVjCCk4J/kTeWuoywp4pKVoOoX4AkHKtaS4hE0sIEXAHDVdb0pz2HBhQvQTKar0esSDq9y6xYKUmFOFf6Ks5lkl56/UGzVa9GIUl8BNtov6xAqIqXRoBVezydb37VjNtFya7UL6H1\u002BPKLd6pS7BRuLIi7uYIz3lvOFXIVFeYwcJR\u002BJksslJ/6Sr\u002BYC97mAp8YL0LmGdNZEetQ==",
+        "traceparent": "00-a5b799d5594aab4e9a1f24b90934323d-286de4ce70f0be4f-00",
+        "User-Agent": [
+          "azsdk-net-Storage.Files.DataLake/12.5.0-alpha.20200921.1",
+          "(.NET Core 4.6.29220.03; Microsoft Windows 10.0.19041 )"
+        ],
+        "x-ms-client-request-id": "51751563-19d8-7286-fab2-d17f31725386",
+        "x-ms-date": "Mon, 21 Sep 2020 06:23:17 GMT",
+        "x-ms-return-client-request-id": "true",
+        "x-ms-version": "2020-02-10"
+      },
+      "RequestBody": "/FfcD\u002BO6OvhAqU4m/uGFtdmTFZXpipXnI7JO1yrwtOEq62D2ZIeBllFZSCnJHNbX45lRXFFc3nLC9ewwbGLNT/Vt\u002BxKAjlBREn5Dj0FrHQbcd/SRnliQzgzuNG\u002BbUCrvjPg0XCHDVlRI/0nSGU8wVtflVPRtO7Gc3C0FklrhtsFTUwJINsHlGCCgSJ8OvbS9vd2Ytfw1gVBHmH/0vcP5Z0mHfsVM6CAVADvTzfMRjR54SNV8SADFHdKyAZ5C8VpdpuBVhj7vcNW9grXAYrRdNQpge3XufR9IwmHzmueB0w/gdiYTvAffidcAvsZLBbsdVcuT4XXlbinBDcTd/NbuPK6l4OuNSnkDgPKd7r5Y/byl1UUb7fGZ\u002Bwf9Ua9CAowBEoIXpSXQjwtRkGGDR4BqaA8HOCaR0k68DOTjkPjKwH5lnNw8QFiX1UY5yV2QFrOHkuifOspmbz80W5lA7P4Sh8/iHaqkLii3b2LgVwjxK/UxW/4PKoa0/y2cB\u002BW/V\u002BlHJ0KNrvgJ42TA6MpnhRg3Qy\u002BjD5AAAlxJLh59ByZC\u002BBh5mTDFY339J3iZT0K7THkUZcS2HEhYRiTmRH/Zi9s9fe\u002By7uzncd\u002BxpecXZrIZjuKlaKJhjNzPIFIL3x/\u002BI5ydXNJSCF2MLfPlBHZhQN9xzbacNCM42/AT4s2Z3JLAs4FKegrgxoWFGDuvfIdlbt9zmhJoYe94ZIDhPyaP81BhJFH0FsXUkAYxFxzoiV9orXPtJkGAV1GS0haK/odf9SXqTVc2cVgangkLN0nTkNogeJGyocwO4c0AYUSuSpJ\u002B0iL2/TwHMjwb04c4dB8Hv0E8aYb2rFNY22yKNg8Ua1N3jGUn3JOeGEZUls5E1m2t\u002BKECcuEMiCXOniHQffwsB2g0wee53\u002BOunlA/ohaFEwX\u002B3T1tEfhyawRAWD1xzZtJJ49lEBSG8xi\u002BU9SQzOYOSYsc0Z\u002B/vvVvwVbieYemPdC09nqHHwLweOkkr70k4p8eMQ\u002BxVPz7imiZ9k\u002B\u002Bo3mRFxYD29VshyqIK1i1mg83St\u002B3xEd49OjUuGsR7SizMtVvk5enIQbJsqrkKCmjRe9ZYatvB98yGSMuLyNqWpoB1fmDRgd3kCnZ7RGdk8u/MHJ7t4t8Qyr1PXp0ePLjX1cQ41MvIP/o4tGClhnNlIVYbv\u002Bw7qMOhJLPjQiNAhc39o66ja94kA9zk9S6\u002BqwQKKj0HAnyMnG0AV/AYJP3W9\u002B5S6CLEwfV397vPVvOVIrlvmVfmeYNRMMdBYtQtzB8ezf0AK4MhRShHjwrA/UW5a3U26Etl8L5qwfcbQ17hSiuc8Ej2VPb2DhRvnqq4kHNByDee9yOTuR1\u002B1WnMBcGJZkTfI808g==",
       "StatusCode": 202,
       "ResponseHeaders": {
         "Content-Length": "0",
-        "Date": "Tue, 08 Sep 2020 16:08:21 GMT",
+        "Date": "Mon, 21 Sep 2020 06:23:16 GMT",
         "Server": [
           "Windows-Azure-HDFS/1.0",
           "Microsoft-HTTPAPI/2.0"
         ],
-        "x-ms-client-request-id": "9617fa4c-9680-7030-4f61-001a5080519b",
-        "x-ms-request-id": "51c914ef-001f-0039-19fa-850d3d000000",
+        "x-ms-client-request-id": "51751563-19d8-7286-fab2-d17f31725386",
+        "x-ms-request-id": "f36ef83c-001f-0080-44df-8fb2a6000000",
         "x-ms-request-server-encrypted": "true",
         "x-ms-version": "2020-02-10"
       },
       "ResponseBody": []
     },
     {
-      "RequestUri": "http://gen1gen2domain1.dfs.core.windows.net/test-filesystem-9d2ed5f4-07e8-bb1c-a85b-c9c10980adde/test-file-fea36030-310d-afc4-705e-4b5d93197f8c?action=flush\u0026position=1024",
+      "RequestUri": "https://seannsecanary.dfs.core.windows.net/test-filesystem-964e5a72-b243-d33d-f670-f966213a1268/test-file-02f95a0b-dc68-47d8-4ec9-c60e66ed9d09?action=flush\u0026position=1024",
       "RequestMethod": "PATCH",
       "RequestHeaders": {
         "Authorization": "Sanitized",
         "Content-Length": "0",
-        "traceparent": "00-e251165b74aa5548aa7dc25ca6e5369e-b1f334d24c4bb144-00",
-        "User-Agent": [
-          "azsdk-net-Storage.Files.DataLake/12.5.0-alpha.20200908.1",
-          "(.NET Core 4.6.29130.01; Microsoft Windows 10.0.19041 )"
-        ],
-        "x-ms-client-request-id": "e2b57902-597c-195a-a416-f8056173125e",
-        "x-ms-date": "Tue, 08 Sep 2020 16:08:21 GMT",
+        "traceparent": "00-44c2dc33f6ca874487b5a1cf58bbd3cd-fcf644d430adb440-00",
+        "User-Agent": [
+          "azsdk-net-Storage.Files.DataLake/12.5.0-alpha.20200921.1",
+          "(.NET Core 4.6.29220.03; Microsoft Windows 10.0.19041 )"
+        ],
+        "x-ms-client-request-id": "cb27f4c6-60ab-6e40-0954-62b986c5fce9",
+        "x-ms-date": "Mon, 21 Sep 2020 06:23:17 GMT",
         "x-ms-return-client-request-id": "true",
         "x-ms-version": "2020-02-10"
       },
@@ -128,32 +118,32 @@
       "StatusCode": 200,
       "ResponseHeaders": {
         "Content-Length": "0",
-        "Date": "Tue, 08 Sep 2020 16:08:21 GMT",
-        "ETag": "\u00220x8D85411686CE58B\u0022",
-        "Last-Modified": "Tue, 08 Sep 2020 16:08:21 GMT",
+        "Date": "Mon, 21 Sep 2020 06:23:17 GMT",
+        "ETag": "\u00220x8D85DF6D41C372F\u0022",
+        "Last-Modified": "Mon, 21 Sep 2020 06:23:17 GMT",
         "Server": [
           "Windows-Azure-HDFS/1.0",
           "Microsoft-HTTPAPI/2.0"
         ],
-        "x-ms-client-request-id": "e2b57902-597c-195a-a416-f8056173125e",
-        "x-ms-request-id": "51c914f0-001f-0039-1afa-850d3d000000",
+        "x-ms-client-request-id": "cb27f4c6-60ab-6e40-0954-62b986c5fce9",
+        "x-ms-request-id": "f36ef85d-001f-0080-65df-8fb2a6000000",
         "x-ms-request-server-encrypted": "false",
         "x-ms-version": "2020-02-10"
       },
       "ResponseBody": []
     },
     {
-      "RequestUri": "http://gen1gen2domain1.blob.core.windows.net/test-filesystem-9d2ed5f4-07e8-bb1c-a85b-c9c10980adde/test-file-fea36030-310d-afc4-705e-4b5d93197f8c",
+      "RequestUri": "https://seannsecanary.blob.core.windows.net/test-filesystem-964e5a72-b243-d33d-f670-f966213a1268/test-file-02f95a0b-dc68-47d8-4ec9-c60e66ed9d09",
       "RequestMethod": "HEAD",
       "RequestHeaders": {
         "Authorization": "Sanitized",
-        "traceparent": "00-de2f4112dfb61449a716d24ebf18cc21-8a8f75b5d2d8bf4f-00",
-        "User-Agent": [
-          "azsdk-net-Storage.Files.DataLake/12.5.0-alpha.20200908.1",
-          "(.NET Core 4.6.29130.01; Microsoft Windows 10.0.19041 )"
-        ],
-        "x-ms-client-request-id": "d617d461-6fcb-861f-326b-2bcfd1e581fb",
-        "x-ms-date": "Tue, 08 Sep 2020 16:08:21 GMT",
+        "traceparent": "00-d2b0af776a87aa41afcdf54e70e74ac3-b4773d9186565c43-00",
+        "User-Agent": [
+          "azsdk-net-Storage.Files.DataLake/12.5.0-alpha.20200921.1",
+          "(.NET Core 4.6.29220.03; Microsoft Windows 10.0.19041 )"
+        ],
+        "x-ms-client-request-id": "3cb804d2-884a-0eda-f1a3-477aa68cbb09",
+        "x-ms-date": "Mon, 21 Sep 2020 06:23:17 GMT",
         "x-ms-return-client-request-id": "true",
         "x-ms-version": "2020-02-10"
       },
@@ -163,9 +153,9 @@
         "Accept-Ranges": "bytes",
         "Content-Length": "1024",
         "Content-Type": "application/octet-stream",
-        "Date": "Tue, 08 Sep 2020 16:08:21 GMT",
-        "ETag": "\u00220x8D85411686CE58B\u0022",
-        "Last-Modified": "Tue, 08 Sep 2020 16:08:21 GMT",
+        "Date": "Mon, 21 Sep 2020 06:23:17 GMT",
+        "ETag": "\u00220x8D85DF6D41C372F\u0022",
+        "Last-Modified": "Mon, 21 Sep 2020 06:23:17 GMT",
         "Server": [
           "Windows-Azure-Blob/1.0",
           "Microsoft-HTTPAPI/2.0"
@@ -173,27 +163,27 @@
         "x-ms-access-tier": "Hot",
         "x-ms-access-tier-inferred": "true",
         "x-ms-blob-type": "BlockBlob",
-        "x-ms-client-request-id": "d617d461-6fcb-861f-326b-2bcfd1e581fb",
-        "x-ms-creation-time": "Tue, 08 Sep 2020 16:08:21 GMT",
-        "x-ms-lease-state": "available",
-        "x-ms-lease-status": "unlocked",
-        "x-ms-request-id": "3de59bf4-601e-00e4-25fa-85f8bf000000",
-        "x-ms-server-encrypted": "true",
-        "x-ms-version": "2020-02-10"
-      },
-      "ResponseBody": []
-    },
-    {
-      "RequestUri": "http://gen1gen2domain1.blob.core.windows.net/test-filesystem-9d2ed5f4-07e8-bb1c-a85b-c9c10980adde/test-file-fea36030-310d-afc4-705e-4b5d93197f8c",
-      "RequestMethod": "GET",
-      "RequestHeaders": {
-        "Authorization": "Sanitized",
-        "User-Agent": [
-          "azsdk-net-Storage.Files.DataLake/12.5.0-alpha.20200908.1",
-          "(.NET Core 4.6.29130.01; Microsoft Windows 10.0.19041 )"
-        ],
-        "x-ms-client-request-id": "8da3097c-3b5b-b392-13d7-079e0f4fb12a",
-        "x-ms-date": "Tue, 08 Sep 2020 16:08:21 GMT",
+        "x-ms-client-request-id": "3cb804d2-884a-0eda-f1a3-477aa68cbb09",
+        "x-ms-creation-time": "Mon, 21 Sep 2020 06:23:17 GMT",
+        "x-ms-lease-state": "available",
+        "x-ms-lease-status": "unlocked",
+        "x-ms-request-id": "0c8b10e1-901e-0066-1adf-8f0280000000",
+        "x-ms-server-encrypted": "true",
+        "x-ms-version": "2020-02-10"
+      },
+      "ResponseBody": []
+    },
+    {
+      "RequestUri": "https://seannsecanary.blob.core.windows.net/test-filesystem-964e5a72-b243-d33d-f670-f966213a1268/test-file-02f95a0b-dc68-47d8-4ec9-c60e66ed9d09",
+      "RequestMethod": "GET",
+      "RequestHeaders": {
+        "Authorization": "Sanitized",
+        "User-Agent": [
+          "azsdk-net-Storage.Files.DataLake/12.5.0-alpha.20200921.1",
+          "(.NET Core 4.6.29220.03; Microsoft Windows 10.0.19041 )"
+        ],
+        "x-ms-client-request-id": "81e64560-bf0c-e89f-f8ca-6f89ce6fb443",
+        "x-ms-date": "Mon, 21 Sep 2020 06:23:17 GMT",
         "x-ms-range": "bytes=0-156",
         "x-ms-return-client-request-id": "true",
         "x-ms-version": "2020-02-10"
@@ -205,36 +195,36 @@
         "Content-Length": "157",
         "Content-Range": "bytes 0-156/1024",
         "Content-Type": "application/octet-stream",
-        "Date": "Tue, 08 Sep 2020 16:08:21 GMT",
-        "ETag": "\u00220x8D85411686CE58B\u0022",
-        "Last-Modified": "Tue, 08 Sep 2020 16:08:21 GMT",
-        "Server": [
-          "Windows-Azure-Blob/1.0",
-          "Microsoft-HTTPAPI/2.0"
-        ],
-        "x-ms-blob-type": "BlockBlob",
-        "x-ms-client-request-id": "8da3097c-3b5b-b392-13d7-079e0f4fb12a",
-        "x-ms-creation-time": "Tue, 08 Sep 2020 16:08:21 GMT",
-        "x-ms-lease-state": "available",
-        "x-ms-lease-status": "unlocked",
-        "x-ms-request-id": "3de59c08-601e-00e4-33fa-85f8bf000000",
-        "x-ms-server-encrypted": "true",
-        "x-ms-version": "2020-02-10"
-      },
-      "ResponseBody": "d\u002BnDZh/mz3ufVjvcCBzIFu0Cyq7Yapo2ZdDcdpCWmR4nFIgJzgenEIsso\u002B0EB7Xi6NOyPHk3EQxOjAFPClnqCLwdtfOUvkflWrkirMesMV4a\u002BY685Fyk7wJ7ukIGVwUyQZow51LCTimMzOLAFWVFolqiNRDKLiRgeMXwGAQF3gKz72ote0oLWKtkMBd65NqdNhjnYyL1ZxN10G6M0Q=="
-    },
-    {
-      "RequestUri": "http://gen1gen2domain1.blob.core.windows.net/test-filesystem-9d2ed5f4-07e8-bb1c-a85b-c9c10980adde/test-file-fea36030-310d-afc4-705e-4b5d93197f8c",
-      "RequestMethod": "GET",
-      "RequestHeaders": {
-        "Authorization": "Sanitized",
-        "If-Match": "0x8D85411686CE58B",
-        "User-Agent": [
-          "azsdk-net-Storage.Files.DataLake/12.5.0-alpha.20200908.1",
-          "(.NET Core 4.6.29130.01; Microsoft Windows 10.0.19041 )"
-        ],
-        "x-ms-client-request-id": "c752cede-f441-e7a0-1911-8f2abe82b90b",
-        "x-ms-date": "Tue, 08 Sep 2020 16:08:22 GMT",
+        "Date": "Mon, 21 Sep 2020 06:23:17 GMT",
+        "ETag": "\u00220x8D85DF6D41C372F\u0022",
+        "Last-Modified": "Mon, 21 Sep 2020 06:23:17 GMT",
+        "Server": [
+          "Windows-Azure-Blob/1.0",
+          "Microsoft-HTTPAPI/2.0"
+        ],
+        "x-ms-blob-type": "BlockBlob",
+        "x-ms-client-request-id": "81e64560-bf0c-e89f-f8ca-6f89ce6fb443",
+        "x-ms-creation-time": "Mon, 21 Sep 2020 06:23:17 GMT",
+        "x-ms-lease-state": "available",
+        "x-ms-lease-status": "unlocked",
+        "x-ms-request-id": "0c8b115c-901e-0066-0adf-8f0280000000",
+        "x-ms-server-encrypted": "true",
+        "x-ms-version": "2020-02-10"
+      },
+      "ResponseBody": "/FfcD\u002BO6OvhAqU4m/uGFtdmTFZXpipXnI7JO1yrwtOEq62D2ZIeBllFZSCnJHNbX45lRXFFc3nLC9ewwbGLNT/Vt\u002BxKAjlBREn5Dj0FrHQbcd/SRnliQzgzuNG\u002BbUCrvjPg0XCHDVlRI/0nSGU8wVtflVPRtO7Gc3C0FklrhtsFTUwJINsHlGCCgSJ8OvbS9vd2Ytfw1gVBHmH/0vQ=="
+    },
+    {
+      "RequestUri": "https://seannsecanary.blob.core.windows.net/test-filesystem-964e5a72-b243-d33d-f670-f966213a1268/test-file-02f95a0b-dc68-47d8-4ec9-c60e66ed9d09",
+      "RequestMethod": "GET",
+      "RequestHeaders": {
+        "Authorization": "Sanitized",
+        "If-Match": "0x8D85DF6D41C372F",
+        "User-Agent": [
+          "azsdk-net-Storage.Files.DataLake/12.5.0-alpha.20200921.1",
+          "(.NET Core 4.6.29220.03; Microsoft Windows 10.0.19041 )"
+        ],
+        "x-ms-client-request-id": "60190627-39a5-2bfd-9e64-b2390f16e29b",
+        "x-ms-date": "Mon, 21 Sep 2020 06:23:17 GMT",
         "x-ms-range": "bytes=157-313",
         "x-ms-return-client-request-id": "true",
         "x-ms-version": "2020-02-10"
@@ -246,36 +236,36 @@
         "Content-Length": "157",
         "Content-Range": "bytes 157-313/1024",
         "Content-Type": "application/octet-stream",
-        "Date": "Tue, 08 Sep 2020 16:08:21 GMT",
-        "ETag": "\u00220x8D85411686CE58B\u0022",
-        "Last-Modified": "Tue, 08 Sep 2020 16:08:21 GMT",
-        "Server": [
-          "Windows-Azure-Blob/1.0",
-          "Microsoft-HTTPAPI/2.0"
-        ],
-        "x-ms-blob-type": "BlockBlob",
-        "x-ms-client-request-id": "c752cede-f441-e7a0-1911-8f2abe82b90b",
-        "x-ms-creation-time": "Tue, 08 Sep 2020 16:08:21 GMT",
-        "x-ms-lease-state": "available",
-        "x-ms-lease-status": "unlocked",
-        "x-ms-request-id": "3de59c20-601e-00e4-44fa-85f8bf000000",
-        "x-ms-server-encrypted": "true",
-        "x-ms-version": "2020-02-10"
-      },
-      "ResponseBody": "NSWG7t8MJfsXJhCX3WVm/QzllOpT4usdeuC\u002Bh1a3q9x\u002BhnU/qSma2LWhHvLXzEWPARZp69qiflM5aHP\u002BTp6lYHo0GFbvJlPjSrw1scP4Rq6bLoU/TsAB3AgiBkG2nIoX/L13orTuoNvDhaAdbMyPQSHEYx8YZRK6MjtOzCASLK4yHrUGgKP5rI6pfMgf5G87k8Uf8Thq/parvHB4oA=="
-    },
-    {
-      "RequestUri": "http://gen1gen2domain1.blob.core.windows.net/test-filesystem-9d2ed5f4-07e8-bb1c-a85b-c9c10980adde/test-file-fea36030-310d-afc4-705e-4b5d93197f8c",
-      "RequestMethod": "GET",
-      "RequestHeaders": {
-        "Authorization": "Sanitized",
-        "If-Match": "0x8D85411686CE58B",
-        "User-Agent": [
-          "azsdk-net-Storage.Files.DataLake/12.5.0-alpha.20200908.1",
-          "(.NET Core 4.6.29130.01; Microsoft Windows 10.0.19041 )"
-        ],
-        "x-ms-client-request-id": "40c0e482-e9fc-bee9-8a40-c67166c2dc30",
-        "x-ms-date": "Tue, 08 Sep 2020 16:08:22 GMT",
+        "Date": "Mon, 21 Sep 2020 06:23:18 GMT",
+        "ETag": "\u00220x8D85DF6D41C372F\u0022",
+        "Last-Modified": "Mon, 21 Sep 2020 06:23:17 GMT",
+        "Server": [
+          "Windows-Azure-Blob/1.0",
+          "Microsoft-HTTPAPI/2.0"
+        ],
+        "x-ms-blob-type": "BlockBlob",
+        "x-ms-client-request-id": "60190627-39a5-2bfd-9e64-b2390f16e29b",
+        "x-ms-creation-time": "Mon, 21 Sep 2020 06:23:17 GMT",
+        "x-ms-lease-state": "available",
+        "x-ms-lease-status": "unlocked",
+        "x-ms-request-id": "0c8b118b-901e-0066-32df-8f0280000000",
+        "x-ms-server-encrypted": "true",
+        "x-ms-version": "2020-02-10"
+      },
+      "ResponseBody": "w/lnSYd\u002BxUzoIBUAO9PN8xGNHnhI1XxIAMUd0rIBnkLxWl2m4FWGPu9w1b2CtcBitF01CmB7de59H0jCYfOa54HTD\u002BB2JhO8B9\u002BJ1wC\u002BxksFux1Vy5PhdeVuKcENxN381u48rqXg641KeQOA8p3uvlj9vKXVRRvt8Zn7B/1Rr0ICjAESghelJdCPC1GQYYNHgGpoDwc4JpHSTrwM5A=="
+    },
+    {
+      "RequestUri": "https://seannsecanary.blob.core.windows.net/test-filesystem-964e5a72-b243-d33d-f670-f966213a1268/test-file-02f95a0b-dc68-47d8-4ec9-c60e66ed9d09",
+      "RequestMethod": "GET",
+      "RequestHeaders": {
+        "Authorization": "Sanitized",
+        "If-Match": "0x8D85DF6D41C372F",
+        "User-Agent": [
+          "azsdk-net-Storage.Files.DataLake/12.5.0-alpha.20200921.1",
+          "(.NET Core 4.6.29220.03; Microsoft Windows 10.0.19041 )"
+        ],
+        "x-ms-client-request-id": "c861cc99-5455-3f9d-7adb-151695de434e",
+        "x-ms-date": "Mon, 21 Sep 2020 06:23:17 GMT",
         "x-ms-range": "bytes=314-470",
         "x-ms-return-client-request-id": "true",
         "x-ms-version": "2020-02-10"
@@ -287,36 +277,36 @@
         "Content-Length": "157",
         "Content-Range": "bytes 314-470/1024",
         "Content-Type": "application/octet-stream",
-        "Date": "Tue, 08 Sep 2020 16:08:21 GMT",
-        "ETag": "\u00220x8D85411686CE58B\u0022",
-        "Last-Modified": "Tue, 08 Sep 2020 16:08:21 GMT",
-        "Server": [
-          "Windows-Azure-Blob/1.0",
-          "Microsoft-HTTPAPI/2.0"
-        ],
-        "x-ms-blob-type": "BlockBlob",
-        "x-ms-client-request-id": "40c0e482-e9fc-bee9-8a40-c67166c2dc30",
-        "x-ms-creation-time": "Tue, 08 Sep 2020 16:08:21 GMT",
-        "x-ms-lease-state": "available",
-        "x-ms-lease-status": "unlocked",
-        "x-ms-request-id": "3de59c2f-601e-00e4-53fa-85f8bf000000",
-        "x-ms-server-encrypted": "true",
-        "x-ms-version": "2020-02-10"
-      },
-      "ResponseBody": "07uwWfHrTheJwH3KtpFu6UqaTcsSOVvzO3bHIB5bxDOBDLruy28u\u002BSEkCgShJoHZj61gISKsjppgvR16Iy35LfxKSarXgB3abFSq7i9WURT07pBw\u002BqIQ1X4gjQ1RtNX0KtwIVt3XAg\u002BPhbXNAp9qCmwIhjSdiDNZOnQstvIPibh/tcNTTfs3HOyB4XTsQtLetYOhSC2gVqKorhxoqw=="
-    },
-    {
-      "RequestUri": "http://gen1gen2domain1.blob.core.windows.net/test-filesystem-9d2ed5f4-07e8-bb1c-a85b-c9c10980adde/test-file-fea36030-310d-afc4-705e-4b5d93197f8c",
-      "RequestMethod": "GET",
-      "RequestHeaders": {
-        "Authorization": "Sanitized",
-        "If-Match": "0x8D85411686CE58B",
-        "User-Agent": [
-          "azsdk-net-Storage.Files.DataLake/12.5.0-alpha.20200908.1",
-          "(.NET Core 4.6.29130.01; Microsoft Windows 10.0.19041 )"
-        ],
-        "x-ms-client-request-id": "d9a753fb-79c2-980e-bed5-7ca7e7671f5a",
-        "x-ms-date": "Tue, 08 Sep 2020 16:08:22 GMT",
+        "Date": "Mon, 21 Sep 2020 06:23:18 GMT",
+        "ETag": "\u00220x8D85DF6D41C372F\u0022",
+        "Last-Modified": "Mon, 21 Sep 2020 06:23:17 GMT",
+        "Server": [
+          "Windows-Azure-Blob/1.0",
+          "Microsoft-HTTPAPI/2.0"
+        ],
+        "x-ms-blob-type": "BlockBlob",
+        "x-ms-client-request-id": "c861cc99-5455-3f9d-7adb-151695de434e",
+        "x-ms-creation-time": "Mon, 21 Sep 2020 06:23:17 GMT",
+        "x-ms-lease-state": "available",
+        "x-ms-lease-status": "unlocked",
+        "x-ms-request-id": "0c8b11a5-901e-0066-4bdf-8f0280000000",
+        "x-ms-server-encrypted": "true",
+        "x-ms-version": "2020-02-10"
+      },
+      "ResponseBody": "45D4ysB\u002BZZzcPEBYl9VGOcldkBazh5LonzrKZm8/NFuZQOz\u002BEofP4h2qpC4ot29i4FcI8Sv1MVv\u002BDyqGtP8tnAflv1fpRydCja74CeNkwOjKZ4UYN0Mvow\u002BQAAJcSS4efQcmQvgYeZkwxWN9/Sd4mU9Cu0x5FGXEthxIWEYk5kR/2YvbPX3vsu7s53HfsaXnF2ayGY7ipWiiYYzczw=="
+    },
+    {
+      "RequestUri": "https://seannsecanary.blob.core.windows.net/test-filesystem-964e5a72-b243-d33d-f670-f966213a1268/test-file-02f95a0b-dc68-47d8-4ec9-c60e66ed9d09",
+      "RequestMethod": "GET",
+      "RequestHeaders": {
+        "Authorization": "Sanitized",
+        "If-Match": "0x8D85DF6D41C372F",
+        "User-Agent": [
+          "azsdk-net-Storage.Files.DataLake/12.5.0-alpha.20200921.1",
+          "(.NET Core 4.6.29220.03; Microsoft Windows 10.0.19041 )"
+        ],
+        "x-ms-client-request-id": "42a01d08-1ab4-c346-1bbf-ea6bb2ae824e",
+        "x-ms-date": "Mon, 21 Sep 2020 06:23:18 GMT",
         "x-ms-range": "bytes=471-627",
         "x-ms-return-client-request-id": "true",
         "x-ms-version": "2020-02-10"
@@ -328,36 +318,36 @@
         "Content-Length": "157",
         "Content-Range": "bytes 471-627/1024",
         "Content-Type": "application/octet-stream",
-        "Date": "Tue, 08 Sep 2020 16:08:21 GMT",
-        "ETag": "\u00220x8D85411686CE58B\u0022",
-        "Last-Modified": "Tue, 08 Sep 2020 16:08:21 GMT",
-        "Server": [
-          "Windows-Azure-Blob/1.0",
-          "Microsoft-HTTPAPI/2.0"
-        ],
-        "x-ms-blob-type": "BlockBlob",
-        "x-ms-client-request-id": "d9a753fb-79c2-980e-bed5-7ca7e7671f5a",
-        "x-ms-creation-time": "Tue, 08 Sep 2020 16:08:21 GMT",
-        "x-ms-lease-state": "available",
-        "x-ms-lease-status": "unlocked",
-        "x-ms-request-id": "3de59c45-601e-00e4-68fa-85f8bf000000",
-        "x-ms-server-encrypted": "true",
-        "x-ms-version": "2020-02-10"
-      },
-      "ResponseBody": "Sxx//P1OTNwXvHDQaUgbp75t96FNAW5uQIreXyCqnt/OcKFkYXfu84YBnscwd8NYOvvpQSTHXUmtEbxzb\u002B27bB6RAfint0ZHfgQbS2OnPcjGhiQlwFy7BxNXtk\u002B7e4SZRTGpn3XKsYO0osIfqxLmBtTzrOnIlqzB1vrlTwD2iwOAggUx/Z5S\u002B9WgcB2am1sAcLB7yM6a0K\u002BF6Mh75A=="
-    },
-    {
-      "RequestUri": "http://gen1gen2domain1.blob.core.windows.net/test-filesystem-9d2ed5f4-07e8-bb1c-a85b-c9c10980adde/test-file-fea36030-310d-afc4-705e-4b5d93197f8c",
-      "RequestMethod": "GET",
-      "RequestHeaders": {
-        "Authorization": "Sanitized",
-        "If-Match": "0x8D85411686CE58B",
-        "User-Agent": [
-          "azsdk-net-Storage.Files.DataLake/12.5.0-alpha.20200908.1",
-          "(.NET Core 4.6.29130.01; Microsoft Windows 10.0.19041 )"
-        ],
-        "x-ms-client-request-id": "1276a618-021a-1c6d-617e-366dd193488e",
-        "x-ms-date": "Tue, 08 Sep 2020 16:08:22 GMT",
+        "Date": "Mon, 21 Sep 2020 06:23:18 GMT",
+        "ETag": "\u00220x8D85DF6D41C372F\u0022",
+        "Last-Modified": "Mon, 21 Sep 2020 06:23:17 GMT",
+        "Server": [
+          "Windows-Azure-Blob/1.0",
+          "Microsoft-HTTPAPI/2.0"
+        ],
+        "x-ms-blob-type": "BlockBlob",
+        "x-ms-client-request-id": "42a01d08-1ab4-c346-1bbf-ea6bb2ae824e",
+        "x-ms-creation-time": "Mon, 21 Sep 2020 06:23:17 GMT",
+        "x-ms-lease-state": "available",
+        "x-ms-lease-status": "unlocked",
+        "x-ms-request-id": "0c8b11b6-901e-0066-5cdf-8f0280000000",
+        "x-ms-server-encrypted": "true",
+        "x-ms-version": "2020-02-10"
+      },
+      "ResponseBody": "IFIL3x/\u002BI5ydXNJSCF2MLfPlBHZhQN9xzbacNCM42/AT4s2Z3JLAs4FKegrgxoWFGDuvfIdlbt9zmhJoYe94ZIDhPyaP81BhJFH0FsXUkAYxFxzoiV9orXPtJkGAV1GS0haK/odf9SXqTVc2cVgangkLN0nTkNogeJGyocwO4c0AYUSuSpJ\u002B0iL2/TwHMjwb04c4dB8Hv0E8aYb2rA=="
+    },
+    {
+      "RequestUri": "https://seannsecanary.blob.core.windows.net/test-filesystem-964e5a72-b243-d33d-f670-f966213a1268/test-file-02f95a0b-dc68-47d8-4ec9-c60e66ed9d09",
+      "RequestMethod": "GET",
+      "RequestHeaders": {
+        "Authorization": "Sanitized",
+        "If-Match": "0x8D85DF6D41C372F",
+        "User-Agent": [
+          "azsdk-net-Storage.Files.DataLake/12.5.0-alpha.20200921.1",
+          "(.NET Core 4.6.29220.03; Microsoft Windows 10.0.19041 )"
+        ],
+        "x-ms-client-request-id": "780e973d-003e-0b9a-4fa2-b7a5e1f0ad92",
+        "x-ms-date": "Mon, 21 Sep 2020 06:23:18 GMT",
         "x-ms-range": "bytes=628-784",
         "x-ms-return-client-request-id": "true",
         "x-ms-version": "2020-02-10"
@@ -369,36 +359,36 @@
         "Content-Length": "157",
         "Content-Range": "bytes 628-784/1024",
         "Content-Type": "application/octet-stream",
-        "Date": "Tue, 08 Sep 2020 16:08:21 GMT",
-        "ETag": "\u00220x8D85411686CE58B\u0022",
-        "Last-Modified": "Tue, 08 Sep 2020 16:08:21 GMT",
-        "Server": [
-          "Windows-Azure-Blob/1.0",
-          "Microsoft-HTTPAPI/2.0"
-        ],
-        "x-ms-blob-type": "BlockBlob",
-        "x-ms-client-request-id": "1276a618-021a-1c6d-617e-366dd193488e",
-        "x-ms-creation-time": "Tue, 08 Sep 2020 16:08:21 GMT",
-        "x-ms-lease-state": "available",
-        "x-ms-lease-status": "unlocked",
-        "x-ms-request-id": "3de59c4f-601e-00e4-71fa-85f8bf000000",
-        "x-ms-server-encrypted": "true",
-        "x-ms-version": "2020-02-10"
-      },
-      "ResponseBody": "YYO\u002BF7\u002BfKQy1CDagsBQnJY4nO57k3097wjTlslasFdXXF3Mdsgba\u002BzL0u6dEKB6GqIr2wY3d/4IzQlWKune2CPNgyZmgCnKITEBr8CSoNpoWXwnLtVRI\u002BRfx6XCxT0C7PrK05F6E5Z0XbnRMcQ9eiwu6dFpt6lKeF8\u002BCryEC1/z/sLFx81I7kXlss0fg\u002B4gHk11k9tvmTVRfFsyPAg=="
-    },
-    {
-      "RequestUri": "http://gen1gen2domain1.blob.core.windows.net/test-filesystem-9d2ed5f4-07e8-bb1c-a85b-c9c10980adde/test-file-fea36030-310d-afc4-705e-4b5d93197f8c",
-      "RequestMethod": "GET",
-      "RequestHeaders": {
-        "Authorization": "Sanitized",
-        "If-Match": "0x8D85411686CE58B",
-        "User-Agent": [
-          "azsdk-net-Storage.Files.DataLake/12.5.0-alpha.20200908.1",
-          "(.NET Core 4.6.29130.01; Microsoft Windows 10.0.19041 )"
-        ],
-        "x-ms-client-request-id": "418f8430-0df0-2a3f-3c5a-ee64eb8a6316",
-        "x-ms-date": "Tue, 08 Sep 2020 16:08:22 GMT",
+        "Date": "Mon, 21 Sep 2020 06:23:18 GMT",
+        "ETag": "\u00220x8D85DF6D41C372F\u0022",
+        "Last-Modified": "Mon, 21 Sep 2020 06:23:17 GMT",
+        "Server": [
+          "Windows-Azure-Blob/1.0",
+          "Microsoft-HTTPAPI/2.0"
+        ],
+        "x-ms-blob-type": "BlockBlob",
+        "x-ms-client-request-id": "780e973d-003e-0b9a-4fa2-b7a5e1f0ad92",
+        "x-ms-creation-time": "Mon, 21 Sep 2020 06:23:17 GMT",
+        "x-ms-lease-state": "available",
+        "x-ms-lease-status": "unlocked",
+        "x-ms-request-id": "0c8b11bf-901e-0066-65df-8f0280000000",
+        "x-ms-server-encrypted": "true",
+        "x-ms-version": "2020-02-10"
+      },
+      "ResponseBody": "U1jbbIo2DxRrU3eMZSfck54YRlSWzkTWba34oQJy4QyIJc6eIdB9/CwHaDTB57nf466eUD\u002BiFoUTBf7dPW0R\u002BHJrBEBYPXHNm0knj2UQFIbzGL5T1JDM5g5JixzRn7\u002B\u002B9W/BVuJ5h6Y90LT2eocfAvB46SSvvSTinx4xD7FU/PuKaJn2T76jeZEXFgPb1WyHKogrWLWaDzdK37fERw=="
+    },
+    {
+      "RequestUri": "https://seannsecanary.blob.core.windows.net/test-filesystem-964e5a72-b243-d33d-f670-f966213a1268/test-file-02f95a0b-dc68-47d8-4ec9-c60e66ed9d09",
+      "RequestMethod": "GET",
+      "RequestHeaders": {
+        "Authorization": "Sanitized",
+        "If-Match": "0x8D85DF6D41C372F",
+        "User-Agent": [
+          "azsdk-net-Storage.Files.DataLake/12.5.0-alpha.20200921.1",
+          "(.NET Core 4.6.29220.03; Microsoft Windows 10.0.19041 )"
+        ],
+        "x-ms-client-request-id": "1b2e699c-09a0-4f10-33d2-a818d28aeb80",
+        "x-ms-date": "Mon, 21 Sep 2020 06:23:18 GMT",
         "x-ms-range": "bytes=785-941",
         "x-ms-return-client-request-id": "true",
         "x-ms-version": "2020-02-10"
@@ -410,36 +400,36 @@
         "Content-Length": "157",
         "Content-Range": "bytes 785-941/1024",
         "Content-Type": "application/octet-stream",
-        "Date": "Tue, 08 Sep 2020 16:08:21 GMT",
-        "ETag": "\u00220x8D85411686CE58B\u0022",
-        "Last-Modified": "Tue, 08 Sep 2020 16:08:21 GMT",
-        "Server": [
-          "Windows-Azure-Blob/1.0",
-          "Microsoft-HTTPAPI/2.0"
-        ],
-        "x-ms-blob-type": "BlockBlob",
-        "x-ms-client-request-id": "418f8430-0df0-2a3f-3c5a-ee64eb8a6316",
-        "x-ms-creation-time": "Tue, 08 Sep 2020 16:08:21 GMT",
-        "x-ms-lease-state": "available",
-        "x-ms-lease-status": "unlocked",
-        "x-ms-request-id": "3de59c56-601e-00e4-78fa-85f8bf000000",
-        "x-ms-server-encrypted": "true",
-        "x-ms-version": "2020-02-10"
-      },
-      "ResponseBody": "NnsVl3dNwF7smLl\u002B4uABNgu\u002BHEZ7HMSd4CEZY10S3Yasj0PwnrBorsippsWrd/gFSx1TWLBIhxm3d7ZVNFwA2roz0lOdEZdbVW5\u002B0nX\u002B8mkpFBdAvoXVYwgpOCf5E3lrqMsKeKSlaDqF\u002BAJByrWkuIRNLCBFwBw1XW9Kc9hwYUL0Eymq9HrEg6vcusWClJhThX\u002BirOZZJeev1Bs1Wg=="
-    },
-    {
-      "RequestUri": "http://gen1gen2domain1.blob.core.windows.net/test-filesystem-9d2ed5f4-07e8-bb1c-a85b-c9c10980adde/test-file-fea36030-310d-afc4-705e-4b5d93197f8c",
-      "RequestMethod": "GET",
-      "RequestHeaders": {
-        "Authorization": "Sanitized",
-        "If-Match": "0x8D85411686CE58B",
-        "User-Agent": [
-          "azsdk-net-Storage.Files.DataLake/12.5.0-alpha.20200908.1",
-          "(.NET Core 4.6.29130.01; Microsoft Windows 10.0.19041 )"
-        ],
-        "x-ms-client-request-id": "4c3c2925-0704-9f9d-11e0-33c1e9d7eed0",
-        "x-ms-date": "Tue, 08 Sep 2020 16:08:22 GMT",
+        "Date": "Mon, 21 Sep 2020 06:23:18 GMT",
+        "ETag": "\u00220x8D85DF6D41C372F\u0022",
+        "Last-Modified": "Mon, 21 Sep 2020 06:23:17 GMT",
+        "Server": [
+          "Windows-Azure-Blob/1.0",
+          "Microsoft-HTTPAPI/2.0"
+        ],
+        "x-ms-blob-type": "BlockBlob",
+        "x-ms-client-request-id": "1b2e699c-09a0-4f10-33d2-a818d28aeb80",
+        "x-ms-creation-time": "Mon, 21 Sep 2020 06:23:17 GMT",
+        "x-ms-lease-state": "available",
+        "x-ms-lease-status": "unlocked",
+        "x-ms-request-id": "0c8b11c9-901e-0066-6fdf-8f0280000000",
+        "x-ms-server-encrypted": "true",
+        "x-ms-version": "2020-02-10"
+      },
+      "ResponseBody": "ePTo1LhrEe0oszLVb5OXpyEGybKq5Cgpo0XvWWGrbwffMhkjLi8jalqaAdX5g0YHd5Ap2e0RnZPLvzBye7eLfEMq9T16dHjy419XEONTLyD/6OLRgpYZzZSFWG7/sO6jDoSSz40IjQIXN/aOuo2veJAPc5PUuvqsECio9BwJ8jJxtAFfwGCT91vfuUugixMH1d/e7z1bzlSK5b5lXw=="
+    },
+    {
+      "RequestUri": "https://seannsecanary.blob.core.windows.net/test-filesystem-964e5a72-b243-d33d-f670-f966213a1268/test-file-02f95a0b-dc68-47d8-4ec9-c60e66ed9d09",
+      "RequestMethod": "GET",
+      "RequestHeaders": {
+        "Authorization": "Sanitized",
+        "If-Match": "0x8D85DF6D41C372F",
+        "User-Agent": [
+          "azsdk-net-Storage.Files.DataLake/12.5.0-alpha.20200921.1",
+          "(.NET Core 4.6.29220.03; Microsoft Windows 10.0.19041 )"
+        ],
+        "x-ms-client-request-id": "78082700-91c2-74f2-d472-1b48feaaac62",
+        "x-ms-date": "Mon, 21 Sep 2020 06:23:18 GMT",
         "x-ms-range": "bytes=942-1098",
         "x-ms-return-client-request-id": "true",
         "x-ms-version": "2020-02-10"
@@ -451,36 +441,36 @@
         "Content-Length": "82",
         "Content-Range": "bytes 942-1023/1024",
         "Content-Type": "application/octet-stream",
-        "Date": "Tue, 08 Sep 2020 16:08:22 GMT",
-        "ETag": "\u00220x8D85411686CE58B\u0022",
-        "Last-Modified": "Tue, 08 Sep 2020 16:08:21 GMT",
-        "Server": [
-          "Windows-Azure-Blob/1.0",
-          "Microsoft-HTTPAPI/2.0"
-        ],
-        "x-ms-blob-type": "BlockBlob",
-        "x-ms-client-request-id": "4c3c2925-0704-9f9d-11e0-33c1e9d7eed0",
-        "x-ms-creation-time": "Tue, 08 Sep 2020 16:08:21 GMT",
-        "x-ms-lease-state": "available",
-        "x-ms-lease-status": "unlocked",
-        "x-ms-request-id": "3de59c66-601e-00e4-07fa-85f8bf000000",
-        "x-ms-server-encrypted": "true",
-        "x-ms-version": "2020-02-10"
-      },
-      "ResponseBody": "9GIUl8BNtov6xAqIqXRoBVezydb37VjNtFya7UL6H1\u002BPKLd6pS7BRuLIi7uYIz3lvOFXIVFeYwcJR\u002BJksslJ/6Sr\u002BYC97mAp8YL0LmGdNZEetQ=="
-    },
-    {
-      "RequestUri": "http://gen1gen2domain1.blob.core.windows.net/test-filesystem-9d2ed5f4-07e8-bb1c-a85b-c9c10980adde?restype=container",
+        "Date": "Mon, 21 Sep 2020 06:23:18 GMT",
+        "ETag": "\u00220x8D85DF6D41C372F\u0022",
+        "Last-Modified": "Mon, 21 Sep 2020 06:23:17 GMT",
+        "Server": [
+          "Windows-Azure-Blob/1.0",
+          "Microsoft-HTTPAPI/2.0"
+        ],
+        "x-ms-blob-type": "BlockBlob",
+        "x-ms-client-request-id": "78082700-91c2-74f2-d472-1b48feaaac62",
+        "x-ms-creation-time": "Mon, 21 Sep 2020 06:23:17 GMT",
+        "x-ms-lease-state": "available",
+        "x-ms-lease-status": "unlocked",
+        "x-ms-request-id": "0c8b11d8-901e-0066-7edf-8f0280000000",
+        "x-ms-server-encrypted": "true",
+        "x-ms-version": "2020-02-10"
+      },
+      "ResponseBody": "meYNRMMdBYtQtzB8ezf0AK4MhRShHjwrA/UW5a3U26Etl8L5qwfcbQ17hSiuc8Ej2VPb2DhRvnqq4kHNByDee9yOTuR1\u002B1WnMBcGJZkTfI808g=="
+    },
+    {
+      "RequestUri": "https://seannsecanary.blob.core.windows.net/test-filesystem-964e5a72-b243-d33d-f670-f966213a1268?restype=container",
       "RequestMethod": "DELETE",
       "RequestHeaders": {
         "Authorization": "Sanitized",
-        "traceparent": "00-1885d8b8a74993459b17fd90f8f2a96a-0599e0c41667bb4e-00",
-        "User-Agent": [
-          "azsdk-net-Storage.Files.DataLake/12.5.0-alpha.20200908.1",
-          "(.NET Core 4.6.29130.01; Microsoft Windows 10.0.19041 )"
-        ],
-        "x-ms-client-request-id": "c13f6b6d-174d-4011-1de3-dcc5011a5792",
-        "x-ms-date": "Tue, 08 Sep 2020 16:08:22 GMT",
+        "traceparent": "00-41e1bd23aad91d46b11bc260b5ddea47-daa4a550f2058442-00",
+        "User-Agent": [
+          "azsdk-net-Storage.Files.DataLake/12.5.0-alpha.20200921.1",
+          "(.NET Core 4.6.29220.03; Microsoft Windows 10.0.19041 )"
+        ],
+        "x-ms-client-request-id": "aa184a5a-7381-c2be-0060-6657b71e982a",
+        "x-ms-date": "Mon, 21 Sep 2020 06:23:18 GMT",
         "x-ms-return-client-request-id": "true",
         "x-ms-version": "2020-02-10"
       },
@@ -488,1780 +478,20 @@
       "StatusCode": 202,
       "ResponseHeaders": {
         "Content-Length": "0",
-        "Date": "Tue, 08 Sep 2020 16:08:22 GMT",
-        "Server": [
-          "Windows-Azure-Blob/1.0",
-          "Microsoft-HTTPAPI/2.0"
-        ],
-        "x-ms-client-request-id": "c13f6b6d-174d-4011-1de3-dcc5011a5792",
-<<<<<<< HEAD
-        "x-ms-creation-time": "Thu, 16 Jul 2020 02:59:47 GMT",
-        "x-ms-lease-state": "available",
-        "x-ms-lease-status": "unlocked",
-        "x-ms-request-id": "3d77b390-701e-0069-7a1d-5ba8ce000000",
-        "x-ms-server-encrypted": "true",
-        "x-ms-version": "2020-02-10"
-      },
-      "ResponseBody": "NhjnYyL1ZxN10G6M0TUlhu7fDCX7FyYQl91lZv0M5ZTqU\u002BLrHXrgvodWt6vcfoZ1P6kpmti1oR7y18xFjwEWaevaon5TOWhz/k6epWB6NBhW7yZT40q8NbHD\u002BEaumy6FP07AAdwIIgZBtpyKF/y9d6K07qDbw4WgHWzMj0EhxGMfGGUSujI7TswgEiyuMh61BoCj\u002BayOqXzIH\u002BRvOw=="
-    },
-    {
-      "RequestUri": "https://seanmccdfsca2.blob.core.windows.net/test-filesystem-9d2ed5f4-07e8-bb1c-a85b-c9c10980adde/test-file-fea36030-310d-afc4-705e-4b5d93197f8c",
-      "RequestMethod": "GET",
-      "RequestHeaders": {
-        "Authorization": "Sanitized",
-        "If-Match": "0x8D829344CCF2CEF",
-        "User-Agent": [
-          "azsdk-net-Storage.Files.DataLake/12.3.0-dev.20200715.1",
-          "(.NET Core 4.6.28801.04; Microsoft Windows 10.0.18362 )"
-        ],
-        "x-ms-client-request-id": "7d533389-2c98-f782-07a9-56778fa2fa8d",
-        "x-ms-date": "Thu, 16 Jul 2020 02:59:47 GMT",
-        "x-ms-range": "bytes=162-318",
-        "x-ms-return-client-request-id": "true",
-        "x-ms-version": "2020-02-10"
-      },
-      "RequestBody": null,
-      "StatusCode": 206,
-      "ResponseHeaders": {
-        "Accept-Ranges": "bytes",
-        "Content-Length": "157",
-        "Content-Range": "bytes 162-318/1024",
-        "Content-Type": "application/octet-stream",
-        "Date": "Thu, 16 Jul 2020 02:59:47 GMT",
-        "ETag": "\u00220x8D829344CCF2CEF\u0022",
-        "Last-Modified": "Thu, 16 Jul 2020 02:59:47 GMT",
-        "Server": [
-          "Windows-Azure-Blob/1.0",
-          "Microsoft-HTTPAPI/2.0"
-        ],
-        "x-ms-blob-type": "BlockBlob",
-        "x-ms-client-request-id": "7d533389-2c98-f782-07a9-56778fa2fa8d",
-        "x-ms-creation-time": "Thu, 16 Jul 2020 02:59:47 GMT",
-        "x-ms-lease-state": "available",
-        "x-ms-lease-status": "unlocked",
-        "x-ms-request-id": "3d77b39f-701e-0069-071d-5ba8ce000000",
-        "x-ms-server-encrypted": "true",
-        "x-ms-version": "2020-02-10"
-      },
-      "ResponseBody": "DCX7FyYQl91lZv0M5ZTqU\u002BLrHXrgvodWt6vcfoZ1P6kpmti1oR7y18xFjwEWaevaon5TOWhz/k6epWB6NBhW7yZT40q8NbHD\u002BEaumy6FP07AAdwIIgZBtpyKF/y9d6K07qDbw4WgHWzMj0EhxGMfGGUSujI7TswgEiyuMh61BoCj\u002BayOqXzIH\u002BRvO5PFH/E4av6Wq7xweKDTu7BZ8Q=="
-    },
-    {
-      "RequestUri": "https://seanmccdfsca2.blob.core.windows.net/test-filesystem-9d2ed5f4-07e8-bb1c-a85b-c9c10980adde/test-file-fea36030-310d-afc4-705e-4b5d93197f8c",
-      "RequestMethod": "GET",
-      "RequestHeaders": {
-        "Authorization": "Sanitized",
-        "If-Match": "0x8D829344CCF2CEF",
-        "User-Agent": [
-          "azsdk-net-Storage.Files.DataLake/12.3.0-dev.20200715.1",
-          "(.NET Core 4.6.28801.04; Microsoft Windows 10.0.18362 )"
-        ],
-        "x-ms-client-request-id": "cd3b6199-d9c6-82fa-65a2-b2a723b02a20",
-        "x-ms-date": "Thu, 16 Jul 2020 02:59:47 GMT",
-        "x-ms-range": "bytes=186-342",
-        "x-ms-return-client-request-id": "true",
-        "x-ms-version": "2020-02-10"
-      },
-      "RequestBody": null,
-      "StatusCode": 206,
-      "ResponseHeaders": {
-        "Accept-Ranges": "bytes",
-        "Content-Length": "157",
-        "Content-Range": "bytes 186-342/1024",
-        "Content-Type": "application/octet-stream",
-        "Date": "Thu, 16 Jul 2020 02:59:47 GMT",
-        "ETag": "\u00220x8D829344CCF2CEF\u0022",
-        "Last-Modified": "Thu, 16 Jul 2020 02:59:47 GMT",
-        "Server": [
-          "Windows-Azure-Blob/1.0",
-          "Microsoft-HTTPAPI/2.0"
-        ],
-        "x-ms-blob-type": "BlockBlob",
-        "x-ms-client-request-id": "cd3b6199-d9c6-82fa-65a2-b2a723b02a20",
-        "x-ms-creation-time": "Thu, 16 Jul 2020 02:59:47 GMT",
-        "x-ms-lease-state": "available",
-        "x-ms-lease-status": "unlocked",
-        "x-ms-request-id": "3d77b3b2-701e-0069-181d-5ba8ce000000",
-        "x-ms-server-encrypted": "true",
-        "x-ms-version": "2020-02-10"
-      },
-      "ResponseBody": "t6vcfoZ1P6kpmti1oR7y18xFjwEWaevaon5TOWhz/k6epWB6NBhW7yZT40q8NbHD\u002BEaumy6FP07AAdwIIgZBtpyKF/y9d6K07qDbw4WgHWzMj0EhxGMfGGUSujI7TswgEiyuMh61BoCj\u002BayOqXzIH\u002BRvO5PFH/E4av6Wq7xweKDTu7BZ8etOF4nAfcq2kW7pSppNyxI5W/M7dscgHg=="
-    },
-    {
-      "RequestUri": "https://seanmccdfsca2.blob.core.windows.net/test-filesystem-9d2ed5f4-07e8-bb1c-a85b-c9c10980adde/test-file-fea36030-310d-afc4-705e-4b5d93197f8c",
-      "RequestMethod": "GET",
-      "RequestHeaders": {
-        "Authorization": "Sanitized",
-        "If-Match": "0x8D829344CCF2CEF",
-        "User-Agent": [
-          "azsdk-net-Storage.Files.DataLake/12.3.0-dev.20200715.1",
-          "(.NET Core 4.6.28801.04; Microsoft Windows 10.0.18362 )"
-        ],
-        "x-ms-client-request-id": "2ddd8299-2d66-1dc7-4a23-0759eb06cf93",
-        "x-ms-date": "Thu, 16 Jul 2020 02:59:47 GMT",
-        "x-ms-range": "bytes=216-372",
-        "x-ms-return-client-request-id": "true",
-        "x-ms-version": "2020-02-10"
-      },
-      "RequestBody": null,
-      "StatusCode": 206,
-      "ResponseHeaders": {
-        "Accept-Ranges": "bytes",
-        "Content-Length": "157",
-        "Content-Range": "bytes 216-372/1024",
-        "Content-Type": "application/octet-stream",
-        "Date": "Thu, 16 Jul 2020 02:59:47 GMT",
-        "ETag": "\u00220x8D829344CCF2CEF\u0022",
-        "Last-Modified": "Thu, 16 Jul 2020 02:59:47 GMT",
-        "Server": [
-          "Windows-Azure-Blob/1.0",
-          "Microsoft-HTTPAPI/2.0"
-        ],
-        "x-ms-blob-type": "BlockBlob",
-        "x-ms-client-request-id": "2ddd8299-2d66-1dc7-4a23-0759eb06cf93",
-        "x-ms-creation-time": "Thu, 16 Jul 2020 02:59:47 GMT",
-        "x-ms-lease-state": "available",
-        "x-ms-lease-status": "unlocked",
-        "x-ms-request-id": "3d77b3bd-701e-0069-221d-5ba8ce000000",
-        "x-ms-server-encrypted": "true",
-        "x-ms-version": "2020-02-10"
-      },
-      "ResponseBody": "/k6epWB6NBhW7yZT40q8NbHD\u002BEaumy6FP07AAdwIIgZBtpyKF/y9d6K07qDbw4WgHWzMj0EhxGMfGGUSujI7TswgEiyuMh61BoCj\u002BayOqXzIH\u002BRvO5PFH/E4av6Wq7xweKDTu7BZ8etOF4nAfcq2kW7pSppNyxI5W/M7dscgHlvEM4EMuu7Lby75ISQKBKEmgdmPrWAhIqyOmmC9HQ=="
-    },
-    {
-      "RequestUri": "https://seanmccdfsca2.blob.core.windows.net/test-filesystem-9d2ed5f4-07e8-bb1c-a85b-c9c10980adde/test-file-fea36030-310d-afc4-705e-4b5d93197f8c",
-      "RequestMethod": "GET",
-      "RequestHeaders": {
-        "Authorization": "Sanitized",
-        "If-Match": "0x8D829344CCF2CEF",
-        "User-Agent": [
-          "azsdk-net-Storage.Files.DataLake/12.3.0-dev.20200715.1",
-          "(.NET Core 4.6.28801.04; Microsoft Windows 10.0.18362 )"
-        ],
-        "x-ms-client-request-id": "a10e061d-fdd2-18b9-4fa1-a180d624007d",
-        "x-ms-date": "Thu, 16 Jul 2020 02:59:47 GMT",
-        "x-ms-range": "bytes=252-408",
-        "x-ms-return-client-request-id": "true",
-        "x-ms-version": "2020-02-10"
-      },
-      "RequestBody": null,
-      "StatusCode": 206,
-      "ResponseHeaders": {
-        "Accept-Ranges": "bytes",
-        "Content-Length": "157",
-        "Content-Range": "bytes 252-408/1024",
-        "Content-Type": "application/octet-stream",
-        "Date": "Thu, 16 Jul 2020 02:59:47 GMT",
-        "ETag": "\u00220x8D829344CCF2CEF\u0022",
-        "Last-Modified": "Thu, 16 Jul 2020 02:59:47 GMT",
-        "Server": [
-          "Windows-Azure-Blob/1.0",
-          "Microsoft-HTTPAPI/2.0"
-        ],
-        "x-ms-blob-type": "BlockBlob",
-        "x-ms-client-request-id": "a10e061d-fdd2-18b9-4fa1-a180d624007d",
-        "x-ms-creation-time": "Thu, 16 Jul 2020 02:59:47 GMT",
-        "x-ms-lease-state": "available",
-        "x-ms-lease-status": "unlocked",
-        "x-ms-request-id": "3d77b3c6-701e-0069-2a1d-5ba8ce000000",
-        "x-ms-server-encrypted": "true",
-        "x-ms-version": "2020-02-10"
-      },
-      "ResponseBody": "F/y9d6K07qDbw4WgHWzMj0EhxGMfGGUSujI7TswgEiyuMh61BoCj\u002BayOqXzIH\u002BRvO5PFH/E4av6Wq7xweKDTu7BZ8etOF4nAfcq2kW7pSppNyxI5W/M7dscgHlvEM4EMuu7Lby75ISQKBKEmgdmPrWAhIqyOmmC9HXojLfkt/EpJqteAHdpsVKruL1ZRFPTukHD6ohDVfiCNDVG01Q=="
-    },
-    {
-      "RequestUri": "https://seanmccdfsca2.blob.core.windows.net/test-filesystem-9d2ed5f4-07e8-bb1c-a85b-c9c10980adde/test-file-fea36030-310d-afc4-705e-4b5d93197f8c",
-      "RequestMethod": "GET",
-      "RequestHeaders": {
-        "Authorization": "Sanitized",
-        "If-Match": "0x8D829344CCF2CEF",
-        "User-Agent": [
-          "azsdk-net-Storage.Files.DataLake/12.3.0-dev.20200715.1",
-          "(.NET Core 4.6.28801.04; Microsoft Windows 10.0.18362 )"
-        ],
-        "x-ms-client-request-id": "e43b16ce-2df8-5dc0-25ae-0dfa83aee5bd",
-        "x-ms-date": "Thu, 16 Jul 2020 02:59:47 GMT",
-        "x-ms-range": "bytes=258-414",
-        "x-ms-return-client-request-id": "true",
-        "x-ms-version": "2020-02-10"
-      },
-      "RequestBody": null,
-      "StatusCode": 206,
-      "ResponseHeaders": {
-        "Accept-Ranges": "bytes",
-        "Content-Length": "157",
-        "Content-Range": "bytes 258-414/1024",
-        "Content-Type": "application/octet-stream",
-        "Date": "Thu, 16 Jul 2020 02:59:47 GMT",
-        "ETag": "\u00220x8D829344CCF2CEF\u0022",
-        "Last-Modified": "Thu, 16 Jul 2020 02:59:47 GMT",
-        "Server": [
-          "Windows-Azure-Blob/1.0",
-          "Microsoft-HTTPAPI/2.0"
-        ],
-        "x-ms-blob-type": "BlockBlob",
-        "x-ms-client-request-id": "e43b16ce-2df8-5dc0-25ae-0dfa83aee5bd",
-        "x-ms-creation-time": "Thu, 16 Jul 2020 02:59:47 GMT",
-        "x-ms-lease-state": "available",
-        "x-ms-lease-status": "unlocked",
-        "x-ms-request-id": "3d77b3d9-701e-0069-3c1d-5ba8ce000000",
-        "x-ms-server-encrypted": "true",
-        "x-ms-version": "2020-02-10"
-      },
-      "ResponseBody": "7qDbw4WgHWzMj0EhxGMfGGUSujI7TswgEiyuMh61BoCj\u002BayOqXzIH\u002BRvO5PFH/E4av6Wq7xweKDTu7BZ8etOF4nAfcq2kW7pSppNyxI5W/M7dscgHlvEM4EMuu7Lby75ISQKBKEmgdmPrWAhIqyOmmC9HXojLfkt/EpJqteAHdpsVKruL1ZRFPTukHD6ohDVfiCNDVG01fQq3AhW3Q=="
-    },
-    {
-      "RequestUri": "https://seanmccdfsca2.blob.core.windows.net/test-filesystem-9d2ed5f4-07e8-bb1c-a85b-c9c10980adde/test-file-fea36030-310d-afc4-705e-4b5d93197f8c",
-      "RequestMethod": "GET",
-      "RequestHeaders": {
-        "Authorization": "Sanitized",
-        "If-Match": "0x8D829344CCF2CEF",
-        "User-Agent": [
-          "azsdk-net-Storage.Files.DataLake/12.3.0-dev.20200715.1",
-          "(.NET Core 4.6.28801.04; Microsoft Windows 10.0.18362 )"
-        ],
-        "x-ms-client-request-id": "c0b23e23-1be8-6385-e65b-27fe1a14f1a4",
-        "x-ms-date": "Thu, 16 Jul 2020 02:59:48 GMT",
-        "x-ms-range": "bytes=270-426",
-        "x-ms-return-client-request-id": "true",
-        "x-ms-version": "2020-02-10"
-      },
-      "RequestBody": null,
-      "StatusCode": 206,
-      "ResponseHeaders": {
-        "Accept-Ranges": "bytes",
-        "Content-Length": "157",
-        "Content-Range": "bytes 270-426/1024",
-        "Content-Type": "application/octet-stream",
-        "Date": "Thu, 16 Jul 2020 02:59:47 GMT",
-        "ETag": "\u00220x8D829344CCF2CEF\u0022",
-        "Last-Modified": "Thu, 16 Jul 2020 02:59:47 GMT",
-        "Server": [
-          "Windows-Azure-Blob/1.0",
-          "Microsoft-HTTPAPI/2.0"
-        ],
-        "x-ms-blob-type": "BlockBlob",
-        "x-ms-client-request-id": "c0b23e23-1be8-6385-e65b-27fe1a14f1a4",
-        "x-ms-creation-time": "Thu, 16 Jul 2020 02:59:47 GMT",
-        "x-ms-lease-state": "available",
-        "x-ms-lease-status": "unlocked",
-        "x-ms-request-id": "3d77b3e8-701e-0069-4b1d-5ba8ce000000",
-        "x-ms-server-encrypted": "true",
-        "x-ms-version": "2020-02-10"
-      },
-      "ResponseBody": "xGMfGGUSujI7TswgEiyuMh61BoCj\u002BayOqXzIH\u002BRvO5PFH/E4av6Wq7xweKDTu7BZ8etOF4nAfcq2kW7pSppNyxI5W/M7dscgHlvEM4EMuu7Lby75ISQKBKEmgdmPrWAhIqyOmmC9HXojLfkt/EpJqteAHdpsVKruL1ZRFPTukHD6ohDVfiCNDVG01fQq3AhW3dcCD4\u002BFtc0Cn2oKbA=="
-    },
-    {
-      "RequestUri": "https://seanmccdfsca2.blob.core.windows.net/test-filesystem-9d2ed5f4-07e8-bb1c-a85b-c9c10980adde/test-file-fea36030-310d-afc4-705e-4b5d93197f8c",
-      "RequestMethod": "GET",
-      "RequestHeaders": {
-        "Authorization": "Sanitized",
-        "If-Match": "0x8D829344CCF2CEF",
-        "User-Agent": [
-          "azsdk-net-Storage.Files.DataLake/12.3.0-dev.20200715.1",
-          "(.NET Core 4.6.28801.04; Microsoft Windows 10.0.18362 )"
-        ],
-        "x-ms-client-request-id": "44d71f7a-25fc-34d4-4670-11d2e045dbe3",
-        "x-ms-date": "Thu, 16 Jul 2020 02:59:48 GMT",
-        "x-ms-range": "bytes=288-444",
-        "x-ms-return-client-request-id": "true",
-        "x-ms-version": "2020-02-10"
-      },
-      "RequestBody": null,
-      "StatusCode": 206,
-      "ResponseHeaders": {
-        "Accept-Ranges": "bytes",
-        "Content-Length": "157",
-        "Content-Range": "bytes 288-444/1024",
-        "Content-Type": "application/octet-stream",
-        "Date": "Thu, 16 Jul 2020 02:59:47 GMT",
-        "ETag": "\u00220x8D829344CCF2CEF\u0022",
-        "Last-Modified": "Thu, 16 Jul 2020 02:59:47 GMT",
-        "Server": [
-          "Windows-Azure-Blob/1.0",
-          "Microsoft-HTTPAPI/2.0"
-        ],
-        "x-ms-blob-type": "BlockBlob",
-        "x-ms-client-request-id": "44d71f7a-25fc-34d4-4670-11d2e045dbe3",
-        "x-ms-creation-time": "Thu, 16 Jul 2020 02:59:47 GMT",
-        "x-ms-lease-state": "available",
-        "x-ms-lease-status": "unlocked",
-        "x-ms-request-id": "3d77b3f5-701e-0069-571d-5ba8ce000000",
-        "x-ms-server-encrypted": "true",
-        "x-ms-version": "2020-02-10"
-      },
-      "ResponseBody": "BoCj\u002BayOqXzIH\u002BRvO5PFH/E4av6Wq7xweKDTu7BZ8etOF4nAfcq2kW7pSppNyxI5W/M7dscgHlvEM4EMuu7Lby75ISQKBKEmgdmPrWAhIqyOmmC9HXojLfkt/EpJqteAHdpsVKruL1ZRFPTukHD6ohDVfiCNDVG01fQq3AhW3dcCD4\u002BFtc0Cn2oKbAiGNJ2IM1k6dCy28g\u002BJuH\u002B1ww=="
-    },
-    {
-      "RequestUri": "https://seanmccdfsca2.blob.core.windows.net/test-filesystem-9d2ed5f4-07e8-bb1c-a85b-c9c10980adde/test-file-fea36030-310d-afc4-705e-4b5d93197f8c",
-      "RequestMethod": "GET",
-      "RequestHeaders": {
-        "Authorization": "Sanitized",
-        "If-Match": "0x8D829344CCF2CEF",
-        "User-Agent": [
-          "azsdk-net-Storage.Files.DataLake/12.3.0-dev.20200715.1",
-          "(.NET Core 4.6.28801.04; Microsoft Windows 10.0.18362 )"
-        ],
-        "x-ms-client-request-id": "fa83a4b0-ac3c-17a7-b892-d21c7563e58c",
-        "x-ms-date": "Thu, 16 Jul 2020 02:59:48 GMT",
-        "x-ms-range": "bytes=312-468",
-        "x-ms-return-client-request-id": "true",
-        "x-ms-version": "2020-02-10"
-      },
-      "RequestBody": null,
-      "StatusCode": 206,
-      "ResponseHeaders": {
-        "Accept-Ranges": "bytes",
-        "Content-Length": "157",
-        "Content-Range": "bytes 312-468/1024",
-        "Content-Type": "application/octet-stream",
-        "Date": "Thu, 16 Jul 2020 02:59:48 GMT",
-        "ETag": "\u00220x8D829344CCF2CEF\u0022",
-        "Last-Modified": "Thu, 16 Jul 2020 02:59:47 GMT",
-        "Server": [
-          "Windows-Azure-Blob/1.0",
-          "Microsoft-HTTPAPI/2.0"
-        ],
-        "x-ms-blob-type": "BlockBlob",
-        "x-ms-client-request-id": "fa83a4b0-ac3c-17a7-b892-d21c7563e58c",
-        "x-ms-creation-time": "Thu, 16 Jul 2020 02:59:47 GMT",
-        "x-ms-lease-state": "available",
-        "x-ms-lease-status": "unlocked",
-        "x-ms-request-id": "3d77b404-701e-0069-651d-5ba8ce000000",
-        "x-ms-server-encrypted": "true",
-        "x-ms-version": "2020-02-10"
-      },
-      "ResponseBody": "eKDTu7BZ8etOF4nAfcq2kW7pSppNyxI5W/M7dscgHlvEM4EMuu7Lby75ISQKBKEmgdmPrWAhIqyOmmC9HXojLfkt/EpJqteAHdpsVKruL1ZRFPTukHD6ohDVfiCNDVG01fQq3AhW3dcCD4\u002BFtc0Cn2oKbAiGNJ2IM1k6dCy28g\u002BJuH\u002B1w1NN\u002Bzcc7IHhdOxC0t61g6FILaBWoqiuHA=="
-    },
-    {
-      "RequestUri": "https://seanmccdfsca2.blob.core.windows.net/test-filesystem-9d2ed5f4-07e8-bb1c-a85b-c9c10980adde/test-file-fea36030-310d-afc4-705e-4b5d93197f8c",
-      "RequestMethod": "GET",
-      "RequestHeaders": {
-        "Authorization": "Sanitized",
-        "If-Match": "0x8D829344CCF2CEF",
-        "User-Agent": [
-          "azsdk-net-Storage.Files.DataLake/12.3.0-dev.20200715.1",
-          "(.NET Core 4.6.28801.04; Microsoft Windows 10.0.18362 )"
-        ],
-        "x-ms-client-request-id": "3c2239ec-e0c1-fca7-025c-6b49494527a5",
-        "x-ms-date": "Thu, 16 Jul 2020 02:59:48 GMT",
-        "x-ms-range": "bytes=342-498",
-        "x-ms-return-client-request-id": "true",
-        "x-ms-version": "2020-02-10"
-      },
-      "RequestBody": null,
-      "StatusCode": 206,
-      "ResponseHeaders": {
-        "Accept-Ranges": "bytes",
-        "Content-Length": "157",
-        "Content-Range": "bytes 342-498/1024",
-        "Content-Type": "application/octet-stream",
-        "Date": "Thu, 16 Jul 2020 02:59:48 GMT",
-        "ETag": "\u00220x8D829344CCF2CEF\u0022",
-        "Last-Modified": "Thu, 16 Jul 2020 02:59:47 GMT",
-        "Server": [
-          "Windows-Azure-Blob/1.0",
-          "Microsoft-HTTPAPI/2.0"
-        ],
-        "x-ms-blob-type": "BlockBlob",
-        "x-ms-client-request-id": "3c2239ec-e0c1-fca7-025c-6b49494527a5",
-        "x-ms-creation-time": "Thu, 16 Jul 2020 02:59:47 GMT",
-        "x-ms-lease-state": "available",
-        "x-ms-lease-status": "unlocked",
-        "x-ms-request-id": "3d77b414-701e-0069-741d-5ba8ce000000",
-        "x-ms-server-encrypted": "true",
-        "x-ms-version": "2020-02-10"
-      },
-      "ResponseBody": "HlvEM4EMuu7Lby75ISQKBKEmgdmPrWAhIqyOmmC9HXojLfkt/EpJqteAHdpsVKruL1ZRFPTukHD6ohDVfiCNDVG01fQq3AhW3dcCD4\u002BFtc0Cn2oKbAiGNJ2IM1k6dCy28g\u002BJuH\u002B1w1NN\u002Bzcc7IHhdOxC0t61g6FILaBWoqiuHGirSxx//P1OTNwXvHDQaUgbp75t96FNAW5uQIreXw=="
-    },
-    {
-      "RequestUri": "https://seanmccdfsca2.blob.core.windows.net/test-filesystem-9d2ed5f4-07e8-bb1c-a85b-c9c10980adde/test-file-fea36030-310d-afc4-705e-4b5d93197f8c",
-      "RequestMethod": "GET",
-      "RequestHeaders": {
-        "Authorization": "Sanitized",
-        "If-Match": "0x8D829344CCF2CEF",
-        "User-Agent": [
-          "azsdk-net-Storage.Files.DataLake/12.3.0-dev.20200715.1",
-          "(.NET Core 4.6.28801.04; Microsoft Windows 10.0.18362 )"
-        ],
-        "x-ms-client-request-id": "3b2fb48d-a941-89cb-62b8-323e1c5c1578",
-        "x-ms-date": "Thu, 16 Jul 2020 02:59:48 GMT",
-        "x-ms-range": "bytes=378-534",
-        "x-ms-return-client-request-id": "true",
-        "x-ms-version": "2020-02-10"
-      },
-      "RequestBody": null,
-      "StatusCode": 206,
-      "ResponseHeaders": {
-        "Accept-Ranges": "bytes",
-        "Content-Length": "157",
-        "Content-Range": "bytes 378-534/1024",
-        "Content-Type": "application/octet-stream",
-        "Date": "Thu, 16 Jul 2020 02:59:48 GMT",
-        "ETag": "\u00220x8D829344CCF2CEF\u0022",
-        "Last-Modified": "Thu, 16 Jul 2020 02:59:47 GMT",
-        "Server": [
-          "Windows-Azure-Blob/1.0",
-          "Microsoft-HTTPAPI/2.0"
-        ],
-        "x-ms-blob-type": "BlockBlob",
-        "x-ms-client-request-id": "3b2fb48d-a941-89cb-62b8-323e1c5c1578",
-        "x-ms-creation-time": "Thu, 16 Jul 2020 02:59:47 GMT",
-        "x-ms-lease-state": "available",
-        "x-ms-lease-status": "unlocked",
-        "x-ms-request-id": "3d77b425-701e-0069-041d-5ba8ce000000",
-        "x-ms-server-encrypted": "true",
-        "x-ms-version": "2020-02-10"
-      },
-      "ResponseBody": "/EpJqteAHdpsVKruL1ZRFPTukHD6ohDVfiCNDVG01fQq3AhW3dcCD4\u002BFtc0Cn2oKbAiGNJ2IM1k6dCy28g\u002BJuH\u002B1w1NN\u002Bzcc7IHhdOxC0t61g6FILaBWoqiuHGirSxx//P1OTNwXvHDQaUgbp75t96FNAW5uQIreXyCqnt/OcKFkYXfu84YBnscwd8NYOvvpQSTHXUmtEbxzb\u002B27bA=="
-    },
-    {
-      "RequestUri": "https://seanmccdfsca2.blob.core.windows.net/test-filesystem-9d2ed5f4-07e8-bb1c-a85b-c9c10980adde/test-file-fea36030-310d-afc4-705e-4b5d93197f8c",
-      "RequestMethod": "GET",
-      "RequestHeaders": {
-        "Authorization": "Sanitized",
-        "If-Match": "0x8D829344CCF2CEF",
-        "User-Agent": [
-          "azsdk-net-Storage.Files.DataLake/12.3.0-dev.20200715.1",
-          "(.NET Core 4.6.28801.04; Microsoft Windows 10.0.18362 )"
-        ],
-        "x-ms-client-request-id": "95bce47c-ec15-5c64-95af-c2ba1cfd0ca2",
-        "x-ms-date": "Thu, 16 Jul 2020 02:59:48 GMT",
-        "x-ms-range": "bytes=384-540",
-        "x-ms-return-client-request-id": "true",
-        "x-ms-version": "2020-02-10"
-      },
-      "RequestBody": null,
-      "StatusCode": 206,
-      "ResponseHeaders": {
-        "Accept-Ranges": "bytes",
-        "Content-Length": "157",
-        "Content-Range": "bytes 384-540/1024",
-        "Content-Type": "application/octet-stream",
-        "Date": "Thu, 16 Jul 2020 02:59:48 GMT",
-        "ETag": "\u00220x8D829344CCF2CEF\u0022",
-        "Last-Modified": "Thu, 16 Jul 2020 02:59:47 GMT",
-        "Server": [
-          "Windows-Azure-Blob/1.0",
-          "Microsoft-HTTPAPI/2.0"
-        ],
-        "x-ms-blob-type": "BlockBlob",
-        "x-ms-client-request-id": "95bce47c-ec15-5c64-95af-c2ba1cfd0ca2",
-        "x-ms-creation-time": "Thu, 16 Jul 2020 02:59:47 GMT",
-        "x-ms-lease-state": "available",
-        "x-ms-lease-status": "unlocked",
-        "x-ms-request-id": "3d77b43c-701e-0069-191d-5ba8ce000000",
-        "x-ms-server-encrypted": "true",
-        "x-ms-version": "2020-02-10"
-      },
-      "ResponseBody": "HdpsVKruL1ZRFPTukHD6ohDVfiCNDVG01fQq3AhW3dcCD4\u002BFtc0Cn2oKbAiGNJ2IM1k6dCy28g\u002BJuH\u002B1w1NN\u002Bzcc7IHhdOxC0t61g6FILaBWoqiuHGirSxx//P1OTNwXvHDQaUgbp75t96FNAW5uQIreXyCqnt/OcKFkYXfu84YBnscwd8NYOvvpQSTHXUmtEbxzb\u002B27bB6RAfintw=="
-    },
-    {
-      "RequestUri": "https://seanmccdfsca2.blob.core.windows.net/test-filesystem-9d2ed5f4-07e8-bb1c-a85b-c9c10980adde/test-file-fea36030-310d-afc4-705e-4b5d93197f8c",
-      "RequestMethod": "GET",
-      "RequestHeaders": {
-        "Authorization": "Sanitized",
-        "If-Match": "0x8D829344CCF2CEF",
-        "User-Agent": [
-          "azsdk-net-Storage.Files.DataLake/12.3.0-dev.20200715.1",
-          "(.NET Core 4.6.28801.04; Microsoft Windows 10.0.18362 )"
-        ],
-        "x-ms-client-request-id": "37c2c62b-809f-2662-32ad-40491ef08001",
-        "x-ms-date": "Thu, 16 Jul 2020 02:59:48 GMT",
-        "x-ms-range": "bytes=396-552",
-        "x-ms-return-client-request-id": "true",
-        "x-ms-version": "2020-02-10"
-      },
-      "RequestBody": null,
-      "StatusCode": 206,
-      "ResponseHeaders": {
-        "Accept-Ranges": "bytes",
-        "Content-Length": "157",
-        "Content-Range": "bytes 396-552/1024",
-        "Content-Type": "application/octet-stream",
-        "Date": "Thu, 16 Jul 2020 02:59:48 GMT",
-        "ETag": "\u00220x8D829344CCF2CEF\u0022",
-        "Last-Modified": "Thu, 16 Jul 2020 02:59:47 GMT",
-        "Server": [
-          "Windows-Azure-Blob/1.0",
-          "Microsoft-HTTPAPI/2.0"
-        ],
-        "x-ms-blob-type": "BlockBlob",
-        "x-ms-client-request-id": "37c2c62b-809f-2662-32ad-40491ef08001",
-        "x-ms-creation-time": "Thu, 16 Jul 2020 02:59:47 GMT",
-        "x-ms-lease-state": "available",
-        "x-ms-lease-status": "unlocked",
-        "x-ms-request-id": "3d77b44c-701e-0069-271d-5ba8ce000000",
-        "x-ms-server-encrypted": "true",
-        "x-ms-version": "2020-02-10"
-      },
-      "ResponseBody": "kHD6ohDVfiCNDVG01fQq3AhW3dcCD4\u002BFtc0Cn2oKbAiGNJ2IM1k6dCy28g\u002BJuH\u002B1w1NN\u002Bzcc7IHhdOxC0t61g6FILaBWoqiuHGirSxx//P1OTNwXvHDQaUgbp75t96FNAW5uQIreXyCqnt/OcKFkYXfu84YBnscwd8NYOvvpQSTHXUmtEbxzb\u002B27bB6RAfint0ZHfgQbS2OnPcjGhg=="
-    },
-    {
-      "RequestUri": "https://seanmccdfsca2.blob.core.windows.net/test-filesystem-9d2ed5f4-07e8-bb1c-a85b-c9c10980adde/test-file-fea36030-310d-afc4-705e-4b5d93197f8c",
-      "RequestMethod": "GET",
-      "RequestHeaders": {
-        "Authorization": "Sanitized",
-        "If-Match": "0x8D829344CCF2CEF",
-        "User-Agent": [
-          "azsdk-net-Storage.Files.DataLake/12.3.0-dev.20200715.1",
-          "(.NET Core 4.6.28801.04; Microsoft Windows 10.0.18362 )"
-        ],
-        "x-ms-client-request-id": "568f05ca-d53a-8e02-62c8-a7ddca438e17",
-        "x-ms-date": "Thu, 16 Jul 2020 02:59:48 GMT",
-        "x-ms-range": "bytes=414-570",
-        "x-ms-return-client-request-id": "true",
-        "x-ms-version": "2020-02-10"
-      },
-      "RequestBody": null,
-      "StatusCode": 206,
-      "ResponseHeaders": {
-        "Accept-Ranges": "bytes",
-        "Content-Length": "157",
-        "Content-Range": "bytes 414-570/1024",
-        "Content-Type": "application/octet-stream",
-        "Date": "Thu, 16 Jul 2020 02:59:48 GMT",
-        "ETag": "\u00220x8D829344CCF2CEF\u0022",
-        "Last-Modified": "Thu, 16 Jul 2020 02:59:47 GMT",
-        "Server": [
-          "Windows-Azure-Blob/1.0",
-          "Microsoft-HTTPAPI/2.0"
-        ],
-        "x-ms-blob-type": "BlockBlob",
-        "x-ms-client-request-id": "568f05ca-d53a-8e02-62c8-a7ddca438e17",
-        "x-ms-creation-time": "Thu, 16 Jul 2020 02:59:47 GMT",
-        "x-ms-lease-state": "available",
-        "x-ms-lease-status": "unlocked",
-        "x-ms-request-id": "3d77b459-701e-0069-341d-5ba8ce000000",
-        "x-ms-server-encrypted": "true",
-        "x-ms-version": "2020-02-10"
-      },
-      "ResponseBody": "3dcCD4\u002BFtc0Cn2oKbAiGNJ2IM1k6dCy28g\u002BJuH\u002B1w1NN\u002Bzcc7IHhdOxC0t61g6FILaBWoqiuHGirSxx//P1OTNwXvHDQaUgbp75t96FNAW5uQIreXyCqnt/OcKFkYXfu84YBnscwd8NYOvvpQSTHXUmtEbxzb\u002B27bB6RAfint0ZHfgQbS2OnPcjGhiQlwFy7BxNXtk\u002B7e4SZRTGpnw=="
-    },
-    {
-      "RequestUri": "https://seanmccdfsca2.blob.core.windows.net/test-filesystem-9d2ed5f4-07e8-bb1c-a85b-c9c10980adde/test-file-fea36030-310d-afc4-705e-4b5d93197f8c",
-      "RequestMethod": "GET",
-      "RequestHeaders": {
-        "Authorization": "Sanitized",
-        "If-Match": "0x8D829344CCF2CEF",
-        "User-Agent": [
-          "azsdk-net-Storage.Files.DataLake/12.3.0-dev.20200715.1",
-          "(.NET Core 4.6.28801.04; Microsoft Windows 10.0.18362 )"
-        ],
-        "x-ms-client-request-id": "187fd9bc-2a61-17c6-99fe-7cee0b02a613",
-        "x-ms-date": "Thu, 16 Jul 2020 02:59:48 GMT",
-        "x-ms-range": "bytes=438-594",
-        "x-ms-return-client-request-id": "true",
-        "x-ms-version": "2020-02-10"
-      },
-      "RequestBody": null,
-      "StatusCode": 206,
-      "ResponseHeaders": {
-        "Accept-Ranges": "bytes",
-        "Content-Length": "157",
-        "Content-Range": "bytes 438-594/1024",
-        "Content-Type": "application/octet-stream",
-        "Date": "Thu, 16 Jul 2020 02:59:48 GMT",
-        "ETag": "\u00220x8D829344CCF2CEF\u0022",
-        "Last-Modified": "Thu, 16 Jul 2020 02:59:47 GMT",
-        "Server": [
-          "Windows-Azure-Blob/1.0",
-          "Microsoft-HTTPAPI/2.0"
-        ],
-        "x-ms-blob-type": "BlockBlob",
-        "x-ms-client-request-id": "187fd9bc-2a61-17c6-99fe-7cee0b02a613",
-        "x-ms-creation-time": "Thu, 16 Jul 2020 02:59:47 GMT",
-        "x-ms-lease-state": "available",
-        "x-ms-lease-status": "unlocked",
-        "x-ms-request-id": "3d77b467-701e-0069-401d-5ba8ce000000",
-        "x-ms-server-encrypted": "true",
-        "x-ms-version": "2020-02-10"
-      },
-      "ResponseBody": "8g\u002BJuH\u002B1w1NN\u002Bzcc7IHhdOxC0t61g6FILaBWoqiuHGirSxx//P1OTNwXvHDQaUgbp75t96FNAW5uQIreXyCqnt/OcKFkYXfu84YBnscwd8NYOvvpQSTHXUmtEbxzb\u002B27bB6RAfint0ZHfgQbS2OnPcjGhiQlwFy7BxNXtk\u002B7e4SZRTGpn3XKsYO0osIfqxLmBtTzrOnIlqzB1vrlTw=="
-    },
-    {
-      "RequestUri": "https://seanmccdfsca2.blob.core.windows.net/test-filesystem-9d2ed5f4-07e8-bb1c-a85b-c9c10980adde/test-file-fea36030-310d-afc4-705e-4b5d93197f8c",
-      "RequestMethod": "GET",
-      "RequestHeaders": {
-        "Authorization": "Sanitized",
-        "If-Match": "0x8D829344CCF2CEF",
-        "User-Agent": [
-          "azsdk-net-Storage.Files.DataLake/12.3.0-dev.20200715.1",
-          "(.NET Core 4.6.28801.04; Microsoft Windows 10.0.18362 )"
-        ],
-        "x-ms-client-request-id": "f1219052-76c4-e6b5-7443-36a38a176ce3",
-        "x-ms-date": "Thu, 16 Jul 2020 02:59:48 GMT",
-        "x-ms-range": "bytes=468-624",
-        "x-ms-return-client-request-id": "true",
-        "x-ms-version": "2020-02-10"
-      },
-      "RequestBody": null,
-      "StatusCode": 206,
-      "ResponseHeaders": {
-        "Accept-Ranges": "bytes",
-        "Content-Length": "157",
-        "Content-Range": "bytes 468-624/1024",
-        "Content-Type": "application/octet-stream",
-        "Date": "Thu, 16 Jul 2020 02:59:48 GMT",
-        "ETag": "\u00220x8D829344CCF2CEF\u0022",
-        "Last-Modified": "Thu, 16 Jul 2020 02:59:47 GMT",
-        "Server": [
-          "Windows-Azure-Blob/1.0",
-          "Microsoft-HTTPAPI/2.0"
-        ],
-        "x-ms-blob-type": "BlockBlob",
-        "x-ms-client-request-id": "f1219052-76c4-e6b5-7443-36a38a176ce3",
-        "x-ms-creation-time": "Thu, 16 Jul 2020 02:59:47 GMT",
-        "x-ms-lease-state": "available",
-        "x-ms-lease-status": "unlocked",
-        "x-ms-request-id": "3d77b477-701e-0069-501d-5ba8ce000000",
-        "x-ms-server-encrypted": "true",
-        "x-ms-version": "2020-02-10"
-      },
-      "ResponseBody": "HGirSxx//P1OTNwXvHDQaUgbp75t96FNAW5uQIreXyCqnt/OcKFkYXfu84YBnscwd8NYOvvpQSTHXUmtEbxzb\u002B27bB6RAfint0ZHfgQbS2OnPcjGhiQlwFy7BxNXtk\u002B7e4SZRTGpn3XKsYO0osIfqxLmBtTzrOnIlqzB1vrlTwD2iwOAggUx/Z5S\u002B9WgcB2am1sAcLB7yM6a0K\u002BF6A=="
-    },
-    {
-      "RequestUri": "https://seanmccdfsca2.blob.core.windows.net/test-filesystem-9d2ed5f4-07e8-bb1c-a85b-c9c10980adde/test-file-fea36030-310d-afc4-705e-4b5d93197f8c",
-      "RequestMethod": "GET",
-      "RequestHeaders": {
-        "Authorization": "Sanitized",
-        "If-Match": "0x8D829344CCF2CEF",
-        "User-Agent": [
-          "azsdk-net-Storage.Files.DataLake/12.3.0-dev.20200715.1",
-          "(.NET Core 4.6.28801.04; Microsoft Windows 10.0.18362 )"
-        ],
-        "x-ms-client-request-id": "7a9cf962-b5e1-0b4e-bf8b-ff7dea2239e8",
-        "x-ms-date": "Thu, 16 Jul 2020 02:59:48 GMT",
-        "x-ms-range": "bytes=504-660",
-        "x-ms-return-client-request-id": "true",
-        "x-ms-version": "2020-02-10"
-      },
-      "RequestBody": null,
-      "StatusCode": 206,
-      "ResponseHeaders": {
-        "Accept-Ranges": "bytes",
-        "Content-Length": "157",
-        "Content-Range": "bytes 504-660/1024",
-        "Content-Type": "application/octet-stream",
-        "Date": "Thu, 16 Jul 2020 02:59:48 GMT",
-        "ETag": "\u00220x8D829344CCF2CEF\u0022",
-        "Last-Modified": "Thu, 16 Jul 2020 02:59:47 GMT",
-        "Server": [
-          "Windows-Azure-Blob/1.0",
-          "Microsoft-HTTPAPI/2.0"
-        ],
-        "x-ms-blob-type": "BlockBlob",
-        "x-ms-client-request-id": "7a9cf962-b5e1-0b4e-bf8b-ff7dea2239e8",
-        "x-ms-creation-time": "Thu, 16 Jul 2020 02:59:47 GMT",
-        "x-ms-lease-state": "available",
-        "x-ms-lease-status": "unlocked",
-        "x-ms-request-id": "3d77b48a-701e-0069-611d-5ba8ce000000",
-        "x-ms-server-encrypted": "true",
-        "x-ms-version": "2020-02-10"
-      },
-      "ResponseBody": "cKFkYXfu84YBnscwd8NYOvvpQSTHXUmtEbxzb\u002B27bB6RAfint0ZHfgQbS2OnPcjGhiQlwFy7BxNXtk\u002B7e4SZRTGpn3XKsYO0osIfqxLmBtTzrOnIlqzB1vrlTwD2iwOAggUx/Z5S\u002B9WgcB2am1sAcLB7yM6a0K\u002BF6Mh75GGDvhe/nykMtQg2oLAUJyWOJzue5N9Pe8I05bJWrBXV1w=="
-    },
-    {
-      "RequestUri": "https://seanmccdfsca2.blob.core.windows.net/test-filesystem-9d2ed5f4-07e8-bb1c-a85b-c9c10980adde/test-file-fea36030-310d-afc4-705e-4b5d93197f8c",
-      "RequestMethod": "GET",
-      "RequestHeaders": {
-        "Authorization": "Sanitized",
-        "If-Match": "0x8D829344CCF2CEF",
-        "User-Agent": [
-          "azsdk-net-Storage.Files.DataLake/12.3.0-dev.20200715.1",
-          "(.NET Core 4.6.28801.04; Microsoft Windows 10.0.18362 )"
-        ],
-        "x-ms-client-request-id": "91400f22-f17b-f502-7d03-bee103d7b1f1",
-        "x-ms-date": "Thu, 16 Jul 2020 02:59:48 GMT",
-        "x-ms-range": "bytes=510-666",
-        "x-ms-return-client-request-id": "true",
-        "x-ms-version": "2020-02-10"
-      },
-      "RequestBody": null,
-      "StatusCode": 206,
-      "ResponseHeaders": {
-        "Accept-Ranges": "bytes",
-        "Content-Length": "157",
-        "Content-Range": "bytes 510-666/1024",
-        "Content-Type": "application/octet-stream",
-        "Date": "Thu, 16 Jul 2020 02:59:48 GMT",
-        "ETag": "\u00220x8D829344CCF2CEF\u0022",
-        "Last-Modified": "Thu, 16 Jul 2020 02:59:47 GMT",
-        "Server": [
-          "Windows-Azure-Blob/1.0",
-          "Microsoft-HTTPAPI/2.0"
-        ],
-        "x-ms-blob-type": "BlockBlob",
-        "x-ms-client-request-id": "91400f22-f17b-f502-7d03-bee103d7b1f1",
-        "x-ms-creation-time": "Thu, 16 Jul 2020 02:59:47 GMT",
-        "x-ms-lease-state": "available",
-        "x-ms-lease-status": "unlocked",
-        "x-ms-request-id": "3d77b494-701e-0069-6b1d-5ba8ce000000",
-        "x-ms-server-encrypted": "true",
-        "x-ms-version": "2020-02-10"
-      },
-      "ResponseBody": "84YBnscwd8NYOvvpQSTHXUmtEbxzb\u002B27bB6RAfint0ZHfgQbS2OnPcjGhiQlwFy7BxNXtk\u002B7e4SZRTGpn3XKsYO0osIfqxLmBtTzrOnIlqzB1vrlTwD2iwOAggUx/Z5S\u002B9WgcB2am1sAcLB7yM6a0K\u002BF6Mh75GGDvhe/nykMtQg2oLAUJyWOJzue5N9Pe8I05bJWrBXV1xdzHbIG2g=="
-    },
-    {
-      "RequestUri": "https://seanmccdfsca2.blob.core.windows.net/test-filesystem-9d2ed5f4-07e8-bb1c-a85b-c9c10980adde/test-file-fea36030-310d-afc4-705e-4b5d93197f8c",
-      "RequestMethod": "GET",
-      "RequestHeaders": {
-        "Authorization": "Sanitized",
-        "If-Match": "0x8D829344CCF2CEF",
-        "User-Agent": [
-          "azsdk-net-Storage.Files.DataLake/12.3.0-dev.20200715.1",
-          "(.NET Core 4.6.28801.04; Microsoft Windows 10.0.18362 )"
-        ],
-        "x-ms-client-request-id": "da5a685f-a8e1-b86c-8948-ac605f344c64",
-        "x-ms-date": "Thu, 16 Jul 2020 02:59:48 GMT",
-        "x-ms-range": "bytes=522-678",
-        "x-ms-return-client-request-id": "true",
-        "x-ms-version": "2020-02-10"
-      },
-      "RequestBody": null,
-      "StatusCode": 206,
-      "ResponseHeaders": {
-        "Accept-Ranges": "bytes",
-        "Content-Length": "157",
-        "Content-Range": "bytes 522-678/1024",
-        "Content-Type": "application/octet-stream",
-        "Date": "Thu, 16 Jul 2020 02:59:48 GMT",
-        "ETag": "\u00220x8D829344CCF2CEF\u0022",
-        "Last-Modified": "Thu, 16 Jul 2020 02:59:47 GMT",
-        "Server": [
-          "Windows-Azure-Blob/1.0",
-          "Microsoft-HTTPAPI/2.0"
-        ],
-        "x-ms-blob-type": "BlockBlob",
-        "x-ms-client-request-id": "da5a685f-a8e1-b86c-8948-ac605f344c64",
-        "x-ms-creation-time": "Thu, 16 Jul 2020 02:59:47 GMT",
-        "x-ms-lease-state": "available",
-        "x-ms-lease-status": "unlocked",
-        "x-ms-request-id": "3d77b49d-701e-0069-741d-5ba8ce000000",
-        "x-ms-server-encrypted": "true",
-        "x-ms-version": "2020-02-10"
-      },
-      "ResponseBody": "QSTHXUmtEbxzb\u002B27bB6RAfint0ZHfgQbS2OnPcjGhiQlwFy7BxNXtk\u002B7e4SZRTGpn3XKsYO0osIfqxLmBtTzrOnIlqzB1vrlTwD2iwOAggUx/Z5S\u002B9WgcB2am1sAcLB7yM6a0K\u002BF6Mh75GGDvhe/nykMtQg2oLAUJyWOJzue5N9Pe8I05bJWrBXV1xdzHbIG2vsy9LunRCgehqiK9g=="
-    },
-    {
-      "RequestUri": "https://seanmccdfsca2.blob.core.windows.net/test-filesystem-9d2ed5f4-07e8-bb1c-a85b-c9c10980adde/test-file-fea36030-310d-afc4-705e-4b5d93197f8c",
-      "RequestMethod": "GET",
-      "RequestHeaders": {
-        "Authorization": "Sanitized",
-        "If-Match": "0x8D829344CCF2CEF",
-        "User-Agent": [
-          "azsdk-net-Storage.Files.DataLake/12.3.0-dev.20200715.1",
-          "(.NET Core 4.6.28801.04; Microsoft Windows 10.0.18362 )"
-        ],
-        "x-ms-client-request-id": "9a826955-d67d-da10-c3e8-a4574b61e5ae",
-        "x-ms-date": "Thu, 16 Jul 2020 02:59:48 GMT",
-        "x-ms-range": "bytes=540-696",
-        "x-ms-return-client-request-id": "true",
-        "x-ms-version": "2020-02-10"
-      },
-      "RequestBody": null,
-      "StatusCode": 206,
-      "ResponseHeaders": {
-        "Accept-Ranges": "bytes",
-        "Content-Length": "157",
-        "Content-Range": "bytes 540-696/1024",
-        "Content-Type": "application/octet-stream",
-        "Date": "Thu, 16 Jul 2020 02:59:48 GMT",
-        "ETag": "\u00220x8D829344CCF2CEF\u0022",
-        "Last-Modified": "Thu, 16 Jul 2020 02:59:47 GMT",
-        "Server": [
-          "Windows-Azure-Blob/1.0",
-          "Microsoft-HTTPAPI/2.0"
-        ],
-        "x-ms-blob-type": "BlockBlob",
-        "x-ms-client-request-id": "9a826955-d67d-da10-c3e8-a4574b61e5ae",
-        "x-ms-creation-time": "Thu, 16 Jul 2020 02:59:47 GMT",
-        "x-ms-lease-state": "available",
-        "x-ms-lease-status": "unlocked",
-        "x-ms-request-id": "3d77b4aa-701e-0069-011d-5ba8ce000000",
-        "x-ms-server-encrypted": "true",
-        "x-ms-version": "2020-02-10"
-      },
-      "ResponseBody": "t0ZHfgQbS2OnPcjGhiQlwFy7BxNXtk\u002B7e4SZRTGpn3XKsYO0osIfqxLmBtTzrOnIlqzB1vrlTwD2iwOAggUx/Z5S\u002B9WgcB2am1sAcLB7yM6a0K\u002BF6Mh75GGDvhe/nykMtQg2oLAUJyWOJzue5N9Pe8I05bJWrBXV1xdzHbIG2vsy9LunRCgehqiK9sGN3f\u002BCM0JVirp3tgjzYMmZoA=="
-    },
-    {
-      "RequestUri": "https://seanmccdfsca2.blob.core.windows.net/test-filesystem-9d2ed5f4-07e8-bb1c-a85b-c9c10980adde/test-file-fea36030-310d-afc4-705e-4b5d93197f8c",
-      "RequestMethod": "GET",
-      "RequestHeaders": {
-        "Authorization": "Sanitized",
-        "If-Match": "0x8D829344CCF2CEF",
-        "User-Agent": [
-          "azsdk-net-Storage.Files.DataLake/12.3.0-dev.20200715.1",
-          "(.NET Core 4.6.28801.04; Microsoft Windows 10.0.18362 )"
-        ],
-        "x-ms-client-request-id": "f60b752b-b2b2-fde6-dbab-69e0589fdfeb",
-        "x-ms-date": "Thu, 16 Jul 2020 02:59:48 GMT",
-        "x-ms-range": "bytes=564-720",
-        "x-ms-return-client-request-id": "true",
-        "x-ms-version": "2020-02-10"
-      },
-      "RequestBody": null,
-      "StatusCode": 206,
-      "ResponseHeaders": {
-        "Accept-Ranges": "bytes",
-        "Content-Length": "157",
-        "Content-Range": "bytes 564-720/1024",
-        "Content-Type": "application/octet-stream",
-        "Date": "Thu, 16 Jul 2020 02:59:48 GMT",
-        "ETag": "\u00220x8D829344CCF2CEF\u0022",
-        "Last-Modified": "Thu, 16 Jul 2020 02:59:47 GMT",
-        "Server": [
-          "Windows-Azure-Blob/1.0",
-          "Microsoft-HTTPAPI/2.0"
-        ],
-        "x-ms-blob-type": "BlockBlob",
-        "x-ms-client-request-id": "f60b752b-b2b2-fde6-dbab-69e0589fdfeb",
-        "x-ms-creation-time": "Thu, 16 Jul 2020 02:59:47 GMT",
-        "x-ms-lease-state": "available",
-        "x-ms-lease-status": "unlocked",
-        "x-ms-request-id": "3d77b4bc-701e-0069-121d-5ba8ce000000",
-        "x-ms-server-encrypted": "true",
-        "x-ms-version": "2020-02-10"
-      },
-      "ResponseBody": "e4SZRTGpn3XKsYO0osIfqxLmBtTzrOnIlqzB1vrlTwD2iwOAggUx/Z5S\u002B9WgcB2am1sAcLB7yM6a0K\u002BF6Mh75GGDvhe/nykMtQg2oLAUJyWOJzue5N9Pe8I05bJWrBXV1xdzHbIG2vsy9LunRCgehqiK9sGN3f\u002BCM0JVirp3tgjzYMmZoApyiExAa/AkqDaaFl8Jy7VUSPkX8elwsQ=="
-    },
-    {
-      "RequestUri": "https://seanmccdfsca2.blob.core.windows.net/test-filesystem-9d2ed5f4-07e8-bb1c-a85b-c9c10980adde/test-file-fea36030-310d-afc4-705e-4b5d93197f8c",
-      "RequestMethod": "GET",
-      "RequestHeaders": {
-        "Authorization": "Sanitized",
-        "If-Match": "0x8D829344CCF2CEF",
-        "User-Agent": [
-          "azsdk-net-Storage.Files.DataLake/12.3.0-dev.20200715.1",
-          "(.NET Core 4.6.28801.04; Microsoft Windows 10.0.18362 )"
-        ],
-        "x-ms-client-request-id": "d62bc1e3-ef56-4dfc-f48a-101517aa09d2",
-        "x-ms-date": "Thu, 16 Jul 2020 02:59:48 GMT",
-        "x-ms-range": "bytes=594-750",
-        "x-ms-return-client-request-id": "true",
-        "x-ms-version": "2020-02-10"
-      },
-      "RequestBody": null,
-      "StatusCode": 206,
-      "ResponseHeaders": {
-        "Accept-Ranges": "bytes",
-        "Content-Length": "157",
-        "Content-Range": "bytes 594-750/1024",
-        "Content-Type": "application/octet-stream",
-        "Date": "Thu, 16 Jul 2020 02:59:48 GMT",
-        "ETag": "\u00220x8D829344CCF2CEF\u0022",
-        "Last-Modified": "Thu, 16 Jul 2020 02:59:47 GMT",
-        "Server": [
-          "Windows-Azure-Blob/1.0",
-          "Microsoft-HTTPAPI/2.0"
-        ],
-        "x-ms-blob-type": "BlockBlob",
-        "x-ms-client-request-id": "d62bc1e3-ef56-4dfc-f48a-101517aa09d2",
-        "x-ms-creation-time": "Thu, 16 Jul 2020 02:59:47 GMT",
-        "x-ms-lease-state": "available",
-        "x-ms-lease-status": "unlocked",
-        "x-ms-request-id": "3d77b4ca-701e-0069-1f1d-5ba8ce000000",
-        "x-ms-server-encrypted": "true",
-        "x-ms-version": "2020-02-10"
-      },
-      "ResponseBody": "TwD2iwOAggUx/Z5S\u002B9WgcB2am1sAcLB7yM6a0K\u002BF6Mh75GGDvhe/nykMtQg2oLAUJyWOJzue5N9Pe8I05bJWrBXV1xdzHbIG2vsy9LunRCgehqiK9sGN3f\u002BCM0JVirp3tgjzYMmZoApyiExAa/AkqDaaFl8Jy7VUSPkX8elwsU9Auz6ytORehOWdF250THEPXosLunRabepSnhfPgg=="
-    },
-    {
-      "RequestUri": "https://seanmccdfsca2.blob.core.windows.net/test-filesystem-9d2ed5f4-07e8-bb1c-a85b-c9c10980adde/test-file-fea36030-310d-afc4-705e-4b5d93197f8c",
-      "RequestMethod": "GET",
-      "RequestHeaders": {
-        "Authorization": "Sanitized",
-        "If-Match": "0x8D829344CCF2CEF",
-        "User-Agent": [
-          "azsdk-net-Storage.Files.DataLake/12.3.0-dev.20200715.1",
-          "(.NET Core 4.6.28801.04; Microsoft Windows 10.0.18362 )"
-        ],
-        "x-ms-client-request-id": "97fce3ca-0873-2595-03e2-e3932061bd33",
-        "x-ms-date": "Thu, 16 Jul 2020 02:59:48 GMT",
-        "x-ms-range": "bytes=630-786",
-        "x-ms-return-client-request-id": "true",
-        "x-ms-version": "2020-02-10"
-      },
-      "RequestBody": null,
-      "StatusCode": 206,
-      "ResponseHeaders": {
-        "Accept-Ranges": "bytes",
-        "Content-Length": "157",
-        "Content-Range": "bytes 630-786/1024",
-        "Content-Type": "application/octet-stream",
-        "Date": "Thu, 16 Jul 2020 02:59:48 GMT",
-        "ETag": "\u00220x8D829344CCF2CEF\u0022",
-        "Last-Modified": "Thu, 16 Jul 2020 02:59:47 GMT",
-        "Server": [
-          "Windows-Azure-Blob/1.0",
-          "Microsoft-HTTPAPI/2.0"
-        ],
-        "x-ms-blob-type": "BlockBlob",
-        "x-ms-client-request-id": "97fce3ca-0873-2595-03e2-e3932061bd33",
-        "x-ms-creation-time": "Thu, 16 Jul 2020 02:59:47 GMT",
-        "x-ms-lease-state": "available",
-        "x-ms-lease-status": "unlocked",
-        "x-ms-request-id": "3d77b4e2-701e-0069-331d-5ba8ce000000",
-        "x-ms-server-encrypted": "true",
-        "x-ms-version": "2020-02-10"
-      },
-      "ResponseBody": "vhe/nykMtQg2oLAUJyWOJzue5N9Pe8I05bJWrBXV1xdzHbIG2vsy9LunRCgehqiK9sGN3f\u002BCM0JVirp3tgjzYMmZoApyiExAa/AkqDaaFl8Jy7VUSPkX8elwsU9Auz6ytORehOWdF250THEPXosLunRabepSnhfPgq8hAtf8/7CxcfNSO5F5bLNH4PuIB5NdZPbb5k1UXxbMjwI2ew=="
-    },
-    {
-      "RequestUri": "https://seanmccdfsca2.blob.core.windows.net/test-filesystem-9d2ed5f4-07e8-bb1c-a85b-c9c10980adde/test-file-fea36030-310d-afc4-705e-4b5d93197f8c",
-      "RequestMethod": "GET",
-      "RequestHeaders": {
-        "Authorization": "Sanitized",
-        "If-Match": "0x8D829344CCF2CEF",
-        "User-Agent": [
-          "azsdk-net-Storage.Files.DataLake/12.3.0-dev.20200715.1",
-          "(.NET Core 4.6.28801.04; Microsoft Windows 10.0.18362 )"
-        ],
-        "x-ms-client-request-id": "334a5ed7-72ad-475e-0cab-f72b4931da9c",
-        "x-ms-date": "Thu, 16 Jul 2020 02:59:48 GMT",
-        "x-ms-range": "bytes=636-792",
-        "x-ms-return-client-request-id": "true",
-        "x-ms-version": "2020-02-10"
-      },
-      "RequestBody": null,
-      "StatusCode": 206,
-      "ResponseHeaders": {
-        "Accept-Ranges": "bytes",
-        "Content-Length": "157",
-        "Content-Range": "bytes 636-792/1024",
-        "Content-Type": "application/octet-stream",
-        "Date": "Thu, 16 Jul 2020 02:59:48 GMT",
-        "ETag": "\u00220x8D829344CCF2CEF\u0022",
-        "Last-Modified": "Thu, 16 Jul 2020 02:59:47 GMT",
-        "Server": [
-          "Windows-Azure-Blob/1.0",
-          "Microsoft-HTTPAPI/2.0"
-        ],
-        "x-ms-blob-type": "BlockBlob",
-        "x-ms-client-request-id": "334a5ed7-72ad-475e-0cab-f72b4931da9c",
-        "x-ms-creation-time": "Thu, 16 Jul 2020 02:59:47 GMT",
-        "x-ms-lease-state": "available",
-        "x-ms-lease-status": "unlocked",
-        "x-ms-request-id": "3d77b4f3-701e-0069-441d-5ba8ce000000",
-        "x-ms-server-encrypted": "true",
-        "x-ms-version": "2020-02-10"
-      },
-      "ResponseBody": "tQg2oLAUJyWOJzue5N9Pe8I05bJWrBXV1xdzHbIG2vsy9LunRCgehqiK9sGN3f\u002BCM0JVirp3tgjzYMmZoApyiExAa/AkqDaaFl8Jy7VUSPkX8elwsU9Auz6ytORehOWdF250THEPXosLunRabepSnhfPgq8hAtf8/7CxcfNSO5F5bLNH4PuIB5NdZPbb5k1UXxbMjwI2exWXd03AXg=="
-    },
-    {
-      "RequestUri": "https://seanmccdfsca2.blob.core.windows.net/test-filesystem-9d2ed5f4-07e8-bb1c-a85b-c9c10980adde/test-file-fea36030-310d-afc4-705e-4b5d93197f8c",
-      "RequestMethod": "GET",
-      "RequestHeaders": {
-        "Authorization": "Sanitized",
-        "If-Match": "0x8D829344CCF2CEF",
-        "User-Agent": [
-          "azsdk-net-Storage.Files.DataLake/12.3.0-dev.20200715.1",
-          "(.NET Core 4.6.28801.04; Microsoft Windows 10.0.18362 )"
-        ],
-        "x-ms-client-request-id": "c1bc891e-8916-a385-f9b4-9bacef4d6ccb",
-        "x-ms-date": "Thu, 16 Jul 2020 02:59:48 GMT",
-        "x-ms-range": "bytes=648-804",
-        "x-ms-return-client-request-id": "true",
-        "x-ms-version": "2020-02-10"
-      },
-      "RequestBody": null,
-      "StatusCode": 206,
-      "ResponseHeaders": {
-        "Accept-Ranges": "bytes",
-        "Content-Length": "157",
-        "Content-Range": "bytes 648-804/1024",
-        "Content-Type": "application/octet-stream",
-        "Date": "Thu, 16 Jul 2020 02:59:48 GMT",
-        "ETag": "\u00220x8D829344CCF2CEF\u0022",
-        "Last-Modified": "Thu, 16 Jul 2020 02:59:47 GMT",
-        "Server": [
-          "Windows-Azure-Blob/1.0",
-          "Microsoft-HTTPAPI/2.0"
-        ],
-        "x-ms-blob-type": "BlockBlob",
-        "x-ms-client-request-id": "c1bc891e-8916-a385-f9b4-9bacef4d6ccb",
-        "x-ms-creation-time": "Thu, 16 Jul 2020 02:59:47 GMT",
-        "x-ms-lease-state": "available",
-        "x-ms-lease-status": "unlocked",
-        "x-ms-request-id": "3d77b503-701e-0069-521d-5ba8ce000000",
-        "x-ms-server-encrypted": "true",
-        "x-ms-version": "2020-02-10"
-      },
-      "ResponseBody": "5N9Pe8I05bJWrBXV1xdzHbIG2vsy9LunRCgehqiK9sGN3f\u002BCM0JVirp3tgjzYMmZoApyiExAa/AkqDaaFl8Jy7VUSPkX8elwsU9Auz6ytORehOWdF250THEPXosLunRabepSnhfPgq8hAtf8/7CxcfNSO5F5bLNH4PuIB5NdZPbb5k1UXxbMjwI2exWXd03AXuyYuX7i4AE2C74cRg=="
-    },
-    {
-      "RequestUri": "https://seanmccdfsca2.blob.core.windows.net/test-filesystem-9d2ed5f4-07e8-bb1c-a85b-c9c10980adde/test-file-fea36030-310d-afc4-705e-4b5d93197f8c",
-      "RequestMethod": "GET",
-      "RequestHeaders": {
-        "Authorization": "Sanitized",
-        "If-Match": "0x8D829344CCF2CEF",
-        "User-Agent": [
-          "azsdk-net-Storage.Files.DataLake/12.3.0-dev.20200715.1",
-          "(.NET Core 4.6.28801.04; Microsoft Windows 10.0.18362 )"
-        ],
-        "x-ms-client-request-id": "c00c5d5d-1975-ee86-5fd9-38e870aef51d",
-        "x-ms-date": "Thu, 16 Jul 2020 02:59:48 GMT",
-        "x-ms-range": "bytes=666-822",
-        "x-ms-return-client-request-id": "true",
-        "x-ms-version": "2020-02-10"
-      },
-      "RequestBody": null,
-      "StatusCode": 206,
-      "ResponseHeaders": {
-        "Accept-Ranges": "bytes",
-        "Content-Length": "157",
-        "Content-Range": "bytes 666-822/1024",
-        "Content-Type": "application/octet-stream",
-        "Date": "Thu, 16 Jul 2020 02:59:48 GMT",
-        "ETag": "\u00220x8D829344CCF2CEF\u0022",
-        "Last-Modified": "Thu, 16 Jul 2020 02:59:47 GMT",
-        "Server": [
-          "Windows-Azure-Blob/1.0",
-          "Microsoft-HTTPAPI/2.0"
-        ],
-        "x-ms-blob-type": "BlockBlob",
-        "x-ms-client-request-id": "c00c5d5d-1975-ee86-5fd9-38e870aef51d",
-        "x-ms-creation-time": "Thu, 16 Jul 2020 02:59:47 GMT",
-        "x-ms-lease-state": "available",
-        "x-ms-lease-status": "unlocked",
-        "x-ms-request-id": "3d77b514-701e-0069-631d-5ba8ce000000",
-        "x-ms-server-encrypted": "true",
-        "x-ms-version": "2020-02-10"
-      },
-      "ResponseBody": "2vsy9LunRCgehqiK9sGN3f\u002BCM0JVirp3tgjzYMmZoApyiExAa/AkqDaaFl8Jy7VUSPkX8elwsU9Auz6ytORehOWdF250THEPXosLunRabepSnhfPgq8hAtf8/7CxcfNSO5F5bLNH4PuIB5NdZPbb5k1UXxbMjwI2exWXd03AXuyYuX7i4AE2C74cRnscxJ3gIRljXRLdhqyPQ/CesA=="
-    },
-    {
-      "RequestUri": "https://seanmccdfsca2.blob.core.windows.net/test-filesystem-9d2ed5f4-07e8-bb1c-a85b-c9c10980adde/test-file-fea36030-310d-afc4-705e-4b5d93197f8c",
-      "RequestMethod": "GET",
-      "RequestHeaders": {
-        "Authorization": "Sanitized",
-        "If-Match": "0x8D829344CCF2CEF",
-        "User-Agent": [
-          "azsdk-net-Storage.Files.DataLake/12.3.0-dev.20200715.1",
-          "(.NET Core 4.6.28801.04; Microsoft Windows 10.0.18362 )"
-        ],
-        "x-ms-client-request-id": "914e049d-ac40-3c56-b4b8-91135bd45a56",
-        "x-ms-date": "Thu, 16 Jul 2020 02:59:48 GMT",
-        "x-ms-range": "bytes=690-846",
-        "x-ms-return-client-request-id": "true",
-        "x-ms-version": "2020-02-10"
-      },
-      "RequestBody": null,
-      "StatusCode": 206,
-      "ResponseHeaders": {
-        "Accept-Ranges": "bytes",
-        "Content-Length": "157",
-        "Content-Range": "bytes 690-846/1024",
-        "Content-Type": "application/octet-stream",
-        "Date": "Thu, 16 Jul 2020 02:59:48 GMT",
-        "ETag": "\u00220x8D829344CCF2CEF\u0022",
-        "Last-Modified": "Thu, 16 Jul 2020 02:59:47 GMT",
-        "Server": [
-          "Windows-Azure-Blob/1.0",
-          "Microsoft-HTTPAPI/2.0"
-        ],
-        "x-ms-blob-type": "BlockBlob",
-        "x-ms-client-request-id": "914e049d-ac40-3c56-b4b8-91135bd45a56",
-        "x-ms-creation-time": "Thu, 16 Jul 2020 02:59:47 GMT",
-        "x-ms-lease-state": "available",
-        "x-ms-lease-status": "unlocked",
-        "x-ms-request-id": "3d77b521-701e-0069-701d-5ba8ce000000",
-        "x-ms-server-encrypted": "true",
-        "x-ms-version": "2020-02-10"
-      },
-      "ResponseBody": "tgjzYMmZoApyiExAa/AkqDaaFl8Jy7VUSPkX8elwsU9Auz6ytORehOWdF250THEPXosLunRabepSnhfPgq8hAtf8/7CxcfNSO5F5bLNH4PuIB5NdZPbb5k1UXxbMjwI2exWXd03AXuyYuX7i4AE2C74cRnscxJ3gIRljXRLdhqyPQ/CesGiuyKmmxat3\u002BAVLHVNYsEiHGbd3tlU0XA=="
-    },
-    {
-      "RequestUri": "https://seanmccdfsca2.blob.core.windows.net/test-filesystem-9d2ed5f4-07e8-bb1c-a85b-c9c10980adde/test-file-fea36030-310d-afc4-705e-4b5d93197f8c",
-      "RequestMethod": "GET",
-      "RequestHeaders": {
-        "Authorization": "Sanitized",
-        "If-Match": "0x8D829344CCF2CEF",
-        "User-Agent": [
-          "azsdk-net-Storage.Files.DataLake/12.3.0-dev.20200715.1",
-          "(.NET Core 4.6.28801.04; Microsoft Windows 10.0.18362 )"
-        ],
-        "x-ms-client-request-id": "6c4a590e-635f-2cdd-78b1-4116cb992ff7",
-        "x-ms-date": "Thu, 16 Jul 2020 02:59:49 GMT",
-        "x-ms-range": "bytes=720-876",
-        "x-ms-return-client-request-id": "true",
-        "x-ms-version": "2020-02-10"
-      },
-      "RequestBody": null,
-      "StatusCode": 206,
-      "ResponseHeaders": {
-        "Accept-Ranges": "bytes",
-        "Content-Length": "157",
-        "Content-Range": "bytes 720-876/1024",
-        "Content-Type": "application/octet-stream",
-        "Date": "Thu, 16 Jul 2020 02:59:48 GMT",
-        "ETag": "\u00220x8D829344CCF2CEF\u0022",
-        "Last-Modified": "Thu, 16 Jul 2020 02:59:47 GMT",
-        "Server": [
-          "Windows-Azure-Blob/1.0",
-          "Microsoft-HTTPAPI/2.0"
-        ],
-        "x-ms-blob-type": "BlockBlob",
-        "x-ms-client-request-id": "6c4a590e-635f-2cdd-78b1-4116cb992ff7",
-        "x-ms-creation-time": "Thu, 16 Jul 2020 02:59:47 GMT",
-        "x-ms-lease-state": "available",
-        "x-ms-lease-status": "unlocked",
-        "x-ms-request-id": "3d77b52b-701e-0069-7a1d-5ba8ce000000",
-        "x-ms-server-encrypted": "true",
-        "x-ms-version": "2020-02-10"
-      },
-      "ResponseBody": "sU9Auz6ytORehOWdF250THEPXosLunRabepSnhfPgq8hAtf8/7CxcfNSO5F5bLNH4PuIB5NdZPbb5k1UXxbMjwI2exWXd03AXuyYuX7i4AE2C74cRnscxJ3gIRljXRLdhqyPQ/CesGiuyKmmxat3\u002BAVLHVNYsEiHGbd3tlU0XADaujPSU50Rl1tVbn7Sdf7yaSkUF0C\u002BhdVjCCk4Jw=="
-    },
-    {
-      "RequestUri": "https://seanmccdfsca2.blob.core.windows.net/test-filesystem-9d2ed5f4-07e8-bb1c-a85b-c9c10980adde/test-file-fea36030-310d-afc4-705e-4b5d93197f8c",
-      "RequestMethod": "GET",
-      "RequestHeaders": {
-        "Authorization": "Sanitized",
-        "If-Match": "0x8D829344CCF2CEF",
-        "User-Agent": [
-          "azsdk-net-Storage.Files.DataLake/12.3.0-dev.20200715.1",
-          "(.NET Core 4.6.28801.04; Microsoft Windows 10.0.18362 )"
-        ],
-        "x-ms-client-request-id": "0105508a-ee89-0cf7-cd60-917cdfb13316",
-        "x-ms-date": "Thu, 16 Jul 2020 02:59:49 GMT",
-        "x-ms-range": "bytes=756-912",
-        "x-ms-return-client-request-id": "true",
-        "x-ms-version": "2020-02-10"
-      },
-      "RequestBody": null,
-      "StatusCode": 206,
-      "ResponseHeaders": {
-        "Accept-Ranges": "bytes",
-        "Content-Length": "157",
-        "Content-Range": "bytes 756-912/1024",
-        "Content-Type": "application/octet-stream",
-        "Date": "Thu, 16 Jul 2020 02:59:48 GMT",
-        "ETag": "\u00220x8D829344CCF2CEF\u0022",
-        "Last-Modified": "Thu, 16 Jul 2020 02:59:47 GMT",
-        "Server": [
-          "Windows-Azure-Blob/1.0",
-          "Microsoft-HTTPAPI/2.0"
-        ],
-        "x-ms-blob-type": "BlockBlob",
-        "x-ms-client-request-id": "0105508a-ee89-0cf7-cd60-917cdfb13316",
-        "x-ms-creation-time": "Thu, 16 Jul 2020 02:59:47 GMT",
-        "x-ms-lease-state": "available",
-        "x-ms-lease-status": "unlocked",
-        "x-ms-request-id": "3d77b53a-701e-0069-081d-5ba8ce000000",
-        "x-ms-server-encrypted": "true",
-        "x-ms-version": "2020-02-10"
-      },
-      "ResponseBody": "/7CxcfNSO5F5bLNH4PuIB5NdZPbb5k1UXxbMjwI2exWXd03AXuyYuX7i4AE2C74cRnscxJ3gIRljXRLdhqyPQ/CesGiuyKmmxat3\u002BAVLHVNYsEiHGbd3tlU0XADaujPSU50Rl1tVbn7Sdf7yaSkUF0C\u002BhdVjCCk4J/kTeWuoywp4pKVoOoX4AkHKtaS4hE0sIEXAHDVdb0pz2HBhQg=="
-    },
-    {
-      "RequestUri": "https://seanmccdfsca2.blob.core.windows.net/test-filesystem-9d2ed5f4-07e8-bb1c-a85b-c9c10980adde/test-file-fea36030-310d-afc4-705e-4b5d93197f8c",
-      "RequestMethod": "GET",
-      "RequestHeaders": {
-        "Authorization": "Sanitized",
-        "If-Match": "0x8D829344CCF2CEF",
-        "User-Agent": [
-          "azsdk-net-Storage.Files.DataLake/12.3.0-dev.20200715.1",
-          "(.NET Core 4.6.28801.04; Microsoft Windows 10.0.18362 )"
-        ],
-        "x-ms-client-request-id": "7b8c61d1-2e94-a86d-6e34-473030349d8a",
-        "x-ms-date": "Thu, 16 Jul 2020 02:59:49 GMT",
-        "x-ms-range": "bytes=762-918",
-        "x-ms-return-client-request-id": "true",
-        "x-ms-version": "2020-02-10"
-      },
-      "RequestBody": null,
-      "StatusCode": 206,
-      "ResponseHeaders": {
-        "Accept-Ranges": "bytes",
-        "Content-Length": "157",
-        "Content-Range": "bytes 762-918/1024",
-        "Content-Type": "application/octet-stream",
-        "Date": "Thu, 16 Jul 2020 02:59:48 GMT",
-        "ETag": "\u00220x8D829344CCF2CEF\u0022",
-        "Last-Modified": "Thu, 16 Jul 2020 02:59:47 GMT",
-        "Server": [
-          "Windows-Azure-Blob/1.0",
-          "Microsoft-HTTPAPI/2.0"
-        ],
-        "x-ms-blob-type": "BlockBlob",
-        "x-ms-client-request-id": "7b8c61d1-2e94-a86d-6e34-473030349d8a",
-        "x-ms-creation-time": "Thu, 16 Jul 2020 02:59:47 GMT",
-        "x-ms-lease-state": "available",
-        "x-ms-lease-status": "unlocked",
-        "x-ms-request-id": "3d77b545-701e-0069-121d-5ba8ce000000",
-        "x-ms-server-encrypted": "true",
-        "x-ms-version": "2020-02-10"
-      },
-      "ResponseBody": "O5F5bLNH4PuIB5NdZPbb5k1UXxbMjwI2exWXd03AXuyYuX7i4AE2C74cRnscxJ3gIRljXRLdhqyPQ/CesGiuyKmmxat3\u002BAVLHVNYsEiHGbd3tlU0XADaujPSU50Rl1tVbn7Sdf7yaSkUF0C\u002BhdVjCCk4J/kTeWuoywp4pKVoOoX4AkHKtaS4hE0sIEXAHDVdb0pz2HBhQvQTKar0eg=="
-    },
-    {
-      "RequestUri": "https://seanmccdfsca2.blob.core.windows.net/test-filesystem-9d2ed5f4-07e8-bb1c-a85b-c9c10980adde/test-file-fea36030-310d-afc4-705e-4b5d93197f8c",
-      "RequestMethod": "GET",
-      "RequestHeaders": {
-        "Authorization": "Sanitized",
-        "If-Match": "0x8D829344CCF2CEF",
-        "User-Agent": [
-          "azsdk-net-Storage.Files.DataLake/12.3.0-dev.20200715.1",
-          "(.NET Core 4.6.28801.04; Microsoft Windows 10.0.18362 )"
-        ],
-        "x-ms-client-request-id": "7eabebec-b825-2382-8f45-8760d0801c74",
-        "x-ms-date": "Thu, 16 Jul 2020 02:59:49 GMT",
-        "x-ms-range": "bytes=774-930",
-        "x-ms-return-client-request-id": "true",
-        "x-ms-version": "2020-02-10"
-      },
-      "RequestBody": null,
-      "StatusCode": 206,
-      "ResponseHeaders": {
-        "Accept-Ranges": "bytes",
-        "Content-Length": "157",
-        "Content-Range": "bytes 774-930/1024",
-        "Content-Type": "application/octet-stream",
-        "Date": "Thu, 16 Jul 2020 02:59:49 GMT",
-        "ETag": "\u00220x8D829344CCF2CEF\u0022",
-        "Last-Modified": "Thu, 16 Jul 2020 02:59:47 GMT",
-        "Server": [
-          "Windows-Azure-Blob/1.0",
-          "Microsoft-HTTPAPI/2.0"
-        ],
-        "x-ms-blob-type": "BlockBlob",
-        "x-ms-client-request-id": "7eabebec-b825-2382-8f45-8760d0801c74",
-        "x-ms-creation-time": "Thu, 16 Jul 2020 02:59:47 GMT",
-        "x-ms-lease-state": "available",
-        "x-ms-lease-status": "unlocked",
-        "x-ms-request-id": "3d77b554-701e-0069-201d-5ba8ce000000",
-        "x-ms-server-encrypted": "true",
-        "x-ms-version": "2020-02-10"
-      },
-      "ResponseBody": "ZPbb5k1UXxbMjwI2exWXd03AXuyYuX7i4AE2C74cRnscxJ3gIRljXRLdhqyPQ/CesGiuyKmmxat3\u002BAVLHVNYsEiHGbd3tlU0XADaujPSU50Rl1tVbn7Sdf7yaSkUF0C\u002BhdVjCCk4J/kTeWuoywp4pKVoOoX4AkHKtaS4hE0sIEXAHDVdb0pz2HBhQvQTKar0esSDq9y6xYKUmFOFfw=="
-    },
-    {
-      "RequestUri": "https://seanmccdfsca2.blob.core.windows.net/test-filesystem-9d2ed5f4-07e8-bb1c-a85b-c9c10980adde/test-file-fea36030-310d-afc4-705e-4b5d93197f8c",
-      "RequestMethod": "GET",
-      "RequestHeaders": {
-        "Authorization": "Sanitized",
-        "If-Match": "0x8D829344CCF2CEF",
-        "User-Agent": [
-          "azsdk-net-Storage.Files.DataLake/12.3.0-dev.20200715.1",
-          "(.NET Core 4.6.28801.04; Microsoft Windows 10.0.18362 )"
-        ],
-        "x-ms-client-request-id": "444399a9-1e89-6265-4948-2c9f61eba11f",
-        "x-ms-date": "Thu, 16 Jul 2020 02:59:49 GMT",
-        "x-ms-range": "bytes=792-948",
-        "x-ms-return-client-request-id": "true",
-        "x-ms-version": "2020-02-10"
-      },
-      "RequestBody": null,
-      "StatusCode": 206,
-      "ResponseHeaders": {
-        "Accept-Ranges": "bytes",
-        "Content-Length": "157",
-        "Content-Range": "bytes 792-948/1024",
-        "Content-Type": "application/octet-stream",
-        "Date": "Thu, 16 Jul 2020 02:59:49 GMT",
-        "ETag": "\u00220x8D829344CCF2CEF\u0022",
-        "Last-Modified": "Thu, 16 Jul 2020 02:59:47 GMT",
-        "Server": [
-          "Windows-Azure-Blob/1.0",
-          "Microsoft-HTTPAPI/2.0"
-        ],
-        "x-ms-blob-type": "BlockBlob",
-        "x-ms-client-request-id": "444399a9-1e89-6265-4948-2c9f61eba11f",
-        "x-ms-creation-time": "Thu, 16 Jul 2020 02:59:47 GMT",
-        "x-ms-lease-state": "available",
-        "x-ms-lease-status": "unlocked",
-        "x-ms-request-id": "3d77b55f-701e-0069-2a1d-5ba8ce000000",
-        "x-ms-server-encrypted": "true",
-        "x-ms-version": "2020-02-10"
-      },
-      "ResponseBody": "XuyYuX7i4AE2C74cRnscxJ3gIRljXRLdhqyPQ/CesGiuyKmmxat3\u002BAVLHVNYsEiHGbd3tlU0XADaujPSU50Rl1tVbn7Sdf7yaSkUF0C\u002BhdVjCCk4J/kTeWuoywp4pKVoOoX4AkHKtaS4hE0sIEXAHDVdb0pz2HBhQvQTKar0esSDq9y6xYKUmFOFf6Ks5lkl56/UGzVa9GIUl8BNtg=="
-    },
-    {
-      "RequestUri": "https://seanmccdfsca2.blob.core.windows.net/test-filesystem-9d2ed5f4-07e8-bb1c-a85b-c9c10980adde/test-file-fea36030-310d-afc4-705e-4b5d93197f8c",
-      "RequestMethod": "GET",
-      "RequestHeaders": {
-        "Authorization": "Sanitized",
-        "If-Match": "0x8D829344CCF2CEF",
-        "User-Agent": [
-          "azsdk-net-Storage.Files.DataLake/12.3.0-dev.20200715.1",
-          "(.NET Core 4.6.28801.04; Microsoft Windows 10.0.18362 )"
-        ],
-        "x-ms-client-request-id": "37b6005c-d83c-11ea-3f91-6c6a8c21862a",
-        "x-ms-date": "Thu, 16 Jul 2020 02:59:49 GMT",
-        "x-ms-range": "bytes=816-972",
-        "x-ms-return-client-request-id": "true",
-        "x-ms-version": "2020-02-10"
-      },
-      "RequestBody": null,
-      "StatusCode": 206,
-      "ResponseHeaders": {
-        "Accept-Ranges": "bytes",
-        "Content-Length": "157",
-        "Content-Range": "bytes 816-972/1024",
-        "Content-Type": "application/octet-stream",
-        "Date": "Thu, 16 Jul 2020 02:59:49 GMT",
-        "ETag": "\u00220x8D829344CCF2CEF\u0022",
-        "Last-Modified": "Thu, 16 Jul 2020 02:59:47 GMT",
-        "Server": [
-          "Windows-Azure-Blob/1.0",
-          "Microsoft-HTTPAPI/2.0"
-        ],
-        "x-ms-blob-type": "BlockBlob",
-        "x-ms-client-request-id": "37b6005c-d83c-11ea-3f91-6c6a8c21862a",
-        "x-ms-creation-time": "Thu, 16 Jul 2020 02:59:47 GMT",
-        "x-ms-lease-state": "available",
-        "x-ms-lease-status": "unlocked",
-        "x-ms-request-id": "3d77b56a-701e-0069-341d-5ba8ce000000",
-        "x-ms-server-encrypted": "true",
-        "x-ms-version": "2020-02-10"
-      },
-      "ResponseBody": "hqyPQ/CesGiuyKmmxat3\u002BAVLHVNYsEiHGbd3tlU0XADaujPSU50Rl1tVbn7Sdf7yaSkUF0C\u002BhdVjCCk4J/kTeWuoywp4pKVoOoX4AkHKtaS4hE0sIEXAHDVdb0pz2HBhQvQTKar0esSDq9y6xYKUmFOFf6Ks5lkl56/UGzVa9GIUl8BNtov6xAqIqXRoBVezydb37VjNtFya7UL6Hw=="
-    },
-    {
-      "RequestUri": "https://seanmccdfsca2.blob.core.windows.net/test-filesystem-9d2ed5f4-07e8-bb1c-a85b-c9c10980adde/test-file-fea36030-310d-afc4-705e-4b5d93197f8c",
-      "RequestMethod": "GET",
-      "RequestHeaders": {
-        "Authorization": "Sanitized",
-        "If-Match": "0x8D829344CCF2CEF",
-        "User-Agent": [
-          "azsdk-net-Storage.Files.DataLake/12.3.0-dev.20200715.1",
-          "(.NET Core 4.6.28801.04; Microsoft Windows 10.0.18362 )"
-        ],
-        "x-ms-client-request-id": "60434efb-6934-c2e3-f979-db616791a709",
-        "x-ms-date": "Thu, 16 Jul 2020 02:59:49 GMT",
-        "x-ms-range": "bytes=846-1002",
-        "x-ms-return-client-request-id": "true",
-        "x-ms-version": "2020-02-10"
-      },
-      "RequestBody": null,
-      "StatusCode": 206,
-      "ResponseHeaders": {
-        "Accept-Ranges": "bytes",
-        "Content-Length": "157",
-        "Content-Range": "bytes 846-1002/1024",
-        "Content-Type": "application/octet-stream",
-        "Date": "Thu, 16 Jul 2020 02:59:49 GMT",
-        "ETag": "\u00220x8D829344CCF2CEF\u0022",
-        "Last-Modified": "Thu, 16 Jul 2020 02:59:47 GMT",
-        "Server": [
-          "Windows-Azure-Blob/1.0",
-          "Microsoft-HTTPAPI/2.0"
-        ],
-        "x-ms-blob-type": "BlockBlob",
-        "x-ms-client-request-id": "60434efb-6934-c2e3-f979-db616791a709",
-        "x-ms-creation-time": "Thu, 16 Jul 2020 02:59:47 GMT",
-        "x-ms-lease-state": "available",
-        "x-ms-lease-status": "unlocked",
-        "x-ms-request-id": "3d77b57e-701e-0069-471d-5ba8ce000000",
-        "x-ms-server-encrypted": "true",
-        "x-ms-version": "2020-02-10"
-      },
-      "ResponseBody": "XADaujPSU50Rl1tVbn7Sdf7yaSkUF0C\u002BhdVjCCk4J/kTeWuoywp4pKVoOoX4AkHKtaS4hE0sIEXAHDVdb0pz2HBhQvQTKar0esSDq9y6xYKUmFOFf6Ks5lkl56/UGzVa9GIUl8BNtov6xAqIqXRoBVezydb37VjNtFya7UL6H1\u002BPKLd6pS7BRuLIi7uYIz3lvOFXIVFeYwcJR\u002BJksg=="
-    },
-    {
-      "RequestUri": "https://seanmccdfsca2.blob.core.windows.net/test-filesystem-9d2ed5f4-07e8-bb1c-a85b-c9c10980adde/test-file-fea36030-310d-afc4-705e-4b5d93197f8c",
-      "RequestMethod": "GET",
-      "RequestHeaders": {
-        "Authorization": "Sanitized",
-        "If-Match": "0x8D829344CCF2CEF",
-        "User-Agent": [
-          "azsdk-net-Storage.Files.DataLake/12.3.0-dev.20200715.1",
-          "(.NET Core 4.6.28801.04; Microsoft Windows 10.0.18362 )"
-        ],
-        "x-ms-client-request-id": "3e6ec90b-25dd-0ff5-d87e-f9acf3316d0c",
-        "x-ms-date": "Thu, 16 Jul 2020 02:59:49 GMT",
-        "x-ms-range": "bytes=882-1038",
-        "x-ms-return-client-request-id": "true",
-        "x-ms-version": "2020-02-10"
-      },
-      "RequestBody": null,
-      "StatusCode": 206,
-      "ResponseHeaders": {
-        "Accept-Ranges": "bytes",
-        "Content-Length": "142",
-        "Content-Range": "bytes 882-1023/1024",
-        "Content-Type": "application/octet-stream",
-        "Date": "Thu, 16 Jul 2020 02:59:49 GMT",
-        "ETag": "\u00220x8D829344CCF2CEF\u0022",
-        "Last-Modified": "Thu, 16 Jul 2020 02:59:47 GMT",
-        "Server": [
-          "Windows-Azure-Blob/1.0",
-          "Microsoft-HTTPAPI/2.0"
-        ],
-        "x-ms-blob-type": "BlockBlob",
-        "x-ms-client-request-id": "3e6ec90b-25dd-0ff5-d87e-f9acf3316d0c",
-        "x-ms-creation-time": "Thu, 16 Jul 2020 02:59:47 GMT",
-        "x-ms-lease-state": "available",
-        "x-ms-lease-status": "unlocked",
-        "x-ms-request-id": "3d77b588-701e-0069-511d-5ba8ce000000",
-        "x-ms-server-encrypted": "true",
-        "x-ms-version": "2020-02-10"
-      },
-      "ResponseBody": "ywp4pKVoOoX4AkHKtaS4hE0sIEXAHDVdb0pz2HBhQvQTKar0esSDq9y6xYKUmFOFf6Ks5lkl56/UGzVa9GIUl8BNtov6xAqIqXRoBVezydb37VjNtFya7UL6H1\u002BPKLd6pS7BRuLIi7uYIz3lvOFXIVFeYwcJR\u002BJksslJ/6Sr\u002BYC97mAp8YL0LmGdNZEetQ=="
-    },
-    {
-      "RequestUri": "https://seanmccdfsca2.blob.core.windows.net/test-filesystem-9d2ed5f4-07e8-bb1c-a85b-c9c10980adde/test-file-fea36030-310d-afc4-705e-4b5d93197f8c",
-      "RequestMethod": "GET",
-      "RequestHeaders": {
-        "Authorization": "Sanitized",
-        "If-Match": "0x8D829344CCF2CEF",
-        "User-Agent": [
-          "azsdk-net-Storage.Files.DataLake/12.3.0-dev.20200715.1",
-          "(.NET Core 4.6.28801.04; Microsoft Windows 10.0.18362 )"
-        ],
-        "x-ms-client-request-id": "9e56f61d-6823-162b-4981-48e5600a9a3b",
-        "x-ms-date": "Thu, 16 Jul 2020 02:59:49 GMT",
-        "x-ms-range": "bytes=888-1044",
-        "x-ms-return-client-request-id": "true",
-        "x-ms-version": "2020-02-10"
-      },
-      "RequestBody": null,
-      "StatusCode": 206,
-      "ResponseHeaders": {
-        "Accept-Ranges": "bytes",
-        "Content-Length": "136",
-        "Content-Range": "bytes 888-1023/1024",
-        "Content-Type": "application/octet-stream",
-        "Date": "Thu, 16 Jul 2020 02:59:49 GMT",
-        "ETag": "\u00220x8D829344CCF2CEF\u0022",
-        "Last-Modified": "Thu, 16 Jul 2020 02:59:47 GMT",
-        "Server": [
-          "Windows-Azure-Blob/1.0",
-          "Microsoft-HTTPAPI/2.0"
-        ],
-        "x-ms-blob-type": "BlockBlob",
-        "x-ms-client-request-id": "9e56f61d-6823-162b-4981-48e5600a9a3b",
-        "x-ms-creation-time": "Thu, 16 Jul 2020 02:59:47 GMT",
-        "x-ms-lease-state": "available",
-        "x-ms-lease-status": "unlocked",
-        "x-ms-request-id": "3d77b593-701e-0069-5b1d-5ba8ce000000",
-        "x-ms-server-encrypted": "true",
-        "x-ms-version": "2020-02-10"
-      },
-      "ResponseBody": "OoX4AkHKtaS4hE0sIEXAHDVdb0pz2HBhQvQTKar0esSDq9y6xYKUmFOFf6Ks5lkl56/UGzVa9GIUl8BNtov6xAqIqXRoBVezydb37VjNtFya7UL6H1\u002BPKLd6pS7BRuLIi7uYIz3lvOFXIVFeYwcJR\u002BJksslJ/6Sr\u002BYC97mAp8YL0LmGdNZEetQ=="
-    },
-    {
-      "RequestUri": "https://seanmccdfsca2.blob.core.windows.net/test-filesystem-9d2ed5f4-07e8-bb1c-a85b-c9c10980adde/test-file-fea36030-310d-afc4-705e-4b5d93197f8c",
-      "RequestMethod": "GET",
-      "RequestHeaders": {
-        "Authorization": "Sanitized",
-        "If-Match": "0x8D829344CCF2CEF",
-        "User-Agent": [
-          "azsdk-net-Storage.Files.DataLake/12.3.0-dev.20200715.1",
-          "(.NET Core 4.6.28801.04; Microsoft Windows 10.0.18362 )"
-        ],
-        "x-ms-client-request-id": "fc8f2479-ceda-00e9-e573-2d481c5a408c",
-        "x-ms-date": "Thu, 16 Jul 2020 02:59:49 GMT",
-        "x-ms-range": "bytes=900-1056",
-        "x-ms-return-client-request-id": "true",
-        "x-ms-version": "2020-02-10"
-      },
-      "RequestBody": null,
-      "StatusCode": 206,
-      "ResponseHeaders": {
-        "Accept-Ranges": "bytes",
-        "Content-Length": "124",
-        "Content-Range": "bytes 900-1023/1024",
-        "Content-Type": "application/octet-stream",
-        "Date": "Thu, 16 Jul 2020 02:59:49 GMT",
-        "ETag": "\u00220x8D829344CCF2CEF\u0022",
-        "Last-Modified": "Thu, 16 Jul 2020 02:59:47 GMT",
-        "Server": [
-          "Windows-Azure-Blob/1.0",
-          "Microsoft-HTTPAPI/2.0"
-        ],
-        "x-ms-blob-type": "BlockBlob",
-        "x-ms-client-request-id": "fc8f2479-ceda-00e9-e573-2d481c5a408c",
-        "x-ms-creation-time": "Thu, 16 Jul 2020 02:59:47 GMT",
-        "x-ms-lease-state": "available",
-        "x-ms-lease-status": "unlocked",
-        "x-ms-request-id": "3d77b59d-701e-0069-651d-5ba8ce000000",
-        "x-ms-server-encrypted": "true",
-        "x-ms-version": "2020-02-10"
-      },
-      "ResponseBody": "IEXAHDVdb0pz2HBhQvQTKar0esSDq9y6xYKUmFOFf6Ks5lkl56/UGzVa9GIUl8BNtov6xAqIqXRoBVezydb37VjNtFya7UL6H1\u002BPKLd6pS7BRuLIi7uYIz3lvOFXIVFeYwcJR\u002BJksslJ/6Sr\u002BYC97mAp8YL0LmGdNZEetQ=="
-    },
-    {
-      "RequestUri": "https://seanmccdfsca2.blob.core.windows.net/test-filesystem-9d2ed5f4-07e8-bb1c-a85b-c9c10980adde/test-file-fea36030-310d-afc4-705e-4b5d93197f8c",
-      "RequestMethod": "GET",
-      "RequestHeaders": {
-        "Authorization": "Sanitized",
-        "If-Match": "0x8D829344CCF2CEF",
-        "User-Agent": [
-          "azsdk-net-Storage.Files.DataLake/12.3.0-dev.20200715.1",
-          "(.NET Core 4.6.28801.04; Microsoft Windows 10.0.18362 )"
-        ],
-        "x-ms-client-request-id": "3c6c2742-9d7b-a660-a3c3-c725b6d28a2f",
-        "x-ms-date": "Thu, 16 Jul 2020 02:59:49 GMT",
-        "x-ms-range": "bytes=918-1074",
-        "x-ms-return-client-request-id": "true",
-        "x-ms-version": "2020-02-10"
-      },
-      "RequestBody": null,
-      "StatusCode": 206,
-      "ResponseHeaders": {
-        "Accept-Ranges": "bytes",
-        "Content-Length": "106",
-        "Content-Range": "bytes 918-1023/1024",
-        "Content-Type": "application/octet-stream",
-        "Date": "Thu, 16 Jul 2020 02:59:49 GMT",
-        "ETag": "\u00220x8D829344CCF2CEF\u0022",
-        "Last-Modified": "Thu, 16 Jul 2020 02:59:47 GMT",
-        "Server": [
-          "Windows-Azure-Blob/1.0",
-          "Microsoft-HTTPAPI/2.0"
-        ],
-        "x-ms-blob-type": "BlockBlob",
-        "x-ms-client-request-id": "3c6c2742-9d7b-a660-a3c3-c725b6d28a2f",
-        "x-ms-creation-time": "Thu, 16 Jul 2020 02:59:47 GMT",
-        "x-ms-lease-state": "available",
-        "x-ms-lease-status": "unlocked",
-        "x-ms-request-id": "3d77b5a6-701e-0069-6e1d-5ba8ce000000",
-        "x-ms-server-encrypted": "true",
-        "x-ms-version": "2020-02-10"
-      },
-      "ResponseBody": "esSDq9y6xYKUmFOFf6Ks5lkl56/UGzVa9GIUl8BNtov6xAqIqXRoBVezydb37VjNtFya7UL6H1\u002BPKLd6pS7BRuLIi7uYIz3lvOFXIVFeYwcJR\u002BJksslJ/6Sr\u002BYC97mAp8YL0LmGdNZEetQ=="
-    },
-    {
-      "RequestUri": "https://seanmccdfsca2.blob.core.windows.net/test-filesystem-9d2ed5f4-07e8-bb1c-a85b-c9c10980adde/test-file-fea36030-310d-afc4-705e-4b5d93197f8c",
-      "RequestMethod": "GET",
-      "RequestHeaders": {
-        "Authorization": "Sanitized",
-        "If-Match": "0x8D829344CCF2CEF",
-        "User-Agent": [
-          "azsdk-net-Storage.Files.DataLake/12.3.0-dev.20200715.1",
-          "(.NET Core 4.6.28801.04; Microsoft Windows 10.0.18362 )"
-        ],
-        "x-ms-client-request-id": "f505878f-04ed-7e11-5636-9f3091158209",
-        "x-ms-date": "Thu, 16 Jul 2020 02:59:49 GMT",
-        "x-ms-range": "bytes=942-1098",
-        "x-ms-return-client-request-id": "true",
-        "x-ms-version": "2020-02-10"
-      },
-      "RequestBody": null,
-      "StatusCode": 206,
-      "ResponseHeaders": {
-        "Accept-Ranges": "bytes",
-        "Content-Length": "82",
-        "Content-Range": "bytes 942-1023/1024",
-        "Content-Type": "application/octet-stream",
-        "Date": "Thu, 16 Jul 2020 02:59:49 GMT",
-        "ETag": "\u00220x8D829344CCF2CEF\u0022",
-        "Last-Modified": "Thu, 16 Jul 2020 02:59:47 GMT",
-        "Server": [
-          "Windows-Azure-Blob/1.0",
-          "Microsoft-HTTPAPI/2.0"
-        ],
-        "x-ms-blob-type": "BlockBlob",
-        "x-ms-client-request-id": "f505878f-04ed-7e11-5636-9f3091158209",
-        "x-ms-creation-time": "Thu, 16 Jul 2020 02:59:47 GMT",
-        "x-ms-lease-state": "available",
-        "x-ms-lease-status": "unlocked",
-        "x-ms-request-id": "3d77b5b6-701e-0069-7c1d-5ba8ce000000",
-        "x-ms-server-encrypted": "true",
-        "x-ms-version": "2020-02-10"
-      },
-      "ResponseBody": "9GIUl8BNtov6xAqIqXRoBVezydb37VjNtFya7UL6H1\u002BPKLd6pS7BRuLIi7uYIz3lvOFXIVFeYwcJR\u002BJksslJ/6Sr\u002BYC97mAp8YL0LmGdNZEetQ=="
-    },
-    {
-      "RequestUri": "https://seanmccdfsca2.blob.core.windows.net/test-filesystem-9d2ed5f4-07e8-bb1c-a85b-c9c10980adde/test-file-fea36030-310d-afc4-705e-4b5d93197f8c",
-      "RequestMethod": "GET",
-      "RequestHeaders": {
-        "Authorization": "Sanitized",
-        "If-Match": "0x8D829344CCF2CEF",
-        "User-Agent": [
-          "azsdk-net-Storage.Files.DataLake/12.3.0-dev.20200715.1",
-          "(.NET Core 4.6.28801.04; Microsoft Windows 10.0.18362 )"
-        ],
-        "x-ms-client-request-id": "2f95e584-94cc-8841-098d-248f5bfd8fd3",
-        "x-ms-date": "Thu, 16 Jul 2020 02:59:49 GMT",
-        "x-ms-range": "bytes=972-1128",
-        "x-ms-return-client-request-id": "true",
-        "x-ms-version": "2020-02-10"
-      },
-      "RequestBody": null,
-      "StatusCode": 206,
-      "ResponseHeaders": {
-        "Accept-Ranges": "bytes",
-        "Content-Length": "52",
-        "Content-Range": "bytes 972-1023/1024",
-        "Content-Type": "application/octet-stream",
-        "Date": "Thu, 16 Jul 2020 02:59:49 GMT",
-        "ETag": "\u00220x8D829344CCF2CEF\u0022",
-        "Last-Modified": "Thu, 16 Jul 2020 02:59:47 GMT",
-        "Server": [
-          "Windows-Azure-Blob/1.0",
-          "Microsoft-HTTPAPI/2.0"
-        ],
-        "x-ms-blob-type": "BlockBlob",
-        "x-ms-client-request-id": "2f95e584-94cc-8841-098d-248f5bfd8fd3",
-        "x-ms-creation-time": "Thu, 16 Jul 2020 02:59:47 GMT",
-        "x-ms-lease-state": "available",
-        "x-ms-lease-status": "unlocked",
-        "x-ms-request-id": "3d77b5bf-701e-0069-041d-5ba8ce000000",
-        "x-ms-server-encrypted": "true",
-        "x-ms-version": "2020-02-10"
-      },
-      "ResponseBody": "H1\u002BPKLd6pS7BRuLIi7uYIz3lvOFXIVFeYwcJR\u002BJksslJ/6Sr\u002BYC97mAp8YL0LmGdNZEetQ=="
-    },
-    {
-      "RequestUri": "https://seanmccdfsca2.blob.core.windows.net/test-filesystem-9d2ed5f4-07e8-bb1c-a85b-c9c10980adde/test-file-fea36030-310d-afc4-705e-4b5d93197f8c",
-      "RequestMethod": "GET",
-      "RequestHeaders": {
-        "Authorization": "Sanitized",
-        "If-Match": "0x8D829344CCF2CEF",
-        "User-Agent": [
-          "azsdk-net-Storage.Files.DataLake/12.3.0-dev.20200715.1",
-          "(.NET Core 4.6.28801.04; Microsoft Windows 10.0.18362 )"
-        ],
-        "x-ms-client-request-id": "abab8e49-527f-913c-a442-9e694451ebfb",
-        "x-ms-date": "Thu, 16 Jul 2020 02:59:49 GMT",
-        "x-ms-range": "bytes=1008-1164",
-        "x-ms-return-client-request-id": "true",
-        "x-ms-version": "2020-02-10"
-      },
-      "RequestBody": null,
-      "StatusCode": 206,
-      "ResponseHeaders": {
-        "Accept-Ranges": "bytes",
-        "Content-Length": "16",
-        "Content-Range": "bytes 1008-1023/1024",
-        "Content-Type": "application/octet-stream",
-        "Date": "Thu, 16 Jul 2020 02:59:49 GMT",
-        "ETag": "\u00220x8D829344CCF2CEF\u0022",
-        "Last-Modified": "Thu, 16 Jul 2020 02:59:47 GMT",
-        "Server": [
-          "Windows-Azure-Blob/1.0",
-          "Microsoft-HTTPAPI/2.0"
-        ],
-        "x-ms-blob-type": "BlockBlob",
-        "x-ms-client-request-id": "abab8e49-527f-913c-a442-9e694451ebfb",
-        "x-ms-creation-time": "Thu, 16 Jul 2020 02:59:47 GMT",
-        "x-ms-lease-state": "available",
-        "x-ms-lease-status": "unlocked",
-        "x-ms-request-id": "3d77b5cb-701e-0069-101d-5ba8ce000000",
-        "x-ms-server-encrypted": "true",
-        "x-ms-version": "2020-02-10"
-      },
-      "ResponseBody": "\u002BYC97mAp8YL0LmGdNZEetQ=="
-    },
-    {
-      "RequestUri": "https://seanmccdfsca2.blob.core.windows.net/test-filesystem-9d2ed5f4-07e8-bb1c-a85b-c9c10980adde/test-file-fea36030-310d-afc4-705e-4b5d93197f8c",
-      "RequestMethod": "GET",
-      "RequestHeaders": {
-        "Authorization": "Sanitized",
-        "If-Match": "0x8D829344CCF2CEF",
-        "User-Agent": [
-          "azsdk-net-Storage.Files.DataLake/12.3.0-dev.20200715.1",
-          "(.NET Core 4.6.28801.04; Microsoft Windows 10.0.18362 )"
-        ],
-        "x-ms-client-request-id": "cd45038b-e452-8154-da73-2f85f980e255",
-        "x-ms-date": "Thu, 16 Jul 2020 02:59:49 GMT",
-        "x-ms-range": "bytes=1014-1170",
-        "x-ms-return-client-request-id": "true",
-        "x-ms-version": "2020-02-10"
-      },
-      "RequestBody": null,
-      "StatusCode": 206,
-      "ResponseHeaders": {
-        "Accept-Ranges": "bytes",
-        "Content-Length": "10",
-        "Content-Range": "bytes 1014-1023/1024",
-        "Content-Type": "application/octet-stream",
-        "Date": "Thu, 16 Jul 2020 02:59:49 GMT",
-        "ETag": "\u00220x8D829344CCF2CEF\u0022",
-        "Last-Modified": "Thu, 16 Jul 2020 02:59:47 GMT",
-        "Server": [
-          "Windows-Azure-Blob/1.0",
-          "Microsoft-HTTPAPI/2.0"
-        ],
-        "x-ms-blob-type": "BlockBlob",
-        "x-ms-client-request-id": "cd45038b-e452-8154-da73-2f85f980e255",
-        "x-ms-creation-time": "Thu, 16 Jul 2020 02:59:47 GMT",
-        "x-ms-lease-state": "available",
-        "x-ms-lease-status": "unlocked",
-        "x-ms-request-id": "3d77b5db-701e-0069-201d-5ba8ce000000",
-        "x-ms-server-encrypted": "true",
-        "x-ms-version": "2020-02-10"
-      },
-      "ResponseBody": "8YL0LmGdNZEetQ=="
-    },
-    {
-      "RequestUri": "https://seanmccdfsca2.blob.core.windows.net/test-filesystem-9d2ed5f4-07e8-bb1c-a85b-c9c10980adde/test-file-fea36030-310d-afc4-705e-4b5d93197f8c",
-      "RequestMethod": "HEAD",
-      "RequestHeaders": {
-        "Authorization": "Sanitized",
-        "User-Agent": [
-          "azsdk-net-Storage.Files.DataLake/12.3.0-dev.20200715.1",
-          "(.NET Core 4.6.28801.04; Microsoft Windows 10.0.18362 )"
-        ],
-        "x-ms-client-request-id": "41de816a-1e0b-d8a8-2ad0-8abeeac3f47b",
-        "x-ms-date": "Thu, 16 Jul 2020 02:59:49 GMT",
-        "x-ms-return-client-request-id": "true",
-        "x-ms-version": "2020-02-10"
-      },
-      "RequestBody": null,
-      "StatusCode": 200,
-      "ResponseHeaders": {
-        "Accept-Ranges": "bytes",
-        "Content-Length": "0",
-        "Content-Type": "application/octet-stream",
-        "Date": "Thu, 16 Jul 2020 02:59:49 GMT",
-        "ETag": "\u00220x8D829344CCF2CEF\u0022",
-        "Last-Modified": "Thu, 16 Jul 2020 02:59:47 GMT",
-        "Server": [
-          "Windows-Azure-Blob/1.0",
-          "Microsoft-HTTPAPI/2.0"
-        ],
-        "x-ms-access-tier": "Hot",
-        "x-ms-access-tier-inferred": "true",
-        "x-ms-blob-type": "BlockBlob",
-        "x-ms-client-request-id": "41de816a-1e0b-d8a8-2ad0-8abeeac3f47b",
-        "x-ms-creation-time": "Thu, 16 Jul 2020 02:59:47 GMT",
-        "x-ms-lease-state": "available",
-        "x-ms-lease-status": "unlocked",
-        "x-ms-request-id": "3d77b5ee-701e-0069-311d-5ba8ce000000",
-        "x-ms-server-encrypted": "true",
-        "x-ms-version": "2020-02-10"
-      },
-      "ResponseBody": []
-    },
-    {
-      "RequestUri": "https://seanmccdfsca2.blob.core.windows.net/test-filesystem-9d2ed5f4-07e8-bb1c-a85b-c9c10980adde?restype=container",
-      "RequestMethod": "DELETE",
-      "RequestHeaders": {
-        "Authorization": "Sanitized",
-        "traceparent": "00-5abdf240eac051489e726250f2e31c81-080270729f091a48-00",
-        "User-Agent": [
-          "azsdk-net-Storage.Files.DataLake/12.3.0-dev.20200715.1",
-          "(.NET Core 4.6.28801.04; Microsoft Windows 10.0.18362 )"
-        ],
-        "x-ms-client-request-id": "771b2a7b-a1a1-b449-580d-06cb12314582",
-        "x-ms-date": "Thu, 16 Jul 2020 02:59:49 GMT",
-        "x-ms-return-client-request-id": "true",
-        "x-ms-version": "2020-02-10"
-      },
-      "RequestBody": null,
-      "StatusCode": 202,
-      "ResponseHeaders": {
-        "Content-Length": "0",
-        "Date": "Thu, 16 Jul 2020 02:59:49 GMT",
-        "Server": [
-          "Windows-Azure-Blob/1.0",
-          "Microsoft-HTTPAPI/2.0"
-        ],
-        "x-ms-client-request-id": "771b2a7b-a1a1-b449-580d-06cb12314582",
-        "x-ms-request-id": "3d77b60e-701e-0069-501d-5ba8ce000000",
-        "x-ms-version": "2020-02-10"
-=======
-        "x-ms-request-id": "3de59c7f-601e-00e4-1ffa-85f8bf000000",
-        "x-ms-version": "2019-12-12"
->>>>>>> 548336e6
+        "Date": "Mon, 21 Sep 2020 06:23:18 GMT",
+        "Server": [
+          "Windows-Azure-Blob/1.0",
+          "Microsoft-HTTPAPI/2.0"
+        ],
+        "x-ms-client-request-id": "aa184a5a-7381-c2be-0060-6657b71e982a",
+        "x-ms-request-id": "0c8b11f2-901e-0066-18df-8f0280000000",
+        "x-ms-version": "2020-02-10"
       },
       "ResponseBody": []
     }
   ],
   "Variables": {
-    "RandomSeed": "718537703",
-    "Storage_TestConfigHierarchicalNamespace": "NamespaceTenant\ngen1gen2domain1\nU2FuaXRpemVk\nhttp://gen1gen2domain1.blob.core.windows.net\nhttp://gen1gen2domain1.file.core.windows.net\nhttp://gen1gen2domain1.queue.core.windows.net\nhttp://gen1gen2domain1.table.core.windows.net\n\n\n\n\nhttp://gen1gen2domain1-secondary.blob.core.windows.net\nhttp://gen1gen2domain1-secondary.file.core.windows.net\nhttp://gen1gen2domain1-secondary.queue.core.windows.net\nhttp://gen1gen2domain1-secondary.table.core.windows.net\nc6b5fe1a-9b59-4975-92c4-d9f728c3c371\nSanitized\n72f988bf-86f1-41af-91ab-2d7cd011db47\nhttps://login.microsoftonline.com/\nCloud\nBlobEndpoint=http://gen1gen2domain1.blob.core.windows.net/;QueueEndpoint=http://gen1gen2domain1.queue.core.windows.net/;FileEndpoint=http://gen1gen2domain1.file.core.windows.net/;BlobSecondaryEndpoint=http://gen1gen2domain1-secondary.blob.core.windows.net/;QueueSecondaryEndpoint=http://gen1gen2domain1-secondary.queue.core.windows.net/;FileSecondaryEndpoint=http://gen1gen2domain1-secondary.file.core.windows.net/;AccountName=gen1gen2domain1;AccountKey=Sanitized\n"
+    "RandomSeed": "1834449594",
+    "Storage_TestConfigHierarchicalNamespace": "NamespaceTenant\nseannsecanary\nU2FuaXRpemVk\nhttps://seannsecanary.blob.core.windows.net\nhttps://seannsecanary.file.core.windows.net\nhttps://seannsecanary.queue.core.windows.net\nhttps://seannsecanary.table.core.windows.net\n\n\n\n\nhttps://seannsecanary-secondary.blob.core.windows.net\nhttps://seannsecanary-secondary.file.core.windows.net\nhttps://seannsecanary-secondary.queue.core.windows.net\nhttps://seannsecanary-secondary.table.core.windows.net\n68390a19-a643-458b-b726-408abf67b4fc\nSanitized\n72f988bf-86f1-41af-91ab-2d7cd011db47\nhttps://login.microsoftonline.com/\nCloud\nBlobEndpoint=https://seannsecanary.blob.core.windows.net/;QueueEndpoint=https://seannsecanary.queue.core.windows.net/;FileEndpoint=https://seannsecanary.file.core.windows.net/;BlobSecondaryEndpoint=https://seannsecanary-secondary.blob.core.windows.net/;QueueSecondaryEndpoint=https://seannsecanary-secondary.queue.core.windows.net/;FileSecondaryEndpoint=https://seannsecanary-secondary.file.core.windows.net/;AccountName=seannsecanary;AccountKey=Sanitized\n"
   }
 }