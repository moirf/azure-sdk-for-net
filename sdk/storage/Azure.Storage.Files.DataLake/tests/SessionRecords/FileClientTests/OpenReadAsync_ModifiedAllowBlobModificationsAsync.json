--- conflicted
+++ resolved
@@ -23,13 +23,8 @@
         "Last-Modified": "Tue, 21 Sep 2021 19:48:26 GMT",
         "Server": "Windows-Azure-Blob/1.0 Microsoft-HTTPAPI/2.0",
         "x-ms-client-request-id": "196297e5-215b-4690-4768-44a0a86208a6",
-<<<<<<< HEAD
-        "x-ms-request-id": "46923f7d-401e-0056-21f9-068eb0000000",
-        "x-ms-version": "2021-02-12"
-=======
         "x-ms-request-id": "3a7d027a-e01e-0095-4d21-af3277000000",
-        "x-ms-version": "2020-12-06"
->>>>>>> 73d5f10e
+        "x-ms-version": "2021-02-12"
       },
       "ResponseBody": []
     },
@@ -56,14 +51,9 @@
         "Last-Modified": "Tue, 21 Sep 2021 19:48:26 GMT",
         "Server": "Windows-Azure-HDFS/1.0 Microsoft-HTTPAPI/2.0",
         "x-ms-client-request-id": "e7ce3238-7c9d-c787-b0b4-b452c672ab3a",
-<<<<<<< HEAD
-        "x-ms-request-id": "d66ac079-f01f-0088-46f9-069a56000000",
-        "x-ms-version": "2021-02-12"
-=======
         "x-ms-request-id": "c8cf8bda-b01f-007c-3221-aff43d000000",
         "x-ms-request-server-encrypted": "true",
-        "x-ms-version": "2020-12-06"
->>>>>>> 73d5f10e
+        "x-ms-version": "2021-02-12"
       },
       "ResponseBody": []
     },
@@ -355,13 +345,8 @@
         "Date": "Tue, 21 Sep 2021 19:48:26 GMT",
         "Server": "Windows-Azure-Blob/1.0 Microsoft-HTTPAPI/2.0",
         "x-ms-client-request-id": "1df5201a-86b6-ef44-bc30-46b766aac409",
-<<<<<<< HEAD
-        "x-ms-request-id": "46924200-401e-0056-79f9-068eb0000000",
-        "x-ms-version": "2021-02-12"
-=======
         "x-ms-request-id": "3a7d03f0-e01e-0095-7c21-af3277000000",
-        "x-ms-version": "2020-12-06"
->>>>>>> 73d5f10e
+        "x-ms-version": "2021-02-12"
       },
       "ResponseBody": []
     }
