--- conflicted
+++ resolved
@@ -28,11 +28,7 @@
           "Microsoft-HTTPAPI/2.0"
         ],
         "x-ms-client-request-id": "f205b844-8ad7-b6b3-b6dc-de8c0a9e1b48",
-<<<<<<< HEAD
-        "x-ms-request-id": "8160a9a4-d01e-002a-7d3b-f34d2b000000",
-=======
         "x-ms-request-id": "9621ff9a-f01e-0012-59fa-093670000000",
->>>>>>> 8d420312
         "x-ms-version": "2019-12-12"
       },
       "ResponseBody": []
@@ -64,11 +60,7 @@
           "Microsoft-HTTPAPI/2.0"
         ],
         "x-ms-client-request-id": "6c38ef75-e630-1e83-9788-a3943b413d26",
-<<<<<<< HEAD
-        "x-ms-request-id": "3ab45d7e-601f-002f-533b-f39ff0000000",
-=======
         "x-ms-request-id": "fa43ff21-201f-0097-66fa-091bad000000",
->>>>>>> 8d420312
         "x-ms-version": "2019-12-12"
       },
       "ResponseBody": []
@@ -99,11 +91,7 @@
         ],
         "x-ms-client-request-id": "4fb84f56-d626-e5c0-343c-db4ec87c6ed5",
         "x-ms-error-code": "AuthenticationFailed",
-<<<<<<< HEAD
-        "x-ms-request-id": "4012f79c-401f-0028-723b-f3f393000000",
-=======
         "x-ms-request-id": "fa43ff22-201f-0097-67fa-091bad000000",
->>>>>>> 8d420312
         "x-ms-version": "2019-12-12"
       },
       "ResponseBody": {
@@ -138,11 +126,7 @@
           "Microsoft-HTTPAPI/2.0"
         ],
         "x-ms-client-request-id": "60b02720-7c09-481a-ad16-541bedfdf6bc",
-<<<<<<< HEAD
-        "x-ms-request-id": "8160a9ad-d01e-002a-033b-f34d2b000000",
-=======
         "x-ms-request-id": "9621ffb8-f01e-0012-73fa-093670000000",
->>>>>>> 8d420312
         "x-ms-version": "2019-12-12"
       },
       "ResponseBody": []
