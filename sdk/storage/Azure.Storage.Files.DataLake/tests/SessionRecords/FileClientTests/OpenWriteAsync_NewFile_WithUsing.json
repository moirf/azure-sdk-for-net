{
  "Entries": [
    {
      "RequestUri": "https://amandaadlscanary.blob.core.windows.net/test-filesystem-0096ef4b-623e-2350-47f3-58431ed26cd8?restype=container",
      "RequestMethod": "PUT",
      "RequestHeaders": {
        "Accept": "application/xml",
        "Authorization": "Sanitized",
        "traceparent": "00-a47c0f789ad9ab42b0db6730161f5a9b-dbc9f1b1efbf1847-00",
        "User-Agent": [
          "azsdk-net-Storage.Files.DataLake/12.9.0-alpha.20211020.1",
          "(.NET 5.0.11; Microsoft Windows 10.0.19043)"
        ],
        "x-ms-blob-public-access": "container",
        "x-ms-client-request-id": "6ca88d98-4572-bb96-80f3-ae6dbb6f75bb",
        "x-ms-date": "Wed, 20 Oct 2021 18:01:21 GMT",
        "x-ms-return-client-request-id": "true",
        "x-ms-version": "2021-02-12"
      },
      "RequestBody": null,
      "StatusCode": 201,
      "ResponseHeaders": {
        "Content-Length": "0",
        "Date": "Wed, 20 Oct 2021 18:01:21 GMT",
        "ETag": "\u00220x8D993F39FC2A01C\u0022",
        "Last-Modified": "Wed, 20 Oct 2021 18:01:21 GMT",
        "Server": [
          "Windows-Azure-Blob/1.0",
          "Microsoft-HTTPAPI/2.0"
        ],
        "x-ms-client-request-id": "6ca88d98-4572-bb96-80f3-ae6dbb6f75bb",
<<<<<<< HEAD
        "x-ms-request-id": "46916a24-401e-0056-46f9-068eb0000000",
        "x-ms-version": "2021-02-12"
=======
        "x-ms-request-id": "abb35037-901e-00ad-1ddc-c5ba54000000",
        "x-ms-version": "2020-12-06"
>>>>>>> 6b7c7623
      },
      "ResponseBody": []
    },
    {
      "RequestUri": "https://amandaadlscanary.dfs.core.windows.net/test-filesystem-0096ef4b-623e-2350-47f3-58431ed26cd8/test-file-a2a6c95e-0658-9459-10c5-b3680792040d?resource=file",
      "RequestMethod": "PUT",
      "RequestHeaders": {
        "Accept": "application/json",
        "Authorization": "Sanitized",
        "traceparent": "00-347590af2bbfe5429b398ffa1493c761-9387d772278aaa46-00",
        "User-Agent": [
          "azsdk-net-Storage.Files.DataLake/12.9.0-alpha.20211020.1",
          "(.NET 5.0.11; Microsoft Windows 10.0.19043)"
        ],
        "x-ms-client-request-id": "555f9e60-1293-926d-3313-5cac912eb4ed",
        "x-ms-date": "Wed, 20 Oct 2021 18:01:21 GMT",
        "x-ms-return-client-request-id": "true",
        "x-ms-version": "2021-02-12"
      },
      "RequestBody": null,
      "StatusCode": 201,
      "ResponseHeaders": {
        "Content-Length": "0",
        "Date": "Wed, 20 Oct 2021 18:01:21 GMT",
        "ETag": "\u00220x8D993F39FFCFF98\u0022",
        "Last-Modified": "Wed, 20 Oct 2021 18:01:22 GMT",
        "Server": [
          "Windows-Azure-HDFS/1.0",
          "Microsoft-HTTPAPI/2.0"
        ],
        "x-ms-client-request-id": "555f9e60-1293-926d-3313-5cac912eb4ed",
<<<<<<< HEAD
        "x-ms-request-id": "d66a8649-f01f-0088-63f9-069a56000000",
        "x-ms-version": "2021-02-12"
=======
        "x-ms-request-id": "6df1b110-c01f-00d2-44dc-c575cf000000",
        "x-ms-request-server-encrypted": "true",
        "x-ms-version": "2020-12-06"
>>>>>>> 6b7c7623
      },
      "ResponseBody": []
    },
    {
      "RequestUri": "https://amandaadlscanary.blob.core.windows.net/test-filesystem-0096ef4b-623e-2350-47f3-58431ed26cd8/test-file-a2a6c95e-0658-9459-10c5-b3680792040d",
      "RequestMethod": "HEAD",
      "RequestHeaders": {
        "Accept": "application/xml",
        "Authorization": "Sanitized",
        "traceparent": "00-65ee40646f8cf94ba88ad5ecc32403ba-9d7497331c324447-00",
        "User-Agent": [
          "azsdk-net-Storage.Files.DataLake/12.9.0-alpha.20211020.1",
          "(.NET 5.0.11; Microsoft Windows 10.0.19043)"
        ],
        "x-ms-client-request-id": "0e064a05-e584-0df5-298d-1d3fba40695f",
        "x-ms-date": "Wed, 20 Oct 2021 18:01:22 GMT",
        "x-ms-return-client-request-id": "true",
        "x-ms-version": "2021-02-12"
      },
      "RequestBody": null,
      "StatusCode": 200,
      "ResponseHeaders": {
        "Accept-Ranges": "bytes",
        "Content-Length": "0",
        "Content-Type": "application/octet-stream",
        "Date": "Wed, 20 Oct 2021 18:01:22 GMT",
        "ETag": "\u00220x8D993F39FFCFF98\u0022",
        "Last-Modified": "Wed, 20 Oct 2021 18:01:22 GMT",
        "Server": [
          "Windows-Azure-Blob/1.0",
          "Microsoft-HTTPAPI/2.0"
        ],
        "x-ms-access-tier": "Hot",
        "x-ms-access-tier-inferred": "true",
        "x-ms-blob-type": "BlockBlob",
        "x-ms-client-request-id": "0e064a05-e584-0df5-298d-1d3fba40695f",
        "x-ms-creation-time": "Wed, 20 Oct 2021 18:01:22 GMT",
        "x-ms-group": "$superuser",
        "x-ms-lease-state": "available",
        "x-ms-lease-status": "unlocked",
        "x-ms-owner": "$superuser",
        "x-ms-permissions": "rw-r-----",
        "x-ms-request-id": "abb35083-901e-00ad-60dc-c5ba54000000",
        "x-ms-resource-type": "file",
        "x-ms-server-encrypted": "true",
        "x-ms-version": "2021-02-12"
      },
      "ResponseBody": []
    },
    {
      "RequestUri": "https://amandaadlscanary.dfs.core.windows.net/test-filesystem-0096ef4b-623e-2350-47f3-58431ed26cd8/test-file-a2a6c95e-0658-9459-10c5-b3680792040d?action=append\u0026position=0",
      "RequestMethod": "PATCH",
      "RequestHeaders": {
        "Accept": "application/json",
        "Authorization": "Sanitized",
        "Content-Length": "1024",
        "Content-Type": "application/octet-stream",
        "User-Agent": [
          "azsdk-net-Storage.Files.DataLake/12.9.0-alpha.20211020.1",
          "(.NET 5.0.11; Microsoft Windows 10.0.19043)"
        ],
        "x-ms-client-request-id": "83e26400-d928-5046-0501-de324989865a",
        "x-ms-date": "Wed, 20 Oct 2021 18:01:22 GMT",
        "x-ms-return-client-request-id": "true",
        "x-ms-version": "2021-02-12"
      },
      "RequestBody": "7qEuKMPkkV5jVSBQVtqMna/VCGgzrnorJRldFqO5vlNTwpBmQ\u002Bwaew0A8T3xHDtZh779vCZLuT8mAwOqh3u7qpfM/JRKJVrCu4xbM7w9OQndA4/kuwItCAhQP0Dpb/SRRUelJR\u002BnD2FjOgCa8IaC6cn6zYPs1u6Vn/SM\u002BeYa2UyXyu11lxTpNvQugYEBkhiBzVZ276FxpG9YEIUrGxV6SWC0AiWZDVK0EJeOvlRtkw3cCiuPo\u002BqqJiV\u002BHYaPvRreszcgTJDy6MAEwt4K4uYa6314TxDp66V2CtwAGvDLJVN8rwsdTEZ86SJri\u002BELn0M\u002BYzIJF24K9MeRqUK08c3QOZ2LjjPb/Z42\u002B2Xufl/Ea2qYwre9wQ3lcrpDi6IEyPhUm1JDgBEQY2aT0xsIHHZnzD7YGy8WEnePpRt4mHH7MjJtmeMNgepYiF5QKu3y3FZE275kK63IPojatNr1l8v0mKHom4KSWktTf5LQxeiJncjFNLyylgaFpFpaM80PYvCTW5FMCUHTsYFzEKwa\u002BHmgUBYRL2MOQQGbY/YoOCZ\u002BRByiPGlWPZOH8oI7P4ZZaqvhuuK2/TOMhRmQsKVLqnla9MyPeLwPSRKDij3h0gJ6QfhKR31DyEbpFbZQxozuPEgJ4Uu6yfLv0nHPMnP2q7MXFW\u002BsAGP8FiuGpmIFv4KGlE701/C2wHcGW3QLc5XS82kCOLEdQTvkDcsfNCOP6RLvSZ4kAdTDYVT3pqTu8aKWs7P5AofRaFMSEMolloxUd3FiGyr3rvKVP9ZcJpuW9RsoiYFwleeLHuBKEfAJncrIoi8zjNV4ngTAZMOwdEK3exuu/Q0L4\u002BGK1v1JrJwBi6EMlINsY2lGr\u002Bp8rzEk26mek5XVWqC8vL9OqbbXL/Jov9gho9\u002B/SxiyZ00jjzSvZfpTqxkGLDABT9jEHrmyb4D3E/BZAzjK3kd9I/NSmS2KnkO7g4PZYZOnH1MH\u002By1e//jNK3tEVmLCiczSiAg9rraqOX929\u002Bv8HrFdsePkw\u002BMZHyT6hW2xRkjh\u002BPq3BtmKaXGcXMGu6AcM0AzJ56R/3cbpuGnkQyhI\u002BPM2lP7xRRfY00dySGYhazYc7rRh6F\u002BjYhs0zU5vpSZIVGPOd1MIGov08BRdDJVfx00zx1R05xCTkzLjvXfJaS0gKfMCU/PjFNMobPdLRlWF1AUAPN7R1GxSOuQgJV0UKofmPOKhXHRZT7OBS3oZSEzdXelxyS1PTlWHsBgPwu52FEJvZApy5HeRpuwrUIjyOPGXQ8dzomFZl\u002B2NGqxbSo3ECjY4qeRCanly4CJBJP7NlHcnd38nAnLgFswd5cnKNVxfZkVRuo8NVdlOAcI/GHPvv4U1NNMOnQjEVw==",
      "StatusCode": 202,
      "ResponseHeaders": {
        "Content-Length": "0",
        "Date": "Wed, 20 Oct 2021 18:01:21 GMT",
        "Server": [
          "Windows-Azure-HDFS/1.0",
          "Microsoft-HTTPAPI/2.0"
        ],
        "x-ms-client-request-id": "83e26400-d928-5046-0501-de324989865a",
        "x-ms-request-id": "6df1b111-c01f-00d2-45dc-c575cf000000",
        "x-ms-request-server-encrypted": "true",
        "x-ms-version": "2021-02-12"
      },
      "ResponseBody": []
    },
    {
      "RequestUri": "https://amandaadlscanary.dfs.core.windows.net/test-filesystem-0096ef4b-623e-2350-47f3-58431ed26cd8/test-file-a2a6c95e-0658-9459-10c5-b3680792040d?action=append\u0026position=1024",
      "RequestMethod": "PATCH",
      "RequestHeaders": {
        "Accept": "application/json",
        "Authorization": "Sanitized",
        "Content-Length": "1024",
        "Content-Type": "application/octet-stream",
        "User-Agent": [
          "azsdk-net-Storage.Files.DataLake/12.9.0-alpha.20211020.1",
          "(.NET 5.0.11; Microsoft Windows 10.0.19043)"
        ],
        "x-ms-client-request-id": "553fd875-e55e-bd36-de22-a9ab8e8702e3",
        "x-ms-date": "Wed, 20 Oct 2021 18:01:22 GMT",
        "x-ms-return-client-request-id": "true",
        "x-ms-version": "2021-02-12"
      },
      "RequestBody": "kxclhK\u002Bnq8bhvbh72ugZIaXYALCh/VktJUSUAIhRyT2NYvv2MFSfWRd4NrY2RKpNG7FoxQcUtpa9919qE6o9kPN67XjsIvFROKaZKMaj9uGZRuXX6AQ1eKtkODj1NUZsO6bCu1YyYfi/Foxge43QGgB\u002B0czEZqfvRXTNiOq4XANgLO0g4TuKZ\u002BXtF9J31P0dlB44d2N6p9T\u002B0nbhZdgOB7mJAE\u002BgsDjF82rm107VeHB3r/PLgOWf5YQYIg7EqAEM3xAY7dOufeTlc4P5k9CGKFoGarXkQofT6hvKh44qAUto2vg9vIqcyTIP5QxipVK0kvmzvT5MJ5yJRAK44/VWu3I3kbnXSGzQaaCD1Vx6cUXIFvWUdkMNG7JctHeH4\u002BU9uSqaKhOZ3UmM41OdyFI/D9O98M3/wUUvKnUHepT0SIa7Rhsy30YxLzmsCJLvcFJfHKWkyvMYPfjlawCdkWK1l5vN4oI3DC\u002BMi8GTU7myQLoiqF7uUH2ToggjTXRGlJ3X9nD2IY7QJw92Fz8yhOk/MitGe\u002BkDxkcdOT95FL\u002B7RvcjvFxIux4sUoBOeDk\u002BYR0f5BtIABmz0y8p2edOVhNQu9BHDsiM9nYNGShptU4N3tghWi\u002Bkckbeb\u002BktH\u002BI23fts/b1o91JVku2kO\u002BbwSh3gG/oPLfzjrEiKaZ7fX9aT1jws/LeRpeeFy8hC/zdf7SXLTAPoJ7D/iFF03Y20djIXEGSpw01mT3YTiWE0oawQKnt5ExPSq6\u002BMLXRlHMdZ0VSVK\u002B/StirXZPyN1Z5Oy\u002BelY7ISOmIeRGS1HZbZADKvubgMnna9PnRRoa8WRdYRPWKMwLgUR5bxduaKHJiT/mTJ3RvlQSxw6CU9wJmzCP6OpN8zTEB6mnEhGyePMiHcvaNKTWe7K/w1HNeT1ob9PW7n\u002B3i5YLEjT0OpxCYE4LUDYQP1aLqW03nj/jBp58TrI925pzapIl3xJ/0kEWbWMTshj3SCB9SzUSj\u002B1mGBumd\u002BvqBISzh\u002BWj\u002BmA0G9csETDc30R1hPaBwIBVYOq0z7cGyVpVPFjeUCozQ13AOT9t5m68iUjHMPL1WEQEXhcK7yqpPUJ8xuTX/n8aMjGYsYdA94p8CDZuT5hnb9QUygIDOFQzFwvs8R\u002BJ1JrZrP7BXJbMs2acnubkSv26BWcQwyRtBwndZap7Y/Zq8iOrhJKZlgM9SBardpl9TtweMuu4aRFmfJX08\u002Bb8UV9gMZzDSMZbEH9j43sdwZBgYCbObSEasokCRQf8pKIcMPbHOzT8qgYFsyJ8RIWWSLr1hIPAPfQuVX8TsPO\u002BbnvNR6KEVoZbY7YgyKoOnm4Da/xc9xAeXAMCmOXF6OkCV1SmrwzTEfI0qhDQ==",
      "StatusCode": 202,
      "ResponseHeaders": {
        "Content-Length": "0",
        "Date": "Wed, 20 Oct 2021 18:01:25 GMT",
        "Server": [
          "Windows-Azure-HDFS/1.0",
          "Microsoft-HTTPAPI/2.0"
        ],
        "x-ms-client-request-id": "553fd875-e55e-bd36-de22-a9ab8e8702e3",
        "x-ms-request-id": "6df1b112-c01f-00d2-46dc-c575cf000000",
        "x-ms-request-server-encrypted": "true",
        "x-ms-version": "2021-02-12"
      },
      "ResponseBody": []
    },
    {
      "RequestUri": "https://amandaadlscanary.dfs.core.windows.net/test-filesystem-0096ef4b-623e-2350-47f3-58431ed26cd8/test-file-a2a6c95e-0658-9459-10c5-b3680792040d?action=append\u0026position=2048",
      "RequestMethod": "PATCH",
      "RequestHeaders": {
        "Accept": "application/json",
        "Authorization": "Sanitized",
        "Content-Length": "1024",
        "Content-Type": "application/octet-stream",
        "User-Agent": [
          "azsdk-net-Storage.Files.DataLake/12.9.0-alpha.20211020.1",
          "(.NET 5.0.11; Microsoft Windows 10.0.19043)"
        ],
        "x-ms-client-request-id": "70bcee9f-304a-e3fb-c203-8eacf0e60b08",
        "x-ms-date": "Wed, 20 Oct 2021 18:01:26 GMT",
        "x-ms-return-client-request-id": "true",
        "x-ms-version": "2021-02-12"
      },
      "RequestBody": "2fZUovtxEARQdRZ1u\u002B66\u002BBzZCVes0uYVVX72EgWgooXQ9AvJ24aS6k6KP69e1a8BEzkDSUBJYAcQP0x9e/3/sNOQpcfj8RyVRh8JIpI3toDP9P/MnVhFhpMEuZw5FW9Qio/bzi/oHiIcbQIhPz112YnMrYb9MxJ7Sx8z3jeAWzGvuZgCW\u002BhQ5tbdry9VI0ZVj\u002BATbWfoUld9YIIQtD/qmxHRcYalcn2gfMewIIPjJSfY3U9Xbe7Jx2dAhfplPzGW8xMdg7LAsBxicvCgODLUmTpaONfvki4iCKofZO2COjyVGSxvxaJ1GC0z9fv\u002BKI80bOu/CwdapmHl\u002B3sIoEsu3zezCx4GZNSY5R\u002BqvJ0zJN8a6vgBwy81O3LKisombHfhBBXDSh1wLggWJyXosOrEstab7bZSLRwHftCrO9kKcXinyLeHb9rCqrvw65sKTYuIBtjzi3/Bjtf4vMxNxfMuC7WsQOcyPEL82UP6YkGA/TBFIzQBF\u002Bb55TngjrINdOXIwt/mXQyjVcqV97I7xiyVeL\u002BbCKG/LfTOslqtUq2Q7mReMqBhmZ8joc5qax8zvh4NShbzcmxDCZXrF6qy9QIcBQlO3ZSLM94fd2bSVcHUmvQ7oAiXnHv3GikLdoH0cavLTWUW5eCKghY40/oGcLTTFny1dlX6hWmNVsJrgL1cKwW6BwdbvrUUsR7xX8mB8ap1OGAEPvtW0cj8iY8eHgFZ26j0S2msd1jHocQ3CSWfDGQY9khdV\u002BwKZDY\u002BXzQl9ZIcmIMhjKVAyMAHPZw2HsiiXH0qBSi5/IS76uczbRgjoawyG3Chfn\u002B\u002B1y2HVRpQ00VtmwK3\u002B\u002B9pYpz/ZaK\u002BDVqo45vwBANXAd39ay76MqZpaxahxdEVa6a8yLnUohndAMrS33F/X89CFpokupDBby/1lfqLHEiJknf0MztKgl7EIGtkJ1M06gtHX6428bEW\u002B1mJ3gwfUeOCSU35iiuT95M8YJklXUfcwavuRLyZUqHG3jjiwKRSpc6H4d4FOmDfs2cb\u002BpEY8Z0RrB1gMA0m6PesM6vzsTfv6brLnXtp1oZKDpBVflcQre2a0BOG8XTAYPjmWQa07AIwKxHWTFMiqNaXFSJ90WqfnIa\u002BWOAjaPdGCj2Cgnx/liGOJFJGOWGZeCg979tRQ4\u002BOR72A9ZQiDMMZj0IWnyZZF38A76wYWGIkJd\u002B45nkb9Met9Dq\u002B/qCNaxiOLKoeg9kB5NdcUVTide5bW9C0aSZK/pp7aKvrmhnec4OUiiy3BaEGtgKhv6Nyy39LY6LQ2ALyRC4PoxotFkm\u002Bfd7RTevCpFYurrIjqD72CJwsnzd2DpqAokX9p2KH2KC440HFoX6Tib9MoSpPzpvvGQ==",
      "StatusCode": 202,
      "ResponseHeaders": {
        "Content-Length": "0",
        "Date": "Wed, 20 Oct 2021 18:01:25 GMT",
        "Server": [
          "Windows-Azure-HDFS/1.0",
          "Microsoft-HTTPAPI/2.0"
        ],
        "x-ms-client-request-id": "70bcee9f-304a-e3fb-c203-8eacf0e60b08",
        "x-ms-request-id": "6df1b115-c01f-00d2-49dc-c575cf000000",
        "x-ms-request-server-encrypted": "true",
        "x-ms-version": "2021-02-12"
      },
      "ResponseBody": []
    },
    {
      "RequestUri": "https://amandaadlscanary.dfs.core.windows.net/test-filesystem-0096ef4b-623e-2350-47f3-58431ed26cd8/test-file-a2a6c95e-0658-9459-10c5-b3680792040d?action=append\u0026position=3072",
      "RequestMethod": "PATCH",
      "RequestHeaders": {
        "Accept": "application/json",
        "Authorization": "Sanitized",
        "Content-Length": "1024",
        "Content-Type": "application/octet-stream",
        "User-Agent": [
          "azsdk-net-Storage.Files.DataLake/12.9.0-alpha.20211020.1",
          "(.NET 5.0.11; Microsoft Windows 10.0.19043)"
        ],
        "x-ms-client-request-id": "9f0cdc55-91ca-9499-0b11-ee741bc876eb",
        "x-ms-date": "Wed, 20 Oct 2021 18:01:26 GMT",
        "x-ms-return-client-request-id": "true",
        "x-ms-version": "2021-02-12"
      },
      "RequestBody": "m30BdhJHb0NQq6XE/POn1RJrxf0xZx6YFXgqbG8x1KkOjsYJ1iqlm9GBUNPuxcJY\u002BVQ9Ytbx6DRfaWCaHQLUH9b7tW4tnv7nxiksrxZLqVC10XIa83HSHKaSqm3JCn7OrTH88g9UK1tVVZytxTkeFL8P5UuPuStlKJnHm/SRHruqXQHkTrdBYKYXxJ7UJVZtc5atuSUyPvQFlsl2jI9nxDfhAmg3OcUIzoSlePSMkQNCWidd5GSVeB4N3rjtytQWrwBn8iLuNTrQpOqgjcX/eAXGMzJoCd/SS4pJKloMGwSwjsn0JZ7gVCXtjT959epZDWWzJ5eirqUhlKeXpAvfxInm8P78C1Nm5d8MenyfWVaf8Bz0WfNsDuAj05H3SK8ZDci2kgTsXAISTUK4lTMpgTtQ97Tv62uVeuIe2TjCb5wv82206cdSs5QZ4gyxtHms\u002BVFWplD7KiJdIBgizYLKUN2liaHGdZd0/kQf1Qlf5MVpcd/mbMhLM8hLVsiuL\u002BURT5EuDCvX5oS64acM21UZ/jxSuFyi4\u002BQVWlXZeh7Oxc5eDoV3MNeZkotbLIogPlhzMliMW3aJb2ytGLHW/Wtl6xzZrs3Poc1kuCbRR7ZZ9Rv9ZkjGQmlX1J8ZyRgmw5Qf9UFtR5CKo5CLJ6NPuCi1UyOW2Jcjn6izgdoutti0PvWSsVF17K2LcsO4OxrGCBt2Y3X0j\u002Br9/FaYusa1XOy41umuvQbWP2d1CmbTamSO7Hm\u002Bt1JiwK4KlbX73THn1RbXAGUxGEoUoCQOf4WEKZHxCs1N96WZVRU6oydR22E1jTVQ/Gr/XNQuqRcuU0EphWwkCdNkmt5wPapP9nQjw8TC2PFQNCwn8q35Hk2OagHUER67LNKO0fNX37\u002B/sGVgCuVSa3tP2VFA/Rcla3uQ4tKoeuVWaJbyNAb\u002B\u002BFRsZ0JHmBRnO/6GhTjMei\u002B7aGZ3xvzsFjWACaJPYDd0UeD805XU3tJnKKfTIvWtie1mNsughjFYgFAMx49xGNrHEjNX0Kea5oqUD55UGPRA04C16Cls08quo1JFyBdD9g/MDA/CVbhGzFBBDHeTA2dby/MOvDCxWz5oqSxUVR1zURmPhwvkfn7HbhvYKsdTG6Dq6f0jNDnfG7HRWauL8XczzrpdBHtcdkx1Rk0U2DB2FI6MaWsfTxzfr2xaEyXSPH2jpVwN9RYkjnKwru3sykOBW0Ud/4cLE36dflQPAWMnogrQcTLUaR53Z9r5b6Eu8\u002BUo2bjftTz1l5Ldb3fCFY0OiQvjHFkRrPEmpZesEqTdb4pv5yirR\u002BzO2tmg9/mmtVJN6uaVS9eLFyzGuQ\u002BkSIXtAADsUi5kY0EfFUF/cLX4f/BFXye\u002BRw==",
      "StatusCode": 202,
      "ResponseHeaders": {
        "Content-Length": "0",
        "Date": "Wed, 20 Oct 2021 18:01:25 GMT",
        "Server": [
          "Windows-Azure-HDFS/1.0",
          "Microsoft-HTTPAPI/2.0"
        ],
        "x-ms-client-request-id": "9f0cdc55-91ca-9499-0b11-ee741bc876eb",
        "x-ms-request-id": "6df1b116-c01f-00d2-4adc-c575cf000000",
        "x-ms-request-server-encrypted": "true",
        "x-ms-version": "2021-02-12"
      },
      "ResponseBody": []
    },
    {
      "RequestUri": "https://amandaadlscanary.dfs.core.windows.net/test-filesystem-0096ef4b-623e-2350-47f3-58431ed26cd8/test-file-a2a6c95e-0658-9459-10c5-b3680792040d?action=append\u0026position=4096",
      "RequestMethod": "PATCH",
      "RequestHeaders": {
        "Accept": "application/json",
        "Authorization": "Sanitized",
        "Content-Length": "1024",
        "Content-Type": "application/octet-stream",
        "User-Agent": [
          "azsdk-net-Storage.Files.DataLake/12.9.0-alpha.20211020.1",
          "(.NET 5.0.11; Microsoft Windows 10.0.19043)"
        ],
        "x-ms-client-request-id": "1356bc7d-6bd9-263d-24e0-7031c203b09b",
        "x-ms-date": "Wed, 20 Oct 2021 18:01:26 GMT",
        "x-ms-return-client-request-id": "true",
        "x-ms-version": "2021-02-12"
      },
      "RequestBody": "I7Pj0PzkjtwpkVSy9vm6YiTphqR2NpULpnbOOh9e6V0vuNw5b15nf7NC67Arvr7\u002BxY4hdaEZ0e0d1ymFFlS9yqj3gz4cgPLGgQfxM0rl4Oi3z3SQPXO7FebvG5c04WhfhSEINDqA4UScW/OZKJ2jOPdBzkbfLI00O21XLWVakZ\u002Bfkq4o3aytN\u002B4w9OF/Iu1JS\u002BKg8hMif1iU0/jNKLPeQcpU\u002BpXve1pKlJZYrjirtBh/DuKCup6MfBJVlAmz3w86UbMXKyhXWdCHVl59ydAg6B/fThnRXIYrx32CmeZRlrSHHV2ElIjwJ7QS\u002BmQ/DrJCNazq1JH1afUs7GOq1cDpNr\u002Bq9qxzm1OW7iZlv2Ei67nKQGQ6Z8IjkbRnV6gkRVL0KMSklRgGzppYU\u002BVqkKqUCgCq4JRbr8/9h2T3C0OrcqnUcJecfVagw3HK4RTduAEK002neWW\u002BmHj0pw2zDsNWrOA8lh8T94yqChwikc27IM9i7Tf2BPhDFdcep9ZI7LSuczUzoCLi9tvA/W9InAeqOYc\u002BUSCLYKjo\u002BIBH9E\u002B2YR1ncx2YiH\u002BsgPdcNQeI\u002BnnQdG5OCpuUIhONSqihmgKLCZtR4SjpErEIkdApLyuhX/4Gd4DhaFeC01AKCz3WCub00CtrNhlR52G8RnjLavPo6\u002BuqmyOBqqFEzw3X3gZ0MYbpNF//NSjktI8eJSLftmhdIh9RLG/DcyWKJmcLeQhbSBTx4TWT6LbDxeaTYoV/ZRmkervnIgQXJsE5dQ/B2DuHw9wN7dUzyTppjmeJMBCgCsFOZ/9NdCYP2rt0WnKnAeyrDJ\u002BocXdDcbCBfZOdjvWwmWpNc3E7OU\u002B2/hMZvm/Hwo163SRw95lJCvVPy/aScUvFw8AIWY57cNJQ8nJkKrNAursGI7DRQKHRA2l7625YI4zHVPquv2j\u002B/m1SIAUm5eBCDhE7jE6b84MfNlUl/4Rj\u002BM7mnNW4kftSByRDfx\u002Bcqh6JONxdHZc\u002BLGB3j4gT2f7o7ic2QEgKin0W6IQpWHRjgow2nMenBto3p3B1QQJyPy4mWpH4ZWnWfq5fRzUTFdTsEwz73D03QOhN/5nYlUh6o6hWAv3jax0iYB0YSL6lI5KciC71dmPw7hmoqmbQ/ulm5KSMvRLWCafv2XwgH/gpp9sHOwwahSxFZRTkOsC3UmIzsmMaGWZ/xX\u002BGBp3m0M8gfgOKycLdS193Rlf\u002B8s/mOIca7G2VD451h3aNlH6OXpVEw7u9LIifVWYDotIOgdKwn84WzONhi290FUFLULfh6OfCuS8TKQv\u002BepcGkmy7Zgaj3PSweJGx4zdMSBdGUwWuIrnrTMejnHXCGFJMWvkCua47qHPCMHBVENb3xuD0tw==",
      "StatusCode": 202,
      "ResponseHeaders": {
        "Content-Length": "0",
        "Date": "Wed, 20 Oct 2021 18:01:25 GMT",
        "Server": [
          "Windows-Azure-HDFS/1.0",
          "Microsoft-HTTPAPI/2.0"
        ],
        "x-ms-client-request-id": "1356bc7d-6bd9-263d-24e0-7031c203b09b",
        "x-ms-request-id": "6df1b117-c01f-00d2-4bdc-c575cf000000",
        "x-ms-request-server-encrypted": "true",
        "x-ms-version": "2021-02-12"
      },
      "ResponseBody": []
    },
    {
      "RequestUri": "https://amandaadlscanary.dfs.core.windows.net/test-filesystem-0096ef4b-623e-2350-47f3-58431ed26cd8/test-file-a2a6c95e-0658-9459-10c5-b3680792040d?action=append\u0026position=5120",
      "RequestMethod": "PATCH",
      "RequestHeaders": {
        "Accept": "application/json",
        "Authorization": "Sanitized",
        "Content-Length": "1024",
        "Content-Type": "application/octet-stream",
        "User-Agent": [
          "azsdk-net-Storage.Files.DataLake/12.9.0-alpha.20211020.1",
          "(.NET 5.0.11; Microsoft Windows 10.0.19043)"
        ],
        "x-ms-client-request-id": "5ef7f420-6271-d211-ac8e-55b8e1572a72",
        "x-ms-date": "Wed, 20 Oct 2021 18:01:26 GMT",
        "x-ms-return-client-request-id": "true",
        "x-ms-version": "2021-02-12"
      },
      "RequestBody": "JpFXb7LQGT4AP37uYD9liD5Kj2gLq5Ls8UmVO/Gr1pXNYCu6AolP6JT8pzNDQRAWqk25fFGLq3v/a31pO95NVGnpIP8UqoW0\u002BqbTDwNeqLA4fpCj8VpDQrWwu5cM5q22r1LJWiERAgDIBYKqt5x3oMPNMLxNqWIPpd5KY\u002B/uqBP4HWCwlE2OJ3yQ2\u002BzXmIoZOBrTPrbxaQXwurRDxp4Q2lxuspo7xgt1Pgg/vM52NwxTMSvUGmldB7NawNqZS2DefwCPaebw3XEPXv\u002Btsa03eoKn75VyPL/zEKrm4QYx3POoYTzN5s4mY1O5xbxqsFUGI0ZX8VzKa0NAnFg8Cfxr3YEMBFBwaZO0gYtCuXcDiGBU4L2/2euW3fX5jEl16lpXTuc6XasElbmyo2/QiLLMPRT45yg\u002BqwOWdidbd91KPpcx6mqPyCq0UEoEDTZ7xVRDLE81fQIxGKPkpOeEqR3baGTXn51HPHTpQ5fdOp7MGrDSGEqOFMGU/9LHqyRDMKYsKKTSoyW3\u002B/DaTDlrU94FF4k3sZHTTVOiQ6DLgJFQpRPwsBH5\u002BnaKGx1as8iIKKvzwZSaDH4VWdtRMGCF63peiqYle6LNCxwSrJZzeJmKGhr02L79tZmV2lc2qMoWBS\u002Bj\u002BykiY60IJrZ3h1/nouBBxhVGkBO7YdQMj6BLl2NS/KZn0H1vaLds7LEIhS45rTh29OG00HUb55lVFdMMvI9SJIq5gNFj0V1e2aRhstyl0\u002BJo1aKBniwxS\u002BjkGlPjYC8itWGjgC1nEyKEVfbQuTW9r0Hwo\u002Bfs0YVeiDTof7cJenl1P/x6AlK0AcF//Ek1YJGzJmoR87xHNeTbRPj4fpRretp9W3o4Qq3vPKIlbdQ8KSejNFhM\u002BIe8LQkYn71avIItFIJvtwQWe\u002BS9IrYZIcgQnxvQVUk8HoJSwC5xH6LvlH8f\u002BFhSzXEjjLhzj9XQogxACACiimc48fb/HPbWpFxBzo43\u002BihwvdGprMiRyI6tgR4hMReiTAkY5gZiUrB6TedcMsBHmajj0Eou\u002BN6epylnUprYtHNFnoKEHxMhDWshL1/gNJXOZuh1PmHMdFMreT7d\u002Bv8VoZh0F5M\u002BwnqVwcLeDcl\u002BvnOTmeyyY3YReCouWabURBJrC43Gax0Bj6Nt4H2e7WaKrLrLSWETYj4iYp5pEGjUwHyvcwI8uFJWkgpIRIP4corDo6zrCPqxWKhOowl\u002BmH47mR8A7npkTvRodbdXyh27KfATpmy86LeC/hpZ7RRJ1/qLDatj\u002BIMQXlW3gpNDWY2Kk3oZavISfrFoffBfC2DgH529zL1yVzFsA0cXBGYkP6SNz1mZMG0IeY75\u002B3qTsFP01mP1hY3PFztIrGeq\u002Bg==",
      "StatusCode": 202,
      "ResponseHeaders": {
        "Content-Length": "0",
        "Date": "Wed, 20 Oct 2021 18:01:25 GMT",
        "Server": [
          "Windows-Azure-HDFS/1.0",
          "Microsoft-HTTPAPI/2.0"
        ],
        "x-ms-client-request-id": "5ef7f420-6271-d211-ac8e-55b8e1572a72",
        "x-ms-request-id": "6df1b118-c01f-00d2-4cdc-c575cf000000",
        "x-ms-request-server-encrypted": "true",
        "x-ms-version": "2021-02-12"
      },
      "ResponseBody": []
    },
    {
      "RequestUri": "https://amandaadlscanary.dfs.core.windows.net/test-filesystem-0096ef4b-623e-2350-47f3-58431ed26cd8/test-file-a2a6c95e-0658-9459-10c5-b3680792040d?action=append\u0026position=6144",
      "RequestMethod": "PATCH",
      "RequestHeaders": {
        "Accept": "application/json",
        "Authorization": "Sanitized",
        "Content-Length": "1024",
        "Content-Type": "application/octet-stream",
        "User-Agent": [
          "azsdk-net-Storage.Files.DataLake/12.9.0-alpha.20211020.1",
          "(.NET 5.0.11; Microsoft Windows 10.0.19043)"
        ],
        "x-ms-client-request-id": "ce114af9-510c-fe29-8604-5984b68022fc",
        "x-ms-date": "Wed, 20 Oct 2021 18:01:26 GMT",
        "x-ms-return-client-request-id": "true",
        "x-ms-version": "2021-02-12"
      },
      "RequestBody": "eUpDPkvSPAdG7zC1Uy54XLbYUvQiLQMvuRe9tx1QgwZdfhWvtzxI3hftkHPE0Dqhnt\u002BS1BS22EtHFIQzFITp9WsqV9UZyaV6kHPdNZ2PaundHBk\u002Bvq/xp6XJZ6K3FMqSBJoHmXhlh9Q6GEOh2aOut6mbVvhrqje8ObAvUGECwnypSjADh9BxeJREBKVrUM4CGq/5HL3RJ1liS2DINTdyOFbH945yqjDYKt5kJ6aRUeniLDWyCKa\u002B1yPXoDxwqEJc0cxPpFg/kHB/IPHfbQCz0fl35gkBwC\u002BvCCBrmgrzaIGbB1XZQq2RopvFMui032oiI89C\u002BcI4WhCcn5s30/Vmi7dwQ2Wq2Y9M5UNtPI5G\u002Byi2SHY6sW\u002B\u002BY6xFPKIRWc6mX6YwQ5wEeEpA9RN/yx6BVqRzgYt\u002BK9pIseC4ZJzsO4x0x93nFreMsdAs\u002BbtcP5eOw\u002Bb9nddDJzPM55K8SxStU7qGCgNAmj/t5tC6UjEf7HJIKqC27520MJ\u002BqGy4l0GW8f6YB1TWUTimnELcHiNUBrPsfcyFz92Qc0tljln4RyBZq/tKLHhY9tNt3Dt/mrajKqW4yBVxESIdB5QNbMLirlUignYkCdY7k4r9F/OiFNSQxmewP3sK5JbZLSjkT4YMjy3mWRg8eyDPfTSKd/0yfvK/eKpfLm7eF53fTtytV0QE8ITBv7u8VE9C5MJCgHCZprI6JNLfsWDDBEV6YShEIinshYd0cL83AyRfGEmsm5cpRagqczJ1JUMn/rd2Qfci/sKUUfrtJTHzAyGugJUbFmiyURt8Ga73e1xATHIHwMExOBmHFEWYPCB6N3AMyqSqDOhKw/DbpuUToNqeqNS/70JgeUR7k/4nGhD7BeI\u002B6rC3mkOJuPzMVZU0c3du\u002BZNLukgxqE1gMnzuJ6nf3J0C1Lop5xKRNjJBlCezQxyKtBx9r0\u002BWCT5nV2vGm5VW8Hj0NZ69RRaAuoAZ8BQpsO9cY3OJYi1RaMt7xpOmzpqc6qequw2BzXMJ\u002BPTLfBkqOaZ8ZjghyZJLpsjTQYKC3e/pfQVwfvXd3pYAg2U4ieyyTYjtKmRieyEVYxRArovshx8I4f8Xub6snouiIUopExzcIPf5lbOHhwXgXxvhmSwOE/hGM6ftnpfKPI/YwFXa6FP7ZI2X9vFvgVr5M16izwFflBFN5uN07oJcL1kjrsawCXLL6jSidh0K2q5I9G85J3GOfShEiQVwgnYLN8eYS9aUSSXr1uTMvR3wRwgxK/oXJwvnlS2aa4BtW2e\u002Blz5VbpLbtK9FTUyMwcAKUEH5P1p/8BC/sLKk\u002Bd2hfn99DiXfmth5WXNK0dm7WtdtkBtCdBwJPqMtmb3cMrrNp9LRD7OaLrQ==",
      "StatusCode": 202,
      "ResponseHeaders": {
        "Content-Length": "0",
        "Date": "Wed, 20 Oct 2021 18:01:25 GMT",
        "Server": [
          "Windows-Azure-HDFS/1.0",
          "Microsoft-HTTPAPI/2.0"
        ],
        "x-ms-client-request-id": "ce114af9-510c-fe29-8604-5984b68022fc",
        "x-ms-request-id": "6df1b119-c01f-00d2-4ddc-c575cf000000",
        "x-ms-request-server-encrypted": "true",
        "x-ms-version": "2021-02-12"
      },
      "ResponseBody": []
    },
    {
      "RequestUri": "https://amandaadlscanary.dfs.core.windows.net/test-filesystem-0096ef4b-623e-2350-47f3-58431ed26cd8/test-file-a2a6c95e-0658-9459-10c5-b3680792040d?action=append\u0026position=7168",
      "RequestMethod": "PATCH",
      "RequestHeaders": {
        "Accept": "application/json",
        "Authorization": "Sanitized",
        "Content-Length": "1024",
        "Content-Type": "application/octet-stream",
        "User-Agent": [
          "azsdk-net-Storage.Files.DataLake/12.9.0-alpha.20211020.1",
          "(.NET 5.0.11; Microsoft Windows 10.0.19043)"
        ],
        "x-ms-client-request-id": "96bf57ec-5c45-ef66-4711-8e0a9062bb02",
        "x-ms-date": "Wed, 20 Oct 2021 18:01:26 GMT",
        "x-ms-return-client-request-id": "true",
        "x-ms-version": "2021-02-12"
      },
      "RequestBody": "WV/4ec1IjsEVds7acZfBmN3z4KuARqZJrh5KgbmTyfTYWHY9DomCYD2lWQE\u002B1ELRMhxm\u002BAbfLRO4rsuu/QwHgqzaARghhIlTcYBu2\u002BylC9nbeE\u002BdLdDt\u002BStjhF\u002B902IxnddUY9IpsK6SEoaFcFEmE6Px0oW8alXb7Aftvf8qlp0ePD0VUKgHssihChpJZ4jaPXG8ywDddDOCeHfKPPOuaHzoZzQTEcL66iC8G186kYR/E4CNbsqdQMgKktgwPHXV8qKeYQBUxiuvweHgIFnUR\u002BbySylyIPmySydsCX7qyq6r5yi8nDCEKkxU3qzpvCBuNUrxPfFMYtGp6xXY6L2txPcyNTgwGKu1biDcHUJNyY8H/dMz\u002BYy9XoVWE7Abq0KPpxm1tofnPh2fO8/QcESPWyKG0erpestqddaz2QX6msLeTHYplxIHH7\u002B1k7697O5Ax7eNldlXpSxNS0CxNGQYpKAM8iPNZsQQfrIrNOYNrYjnchFObQTphqZJ20zRVetane8dsfrLcmHyfRYnK3FGQJ63ycFTyjecImx8hIt3PinH0Zb28PuOHP\u002BwW\u002B/twVo1ApquGYwpB9O3gI6NTu7Wej7tYFrbT0\u002BiKazCom5HrmERR4HwySScnsrDP29tAc4R2eCwAGEAWrNLDPDfZ2Rkb9ItfAds5rEZUcKQFxDfNSjesMmOl67/Ee3Opb00vTZlXs\u002BdP4THpPMulq\u002BfcEKia9bIALaa1tgjLWsZnkH05ZOLKrlBQfWjFwzWXwD/YKGqLDnma7yAyof2ehIZrQWyOrEbFEWIYSnhJemqxHfYI8zJb3IHDnrXCl8ySsfiiWoGJCVP5ExbIssQBUbT1gYPHlZFTz2Tqys3QwnmVhZi/pt\u002Bo6BSiT\u002BAbkyn9gkzBDRYIitwnTksc3j5F6BCdMy0rgaqVDJlvZUWxeDx67QiAz/UjTPq8WBiUjAnWXGePfqA80gCibAC82WWWthYO4fE1hRhbuaYyb2lSAEBPmQkd4fmcPhsIHmP0prOVJeICRapY4JcPc8T5ymLXEGuALQBcuJQcsqOV7ab0ptMynQlHT7rWNrhxzq40ojP4cM44dLlzOK0OJdMGwvMwWs0xxy0ZT8Cw6jZIKqnmJ9BvnbyY/HIZv6ScOSnnjzPFAbPgwtsGnyDNR4qC6w3DZ/3ClyU2V56a2EeIfRaWyRrCguk2BST1aT6by3TnlpRW2NFr5TgOzuoVBeqTfiHKNr5vgGgkzSKZDS4mmowp80GzMaQFauPis/Q/IP96YerckZT2d9ZsMcvuktfKKHQd61Ko4Ax9xMuajMy0JewjXqsDCcj3c3urRz/YVpfMGIu/4TWs0YHeXszJG\u002BrJuAwfizRsht5rQ==",
      "StatusCode": 202,
      "ResponseHeaders": {
        "Content-Length": "0",
        "Date": "Wed, 20 Oct 2021 18:01:25 GMT",
        "Server": [
          "Windows-Azure-HDFS/1.0",
          "Microsoft-HTTPAPI/2.0"
        ],
        "x-ms-client-request-id": "96bf57ec-5c45-ef66-4711-8e0a9062bb02",
        "x-ms-request-id": "6df1b11a-c01f-00d2-4edc-c575cf000000",
        "x-ms-request-server-encrypted": "true",
        "x-ms-version": "2021-02-12"
      },
      "ResponseBody": []
    },
    {
      "RequestUri": "https://amandaadlscanary.dfs.core.windows.net/test-filesystem-0096ef4b-623e-2350-47f3-58431ed26cd8/test-file-a2a6c95e-0658-9459-10c5-b3680792040d?action=append\u0026position=8192",
      "RequestMethod": "PATCH",
      "RequestHeaders": {
        "Accept": "application/json",
        "Authorization": "Sanitized",
        "Content-Length": "1024",
        "Content-Type": "application/octet-stream",
        "User-Agent": [
          "azsdk-net-Storage.Files.DataLake/12.9.0-alpha.20211020.1",
          "(.NET 5.0.11; Microsoft Windows 10.0.19043)"
        ],
        "x-ms-client-request-id": "5e981172-8bc1-98b6-50a9-cb03430ba4ab",
        "x-ms-date": "Wed, 20 Oct 2021 18:01:26 GMT",
        "x-ms-return-client-request-id": "true",
        "x-ms-version": "2021-02-12"
      },
      "RequestBody": "mt9b9WQylrjPOdEE0BLa2jOlk6zwuF5DhjzO4i2OfUe0Uur2V1CjRuR6VTXZIg8epFKeDYfNveGBGG4oZLOLQLyJT34n5IPiAkzHdWMpaWQssD7b8HC/55UJdT/ieuIw7xR4UNKQ9r/Puwo6BUd9V64K\u002B7R1r1BMymjpHm9DAIdqloZPsBmRm7l\u002BDDRlhOFNix2R138uuz/ELIVqp9dQi7uC0G/BLqaVeF/696Mb5kWHm5NRsigIPNtGioOTJ/TiLoB54rRyjFx2\u002B18fM8ScqEZA4wtD/tmSepSTeqMiAVFrGMgioQORFA8227bJ6QgXquE9UkToni\u002Bn52gf3hG4U/kNsxv7eQdCrs78DSMiyJCLfNDB5a4Ng3mYe7qbcTb9foe8uzbsHDDa\u002B6R17JEMhB7XlGJB9m5KADCiYv1Npj2Y/o6bZQxan2Cf5\u002BoKl5bojPebxN3TvIcZcrsFSrkzjVRm3e4CcR4RfPQCoQ\u002BEP2mZudYGseJgxEIHgvNRVVWmbFmVpLmo5hvYiUfo0Rp3lTJSa5DjLNxxBhmr\u002Bu4rwCefWzW27puv8dO7LSead/MokO3A/\u002BnEwz99I52g/OssrMkgSXXkwaaWonq9KP60148lg2oBasE\u002B2pj2Ocr9D/XnjoFeei19Q85GKlxuB5tAyEwOeniAKkEI4W/c7ofbmZOE1Zl9Vlxhp0CbukBkz9L9tXB\u002B75R8Z2M/VZi9oFVHapDJ6jIBwnHvrNM45W8BpBKd3zgWXar/B241PgDEpAbrVFCvmuWf\u002B/L\u002BjkLBRIH0PrGFIMEcMAzmyuLEzIRxKwjMTJAfUQkt/uNFF89nPcLsQQBOPoNFziNDydAD2i9ujWM59ffw1OyoWCLe1hg9f4wf2IqEIuyEhn1t24g5KSOz14psLUjL\u002B2wTpuVhZ/gLBklD5AKl6mp2tW55g/hkby/\u002BKv\u002BO0VFDVNwdcHwHIx\u002BFYdU\u002B9UUhDu0f9XjaUXd0rza2Yj35fDX4AI8lh3ntb5FP9CEjJnrp3RsRbtvZaQNkqcFGUMDii\u002BWgRfW1/IdzMobmilxWUIm8zYUh5w5ZH5aMwN24px7RbWg8g\u002BCFM\u002BGUnjxU8t6mDlg4iYM7wKTXRiZeKDupu4pnFR3zGc2oN5mkjUnRBSy45rGFgB2blazEZT25Jgql6uOy7dzBsvWKj1LplzNaBUH5pkKKJDttzH9wL7SQ7hCP/qJmHxhQ9jO8\u002BvDKsf55aV/8wIDHGsaoRSBdUINA\u002BqBCWpiR9OYoqa8PzilKohqB98VUlC6Px\u002BTcvtr38qawewBPh1Zl6HV50xbRuEycXaIF21m97GVys5O0tDYMMbYJXlMp\u002BxrDGw9Q28EXvg6XP2A38RdM846b3A==",
      "StatusCode": 202,
      "ResponseHeaders": {
        "Content-Length": "0",
        "Date": "Wed, 20 Oct 2021 18:01:25 GMT",
        "Server": [
          "Windows-Azure-HDFS/1.0",
          "Microsoft-HTTPAPI/2.0"
        ],
        "x-ms-client-request-id": "5e981172-8bc1-98b6-50a9-cb03430ba4ab",
        "x-ms-request-id": "6df1b11b-c01f-00d2-4fdc-c575cf000000",
        "x-ms-request-server-encrypted": "true",
        "x-ms-version": "2021-02-12"
      },
      "ResponseBody": []
    },
    {
      "RequestUri": "https://amandaadlscanary.dfs.core.windows.net/test-filesystem-0096ef4b-623e-2350-47f3-58431ed26cd8/test-file-a2a6c95e-0658-9459-10c5-b3680792040d?action=append\u0026position=9216",
      "RequestMethod": "PATCH",
      "RequestHeaders": {
        "Accept": "application/json",
        "Authorization": "Sanitized",
        "Content-Length": "1024",
        "Content-Type": "application/octet-stream",
        "User-Agent": [
          "azsdk-net-Storage.Files.DataLake/12.9.0-alpha.20211020.1",
          "(.NET 5.0.11; Microsoft Windows 10.0.19043)"
        ],
        "x-ms-client-request-id": "7f985eb5-5cca-a440-0d2d-3821c4e4e329",
        "x-ms-date": "Wed, 20 Oct 2021 18:01:26 GMT",
        "x-ms-return-client-request-id": "true",
        "x-ms-version": "2021-02-12"
      },
      "RequestBody": "1MOxMz5toV/HWvlyYodBv0lsEaNa9YQcddXUP5\u002B8a8SOHkYAadwRbSC39rSezP6vsFcDhn33gt8\u002Blb1pmGHAC\u002B415ENBQVZtWqODov7QfajWJI9HueVGl5xmwdQeqNS\u002B9\u002BrGaei6bm4Blivac9/gbhcVknTSeFIJ7k2n2n\u002BBTrLOxasTCRS/G7YgRiO5bCO8hlK9CBVg7H6YvHqbE5PugEd5C64zzGUDVXa\u002BsTIvUIIq61QtxEWcbtkte02ZJAgiMcbbP2B0iLrtubOeojpLaWz4cCc/wbsB3J3VBlEXajBum39sUxAhtWKaQAqS/sue4RLgoLPg4nAK2mPCn4Jo1U\u002BCMAa63xVc1rvFpYGwbt7RNiU\u002BN8l9jbkPYXisXxbgMWq7EM3F5AH8g8r4Gz3vWWyF8GhcKp2FBaNNq36cr3el5XQW9V0QDFIjQrP\u002BhHF7HwcMJ26tgwbMNQsqeDmCX9NTUzXI2WQOdOQWOejphoAx0Yt2kIgI92JtSb9S5ZMZoOLfqzE8skaj/rKJl0ke466L\u002BaatDM9LSlvTW5CkvI5Q/ZgGCttO9R5E0pLVf18YTmYQx\u002Bzta5QSlGHVaVe2/0EjOZqxGNjTPASIaTk9dsv7ugwpk/SiY5ID83V5eIvGjtNQsUbFZjaNPIroZAJa1B2W2q5LjGtMgdUIrSRjWcN4wdpm7cWFNlPVnFdquv\u002BPqR5Y457dewFoAy9wvbgRKuPHb6In9OdYEKNade8U4sfWeAQGCnUkmkbY/eqVFHmbxHJzo0pcaLQ3ANL7gwUSVCBomkW0Cx9totVcTvb9wvwqv7B9oD99eg9PzgqiKRdAxqnJLXk05rlSBgF1/xm9Oj7W0MNUlLTg6iA1ZDwVyni9HIhNM5SC9tj3Kpk\u002BCHr2kpTMzFlT6zH16EJZ/oJ8PTyIt\u002BORcAapU9rrXWoaouKlPtKoSf0faTBWWEpRKfdWe\u002B1dtVCXZSKNInl/aI7H20ZgtMCw1PM\u002BaU6yOhe8VyrileF9vO2SDtmvGiaEoACij30E8XU3paf5H0sC5CoK0ctOnNOtSR5ZzqXmALnMuclNEKuat2a0qu86hJ2hjymupUlbNgMt9EVeqyPPUaXtLGaCtNN/bxllmfLkc8WBtz57N1pwcYPGIBtlOwxC5VlKTFc2H9pWLjYv9pwRSIGA3fPkUxlKfbrju5S3GjMMIrSYmSZtSphjJQgkQHrntNea5V4YXpFAAM\u002BcU2NGnhQCItTneK9bEpJbgS0QJTxA\u002Bwe9HTTU88QiWJlX0PY1HYf0Ih6m/zwoPtPLvd1jL9uTXFdciIDfLS4QxCAVA0GbJWOmGwMdmfzKld5hCDbmvii\u002BxHSf2ZQGFPTvlTobEjuRMA==",
      "StatusCode": 202,
      "ResponseHeaders": {
        "Content-Length": "0",
        "Date": "Wed, 20 Oct 2021 18:01:25 GMT",
        "Server": [
          "Windows-Azure-HDFS/1.0",
          "Microsoft-HTTPAPI/2.0"
        ],
        "x-ms-client-request-id": "7f985eb5-5cca-a440-0d2d-3821c4e4e329",
        "x-ms-request-id": "6df1b11c-c01f-00d2-50dc-c575cf000000",
        "x-ms-request-server-encrypted": "true",
        "x-ms-version": "2021-02-12"
      },
      "ResponseBody": []
    },
    {
      "RequestUri": "https://amandaadlscanary.dfs.core.windows.net/test-filesystem-0096ef4b-623e-2350-47f3-58431ed26cd8/test-file-a2a6c95e-0658-9459-10c5-b3680792040d?action=append\u0026position=10240",
      "RequestMethod": "PATCH",
      "RequestHeaders": {
        "Accept": "application/json",
        "Authorization": "Sanitized",
        "Content-Length": "1024",
        "Content-Type": "application/octet-stream",
        "User-Agent": [
          "azsdk-net-Storage.Files.DataLake/12.9.0-alpha.20211020.1",
          "(.NET 5.0.11; Microsoft Windows 10.0.19043)"
        ],
        "x-ms-client-request-id": "e44e8e2f-2572-6de1-9849-d062ce5b988b",
        "x-ms-date": "Wed, 20 Oct 2021 18:01:26 GMT",
        "x-ms-return-client-request-id": "true",
        "x-ms-version": "2021-02-12"
      },
      "RequestBody": "mHm9E9d1wluR86J9JPgpBfdXP838TM6gBw4uBMGug6PQ2J5tARTmT7FDSKFjl8/2bDQkuvzDM0uqHAzJRr6Z4nD/rUxavAPicfAcuAQtPG8\u002BN5eMisinDKRSwuUIHAjyqmUwZOqDnLAwQUkLp3pHfN\u002Bcig8nDFeoV6CnCPke2lTnKQ6e/deFuprnXEh/m2QqCkUFa5L4y50OiA1J3JS2Emf0I35sqX8HF890QLAPKLw7ff2zGG/C711xkHXKO94GMEnginfmvWHG/lPCg4vs/l9QDl\u002BWAvn4MjQg\u002BxgKPNzxbg9mLp5FVb\u002Bb7RobAGvShJEVei1\u002Bby1P6FhCxcJIu8F30BV7hdDBC7ig\u002BxXf3TLITnaH9MKuc/7iF0VGAo/8UzJZoy9WVv7AVG503nQYcAsleXdLwMf\u002ByF0XmW6Kegkoo6jjhjkCcvd4x6BUOpSJyqY6IIgYsZJqWtrSPr2PNdlkSzvMNOrRIgeA0vkmqY7Ijc7IT1qBEPEVeCteMDQ56ZHG7\u002B5ZvJW8af2Bl96YRLFMCrDvxuV/4zpJtry/cvLSRulnYLqgbtE4DOZc/3kTfTR6EiWDSiKrRwyzEAbY/fYKrlD1MOP3q5zftrr/IuPBNjmIRWDNT/zGuxiu7V7KYA/wUVEoHUxQg2eJpJNorCQo8drMT7eVPV9ULnTKSL4\u002BFFarDtCSmRjsOML5Q6toXg7zhfuD/hBXWhTy1O7YhTqoS489vJ5UlljB4Bf1nPm069Bl18PDuhZFVLS8oMUpFLOHUPgbK6Jwn\u002B\u002Biwh34Yb0aPegecq535ZF4\u002BGjpmPaTl8xkbUsBmMAu9DfTIPf5TPL2oWLcC6EEEGtmozM5hwf5DytQlPNxGaUo8H12o8SZf6t18/aTtowrX1zgmvWN9G0w2RDMqLj/hIi8sxojjm2mzCOHxJMQZVmeJTWWkX6wm/sQRsm0zdfzdm5u1wJxB9HvOs7SBTDZH3S3LYKCaPMJDBgfE0ej8v9LlE0loY5WLR5kplew3ZbLNidV/J9VcA17ZMrqUvOJTEjOhnDitH3lYf9kHsGcWS6CU90gTfVf9iQ/qTzEa9sq2loP4Vcl6IGpb5uf8VFM3wubaP4Waf5Sb49MogpAIfUkOURmjHjWXGtcd91ZvwXS88oxKALdE3BcvHHI2UV2aE6le7cM5VKSxAyTuvIg\u002Ba\u002BJea4/D/nyRyXUCtAGDoMl5Q\u002BPtEROxQ54n2P2SVl\u002BO8PBPl\u002BWNlhVsjSRONqBjLaIbdTjkURrO7Ogx3CV/P3LVc4NRM8jjq62OgEPvI0z9hKtbtyFmqp\u002BVQOs9m/ov7Y3xeIMdEfmZd8lLFZDXH4mbNBd540hRrsjj\u002B7Ld5c/zXpK2PeqJw==",
      "StatusCode": 202,
      "ResponseHeaders": {
        "Content-Length": "0",
        "Date": "Wed, 20 Oct 2021 18:01:26 GMT",
        "Server": [
          "Windows-Azure-HDFS/1.0",
          "Microsoft-HTTPAPI/2.0"
        ],
        "x-ms-client-request-id": "e44e8e2f-2572-6de1-9849-d062ce5b988b",
        "x-ms-request-id": "6df1b11d-c01f-00d2-51dc-c575cf000000",
        "x-ms-request-server-encrypted": "true",
        "x-ms-version": "2021-02-12"
      },
      "ResponseBody": []
    },
    {
      "RequestUri": "https://amandaadlscanary.dfs.core.windows.net/test-filesystem-0096ef4b-623e-2350-47f3-58431ed26cd8/test-file-a2a6c95e-0658-9459-10c5-b3680792040d?action=append\u0026position=11264",
      "RequestMethod": "PATCH",
      "RequestHeaders": {
        "Accept": "application/json",
        "Authorization": "Sanitized",
        "Content-Length": "1024",
        "Content-Type": "application/octet-stream",
        "User-Agent": [
          "azsdk-net-Storage.Files.DataLake/12.9.0-alpha.20211020.1",
          "(.NET 5.0.11; Microsoft Windows 10.0.19043)"
        ],
        "x-ms-client-request-id": "36f2c732-fe95-11b6-324f-04d2ae3b9c37",
        "x-ms-date": "Wed, 20 Oct 2021 18:01:26 GMT",
        "x-ms-return-client-request-id": "true",
        "x-ms-version": "2021-02-12"
      },
      "RequestBody": "gsvGCPxfbVM6\u002BYWFip6L2CgVfifo5Fga7kflX9z4g4d8RE6RIIUk503PVPVG8Q2hQqIiwniCPp5zqxq1eQ53Qnb\u002BCUVP\u002Bbej8ZfaGI9j1P05RB061sAO\u002BgawHnVrb24\u002BWBJ\u002BR\u002BjIUkjrftHgpyYOENcdezXxPGu17w8/n9tBOIIpnMB85I0UcfHUT1fvLVLfoQ2eTfM4TBumyVfZibJsqUZPtwtlkSxJCApDHO0UxsG8X/7Oo\u002BqO8E\u002Bk1Rs1O\u002Bc/Z6YQn3ZGeg/hVEXp9TAtkgKWHCq0ngVcwMe8wLsRFMwiA7RHAyZLduTu7E\u002BkpPsfd0MYnx\u002B9i8mgtN\u002BvirlT0D95x/F75o7cSqZFxbG1txvLnUl4\u002BHWtZXjrpk9HnOsqmxwPK90JpJC1PFR5d8YX6vzD4\u002Bxw29fKzGF4jz8\u002BlK66GimVpow\u002Bwvm4wrwgM\u002B2y07tThLn/usBERF98kBRRd6emv1ycgURvhSDztxgaqph0xruD6hD0umBpUWEswjHlZ0sVeXSQFlJ35P6YDAOnKZrHB8pYzYyWsQT8MjDiQsLvDk/NBTAk469pDAYRXK5cwSfHZbpnjJq\u002Bf8dvlOMhlKE8qf2z2iRpoyQa78GGhFVVoHEIG9wIiIG1D4VotE7MR3dk1bOwqecDXcKVTJzZN/pyGvRyGXnEMyB8/sqeAO7VTadJIa6hpPaJBb0aczvk3NeL9plaWi7\u002BoKKSNKocZFzTv/70jxVM0HX96BO7qr/llyLzEwpVevN5S4EMD3BLbKBgRrM870zCPiUkXXEaQ/XirZ2IKVFSfkQLe0STP8EFsXxzWmQMqKfVMdTkMB2CXwiLKWHSw0JPDcdvMXQHLv9kH6z0p\u002BiR1gT2s/h8bk4niRs8BxZfMu45I0ycnXcyzQLVfxFxjbcf\u002BlNd3A9J0595R6hYyyboBOy\u002Bu4Sc9TmNw\u002BX1pu88tftkHQ3CAlbe70\u002BtI1XO2QLc7Hols9IzgwUazxgqVCywPJKs9K4YJQKV38s07tHkvuriGbl0FwIpMJkIqDI\u002Bs5si/ebCIuVUxMd4kNMG/5QzNRAtRztyOyWPgsQUD3zPViwvEfHqIZwFjlTy/IcvIzAE1XMhEWtgr8HBM58gP7RKqDmn1\u002B2jSBR0KLnmgD6eYF\u002BTDzoJrUXAz2EvKe385E6gqFRNiEtDYY1ereiyei\u002BDI9NAjTB5QPr05geMcx4nd0RqRdfqUNgTUK2tqwBdDVUxrAUavFceJ2hZWKFEt\u002B5uNzWjRzRYmNL7LDyCy5X6l9myWscZDLvtTB5vkPc2z5m/P3TKucUg2RMyH5Aam1vSX8HHkVwmVCp6tvsW6AjbxFyjwowgL90TkoGz5u0q0rHCnDE2bz48mQ==",
      "StatusCode": 202,
      "ResponseHeaders": {
        "Content-Length": "0",
        "Date": "Wed, 20 Oct 2021 18:01:26 GMT",
        "Server": [
          "Windows-Azure-HDFS/1.0",
          "Microsoft-HTTPAPI/2.0"
        ],
        "x-ms-client-request-id": "36f2c732-fe95-11b6-324f-04d2ae3b9c37",
        "x-ms-request-id": "6df1b11e-c01f-00d2-52dc-c575cf000000",
        "x-ms-request-server-encrypted": "true",
        "x-ms-version": "2021-02-12"
      },
      "ResponseBody": []
    },
    {
      "RequestUri": "https://amandaadlscanary.dfs.core.windows.net/test-filesystem-0096ef4b-623e-2350-47f3-58431ed26cd8/test-file-a2a6c95e-0658-9459-10c5-b3680792040d?action=append\u0026position=12288",
      "RequestMethod": "PATCH",
      "RequestHeaders": {
        "Accept": "application/json",
        "Authorization": "Sanitized",
        "Content-Length": "1024",
        "Content-Type": "application/octet-stream",
        "User-Agent": [
          "azsdk-net-Storage.Files.DataLake/12.9.0-alpha.20211020.1",
          "(.NET 5.0.11; Microsoft Windows 10.0.19043)"
        ],
        "x-ms-client-request-id": "06300fce-6269-b6f5-8221-55d3d94e8884",
        "x-ms-date": "Wed, 20 Oct 2021 18:01:27 GMT",
        "x-ms-return-client-request-id": "true",
        "x-ms-version": "2021-02-12"
      },
      "RequestBody": "6klQAsoJ8AtXWjN22M6xL\u002BOz/9tybjxP40lTTNelVB5nKaLX39pJiJCojpL2XNj06gFSuz9gJnwMAB\u002BAtqQ0sgYVD68s2lAIanZLyt\u002BqWYdxX2HVUpnfBgMlyt\u002B7yNLsdNyM4Uwpxw\u002BxSVDIFVucYqeYDlZCXl9sNgmrBg9wTaGkXlUCHXc6SJhRJAlIFvCniWg4I7l7qRV8IKtDfcAAQPyvI7YFmUQvXca\u002B8DpWIx8YA32nOCnnKbVAhv3M98rXUeMMmfM5ou8jCMXzvLjbJvyMKnpCWAjSx/oBxRNHY2b8559XSokr3mGOhC9k9Gz8ZV8AP8xQlPnaOdL4ONzb3KVe99UZg9tyYEsYtNTZbtKOBWCzRiSaq1KlfBC3M6aFsqeKBf2W4uGDjt6AN98lAcv/ajN8KJaBxEuCdAbLuy2lkwIsTmnV9yJ\u002BL7hFGXNzgHtFt8hzCIoRCUCxFG7buNKx26Td\u002BLJhKnMQ/fjePKrYD/OLhgRkMYp3G0UoI\u002BO0o3flkz7PlYjI44xVYgqSM82V2QR6UDLOTKkZZdxtOAaPW1qA\u002BKhsCHlrwqJ3Ds9/5eh4k0reOVNEF0aVtTCrWqqGxQawETokKdCKD42QVj3amX/09aW8sSIHPOBh1lNJv2f38UnIz9StU2l5UyrFtMAIuxuxt2UFyRTkqNVaw1N8QU8lmGX0EcqqRqI8Ql33QYcgWBs3lwgC8ic04yb/U5AW/BLboBxaFKlRBnDDyIa37WdNOmo4RalGI6Y\u002BwC6jq/MRJkZLG6FqxURx5pGYPimgffW/sRkm3bdolXx2HFN7rVp9saJAa9LG4nQlxl4YruR8nUI45PrZ60iO4oYk9Kjw9jg2Go2HYBEj\u002Bc6kABdZUOeY\u002BX8RQslgpMVZsolLoe7MNNAl4ZNX9DwxFesrNOsxNZKfjPsp37Rv1nbHLa6I11fg2MtHM29TQARC3yzdNW/aKHz2rBXyo1Ubtgsdj8eOqT2TSlwg6QEjS0v25v\u002BHkaAG7QUxkSpC7TV1K31jNbE9tDbvSuoSuj5702HJ/LxVlCRqFqLBXRcTUV0nqr6EvxWauDLJmEe28zPGtr7JePB4IJZY\u002BR8PfFYe3PiM6xCA9hNLL0SKjPzdtCJu\u002B6ZZSdhsr4koK8b2ijzbqrxOKQgjRr\u002Brfkis7ZSZe0X8oICwxZIfIDyGV8pMVKUHruFAjooaS7TmrsuQv8H1jrCB\u002Beq7K\u002BUpLwjMnO71XimjpT6yWey64lTLyRfGj2F6kMkay1q6TIP7Fl\u002BCTa/G8U\u002Bi7BqCQjTDxxeV8GHOY5\u002BnUQsk25LO6Vm7t0KNOJSlBdfHJKNG\u002BE6UVgRDJFsiLbO/2vyjoRa81ALBx4vyNo6C8A==",
      "StatusCode": 202,
      "ResponseHeaders": {
        "Content-Length": "0",
        "Date": "Wed, 20 Oct 2021 18:01:26 GMT",
        "Server": [
          "Windows-Azure-HDFS/1.0",
          "Microsoft-HTTPAPI/2.0"
        ],
        "x-ms-client-request-id": "06300fce-6269-b6f5-8221-55d3d94e8884",
        "x-ms-request-id": "6df1b11f-c01f-00d2-53dc-c575cf000000",
        "x-ms-request-server-encrypted": "true",
        "x-ms-version": "2021-02-12"
      },
      "ResponseBody": []
    },
    {
      "RequestUri": "https://amandaadlscanary.dfs.core.windows.net/test-filesystem-0096ef4b-623e-2350-47f3-58431ed26cd8/test-file-a2a6c95e-0658-9459-10c5-b3680792040d?action=append\u0026position=13312",
      "RequestMethod": "PATCH",
      "RequestHeaders": {
        "Accept": "application/json",
        "Authorization": "Sanitized",
        "Content-Length": "1024",
        "Content-Type": "application/octet-stream",
        "User-Agent": [
          "azsdk-net-Storage.Files.DataLake/12.9.0-alpha.20211020.1",
          "(.NET 5.0.11; Microsoft Windows 10.0.19043)"
        ],
        "x-ms-client-request-id": "9f03834f-950b-40cd-6ebe-6df71d7a781f",
        "x-ms-date": "Wed, 20 Oct 2021 18:01:27 GMT",
        "x-ms-return-client-request-id": "true",
        "x-ms-version": "2021-02-12"
      },
      "RequestBody": "64kGPvxhWb2PhY6KxP2ZiY7OXZcCY8EKT6CFMMOiH3XANHCYJnXCeaPlEpEuST7ELgFkaDDq7ojI/O5c2yj67WUYyY\u002BMAGMZC\u002BT0HFAv2wZhwALBPbdE1UXozymGZp166yQsFX\u002BuOC2eSl1L9tI3mCDo\u002BhsmOK\u002Bu0/NKozE5k6RHeTAsA8aGs4jUI/Na\u002Bd9zsTYJnWyCVLJ1fkKMZJT8ZLe4BHyhC5VaYkeSURW8VNoU1vH6MPU3xSV\u002BtoWD\u002Bk701747ofRi0qahrjsl7wKcuClnd46iAjTBgT9XIlQP1mf4nnlXgLLmsQRLWYG6EtYi4f5bHILAUdWJeR\u002B1C69SkdfTLFCIRTd3gcaKV6izBm5pNUBVtLrlOE2kzQeSMKVU\u002BMep5\u002BaFmZzG5Ju7Nvks1nOxTNZu/N0d7vMD5Hcw5FAgNV7hCR\u002BH45ukj88eKQJTd/eU4eTP5vzqi/jzgbUllgBLmwCbS8xTKmg6yW0N/8XwsG1/nAJrUU5i9n0mlGLmf/jP0o4BtysqQLd8lRyO3YwzAtBHpfn94EmxOFROLJUFVEp0PSw37vhBVFtL77wy0xnx8pGRntr/0fJEUH7W3BMhdkDRGZ9f/BPYBlCdsvCNf2U7XToEdLVwdWw58555anhIKnh7YLp6kfZ9uZiKYR8CttAZm37ZHQKLYaQzJgl0XpvXVYd3Eh6qwcxDhrod5hRMNzzOYM/6bg128P8WRmvtCVv8sgyXiqOyb9mylZZHbXqP5\u002B7Mpv7M3OZ6ASIelHphVn1fITMHtK2ZG/D1SNh2LoKEhl98IGJdL9UlHYiBk9peUD8Z6ExHhzJBM4oN1pQNBNKgmg0b5DYaAvFd4pckF4cWlveZXEY1Pf4sO\u002B3XT1hBFxi24fnMQ2sJ/\u002BZb6aWbHBsD90CddKiMalwP7qlIQrKYHMp\u002BbjaOSVOLkF1g2VNZkB/R1FgYo6NwKXacvVTCwLwzw8zaHa3kdK7tEeNLLJAJtl6Kd21af3gnDkXA8ov\u002BydCgLBaGfnNx7GCqK5HAJf3lkwf2N0hO2UNTsw5oJIIi7kgTq/96gjfqGIoNr1PnZ\u002BlH216ECJGHUVPSMstkCcjdiD1JrHr9ahDPCx\u002B\u002BQSnvbEwlIEgjneW3i1msp09shg/BMCcWnbpvSnBOtf1yyRAp4sV\u002BP\u002Bh/uutXkSEgUMLBYoQP/BAB2c\u002BRttbX1efoRcFJgsWJ7UcmQXY8vguYTvmtjVN4Ys3/KAn27IkSp\u002BQDb0xf1s39N3Q96LqaxRrD\u002BGfdKkiUb\u002BL0Slq7kwG\u002BFJmROU\u002B/OXgrsFXeOnkTZGPuM/MhNX2cbwBpaoxyQaRzf9MgCYvLA7/vsXrytTRp4eX3zV8NnN8c9MpOVQ==",
      "StatusCode": 202,
      "ResponseHeaders": {
        "Content-Length": "0",
        "Date": "Wed, 20 Oct 2021 18:01:26 GMT",
        "Server": [
          "Windows-Azure-HDFS/1.0",
          "Microsoft-HTTPAPI/2.0"
        ],
        "x-ms-client-request-id": "9f03834f-950b-40cd-6ebe-6df71d7a781f",
        "x-ms-request-id": "6df1b120-c01f-00d2-54dc-c575cf000000",
        "x-ms-request-server-encrypted": "true",
        "x-ms-version": "2021-02-12"
      },
      "ResponseBody": []
    },
    {
      "RequestUri": "https://amandaadlscanary.dfs.core.windows.net/test-filesystem-0096ef4b-623e-2350-47f3-58431ed26cd8/test-file-a2a6c95e-0658-9459-10c5-b3680792040d?action=append\u0026position=14336",
      "RequestMethod": "PATCH",
      "RequestHeaders": {
        "Accept": "application/json",
        "Authorization": "Sanitized",
        "Content-Length": "1024",
        "Content-Type": "application/octet-stream",
        "User-Agent": [
          "azsdk-net-Storage.Files.DataLake/12.9.0-alpha.20211020.1",
          "(.NET 5.0.11; Microsoft Windows 10.0.19043)"
        ],
        "x-ms-client-request-id": "55847649-e94a-fc79-e6aa-99e31cb0a2ff",
        "x-ms-date": "Wed, 20 Oct 2021 18:01:27 GMT",
        "x-ms-return-client-request-id": "true",
        "x-ms-version": "2021-02-12"
      },
      "RequestBody": "zuu4brFru6XyWtciLzQygwOqucsAiad6dERm4/QEFcF8rfAD\u002BAtASnnD7oogqi/YaVwYShCCVUVEPfltBdex7kUVpoFDLov4aW9SPJocWsoUjXmX68qx\u002BViqv7oS00WhEgBECwSulDrRIOChMBmrJ\u002BMvWHddGQJ6ZKwpmW/Q5ZYqsSqa10/FZvg\u002BxsvqD8k//5fW43rNQ/j9yaZYhPvLADpJd3/uEFCUafJ\u002BHlI2kFTi6pnX\u002BQIcXG0xnQ2obeH9c8aRoZhKUO5HQnmHTySmxjlSdZph9Ac4LBoRvHNC7PwQgauMpe67mJmqj7eIlA1Ii9bUVvdHm36/WXR9OJN7BVZ9ds15GiBKlt0At2RPr5cNyDGcbpUEyeYszEx6PV8FL4pgCx0/z3G1ib8aRuQab6rccG9i3pbAea3nTE3U0Fh9\u002Bofa76N5zfnA5uTV6YMBEl2inc3wo1HzoJJwWIMk4blnnEtcP4AGYqJ2ovey6o8p5TnvMjKKjVc25k4RCXV1mwUrbk04pNLdmzoqeQFaQbYCR3JKNK\u002BG3A70Jlkx9VksAAbyhntB8UBmEpb3YBNV26SYDsIDK2dVpZE\u002BRH55q6bh/Xn7Z7s6wFUx4yEYjnz6nkq0mOaXKdSenOHqA63C7WbwFmKaWnPpXk1s0UhGPRYVQ6UzxBO/SdSkXMvZT72nbvW6KHgaX0TWyjmYK1eMWF/L1L8IjyhTMMyN9v2oEA6QxGNSixSd\u002B\u002BNhXPnZJh58FwRsDnv\u002Bn9/NZvesjGlGLrorCGb0OsxKLtnbpjIuegmtEN75OwGTkSSDhSQd8G96Gi0/rh64iN03IuCiIvmtnuzt/nuKTfO4l3ZBcbWnLT1pYIwE78zr9YgBwRkh8W4r1uY4L/L078w6hhandhcoj/SjOMJsqK4fAgnyiYzal6YHFZrOb/5KdXC/yWm1Q35x2DEkfrisvi44GCzoAWZAYO9vn2B8WiD2WMNRrd5Fab6KgbBatRjtWldslVbRYXQKfml5RaMd9H4RLSb1WxFP8q5uXn\u002B15qrWgkQJD8TJJfZORi50zCQabYwySYjy\u002BP9FHKOoYwP0VJi\u002BosNeE\u002BS5RwgvphTi2iaKU/Hzg50i5IlFxPIhIcLyWvKWtilgu1moeAGAw1HqY0J9HQ8SAdD7nL45GU/ymCVFPEwiSyT9KpeXSguboSE4WmCwowSy4FkhmxlqJqIJtd/bOoYFyBcdgPN3erbEYPqdAb7vQfUhk1zyALAKkgT1jpUsv2aaMpJIkiMROmWjXDsfzCTjGnTquqcqEsdnE\u002B3vguwhmKCUA88rpq7REFj3T6N168XfEXQgQgW/cB/L4X82Irh4gcSai8lVuHPFGKlPM8Mj8SgnDw==",
      "StatusCode": 202,
      "ResponseHeaders": {
        "Content-Length": "0",
        "Date": "Wed, 20 Oct 2021 18:01:26 GMT",
        "Server": [
          "Windows-Azure-HDFS/1.0",
          "Microsoft-HTTPAPI/2.0"
        ],
        "x-ms-client-request-id": "55847649-e94a-fc79-e6aa-99e31cb0a2ff",
        "x-ms-request-id": "6df1b121-c01f-00d2-55dc-c575cf000000",
        "x-ms-request-server-encrypted": "true",
        "x-ms-version": "2021-02-12"
      },
      "ResponseBody": []
    },
    {
      "RequestUri": "https://amandaadlscanary.dfs.core.windows.net/test-filesystem-0096ef4b-623e-2350-47f3-58431ed26cd8/test-file-a2a6c95e-0658-9459-10c5-b3680792040d?action=append\u0026position=15360",
      "RequestMethod": "PATCH",
      "RequestHeaders": {
        "Accept": "application/json",
        "Authorization": "Sanitized",
        "Content-Length": "1024",
        "Content-Type": "application/octet-stream",
        "User-Agent": [
          "azsdk-net-Storage.Files.DataLake/12.9.0-alpha.20211020.1",
          "(.NET 5.0.11; Microsoft Windows 10.0.19043)"
        ],
        "x-ms-client-request-id": "a6ae5ce3-23f6-a6d5-26b7-9fbc5efb27b6",
        "x-ms-date": "Wed, 20 Oct 2021 18:01:27 GMT",
        "x-ms-return-client-request-id": "true",
        "x-ms-version": "2021-02-12"
      },
      "RequestBody": "cHgAVZrUkq9gxC\u002Ba7p9\u002Bzd7aYPyKWQBaKVtvPVyn71YOEkgAgW//tjemV66VfbuvtPVEF8grhRZ3pSs/ZFVSudTZjNxXfUxv2qnF4wJRxaugwIhmYtiO44wxidtDwFHhU57ZvPHfWDep1TweZqEUJeB/nqTM7Fb7SqlPJfRwKxpY45Bkdwi6wWdRvI2ccHzrHGP7xCKsFWZH3nJIjzJCOaoixYMRsK3Yxd09ey/JX9osZAmQdWf3q80pHJmWcTE0DoPjeqr52Wu1I/5Eb5k3fX6YGyspssNCKhm155MTQlOrCGys5uQvM4qd21Joszwz8p8a/VUFC1y/oFCQQ/LXoeGrmGYsi5aaaOihi9Zx2nfdgfX0\u002BET\u002BpvwQ7EaUnu\u002BXxTlxvRrVBmcIgJRtY4CFTsXYs8L846mcrPJqHJ5QBcr4CcWd/x1cB3qO63ivkEJ8i56Bu\u002BstmuKQ1BAna\u002BrIuHvKdFm6506oe6tIbvcw7Byv7pAAz0nfy2/jDSsNNJyPxTP85RzpwaNP2EA/5CzqX\u002BfzeH1Zx\u002Bky6qjq19kjm0YPuKjDNAcAxi3ssfYJoOZD\u002BK5DGbwfNf1Kyfpz/unKLD35LyyDJirg87JQbBbyKUrCp94r4IKK8IKreWoMjcdDIoS4EHC6wNGEYiUKz8nnV6CwsVcKn0y7bj6p162/02bqDEqROhjZB\u002BcNpn1cfyG5wyHJXNxwOIM4/KEyEOgkxI\u002B\u002BIMJ/VR2H1qlw/fjPX\u002B4d8BSM9XaKedPGWT13p/f\u002B6OLtnV9fOm4EQYYy/zuLaZ2yFCDUmM4YNKbuuPvfEC\u002BycRQV4cGPvrWlh7PwV3qYOvCgxJLWKlAU1Wm5cIFyJDFWgI4mdYjcI1ZqLhAaJ9wsVn0LP0uc20fEAQtX1U0zMmOCmtfrcsRnw6E8a/tA\u002Ba6NjRoEZ\u002BTluqRHYnR8hU0IN/ysmI0EQOS4o3yqYG9LhAhdyUgzL8t/nd8ypA9Q6j5TMzT/k2EhiUw2S8NoOlo0\u002B91sH7sE1AcxLfut0ZvUaLg9Viw7S/CmOz/7/eQHFmKF/qgy5MuCTl4szWVmc7ewYeIKKuQu\u002Ba/sxeN8CNcjKReYJ9PyooTtuwjND32LQMeHSpsB/et9VwX5RR7nBkWHCKROzUvkvr9eHG/cYOkxYYUc9L48IiwrG9DO\u002BVxlBrTCRgbZPHN8o4zbouB8ofYbx\u002BOZyxKHS\u002BZ3I7J7FsRi\u002BBa6GRrjWCQRn1ExYH9MrnnZsjJ5zDuiOvogYhnAAIzIeKrKwYjcN2\u002B\u002BhyvBVupmK3Q5oWOR6SzaF98fwvULUZ/EaOfVge3w/XvDukQQ4eQQujakh14pN49976mpvHV5szaL/O4DkKmHSKTozi/nyg==",
      "StatusCode": 202,
      "ResponseHeaders": {
        "Content-Length": "0",
        "Date": "Wed, 20 Oct 2021 18:01:26 GMT",
        "Server": [
          "Windows-Azure-HDFS/1.0",
          "Microsoft-HTTPAPI/2.0"
        ],
        "x-ms-client-request-id": "a6ae5ce3-23f6-a6d5-26b7-9fbc5efb27b6",
        "x-ms-request-id": "6df1b122-c01f-00d2-56dc-c575cf000000",
        "x-ms-request-server-encrypted": "true",
        "x-ms-version": "2021-02-12"
      },
      "ResponseBody": []
    },
    {
      "RequestUri": "https://amandaadlscanary.dfs.core.windows.net/test-filesystem-0096ef4b-623e-2350-47f3-58431ed26cd8/test-file-a2a6c95e-0658-9459-10c5-b3680792040d?action=flush\u0026position=16384",
      "RequestMethod": "PATCH",
      "RequestHeaders": {
        "Accept": "application/json",
        "Authorization": "Sanitized",
        "If-Match": "\u00220x8D993F39FFCFF98\u0022",
        "User-Agent": [
          "azsdk-net-Storage.Files.DataLake/12.9.0-alpha.20211020.1",
          "(.NET 5.0.11; Microsoft Windows 10.0.19043)"
        ],
        "x-ms-client-request-id": "c000a303-fb02-0309-d446-1305b3bbf8a8",
        "x-ms-date": "Wed, 20 Oct 2021 18:01:27 GMT",
        "x-ms-return-client-request-id": "true",
        "x-ms-version": "2021-02-12"
      },
      "RequestBody": null,
      "StatusCode": 200,
      "ResponseHeaders": {
        "Content-Length": "0",
        "Date": "Wed, 20 Oct 2021 18:01:26 GMT",
        "ETag": "\u00220x8D993F3A368CABC\u0022",
        "Last-Modified": "Wed, 20 Oct 2021 18:01:27 GMT",
        "Server": [
          "Windows-Azure-HDFS/1.0",
          "Microsoft-HTTPAPI/2.0"
        ],
        "x-ms-client-request-id": "c000a303-fb02-0309-d446-1305b3bbf8a8",
        "x-ms-request-id": "6df1b123-c01f-00d2-57dc-c575cf000000",
        "x-ms-request-server-encrypted": "false",
        "x-ms-version": "2021-02-12"
      },
      "ResponseBody": []
    },
    {
      "RequestUri": "https://amandaadlscanary.blob.core.windows.net/test-filesystem-0096ef4b-623e-2350-47f3-58431ed26cd8/test-file-a2a6c95e-0658-9459-10c5-b3680792040d",
      "RequestMethod": "GET",
      "RequestHeaders": {
        "Accept": "application/xml",
        "Authorization": "Sanitized",
        "traceparent": "00-bb0da38b2217224fb4a08775d601c4ad-bf9438e46df1914c-00",
        "User-Agent": [
          "azsdk-net-Storage.Files.DataLake/12.9.0-alpha.20211020.1",
          "(.NET 5.0.11; Microsoft Windows 10.0.19043)"
        ],
        "x-ms-client-request-id": "bbb9bdc2-66fb-d3b4-849e-1b458d4e4342",
        "x-ms-date": "Wed, 20 Oct 2021 18:01:27 GMT",
        "x-ms-return-client-request-id": "true",
        "x-ms-version": "2021-02-12"
      },
      "RequestBody": null,
      "StatusCode": 200,
      "ResponseHeaders": {
        "Accept-Ranges": "bytes",
        "Content-Length": "16384",
        "Content-Type": "application/octet-stream",
        "Date": "Wed, 20 Oct 2021 18:01:27 GMT",
        "ETag": "\u00220x8D993F3A368CABC\u0022",
        "Last-Modified": "Wed, 20 Oct 2021 18:01:27 GMT",
        "Server": [
          "Windows-Azure-Blob/1.0",
          "Microsoft-HTTPAPI/2.0"
        ],
        "x-ms-blob-type": "BlockBlob",
        "x-ms-client-request-id": "bbb9bdc2-66fb-d3b4-849e-1b458d4e4342",
        "x-ms-creation-time": "Wed, 20 Oct 2021 18:01:22 GMT",
        "x-ms-group": "$superuser",
        "x-ms-lease-state": "available",
        "x-ms-lease-status": "unlocked",
        "x-ms-owner": "$superuser",
        "x-ms-permissions": "rw-r-----",
        "x-ms-request-id": "abb35501-901e-00ad-7ddc-c5ba54000000",
        "x-ms-resource-type": "file",
        "x-ms-server-encrypted": "true",
        "x-ms-version": "2021-02-12"
      },
      "ResponseBody": "7qEuKMPkkV5jVSBQVtqMna/VCGgzrnorJRldFqO5vlNTwpBmQ\u002Bwaew0A8T3xHDtZh779vCZLuT8mAwOqh3u7qpfM/JRKJVrCu4xbM7w9OQndA4/kuwItCAhQP0Dpb/SRRUelJR\u002BnD2FjOgCa8IaC6cn6zYPs1u6Vn/SM\u002BeYa2UyXyu11lxTpNvQugYEBkhiBzVZ276FxpG9YEIUrGxV6SWC0AiWZDVK0EJeOvlRtkw3cCiuPo\u002BqqJiV\u002BHYaPvRreszcgTJDy6MAEwt4K4uYa6314TxDp66V2CtwAGvDLJVN8rwsdTEZ86SJri\u002BELn0M\u002BYzIJF24K9MeRqUK08c3QOZ2LjjPb/Z42\u002B2Xufl/Ea2qYwre9wQ3lcrpDi6IEyPhUm1JDgBEQY2aT0xsIHHZnzD7YGy8WEnePpRt4mHH7MjJtmeMNgepYiF5QKu3y3FZE275kK63IPojatNr1l8v0mKHom4KSWktTf5LQxeiJncjFNLyylgaFpFpaM80PYvCTW5FMCUHTsYFzEKwa\u002BHmgUBYRL2MOQQGbY/YoOCZ\u002BRByiPGlWPZOH8oI7P4ZZaqvhuuK2/TOMhRmQsKVLqnla9MyPeLwPSRKDij3h0gJ6QfhKR31DyEbpFbZQxozuPEgJ4Uu6yfLv0nHPMnP2q7MXFW\u002BsAGP8FiuGpmIFv4KGlE701/C2wHcGW3QLc5XS82kCOLEdQTvkDcsfNCOP6RLvSZ4kAdTDYVT3pqTu8aKWs7P5AofRaFMSEMolloxUd3FiGyr3rvKVP9ZcJpuW9RsoiYFwleeLHuBKEfAJncrIoi8zjNV4ngTAZMOwdEK3exuu/Q0L4\u002BGK1v1JrJwBi6EMlINsY2lGr\u002Bp8rzEk26mek5XVWqC8vL9OqbbXL/Jov9gho9\u002B/SxiyZ00jjzSvZfpTqxkGLDABT9jEHrmyb4D3E/BZAzjK3kd9I/NSmS2KnkO7g4PZYZOnH1MH\u002By1e//jNK3tEVmLCiczSiAg9rraqOX929\u002Bv8HrFdsePkw\u002BMZHyT6hW2xRkjh\u002BPq3BtmKaXGcXMGu6AcM0AzJ56R/3cbpuGnkQyhI\u002BPM2lP7xRRfY00dySGYhazYc7rRh6F\u002BjYhs0zU5vpSZIVGPOd1MIGov08BRdDJVfx00zx1R05xCTkzLjvXfJaS0gKfMCU/PjFNMobPdLRlWF1AUAPN7R1GxSOuQgJV0UKofmPOKhXHRZT7OBS3oZSEzdXelxyS1PTlWHsBgPwu52FEJvZApy5HeRpuwrUIjyOPGXQ8dzomFZl\u002B2NGqxbSo3ECjY4qeRCanly4CJBJP7NlHcnd38nAnLgFswd5cnKNVxfZkVRuo8NVdlOAcI/GHPvv4U1NNMOnQjEV5MXJYSvp6vG4b24e9roGSGl2ACwof1ZLSVElACIUck9jWL79jBUn1kXeDa2NkSqTRuxaMUHFLaWvfdfahOqPZDzeu147CLxUTimmSjGo/bhmUbl1\u002BgENXirZDg49TVGbDumwrtWMmH4vxaMYHuN0BoAftHMxGan70V0zYjquFwDYCztIOE7imfl7RfSd9T9HZQeOHdjeqfU/tJ24WXYDge5iQBPoLA4xfNq5tdO1Xhwd6/zy4Dln\u002BWEGCIOxKgBDN8QGO3Trn3k5XOD\u002BZPQhihaBmq15EKH0\u002BobyoeOKgFLaNr4PbyKnMkyD\u002BUMYqVStJL5s70\u002BTCeciUQCuOP1VrtyN5G510hs0Gmgg9VcenFFyBb1lHZDDRuyXLR3h\u002BPlPbkqmioTmd1JjONTnchSPw/TvfDN/8FFLyp1B3qU9EiGu0YbMt9GMS85rAiS73BSXxylpMrzGD345WsAnZFitZebzeKCNwwvjIvBk1O5skC6Iqhe7lB9k6III010RpSd1/Zw9iGO0CcPdhc/MoTpPzIrRnvpA8ZHHTk/eRS/u0b3I7xcSLseLFKATng5PmEdH\u002BQbSAAZs9MvKdnnTlYTULvQRw7IjPZ2DRkoabVODd7YIVovpHJG3m/pLR/iNt37bP29aPdSVZLtpDvm8Eod4Bv6Dy3846xIimme31/Wk9Y8LPy3kaXnhcvIQv83X\u002B0ly0wD6Cew/4hRdN2NtHYyFxBkqcNNZk92E4lhNKGsECp7eRMT0quvjC10ZRzHWdFUlSvv0rYq12T8jdWeTsvnpWOyEjpiHkRktR2W2QAyr7m4DJ52vT50UaGvFkXWET1ijMC4FEeW8XbmihyYk/5kyd0b5UEscOglPcCZswj\u002BjqTfM0xAeppxIRsnjzIh3L2jSk1nuyv8NRzXk9aG/T1u5/t4uWCxI09DqcQmBOC1A2ED9Wi6ltN54/4waefE6yPduac2qSJd8Sf9JBFm1jE7IY90ggfUs1Eo/tZhgbpnfr6gSEs4flo/pgNBvXLBEw3N9EdYT2gcCAVWDqtM\u002B3BslaVTxY3lAqM0NdwDk/beZuvIlIxzDy9VhEBF4XCu8qqT1CfMbk1/5/GjIxmLGHQPeKfAg2bk\u002BYZ2/UFMoCAzhUMxcL7PEfidSa2az\u002BwVyWzLNmnJ7m5Er9ugVnEMMkbQcJ3WWqe2P2avIjq4SSmZYDPUgWq3aZfU7cHjLruGkRZnyV9PPm/FFfYDGcw0jGWxB/Y\u002BN7HcGQYGAmzm0hGrKJAkUH/KSiHDD2xzs0/KoGBbMifESFlki69YSDwD30LlV/E7Dzvm57zUeihFaGW2O2IMiqDp5uA2v8XPcQHlwDApjlxejpAldUpq8M0xHyNKoQ3Z9lSi\u002B3EQBFB1FnW77rr4HNkJV6zS5hVVfvYSBaCihdD0C8nbhpLqToo/r17VrwETOQNJQElgBxA/TH17/f\u002Bw05Clx\u002BPxHJVGHwkikje2gM/0/8ydWEWGkwS5nDkVb1CKj9vOL\u002BgeIhxtAiE/PXXZicythv0zEntLHzPeN4BbMa\u002B5mAJb6FDm1t2vL1UjRlWP4BNtZ\u002BhSV31gghC0P\u002BqbEdFxhqVyfaB8x7Agg\u002BMlJ9jdT1dt7snHZ0CF\u002BmU/MZbzEx2DssCwHGJy8KA4MtSZOlo41\u002B\u002BSLiIIqh9k7YI6PJUZLG/FonUYLTP1\u002B/4ojzRs678LB1qmYeX7ewigSy7fN7MLHgZk1JjlH6q8nTMk3xrq\u002BAHDLzU7csqKyiZsd\u002BEEFcNKHXAuCBYnJeiw6sSy1pvttlItHAd\u002B0Ks72QpxeKfIt4dv2sKqu/DrmwpNi4gG2POLf8GO1/i8zE3F8y4LtaxA5zI8QvzZQ/piQYD9MEUjNAEX5vnlOeCOsg105cjC3\u002BZdDKNVypX3sjvGLJV4v5sIob8t9M6yWq1SrZDuZF4yoGGZnyOhzmprHzO\u002BHg1KFvNybEMJlesXqrL1AhwFCU7dlIsz3h93ZtJVwdSa9DugCJece/caKQt2gfRxq8tNZRbl4IqCFjjT\u002BgZwtNMWfLV2VfqFaY1WwmuAvVwrBboHB1u\u002BtRSxHvFfyYHxqnU4YAQ\u002B\u002B1bRyPyJjx4eAVnbqPRLaax3WMehxDcJJZ8MZBj2SF1X7ApkNj5fNCX1khyYgyGMpUDIwAc9nDYeyKJcfSoFKLn8hLvq5zNtGCOhrDIbcKF\u002Bf77XLYdVGlDTRW2bArf772linP9lor4NWqjjm/AEA1cB3f1rLvoypmlrFqHF0RVrprzIudSiGd0AytLfcX9fz0IWmiS6kMFvL/WV\u002BoscSImSd/QzO0qCXsQga2QnUzTqC0dfrjbxsRb7WYneDB9R44JJTfmKK5P3kzxgmSVdR9zBq\u002B5EvJlSocbeOOLApFKlzofh3gU6YN\u002BzZxv6kRjxnRGsHWAwDSbo96wzq/OxN\u002B/pusude2nWhkoOkFV\u002BVxCt7ZrQE4bxdMBg\u002BOZZBrTsAjArEdZMUyKo1pcVIn3Rap\u002Bchr5Y4CNo90YKPYKCfH\u002BWIY4kUkY5YZl4KD3v21FDj45HvYD1lCIMwxmPQhafJlkXfwDvrBhYYiQl37jmeRv0x630Or7\u002BoI1rGI4sqh6D2QHk11xRVOJ17ltb0LRpJkr\u002Bmntoq\u002BuaGd5zg5SKLLcFoQa2AqG/o3LLf0tjotDYAvJELg\u002BjGi0WSb593tFN68KkVi6usiOoPvYInCyfN3YOmoCiRf2nYofYoLjjQcWhfpOJv0yhKk/Om\u002B8Zm30BdhJHb0NQq6XE/POn1RJrxf0xZx6YFXgqbG8x1KkOjsYJ1iqlm9GBUNPuxcJY\u002BVQ9Ytbx6DRfaWCaHQLUH9b7tW4tnv7nxiksrxZLqVC10XIa83HSHKaSqm3JCn7OrTH88g9UK1tVVZytxTkeFL8P5UuPuStlKJnHm/SRHruqXQHkTrdBYKYXxJ7UJVZtc5atuSUyPvQFlsl2jI9nxDfhAmg3OcUIzoSlePSMkQNCWidd5GSVeB4N3rjtytQWrwBn8iLuNTrQpOqgjcX/eAXGMzJoCd/SS4pJKloMGwSwjsn0JZ7gVCXtjT959epZDWWzJ5eirqUhlKeXpAvfxInm8P78C1Nm5d8MenyfWVaf8Bz0WfNsDuAj05H3SK8ZDci2kgTsXAISTUK4lTMpgTtQ97Tv62uVeuIe2TjCb5wv82206cdSs5QZ4gyxtHms\u002BVFWplD7KiJdIBgizYLKUN2liaHGdZd0/kQf1Qlf5MVpcd/mbMhLM8hLVsiuL\u002BURT5EuDCvX5oS64acM21UZ/jxSuFyi4\u002BQVWlXZeh7Oxc5eDoV3MNeZkotbLIogPlhzMliMW3aJb2ytGLHW/Wtl6xzZrs3Poc1kuCbRR7ZZ9Rv9ZkjGQmlX1J8ZyRgmw5Qf9UFtR5CKo5CLJ6NPuCi1UyOW2Jcjn6izgdoutti0PvWSsVF17K2LcsO4OxrGCBt2Y3X0j\u002Br9/FaYusa1XOy41umuvQbWP2d1CmbTamSO7Hm\u002Bt1JiwK4KlbX73THn1RbXAGUxGEoUoCQOf4WEKZHxCs1N96WZVRU6oydR22E1jTVQ/Gr/XNQuqRcuU0EphWwkCdNkmt5wPapP9nQjw8TC2PFQNCwn8q35Hk2OagHUER67LNKO0fNX37\u002B/sGVgCuVSa3tP2VFA/Rcla3uQ4tKoeuVWaJbyNAb\u002B\u002BFRsZ0JHmBRnO/6GhTjMei\u002B7aGZ3xvzsFjWACaJPYDd0UeD805XU3tJnKKfTIvWtie1mNsughjFYgFAMx49xGNrHEjNX0Kea5oqUD55UGPRA04C16Cls08quo1JFyBdD9g/MDA/CVbhGzFBBDHeTA2dby/MOvDCxWz5oqSxUVR1zURmPhwvkfn7HbhvYKsdTG6Dq6f0jNDnfG7HRWauL8XczzrpdBHtcdkx1Rk0U2DB2FI6MaWsfTxzfr2xaEyXSPH2jpVwN9RYkjnKwru3sykOBW0Ud/4cLE36dflQPAWMnogrQcTLUaR53Z9r5b6Eu8\u002BUo2bjftTz1l5Ldb3fCFY0OiQvjHFkRrPEmpZesEqTdb4pv5yirR\u002BzO2tmg9/mmtVJN6uaVS9eLFyzGuQ\u002BkSIXtAADsUi5kY0EfFUF/cLX4f/BFXye\u002BRyOz49D85I7cKZFUsvb5umIk6YakdjaVC6Z2zjofXuldL7jcOW9eZ3\u002BzQuuwK76\u002B/sWOIXWhGdHtHdcphRZUvcqo94M\u002BHIDyxoEH8TNK5eDot890kD1zuxXm7xuXNOFoX4UhCDQ6gOFEnFvzmSidozj3Qc5G3yyNNDttVy1lWpGfn5KuKN2srTfuMPThfyLtSUvioPITIn9YlNP4zSiz3kHKVPqV73taSpSWWK44q7QYfw7igrqejHwSVZQJs98POlGzFysoV1nQh1ZefcnQIOgf304Z0VyGK8d9gpnmUZa0hx1dhJSI8Ce0EvpkPw6yQjWs6tSR9Wn1LOxjqtXA6Ta/qvasc5tTlu4mZb9hIuu5ykBkOmfCI5G0Z1eoJEVS9CjEpJUYBs6aWFPlapCqlAoAquCUW6/P/Ydk9wtDq3Kp1HCXnH1WoMNxyuEU3bgBCtNNp3llvph49KcNsw7DVqzgPJYfE/eMqgocIpHNuyDPYu039gT4QxXXHqfWSOy0rnM1M6Ai4vbbwP1vSJwHqjmHPlEgi2Co6PiAR/RPtmEdZ3MdmIh/rID3XDUHiPp50HRuTgqblCITjUqooZoCiwmbUeEo6RKxCJHQKS8roV/\u002BBneA4WhXgtNQCgs91grm9NArazYZUedhvEZ4y2rz6OvrqpsjgaqhRM8N194GdDGG6TRf/zUo5LSPHiUi37ZoXSIfUSxvw3MliiZnC3kIW0gU8eE1k\u002Bi2w8Xmk2KFf2UZpHq75yIEFybBOXUPwdg7h8PcDe3VM8k6aY5niTAQoArBTmf/TXQmD9q7dFpypwHsqwyfqHF3Q3GwgX2TnY71sJlqTXNxOzlPtv4TGb5vx8KNet0kcPeZSQr1T8v2knFLxcPACFmOe3DSUPJyZCqzQLq7BiOw0UCh0QNpe\u002BtuWCOMx1T6rr9o/v5tUiAFJuXgQg4RO4xOm/ODHzZVJf\u002BEY/jO5pzVuJH7UgckQ38fnKoeiTjcXR2XPixgd4\u002BIE9n\u002B6O4nNkBICop9FuiEKVh0Y4KMNpzHpwbaN6dwdUECcj8uJlqR\u002BGVp1n6uX0c1ExXU7BMM\u002B9w9N0DoTf\u002BZ2JVIeqOoVgL942sdImAdGEi\u002BpSOSnIgu9XZj8O4ZqKpm0P7pZuSkjL0S1gmn79l8IB/4KafbBzsMGoUsRWUU5DrAt1JiM7JjGhlmf8V/hgad5tDPIH4DisnC3Utfd0ZX/vLP5jiHGuxtlQ\u002BOdYd2jZR\u002Bjl6VRMO7vSyIn1VmA6LSDoHSsJ/OFszjYYtvdBVBS1C34ejnwrkvEykL/nqXBpJsu2YGo9z0sHiRseM3TEgXRlMFriK560zHo5x1whhSTFr5ArmuO6hzwjBwVRDW98bg9LcmkVdvstAZPgA/fu5gP2WIPkqPaAurkuzxSZU78avWlc1gK7oCiU/olPynM0NBEBaqTbl8UYure/9rfWk73k1Uaekg/xSqhbT6ptMPA16osDh\u002BkKPxWkNCtbC7lwzmrbavUslaIRECAMgFgqq3nHegw80wvE2pYg\u002Bl3kpj7\u002B6oE/gdYLCUTY4nfJDb7NeYihk4GtM\u002BtvFpBfC6tEPGnhDaXG6ymjvGC3U\u002BCD\u002B8znY3DFMxK9QaaV0Hs1rA2plLYN5/AI9p5vDdcQ9e/62xrTd6gqfvlXI8v/MQqubhBjHc86hhPM3mziZjU7nFvGqwVQYjRlfxXMprQ0CcWDwJ/GvdgQwEUHBpk7SBi0K5dwOIYFTgvb/Z65bd9fmMSXXqWldO5zpdqwSVubKjb9CIssw9FPjnKD6rA5Z2J1t33Uo\u002BlzHqao/IKrRQSgQNNnvFVEMsTzV9AjEYo\u002BSk54SpHdtoZNefnUc8dOlDl906nswasNIYSo4UwZT/0serJEMwpiwopNKjJbf78NpMOWtT3gUXiTexkdNNU6JDoMuAkVClE/CwEfn6doobHVqzyIgoq/PBlJoMfhVZ21EwYIXrel6KpiV7os0LHBKslnN4mYoaGvTYvv21mZXaVzaoyhYFL6P7KSJjrQgmtneHX\u002Bei4EHGFUaQE7th1AyPoEuXY1L8pmfQfW9ot2zssQiFLjmtOHb04bTQdRvnmVUV0wy8j1IkirmA0WPRXV7ZpGGy3KXT4mjVooGeLDFL6OQaU\u002BNgLyK1YaOALWcTIoRV9tC5Nb2vQfCj5\u002BzRhV6INOh/twl6eXU//HoCUrQBwX/8STVgkbMmahHzvEc15NtE\u002BPh\u002BlGt62n1bejhCre88oiVt1DwpJ6M0WEz4h7wtCRifvVq8gi0Ugm\u002B3BBZ75L0ithkhyBCfG9BVSTweglLALnEfou\u002BUfx/4WFLNcSOMuHOP1dCiDEAIAKKKZzjx9v8c9takXEHOjjf6KHC90amsyJHIjq2BHiExF6JMCRjmBmJSsHpN51wywEeZqOPQSi743p6nKWdSmti0c0WegoQfEyENayEvX\u002BA0lc5m6HU\u002BYcx0Uyt5Pt36/xWhmHQXkz7CepXBwt4NyX6\u002Bc5OZ7LJjdhF4Ki5ZptREEmsLjcZrHQGPo23gfZ7tZoqsustJYRNiPiJinmkQaNTAfK9zAjy4UlaSCkhEg/hyisOjrOsI\u002BrFYqE6jCX6YfjuZHwDuemRO9Gh1t1fKHbsp8BOmbLzot4L\u002BGlntFEnX\u002BosNq2P4gxBeVbeCk0NZjYqTehlq8hJ\u002BsWh98F8LYOAfnb3MvXJXMWwDRxcEZiQ/pI3PWZkwbQh5jvn7epOwU/TWY/WFjc8XO0isZ6r6eUpDPkvSPAdG7zC1Uy54XLbYUvQiLQMvuRe9tx1QgwZdfhWvtzxI3hftkHPE0Dqhnt\u002BS1BS22EtHFIQzFITp9WsqV9UZyaV6kHPdNZ2PaundHBk\u002Bvq/xp6XJZ6K3FMqSBJoHmXhlh9Q6GEOh2aOut6mbVvhrqje8ObAvUGECwnypSjADh9BxeJREBKVrUM4CGq/5HL3RJ1liS2DINTdyOFbH945yqjDYKt5kJ6aRUeniLDWyCKa\u002B1yPXoDxwqEJc0cxPpFg/kHB/IPHfbQCz0fl35gkBwC\u002BvCCBrmgrzaIGbB1XZQq2RopvFMui032oiI89C\u002BcI4WhCcn5s30/Vmi7dwQ2Wq2Y9M5UNtPI5G\u002Byi2SHY6sW\u002B\u002BY6xFPKIRWc6mX6YwQ5wEeEpA9RN/yx6BVqRzgYt\u002BK9pIseC4ZJzsO4x0x93nFreMsdAs\u002BbtcP5eOw\u002Bb9nddDJzPM55K8SxStU7qGCgNAmj/t5tC6UjEf7HJIKqC27520MJ\u002BqGy4l0GW8f6YB1TWUTimnELcHiNUBrPsfcyFz92Qc0tljln4RyBZq/tKLHhY9tNt3Dt/mrajKqW4yBVxESIdB5QNbMLirlUignYkCdY7k4r9F/OiFNSQxmewP3sK5JbZLSjkT4YMjy3mWRg8eyDPfTSKd/0yfvK/eKpfLm7eF53fTtytV0QE8ITBv7u8VE9C5MJCgHCZprI6JNLfsWDDBEV6YShEIinshYd0cL83AyRfGEmsm5cpRagqczJ1JUMn/rd2Qfci/sKUUfrtJTHzAyGugJUbFmiyURt8Ga73e1xATHIHwMExOBmHFEWYPCB6N3AMyqSqDOhKw/DbpuUToNqeqNS/70JgeUR7k/4nGhD7BeI\u002B6rC3mkOJuPzMVZU0c3du\u002BZNLukgxqE1gMnzuJ6nf3J0C1Lop5xKRNjJBlCezQxyKtBx9r0\u002BWCT5nV2vGm5VW8Hj0NZ69RRaAuoAZ8BQpsO9cY3OJYi1RaMt7xpOmzpqc6qequw2BzXMJ\u002BPTLfBkqOaZ8ZjghyZJLpsjTQYKC3e/pfQVwfvXd3pYAg2U4ieyyTYjtKmRieyEVYxRArovshx8I4f8Xub6snouiIUopExzcIPf5lbOHhwXgXxvhmSwOE/hGM6ftnpfKPI/YwFXa6FP7ZI2X9vFvgVr5M16izwFflBFN5uN07oJcL1kjrsawCXLL6jSidh0K2q5I9G85J3GOfShEiQVwgnYLN8eYS9aUSSXr1uTMvR3wRwgxK/oXJwvnlS2aa4BtW2e\u002Blz5VbpLbtK9FTUyMwcAKUEH5P1p/8BC/sLKk\u002Bd2hfn99DiXfmth5WXNK0dm7WtdtkBtCdBwJPqMtmb3cMrrNp9LRD7OaLrVlf\u002BHnNSI7BFXbO2nGXwZjd8\u002BCrgEamSa4eSoG5k8n02Fh2PQ6JgmA9pVkBPtRC0TIcZvgG3y0TuK7Lrv0MB4Ks2gEYIYSJU3GAbtvspQvZ23hPnS3Q7fkrY4RfvdNiMZ3XVGPSKbCukhKGhXBRJhOj8dKFvGpV2\u002BwH7b3/KpadHjw9FVCoB7LIoQoaSWeI2j1xvMsA3XQzgnh3yjzzrmh86Gc0ExHC\u002BuogvBtfOpGEfxOAjW7KnUDICpLYMDx11fKinmEAVMYrr8Hh4CBZ1Efm8kspciD5sksnbAl\u002B6squq\u002BcovJwwhCpMVN6s6bwgbjVK8T3xTGLRqesV2Oi9rcT3MjU4MBirtW4g3B1CTcmPB/3TM/mMvV6FVhOwG6tCj6cZtbaH5z4dnzvP0HBEj1sihtHq6XrLanXWs9kF\u002BprC3kx2KZcSBx\u002B/tZO\u002BvezuQMe3jZXZV6UsTUtAsTRkGKSgDPIjzWbEEH6yKzTmDa2I53IRTm0E6YamSdtM0VXrWp3vHbH6y3Jh8n0WJytxRkCet8nBU8o3nCJsfISLdz4px9GW9vD7jhz/sFvv7cFaNQKarhmMKQfTt4COjU7u1no\u002B7WBa209PoimswqJuR65hEUeB8MkknJ7Kwz9vbQHOEdngsABhAFqzSwzw32dkZG/SLXwHbOaxGVHCkBcQ3zUo3rDJjpeu/xHtzqW9NL02ZV7PnT\u002BEx6TzLpavn3BComvWyAC2mtbYIy1rGZ5B9OWTiyq5QUH1oxcM1l8A/2Chqiw55mu8gMqH9noSGa0FsjqxGxRFiGEp4SXpqsR32CPMyW9yBw561wpfMkrH4olqBiQlT\u002BRMWyLLEAVG09YGDx5WRU89k6srN0MJ5lYWYv6bfqOgUok/gG5Mp/YJMwQ0WCIrcJ05LHN4\u002BRegQnTMtK4GqlQyZb2VFsXg8eu0IgM/1I0z6vFgYlIwJ1lxnj36gPNIAomwAvNlllrYWDuHxNYUYW7mmMm9pUgBAT5kJHeH5nD4bCB5j9KazlSXiAkWqWOCXD3PE\u002Bcpi1xBrgC0AXLiUHLKjle2m9KbTMp0JR0\u002B61ja4cc6uNKIz\u002BHDOOHS5czitDiXTBsLzMFrNMcctGU/AsOo2SCqp5ifQb528mPxyGb\u002BknDkp548zxQGz4MLbBp8gzUeKgusNw2f9wpclNleemthHiH0WlskawoLpNgUk9Wk\u002Bm8t055aUVtjRa\u002BU4Ds7qFQXqk34hyja\u002Bb4BoJM0imQ0uJpqMKfNBszGkBWrj4rP0PyD/emHq3JGU9nfWbDHL7pLXyih0HetSqOAMfcTLmozMtCXsI16rAwnI93N7q0c/2FaXzBiLv\u002BE1rNGB3l7MyRvqybgMH4s0bIbea2a31v1ZDKWuM850QTQEtraM6WTrPC4XkOGPM7iLY59R7RS6vZXUKNG5HpVNdkiDx6kUp4Nh8294YEYbihks4tAvIlPfifkg\u002BICTMd1YylpZCywPtvwcL/nlQl1P\u002BJ64jDvFHhQ0pD2v8\u002B7CjoFR31Xrgr7tHWvUEzKaOkeb0MAh2qWhk\u002BwGZGbuX4MNGWE4U2LHZHXfy67P8QshWqn11CLu4LQb8EuppV4X/r3oxvmRYebk1GyKAg820aKg5Mn9OIugHnitHKMXHb7Xx8zxJyoRkDjC0P\u002B2ZJ6lJN6oyIBUWsYyCKhA5EUDzbbtsnpCBeq4T1SROieL6fnaB/eEbhT\u002BQ2zG/t5B0KuzvwNIyLIkIt80MHlrg2DeZh7uptxNv1\u002Bh7y7NuwcMNr7pHXskQyEHteUYkH2bkoAMKJi/U2mPZj\u002BjptlDFqfYJ/n6gqXluiM95vE3dO8hxlyuwVKuTONVGbd7gJxHhF89AKhD4Q/aZm51gax4mDEQgeC81FVVaZsWZWkuajmG9iJR\u002BjRGneVMlJrkOMs3HEGGav67ivAJ59bNbbum6/x07stJ5p38yiQ7cD/6cTDP30jnaD86yysySBJdeTBppaier0o/rTXjyWDagFqwT7amPY5yv0P9eeOgV56LX1DzkYqXG4Hm0DITA56eIAqQQjhb9zuh9uZk4TVmX1WXGGnQJu6QGTP0v21cH7vlHxnYz9VmL2gVUdqkMnqMgHCce\u002Bs0zjlbwGkEp3fOBZdqv8HbjU\u002BAMSkButUUK\u002Ba5Z/78v6OQsFEgfQ\u002BsYUgwRwwDObK4sTMhHErCMxMkB9RCS3\u002B40UXz2c9wuxBAE4\u002Bg0XOI0PJ0APaL26NYzn19/DU7KhYIt7WGD1/jB/YioQi7ISGfW3biDkpI7PXimwtSMv7bBOm5WFn\u002BAsGSUPkAqXqana1bnmD\u002BGRvL/4q/47RUUNU3B1wfAcjH4Vh1T71RSEO7R/1eNpRd3SvNrZiPfl8NfgAjyWHee1vkU/0ISMmeundGxFu29lpA2SpwUZQwOKL5aBF9bX8h3MyhuaKXFZQibzNhSHnDlkflozA3binHtFtaDyD4IUz4ZSePFTy3qYOWDiJgzvApNdGJl4oO6m7imcVHfMZzag3maSNSdEFLLjmsYWAHZuVrMRlPbkmCqXq47Lt3MGy9YqPUumXM1oFQfmmQookO23Mf3AvtJDuEI/\u002BomYfGFD2M7z68Mqx/nlpX/zAgMcaxqhFIF1Qg0D6oEJamJH05iiprw/OKUqiGoH3xVSULo/H5Ny\u002B2vfyprB7AE\u002BHVmXodXnTFtG4TJxdogXbWb3sZXKzk7S0NgwxtgleUyn7GsMbD1DbwRe\u002BDpc/YDfxF0zzjpvc1MOxMz5toV/HWvlyYodBv0lsEaNa9YQcddXUP5\u002B8a8SOHkYAadwRbSC39rSezP6vsFcDhn33gt8\u002Blb1pmGHAC\u002B415ENBQVZtWqODov7QfajWJI9HueVGl5xmwdQeqNS\u002B9\u002BrGaei6bm4Blivac9/gbhcVknTSeFIJ7k2n2n\u002BBTrLOxasTCRS/G7YgRiO5bCO8hlK9CBVg7H6YvHqbE5PugEd5C64zzGUDVXa\u002BsTIvUIIq61QtxEWcbtkte02ZJAgiMcbbP2B0iLrtubOeojpLaWz4cCc/wbsB3J3VBlEXajBum39sUxAhtWKaQAqS/sue4RLgoLPg4nAK2mPCn4Jo1U\u002BCMAa63xVc1rvFpYGwbt7RNiU\u002BN8l9jbkPYXisXxbgMWq7EM3F5AH8g8r4Gz3vWWyF8GhcKp2FBaNNq36cr3el5XQW9V0QDFIjQrP\u002BhHF7HwcMJ26tgwbMNQsqeDmCX9NTUzXI2WQOdOQWOejphoAx0Yt2kIgI92JtSb9S5ZMZoOLfqzE8skaj/rKJl0ke466L\u002BaatDM9LSlvTW5CkvI5Q/ZgGCttO9R5E0pLVf18YTmYQx\u002Bzta5QSlGHVaVe2/0EjOZqxGNjTPASIaTk9dsv7ugwpk/SiY5ID83V5eIvGjtNQsUbFZjaNPIroZAJa1B2W2q5LjGtMgdUIrSRjWcN4wdpm7cWFNlPVnFdquv\u002BPqR5Y457dewFoAy9wvbgRKuPHb6In9OdYEKNade8U4sfWeAQGCnUkmkbY/eqVFHmbxHJzo0pcaLQ3ANL7gwUSVCBomkW0Cx9totVcTvb9wvwqv7B9oD99eg9PzgqiKRdAxqnJLXk05rlSBgF1/xm9Oj7W0MNUlLTg6iA1ZDwVyni9HIhNM5SC9tj3Kpk\u002BCHr2kpTMzFlT6zH16EJZ/oJ8PTyIt\u002BORcAapU9rrXWoaouKlPtKoSf0faTBWWEpRKfdWe\u002B1dtVCXZSKNInl/aI7H20ZgtMCw1PM\u002BaU6yOhe8VyrileF9vO2SDtmvGiaEoACij30E8XU3paf5H0sC5CoK0ctOnNOtSR5ZzqXmALnMuclNEKuat2a0qu86hJ2hjymupUlbNgMt9EVeqyPPUaXtLGaCtNN/bxllmfLkc8WBtz57N1pwcYPGIBtlOwxC5VlKTFc2H9pWLjYv9pwRSIGA3fPkUxlKfbrju5S3GjMMIrSYmSZtSphjJQgkQHrntNea5V4YXpFAAM\u002BcU2NGnhQCItTneK9bEpJbgS0QJTxA\u002Bwe9HTTU88QiWJlX0PY1HYf0Ih6m/zwoPtPLvd1jL9uTXFdciIDfLS4QxCAVA0GbJWOmGwMdmfzKld5hCDbmvii\u002BxHSf2ZQGFPTvlTobEjuRMJh5vRPXdcJbkfOifST4KQX3Vz/N/EzOoAcOLgTBroOj0NiebQEU5k\u002BxQ0ihY5fP9mw0JLr8wzNLqhwMyUa\u002BmeJw/61MWrwD4nHwHLgELTxvPjeXjIrIpwykUsLlCBwI8qplMGTqg5ywMEFJC6d6R3zfnIoPJwxXqFegpwj5HtpU5ykOnv3Xhbqa51xIf5tkKgpFBWuS\u002BMudDogNSdyUthJn9CN\u002BbKl/BxfPdECwDyi8O339sxhvwu9dcZB1yjveBjBJ4Ip35r1hxv5TwoOL7P5fUA5flgL5\u002BDI0IPsYCjzc8W4PZi6eRVW/m\u002B0aGwBr0oSRFXotfm8tT\u002BhYQsXCSLvBd9AVe4XQwQu4oPsV390yyE52h/TCrnP\u002B4hdFRgKP/FMyWaMvVlb\u002BwFRudN50GHALJXl3S8DH/shdF5luinoJKKOo44Y5AnL3eMegVDqUicqmOiCIGLGSalra0j69jzXZZEs7zDTq0SIHgNL5JqmOyI3OyE9agRDxFXgrXjA0OemRxu/uWbyVvGn9gZfemESxTAqw78blf\u002BM6Sba8v3Ly0kbpZ2C6oG7ROAzmXP95E300ehIlg0oiq0cMsxAG2P32Cq5Q9TDj96uc37a6/yLjwTY5iEVgzU/8xrsYru1eymAP8FFRKB1MUINniaSTaKwkKPHazE\u002B3lT1fVC50yki\u002BPhRWqw7QkpkY7DjC\u002BUOraF4O84X7g/4QV1oU8tTu2IU6qEuPPbyeVJZYweAX9Zz5tOvQZdfDw7oWRVS0vKDFKRSzh1D4GyuicJ/vosId\u002BGG9Gj3oHnKud\u002BWRePho6Zj2k5fMZG1LAZjALvQ30yD3\u002BUzy9qFi3AuhBBBrZqMzOYcH\u002BQ8rUJTzcRmlKPB9dqPEmX\u002BrdfP2k7aMK19c4Jr1jfRtMNkQzKi4/4SIvLMaI45tpswjh8STEGVZniU1lpF\u002BsJv7EEbJtM3X83ZubtcCcQfR7zrO0gUw2R90ty2CgmjzCQwYHxNHo/L/S5RNJaGOVi0eZKZXsN2WyzYnVfyfVXANe2TK6lLziUxIzoZw4rR95WH/ZB7BnFkuglPdIE31X/YkP6k8xGvbKtpaD\u002BFXJeiBqW\u002Bbn/FRTN8Lm2j\u002BFmn\u002BUm\u002BPTKIKQCH1JDlEZox41lxrXHfdWb8F0vPKMSgC3RNwXLxxyNlFdmhOpXu3DOVSksQMk7ryIPmviXmuPw/58kcl1ArQBg6DJeUPj7RETsUOeJ9j9klZfjvDwT5fljZYVbI0kTjagYy2iG3U45FEazuzoMdwlfz9y1XODUTPI46utjoBD7yNM/YSrW7chZqqflUDrPZv6L\u002B2N8XiDHRH5mXfJSxWQ1x\u002BJmzQXeeNIUa7I4/uy3eXP816Stj3qieCy8YI/F9tUzr5hYWKnovYKBV\u002BJ\u002BjkWBruR\u002BVf3PiDh3xETpEghSTnTc9U9UbxDaFCoiLCeII\u002BnnOrGrV5DndCdv4JRU/5t6Pxl9oYj2PU/TlEHTrWwA76BrAedWtvbj5YEn5H6MhSSOt\u002B0eCnJg4Q1x17NfE8a7XvDz\u002Bf20E4gimcwHzkjRRx8dRPV\u002B8tUt\u002BhDZ5N8zhMG6bJV9mJsmypRk\u002B3C2WRLEkICkMc7RTGwbxf/s6j6o7wT6TVGzU75z9nphCfdkZ6D\u002BFURen1MC2SApYcKrSeBVzAx7zAuxEUzCIDtEcDJkt25O7sT6Sk\u002Bx93QxifH72LyaC036\u002BKuVPQP3nH8XvmjtxKpkXFsbW3G8udSXj4da1leOumT0ec6yqbHA8r3QmkkLU8VHl3xhfq/MPj7HDb18rMYXiPPz6UrroaKZWmjD7C\u002BbjCvCAz7bLTu1OEuf\u002B6wEREX3yQFFF3p6a/XJyBRG\u002BFIPO3GBqqmHTGu4PqEPS6YGlRYSzCMeVnSxV5dJAWUnfk/pgMA6cpmscHyljNjJaxBPwyMOJCwu8OT80FMCTjr2kMBhFcrlzBJ8dlumeMmr5/x2\u002BU4yGUoTyp/bPaJGmjJBrvwYaEVVWgcQgb3AiIgbUPhWi0TsxHd2TVs7Cp5wNdwpVMnNk3\u002BnIa9HIZecQzIHz\u002Byp4A7tVNp0khrqGk9okFvRpzO\u002BTc14v2mVpaLv6gopI0qhxkXNO//vSPFUzQdf3oE7uqv\u002BWXIvMTClV683lLgQwPcEtsoGBGszzvTMI\u002BJSRdcRpD9eKtnYgpUVJ\u002BRAt7RJM/wQWxfHNaZAyop9Ux1OQwHYJfCIspYdLDQk8Nx28xdAcu/2QfrPSn6JHWBPaz\u002BHxuTieJGzwHFl8y7jkjTJyddzLNAtV/EXGNtx/6U13cD0nTn3lHqFjLJugE7L67hJz1OY3D5fWm7zy1\u002B2QdDcICVt7vT60jVc7ZAtzseiWz0jODBRrPGCpULLA8kqz0rhglApXfyzTu0eS\u002B6uIZuXQXAikwmQioMj6zmyL95sIi5VTEx3iQ0wb/lDM1EC1HO3I7JY\u002BCxBQPfM9WLC8R8eohnAWOVPL8hy8jMATVcyERa2CvwcEznyA/tEqoOafX7aNIFHQoueaAPp5gX5MPOgmtRcDPYS8p7fzkTqCoVE2IS0NhjV6t6LJ6L4Mj00CNMHlA\u002BvTmB4xzHid3RGpF1\u002BpQ2BNQra2rAF0NVTGsBRq8Vx4naFlYoUS37m43NaNHNFiY0vssPILLlfqX2bJaxxkMu\u002B1MHm\u002BQ9zbPmb8/dMq5xSDZEzIfkBqbW9JfwceRXCZUKnq2\u002BxboCNvEXKPCjCAv3ROSgbPm7SrSscKcMTZvPjyZ6klQAsoJ8AtXWjN22M6xL\u002BOz/9tybjxP40lTTNelVB5nKaLX39pJiJCojpL2XNj06gFSuz9gJnwMAB\u002BAtqQ0sgYVD68s2lAIanZLyt\u002BqWYdxX2HVUpnfBgMlyt\u002B7yNLsdNyM4Uwpxw\u002BxSVDIFVucYqeYDlZCXl9sNgmrBg9wTaGkXlUCHXc6SJhRJAlIFvCniWg4I7l7qRV8IKtDfcAAQPyvI7YFmUQvXca\u002B8DpWIx8YA32nOCnnKbVAhv3M98rXUeMMmfM5ou8jCMXzvLjbJvyMKnpCWAjSx/oBxRNHY2b8559XSokr3mGOhC9k9Gz8ZV8AP8xQlPnaOdL4ONzb3KVe99UZg9tyYEsYtNTZbtKOBWCzRiSaq1KlfBC3M6aFsqeKBf2W4uGDjt6AN98lAcv/ajN8KJaBxEuCdAbLuy2lkwIsTmnV9yJ\u002BL7hFGXNzgHtFt8hzCIoRCUCxFG7buNKx26Td\u002BLJhKnMQ/fjePKrYD/OLhgRkMYp3G0UoI\u002BO0o3flkz7PlYjI44xVYgqSM82V2QR6UDLOTKkZZdxtOAaPW1qA\u002BKhsCHlrwqJ3Ds9/5eh4k0reOVNEF0aVtTCrWqqGxQawETokKdCKD42QVj3amX/09aW8sSIHPOBh1lNJv2f38UnIz9StU2l5UyrFtMAIuxuxt2UFyRTkqNVaw1N8QU8lmGX0EcqqRqI8Ql33QYcgWBs3lwgC8ic04yb/U5AW/BLboBxaFKlRBnDDyIa37WdNOmo4RalGI6Y\u002BwC6jq/MRJkZLG6FqxURx5pGYPimgffW/sRkm3bdolXx2HFN7rVp9saJAa9LG4nQlxl4YruR8nUI45PrZ60iO4oYk9Kjw9jg2Go2HYBEj\u002Bc6kABdZUOeY\u002BX8RQslgpMVZsolLoe7MNNAl4ZNX9DwxFesrNOsxNZKfjPsp37Rv1nbHLa6I11fg2MtHM29TQARC3yzdNW/aKHz2rBXyo1Ubtgsdj8eOqT2TSlwg6QEjS0v25v\u002BHkaAG7QUxkSpC7TV1K31jNbE9tDbvSuoSuj5702HJ/LxVlCRqFqLBXRcTUV0nqr6EvxWauDLJmEe28zPGtr7JePB4IJZY\u002BR8PfFYe3PiM6xCA9hNLL0SKjPzdtCJu\u002B6ZZSdhsr4koK8b2ijzbqrxOKQgjRr\u002Brfkis7ZSZe0X8oICwxZIfIDyGV8pMVKUHruFAjooaS7TmrsuQv8H1jrCB\u002Beq7K\u002BUpLwjMnO71XimjpT6yWey64lTLyRfGj2F6kMkay1q6TIP7Fl\u002BCTa/G8U\u002Bi7BqCQjTDxxeV8GHOY5\u002BnUQsk25LO6Vm7t0KNOJSlBdfHJKNG\u002BE6UVgRDJFsiLbO/2vyjoRa81ALBx4vyNo6C8OuJBj78YVm9j4WOisT9mYmOzl2XAmPBCk\u002BghTDDoh91wDRwmCZ1wnmj5RKRLkk\u002BxC4BZGgw6u6IyPzuXNso\u002Bu1lGMmPjABjGQvk9BxQL9sGYcACwT23RNVF6M8phmadeuskLBV/rjgtnkpdS/bSN5gg6PobJjivrtPzSqMxOZOkR3kwLAPGhrOI1CPzWvnfc7E2CZ1sglSydX5CjGSU/GS3uAR8oQuVWmJHklEVvFTaFNbx\u002BjD1N8UlfraFg/pO9Ne\u002BO6H0YtKmoa47Je8CnLgpZ3eOogI0wYE/VyJUD9Zn\u002BJ55V4Cy5rEES1mBuhLWIuH\u002BWxyCwFHViXkftQuvUpHX0yxQiEU3d4HGileoswZuaTVAVbS65ThNpM0HkjClVPjHqefmhZmcxuSbuzb5LNZzsUzWbvzdHe7zA\u002BR3MORQIDVe4Qkfh\u002BObpI/PHikCU3f3lOHkz\u002Bb86ov484G1JZYAS5sAm0vMUypoOsltDf/F8LBtf5wCa1FOYvZ9JpRi5n/4z9KOAbcrKkC3fJUcjt2MMwLQR6X5/eBJsThUTiyVBVRKdD0sN\u002B74QVRbS\u002B\u002B8MtMZ8fKRkZ7a/9HyRFB\u002B1twTIXZA0RmfX/wT2AZQnbLwjX9lO106BHS1cHVsOfOeeWp4SCp4e2C6epH2fbmYimEfArbQGZt\u002B2R0Ci2GkMyYJdF6b11WHdxIeqsHMQ4a6HeYUTDc8zmDP\u002Bm4NdvD/FkZr7Qlb/LIMl4qjsm/ZspWWR216j\u002BfuzKb\u002BzNzmegEiHpR6YVZ9XyEzB7StmRvw9UjYdi6ChIZffCBiXS/VJR2IgZPaXlA/GehMR4cyQTOKDdaUDQTSoJoNG\u002BQ2GgLxXeKXJBeHFpb3mVxGNT3\u002BLDvt109YQRcYtuH5zENrCf/mW\u002BmlmxwbA/dAnXSojGpcD\u002B6pSEKymBzKfm42jklTi5BdYNlTWZAf0dRYGKOjcCl2nL1UwsC8M8PM2h2t5HSu7RHjSyyQCbZeindtWn94Jw5FwPKL/snQoCwWhn5zcexgqiuRwCX95ZMH9jdITtlDU7MOaCSCIu5IE6v/eoI36hiKDa9T52fpR9tehAiRh1FT0jLLZAnI3Yg9Sax6/WoQzwsfvkEp72xMJSBII53lt4tZrKdPbIYPwTAnFp26b0pwTrX9cskQKeLFfj/of7rrV5EhIFDCwWKED/wQAdnPkbbW19Xn6EXBSYLFie1HJkF2PL4LmE75rY1TeGLN/ygJ9uyJEqfkA29MX9bN/Td0Pei6msUaw/hn3SpIlG/i9Epau5MBvhSZkTlPvzl4K7BV3jp5E2Rj7jPzITV9nG8AaWqMckGkc3/TIAmLywO/77F68rU0aeHl981fDZzfHPTKTlXO67husWu7pfJa1yIvNDKDA6q5ywCJp3p0RGbj9AQVwXyt8AP4C0BKecPuiiCqL9hpXBhKEIJVRUQ9\u002BW0F17HuRRWmgUMui/hpb1I8mhxayhSNeZfryrH5WKq/uhLTRaESAEQLBK6UOtEg4KEwGasn4y9Yd10ZAnpkrCmZb9DlliqxKprXT8Vm\u002BD7Gy\u002BoPyT//l9bjes1D\u002BP3JpliE\u002B8sAOkl3f\u002B4QUJRp8n4eUjaQVOLqmdf5AhxcbTGdDaht4f1zxpGhmEpQ7kdCeYdPJKbGOVJ1mmH0BzgsGhG8c0Ls/BCBq4yl7ruYmaqPt4iUDUiL1tRW90ebfr9ZdH04k3sFVn12zXkaIEqW3QC3ZE\u002Bvlw3IMZxulQTJ5izMTHo9XwUvimALHT/PcbWJvxpG5Bpvqtxwb2LelsB5redMTdTQWH36h9rvo3nN\u002BcDm5NXpgwESXaKdzfCjUfOgknBYgyThuWecS1w/gAZionai97LqjynlOe8yMoqNVzbmThEJdXWbBStuTTik0t2bOip5AVpBtgJHcko0r4bcDvQmWTH1WSwABvKGe0HxQGYSlvdgE1XbpJgOwgMrZ1WlkT5EfnmrpuH9eftnuzrAVTHjIRiOfPqeSrSY5pcp1J6c4eoDrcLtZvAWYppac\u002BleTWzRSEY9FhVDpTPEE79J1KRcy9lPvadu9booeBpfRNbKOZgrV4xYX8vUvwiPKFMwzI32/agQDpDEY1KLFJ3742Fc\u002BdkmHnwXBGwOe/6f381m96yMaUYuuisIZvQ6zEou2dumMi56Ca0Q3vk7AZORJIOFJB3wb3oaLT\u002BuHriI3Tci4KIi\u002Ba2e7O3\u002Be4pN87iXdkFxtactPWlgjATvzOv1iAHBGSHxbivW5jgv8vTvzDqGFqd2FyiP9KM4wmyorh8CCfKJjNqXpgcVms5v/kp1cL/JabVDfnHYMSR\u002BuKy\u002BLjgYLOgBZkBg72\u002BfYHxaIPZYw1Gt3kVpvoqBsFq1GO1aV2yVVtFhdAp\u002BaXlFox30fhEtJvVbEU/yrm5ef7XmqtaCRAkPxMkl9k5GLnTMJBptjDJJiPL4/0Uco6hjA/RUmL6iw14T5LlHCC\u002BmFOLaJopT8fODnSLkiUXE8iEhwvJa8pa2KWC7Wah4AYDDUepjQn0dDxIB0PucvjkZT/KYJUU8TCJLJP0ql5dKC5uhIThaYLCjBLLgWSGbGWomogm139s6hgXIFx2A83d6tsRg\u002Bp0Bvu9B9SGTXPIAsAqSBPWOlSy/ZpoykkiSIxE6ZaNcOx/MJOMadOq6pyoSx2cT7e\u002BC7CGYoJQDzyumrtEQWPdPo3Xrxd8RdCBCBb9wH8vhfzYiuHiBxJqLyVW4c8UYqU8zwyPxKCcPcHgAVZrUkq9gxC\u002Ba7p9\u002Bzd7aYPyKWQBaKVtvPVyn71YOEkgAgW//tjemV66VfbuvtPVEF8grhRZ3pSs/ZFVSudTZjNxXfUxv2qnF4wJRxaugwIhmYtiO44wxidtDwFHhU57ZvPHfWDep1TweZqEUJeB/nqTM7Fb7SqlPJfRwKxpY45Bkdwi6wWdRvI2ccHzrHGP7xCKsFWZH3nJIjzJCOaoixYMRsK3Yxd09ey/JX9osZAmQdWf3q80pHJmWcTE0DoPjeqr52Wu1I/5Eb5k3fX6YGyspssNCKhm155MTQlOrCGys5uQvM4qd21Joszwz8p8a/VUFC1y/oFCQQ/LXoeGrmGYsi5aaaOihi9Zx2nfdgfX0\u002BET\u002BpvwQ7EaUnu\u002BXxTlxvRrVBmcIgJRtY4CFTsXYs8L846mcrPJqHJ5QBcr4CcWd/x1cB3qO63ivkEJ8i56Bu\u002BstmuKQ1BAna\u002BrIuHvKdFm6506oe6tIbvcw7Byv7pAAz0nfy2/jDSsNNJyPxTP85RzpwaNP2EA/5CzqX\u002BfzeH1Zx\u002Bky6qjq19kjm0YPuKjDNAcAxi3ssfYJoOZD\u002BK5DGbwfNf1Kyfpz/unKLD35LyyDJirg87JQbBbyKUrCp94r4IKK8IKreWoMjcdDIoS4EHC6wNGEYiUKz8nnV6CwsVcKn0y7bj6p162/02bqDEqROhjZB\u002BcNpn1cfyG5wyHJXNxwOIM4/KEyEOgkxI\u002B\u002BIMJ/VR2H1qlw/fjPX\u002B4d8BSM9XaKedPGWT13p/f\u002B6OLtnV9fOm4EQYYy/zuLaZ2yFCDUmM4YNKbuuPvfEC\u002BycRQV4cGPvrWlh7PwV3qYOvCgxJLWKlAU1Wm5cIFyJDFWgI4mdYjcI1ZqLhAaJ9wsVn0LP0uc20fEAQtX1U0zMmOCmtfrcsRnw6E8a/tA\u002Ba6NjRoEZ\u002BTluqRHYnR8hU0IN/ysmI0EQOS4o3yqYG9LhAhdyUgzL8t/nd8ypA9Q6j5TMzT/k2EhiUw2S8NoOlo0\u002B91sH7sE1AcxLfut0ZvUaLg9Viw7S/CmOz/7/eQHFmKF/qgy5MuCTl4szWVmc7ewYeIKKuQu\u002Ba/sxeN8CNcjKReYJ9PyooTtuwjND32LQMeHSpsB/et9VwX5RR7nBkWHCKROzUvkvr9eHG/cYOkxYYUc9L48IiwrG9DO\u002BVxlBrTCRgbZPHN8o4zbouB8ofYbx\u002BOZyxKHS\u002BZ3I7J7FsRi\u002BBa6GRrjWCQRn1ExYH9MrnnZsjJ5zDuiOvogYhnAAIzIeKrKwYjcN2\u002B\u002BhyvBVupmK3Q5oWOR6SzaF98fwvULUZ/EaOfVge3w/XvDukQQ4eQQujakh14pN49976mpvHV5szaL/O4DkKmHSKTozi/nyg=="
    },
    {
      "RequestUri": "https://amandaadlscanary.blob.core.windows.net/test-filesystem-0096ef4b-623e-2350-47f3-58431ed26cd8?restype=container",
      "RequestMethod": "DELETE",
      "RequestHeaders": {
        "Accept": "application/xml",
        "Authorization": "Sanitized",
        "traceparent": "00-674f9d6d0e51f747a059a248f03311e3-f401f7b9ac0c1f44-00",
        "User-Agent": [
          "azsdk-net-Storage.Files.DataLake/12.9.0-alpha.20211020.1",
          "(.NET 5.0.11; Microsoft Windows 10.0.19043)"
        ],
        "x-ms-client-request-id": "f643cc50-3d02-31ad-ccf6-f4c39c25b3b9",
        "x-ms-date": "Wed, 20 Oct 2021 18:01:27 GMT",
        "x-ms-return-client-request-id": "true",
        "x-ms-version": "2021-02-12"
      },
      "RequestBody": null,
      "StatusCode": 202,
      "ResponseHeaders": {
        "Content-Length": "0",
        "Date": "Wed, 20 Oct 2021 18:01:27 GMT",
        "Server": [
          "Windows-Azure-Blob/1.0",
          "Microsoft-HTTPAPI/2.0"
        ],
        "x-ms-client-request-id": "f643cc50-3d02-31ad-ccf6-f4c39c25b3b9",
<<<<<<< HEAD
        "x-ms-request-id": "46916e6c-401e-0056-6df9-068eb0000000",
        "x-ms-version": "2021-02-12"
=======
        "x-ms-request-id": "abb35527-901e-00ad-1ddc-c5ba54000000",
        "x-ms-version": "2020-12-06"
>>>>>>> 6b7c7623
      },
      "ResponseBody": []
    }
  ],
  "Variables": {
    "RandomSeed": "1412722766",
    "Storage_TestConfigHierarchicalNamespace": "NamespaceTenant\namandaadlscanary\nU2FuaXRpemVk\nhttps://amandaadlscanary.blob.core.windows.net\nhttps://amandaadlscanary.file.core.windows.net\nhttps://amandaadlscanary.queue.core.windows.net\nhttps://amandaadlscanary.table.core.windows.net\n\n\n\n\nhttps://amandaadlscanary-secondary.blob.core.windows.net\nhttps://amandaadlscanary-secondary.file.core.windows.net\nhttps://amandaadlscanary-secondary.queue.core.windows.net\n\n68390a19-a643-458b-b726-408abf67b4fc\nSanitized\n72f988bf-86f1-41af-91ab-2d7cd011db47\nhttps://login.microsoftonline.com/\nCloud\nBlobEndpoint=https://amandaadlscanary.blob.core.windows.net/;QueueEndpoint=https://amandaadlscanary.queue.core.windows.net/;FileEndpoint=https://amandaadlscanary.file.core.windows.net/;BlobSecondaryEndpoint=https://amandaadlscanary-secondary.blob.core.windows.net/;QueueSecondaryEndpoint=https://amandaadlscanary-secondary.queue.core.windows.net/;FileSecondaryEndpoint=https://amandaadlscanary-secondary.file.core.windows.net/;AccountName=amandaadlscanary;AccountKey=Sanitized\n\n\n"
  }
}<|MERGE_RESOLUTION|>--- conflicted
+++ resolved
@@ -29,13 +29,8 @@
           "Microsoft-HTTPAPI/2.0"
         ],
         "x-ms-client-request-id": "6ca88d98-4572-bb96-80f3-ae6dbb6f75bb",
-<<<<<<< HEAD
-        "x-ms-request-id": "46916a24-401e-0056-46f9-068eb0000000",
-        "x-ms-version": "2021-02-12"
-=======
         "x-ms-request-id": "abb35037-901e-00ad-1ddc-c5ba54000000",
-        "x-ms-version": "2020-12-06"
->>>>>>> 6b7c7623
+        "x-ms-version": "2021-02-12"
       },
       "ResponseBody": []
     },
@@ -67,14 +62,9 @@
           "Microsoft-HTTPAPI/2.0"
         ],
         "x-ms-client-request-id": "555f9e60-1293-926d-3313-5cac912eb4ed",
-<<<<<<< HEAD
-        "x-ms-request-id": "d66a8649-f01f-0088-63f9-069a56000000",
-        "x-ms-version": "2021-02-12"
-=======
         "x-ms-request-id": "6df1b110-c01f-00d2-44dc-c575cf000000",
         "x-ms-request-server-encrypted": "true",
-        "x-ms-version": "2020-12-06"
->>>>>>> 6b7c7623
+        "x-ms-version": "2021-02-12"
       },
       "ResponseBody": []
     },
@@ -756,13 +746,8 @@
           "Microsoft-HTTPAPI/2.0"
         ],
         "x-ms-client-request-id": "f643cc50-3d02-31ad-ccf6-f4c39c25b3b9",
-<<<<<<< HEAD
-        "x-ms-request-id": "46916e6c-401e-0056-6df9-068eb0000000",
-        "x-ms-version": "2021-02-12"
-=======
         "x-ms-request-id": "abb35527-901e-00ad-1ddc-c5ba54000000",
-        "x-ms-version": "2020-12-06"
->>>>>>> 6b7c7623
+        "x-ms-version": "2021-02-12"
       },
       "ResponseBody": []
     }
