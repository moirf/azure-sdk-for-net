{
  "Entries": [
    {
      "RequestUri": "http://seanmcccanary3.blob.core.windows.net/test-filesystem-1cf86486-7201-9dd6-ef36-e73560150963?restype=container",
      "RequestMethod": "PUT",
      "RequestHeaders": {
        "Accept": "application/xml",
        "Authorization": "Sanitized",
        "traceparent": "00-5394e80f32ac3c4792b6deda7f1bebbb-dfd1d2428bccf043-00",
        "User-Agent": "azsdk-net-Storage.Files.DataLake/12.9.0-alpha.20210921.1 (.NET Framework 4.8.4300.0; Microsoft Windows 10.0.19043 )",
        "x-ms-blob-public-access": "container",
        "x-ms-client-request-id": "0a5bceea-aba7-ceb4-32c9-c85d84a76eb5",
        "x-ms-date": "Tue, 21 Sep 2021 19:48:38 GMT",
        "x-ms-return-client-request-id": "true",
        "x-ms-version": "2021-02-12"
      },
      "RequestBody": null,
      "StatusCode": 201,
      "ResponseHeaders": {
        "Content-Length": "0",
        "Date": "Tue, 21 Sep 2021 19:48:38 GMT",
        "ETag": "\u00220x8D97D38CE8CC978\u0022",
        "Last-Modified": "Tue, 21 Sep 2021 19:48:38 GMT",
        "Server": "Windows-Azure-Blob/1.0 Microsoft-HTTPAPI/2.0",
        "x-ms-client-request-id": "0a5bceea-aba7-ceb4-32c9-c85d84a76eb5",
<<<<<<< HEAD
        "x-ms-request-id": "edcf2e6d-501e-005c-50f9-502aea000000",
        "x-ms-version": "2021-02-12"
=======
        "x-ms-request-id": "6c713e34-d01e-0027-5921-afcd06000000",
        "x-ms-version": "2020-12-06"
>>>>>>> 73d5f10e
      },
      "ResponseBody": []
    },
    {
      "RequestUri": "http://seanmcccanary3.dfs.core.windows.net/test-filesystem-1cf86486-7201-9dd6-ef36-e73560150963/test-file-30f8ed2a-ff3d-579c-9668-6e3e26060cf0?resource=file",
      "RequestMethod": "PUT",
      "RequestHeaders": {
        "Accept": "application/json",
        "Authorization": "Sanitized",
        "If-None-Match": "*",
        "traceparent": "00-214ee1a2f0f27041bbcd64f4302ed61c-a9454cf27161894a-00",
        "User-Agent": "azsdk-net-Storage.Files.DataLake/12.9.0-alpha.20210921.1 (.NET Framework 4.8.4300.0; Microsoft Windows 10.0.19043 )",
        "x-ms-client-request-id": "79a5e5b3-ee34-2218-3ced-0a2ade44072d",
        "x-ms-date": "Tue, 21 Sep 2021 19:48:38 GMT",
        "x-ms-return-client-request-id": "true",
        "x-ms-version": "2021-02-12"
      },
      "RequestBody": null,
      "StatusCode": 201,
      "ResponseHeaders": {
        "Content-Length": "0",
        "Date": "Tue, 21 Sep 2021 19:48:38 GMT",
        "ETag": "\u00220x8D97D38CE969CE3\u0022",
        "Last-Modified": "Tue, 21 Sep 2021 19:48:38 GMT",
        "Server": "Windows-Azure-HDFS/1.0 Microsoft-HTTPAPI/2.0",
        "x-ms-client-request-id": "79a5e5b3-ee34-2218-3ced-0a2ade44072d",
        "x-ms-request-id": "c8cf8cca-b01f-007c-0221-aff43d000000",
        "x-ms-request-server-encrypted": "true",
        "x-ms-version": "2021-02-12"
      },
      "ResponseBody": []
    },
    {
      "RequestUri": "http://seanmcccanary3.dfs.core.windows.net/test-filesystem-1cf86486-7201-9dd6-ef36-e73560150963/test-file-30f8ed2a-ff3d-579c-9668-6e3e26060cf0?action=append\u0026position=0",
      "RequestMethod": "PATCH",
      "RequestHeaders": {
        "Accept": "application/json",
        "Authorization": "Sanitized",
        "Content-Length": "1024",
        "Content-Type": "application/octet-stream",
        "traceparent": "00-55b80bc398a45349a534a6305f9abb95-81a1e40e05062048-00",
        "User-Agent": "azsdk-net-Storage.Files.DataLake/12.9.0-alpha.20210921.1 (.NET Framework 4.8.4300.0; Microsoft Windows 10.0.19043 )",
        "x-ms-client-request-id": "408aa177-9261-37bc-c893-d5a76669faf5",
        "x-ms-date": "Tue, 21 Sep 2021 19:48:38 GMT",
        "x-ms-return-client-request-id": "true",
        "x-ms-version": "2021-02-12"
      },
      "RequestBody": "q\u002BDBhQnBVq1J7wo1zVM2Xgm8S5K5/7wVAlDvjhG\u002BhWpc79eGzqchKHeuwbehfwHekmlTx1zc\u002B6skq4K50cibi2qf2N18sJBhmiIaCz4EdINPEfunar0Of/QrYSIkaFevEjZNAaYjYuLZ8Sw5wvBtIDf/acDN8yCskVjpUE5tPDLLa/gItnPdLK4ZzniQ1L0DvkHrJf6W4h4VoW9NORKTa7T5blf3ZGnEIjwSsyWoG7yb5ZINgRc0NIjZ8xUDj/KchWLDlmZlC1nXJwPBhC75bYWzslN/hemdxTnOHXFUwZJKdS3C5IVWNdk4NVoTcq9a4IWPT9yeHAB4JdAsl\u002B7ng2Zwdw8ANogAXHx5Rk\u002BPiVOKdD3sxHG2q1ktSb60KZ3rUbL0o/qgWan8j/NfJNWw6Zt9oiOw\u002B771usy10\u002B3KTDPfjvWdmuZY6RqT7zV\u002BVoaDfF8iN4d6Olb0/\u002Bku6oa8MkO/gJbgE0\u002B1JLkJHQyJd2RFMlaNpxWrZFOfqZr9Kv6T1rzyvtXvomkQbRLOcR1KaoiE6LgwL4suFBxDQWq0uPm6dUdPlriPVo/sfToC3fM2VT4SeEJGYqcww6q4q2H/W7QYE/vV\u002BtPP9ZEoRLJRKzYoDewsoj\u002B3dBOgHtMO1qou7SGF6cr4YFpqQoKwHR7135dzj55107l0YJ7oNdsAwB7n\u002BlaQzEJsMK2Rwl\u002B8B1f0qz87m0YMuRpnEIgrECt\u002BaYJjySPIZBNVB1/w4xBauFlH84qcxSXY2kE8Kbu5QCCCE1jdWD40LEYs5ZPnG9UJDVgv4xyg4qNci\u002B7hiztXnMc\u002BbtC4fV8aE8dDcOCS8L5rMhtjiVwE4TC1gc1PUqAL1EjMqa0FUZD4FM9VXXLDyZswdlgf8xJqOo2fA/uSysEmN5uXxkcRZeGLanSMroO\u002B8bcyH9xH7OA1YW8fZk2UZkoOLiXWKwNTHhB3k4me3YsJ4BFEX6vk3ku6YWTY8v\u002BT9wMqfoBe6Maz3gDM0FhXl4TkFYU8TwafKVDZG8mfeywQ45yFc14Kq/hLkIGqGA3zY8nf89x6V6f9i1QvhMz8FGLTu\u002B270iQl2WmM8L6F9BBC5rj/v4dQlYv0h\u002BcK2ycrT3we1lwgOJCluRpy7Wbpd5dD7Z4U/FXbgyZhxko8G/5CYaFCZh20Iq0nWgVt3aglCxBQxu2IF1MmQ1M2vnFFaJ4cMIzEphF5j8rw7KFPbqZ\u002BPLs67FQQuUlOHCPKfWQ84fFnUKwbYGX\u002B1jcjmCqx1tWtuIG2C3xJDHZCdorurxFmswqw6B35YtxVOxUd7SEfnUVNHMXjhtZ0HUQ22eraECclvOQfAO23tFalYM9nLB5VIthFoJNMgi00PMvZw4nxew==",
      "StatusCode": 202,
      "ResponseHeaders": {
        "Content-Length": "0",
        "Date": "Tue, 21 Sep 2021 19:48:38 GMT",
        "Server": "Windows-Azure-HDFS/1.0 Microsoft-HTTPAPI/2.0",
        "x-ms-client-request-id": "408aa177-9261-37bc-c893-d5a76669faf5",
        "x-ms-request-id": "c8cf8ccb-b01f-007c-0321-aff43d000000",
        "x-ms-request-server-encrypted": "true",
        "x-ms-version": "2021-02-12"
      },
      "ResponseBody": []
    },
    {
      "RequestUri": "http://seanmcccanary3.dfs.core.windows.net/test-filesystem-1cf86486-7201-9dd6-ef36-e73560150963/test-file-30f8ed2a-ff3d-579c-9668-6e3e26060cf0?action=flush\u0026position=1024",
      "RequestMethod": "PATCH",
      "RequestHeaders": {
        "Accept": "application/json",
        "Authorization": "Sanitized",
        "traceparent": "00-cf8bbd2f26cfca4fa2c12323fcaa9d9f-bf97f6eb89e89c4b-00",
        "User-Agent": "azsdk-net-Storage.Files.DataLake/12.9.0-alpha.20210921.1 (.NET Framework 4.8.4300.0; Microsoft Windows 10.0.19043 )",
        "x-ms-client-request-id": "3cb252b9-c6b9-9dcc-1e7c-193f0b3d53f0",
        "x-ms-date": "Tue, 21 Sep 2021 19:48:38 GMT",
        "x-ms-return-client-request-id": "true",
        "x-ms-version": "2021-02-12"
      },
      "RequestBody": null,
      "StatusCode": 200,
      "ResponseHeaders": {
        "Content-Length": "0",
        "Date": "Tue, 21 Sep 2021 19:48:38 GMT",
        "ETag": "\u00220x8D97D38CEAF7878\u0022",
        "Last-Modified": "Tue, 21 Sep 2021 19:48:38 GMT",
        "Server": "Windows-Azure-HDFS/1.0 Microsoft-HTTPAPI/2.0",
        "x-ms-client-request-id": "3cb252b9-c6b9-9dcc-1e7c-193f0b3d53f0",
        "x-ms-request-id": "c8cf8ccc-b01f-007c-0421-aff43d000000",
        "x-ms-request-server-encrypted": "false",
        "x-ms-version": "2021-02-12"
      },
      "ResponseBody": []
    },
    {
      "RequestUri": "http://seanmcccanary3.blob.core.windows.net/test-filesystem-1cf86486-7201-9dd6-ef36-e73560150963/test-file-30f8ed2a-ff3d-579c-9668-6e3e26060cf0",
      "RequestMethod": "HEAD",
      "RequestHeaders": {
        "Accept": "application/xml",
        "Authorization": "Sanitized",
        "traceparent": "00-bf63b46ab020aa46ab11df1168591dfd-354c8ac533178647-00",
        "User-Agent": "azsdk-net-Storage.Files.DataLake/12.9.0-alpha.20210921.1 (.NET Framework 4.8.4300.0; Microsoft Windows 10.0.19043 )",
        "x-ms-client-request-id": "13ee7185-bdb6-e93b-f0f7-28aff5bac7c2",
        "x-ms-date": "Tue, 21 Sep 2021 19:48:38 GMT",
        "x-ms-return-client-request-id": "true",
        "x-ms-version": "2021-02-12"
      },
      "RequestBody": null,
      "StatusCode": 200,
      "ResponseHeaders": {
        "Accept-Ranges": "bytes",
        "Access-Control-Allow-Origin": "*",
        "Access-Control-Expose-Headers": "x-ms-request-id,x-ms-client-request-id,Server,x-ms-version,Content-Type,Last-Modified,ETag,x-ms-creation-time,x-ms-lease-status,x-ms-lease-state,x-ms-blob-type,x-ms-server-encrypted,x-ms-access-tier,x-ms-access-tier-inferred,Accept-Ranges,x-ms-last-access-time,Content-Length,Date,Transfer-Encoding",
        "Content-Length": "1024",
        "Content-Type": "application/octet-stream",
        "Date": "Tue, 21 Sep 2021 19:48:38 GMT",
        "ETag": "\u00220x8D97D38CEAF7878\u0022",
        "Last-Modified": "Tue, 21 Sep 2021 19:48:38 GMT",
        "Server": "Windows-Azure-Blob/1.0 Microsoft-HTTPAPI/2.0",
        "x-ms-access-tier": "Hot",
        "x-ms-access-tier-inferred": "true",
        "x-ms-blob-type": "BlockBlob",
        "x-ms-client-request-id": "13ee7185-bdb6-e93b-f0f7-28aff5bac7c2",
        "x-ms-creation-time": "Tue, 21 Sep 2021 19:48:38 GMT",
        "x-ms-last-access-time": "Tue, 21 Sep 2021 19:48:38 GMT",
        "x-ms-lease-state": "available",
        "x-ms-lease-status": "unlocked",
        "x-ms-request-id": "6c713e6f-d01e-0027-0721-afcd06000000",
        "x-ms-server-encrypted": "true",
        "x-ms-version": "2021-02-12"
      },
      "ResponseBody": []
    },
    {
      "RequestUri": "http://seanmcccanary3.blob.core.windows.net/test-filesystem-1cf86486-7201-9dd6-ef36-e73560150963/test-file-30f8ed2a-ff3d-579c-9668-6e3e26060cf0",
      "RequestMethod": "GET",
      "RequestHeaders": {
        "Accept": "application/xml",
        "Authorization": "Sanitized",
        "If-Match": "0x8D97D38CEAF7878",
        "traceparent": "00-a78cdbf0ddde354289d4bf1bac2866e5-e99a28545befc04d-00",
        "User-Agent": "azsdk-net-Storage.Files.DataLake/12.9.0-alpha.20210921.1 (.NET Framework 4.8.4300.0; Microsoft Windows 10.0.19043 )",
        "x-ms-client-request-id": "99bae23c-404f-6739-c6ed-664bc4dc73ec",
        "x-ms-date": "Tue, 21 Sep 2021 19:48:38 GMT",
        "x-ms-range": "bytes=0-4194303",
        "x-ms-return-client-request-id": "true",
        "x-ms-version": "2021-02-12"
      },
      "RequestBody": null,
      "StatusCode": 206,
      "ResponseHeaders": {
        "Accept-Ranges": "bytes",
        "Access-Control-Allow-Origin": "*",
        "Access-Control-Expose-Headers": "x-ms-request-id,x-ms-client-request-id,Server,x-ms-version,Content-Type,Last-Modified,ETag,x-ms-creation-time,x-ms-lease-status,x-ms-lease-state,x-ms-blob-type,x-ms-server-encrypted,Accept-Ranges,x-ms-last-access-time,Content-Length,Date,Transfer-Encoding",
        "Content-Length": "1024",
        "Content-Range": "bytes 0-1023/1024",
        "Content-Type": "application/octet-stream",
        "Date": "Tue, 21 Sep 2021 19:48:38 GMT",
        "ETag": "\u00220x8D97D38CEAF7878\u0022",
        "Last-Modified": "Tue, 21 Sep 2021 19:48:38 GMT",
        "Server": "Windows-Azure-Blob/1.0 Microsoft-HTTPAPI/2.0",
        "x-ms-blob-type": "BlockBlob",
        "x-ms-client-request-id": "99bae23c-404f-6739-c6ed-664bc4dc73ec",
        "x-ms-creation-time": "Tue, 21 Sep 2021 19:48:38 GMT",
        "x-ms-last-access-time": "Tue, 21 Sep 2021 19:48:38 GMT",
        "x-ms-lease-state": "available",
        "x-ms-lease-status": "unlocked",
        "x-ms-request-id": "6c713e74-d01e-0027-0c21-afcd06000000",
        "x-ms-server-encrypted": "true",
        "x-ms-version": "2021-02-12"
      },
      "ResponseBody": "q\u002BDBhQnBVq1J7wo1zVM2Xgm8S5K5/7wVAlDvjhG\u002BhWpc79eGzqchKHeuwbehfwHekmlTx1zc\u002B6skq4K50cibi2qf2N18sJBhmiIaCz4EdINPEfunar0Of/QrYSIkaFevEjZNAaYjYuLZ8Sw5wvBtIDf/acDN8yCskVjpUE5tPDLLa/gItnPdLK4ZzniQ1L0DvkHrJf6W4h4VoW9NORKTa7T5blf3ZGnEIjwSsyWoG7yb5ZINgRc0NIjZ8xUDj/KchWLDlmZlC1nXJwPBhC75bYWzslN/hemdxTnOHXFUwZJKdS3C5IVWNdk4NVoTcq9a4IWPT9yeHAB4JdAsl\u002B7ng2Zwdw8ANogAXHx5Rk\u002BPiVOKdD3sxHG2q1ktSb60KZ3rUbL0o/qgWan8j/NfJNWw6Zt9oiOw\u002B771usy10\u002B3KTDPfjvWdmuZY6RqT7zV\u002BVoaDfF8iN4d6Olb0/\u002Bku6oa8MkO/gJbgE0\u002B1JLkJHQyJd2RFMlaNpxWrZFOfqZr9Kv6T1rzyvtXvomkQbRLOcR1KaoiE6LgwL4suFBxDQWq0uPm6dUdPlriPVo/sfToC3fM2VT4SeEJGYqcww6q4q2H/W7QYE/vV\u002BtPP9ZEoRLJRKzYoDewsoj\u002B3dBOgHtMO1qou7SGF6cr4YFpqQoKwHR7135dzj55107l0YJ7oNdsAwB7n\u002BlaQzEJsMK2Rwl\u002B8B1f0qz87m0YMuRpnEIgrECt\u002BaYJjySPIZBNVB1/w4xBauFlH84qcxSXY2kE8Kbu5QCCCE1jdWD40LEYs5ZPnG9UJDVgv4xyg4qNci\u002B7hiztXnMc\u002BbtC4fV8aE8dDcOCS8L5rMhtjiVwE4TC1gc1PUqAL1EjMqa0FUZD4FM9VXXLDyZswdlgf8xJqOo2fA/uSysEmN5uXxkcRZeGLanSMroO\u002B8bcyH9xH7OA1YW8fZk2UZkoOLiXWKwNTHhB3k4me3YsJ4BFEX6vk3ku6YWTY8v\u002BT9wMqfoBe6Maz3gDM0FhXl4TkFYU8TwafKVDZG8mfeywQ45yFc14Kq/hLkIGqGA3zY8nf89x6V6f9i1QvhMz8FGLTu\u002B270iQl2WmM8L6F9BBC5rj/v4dQlYv0h\u002BcK2ycrT3we1lwgOJCluRpy7Wbpd5dD7Z4U/FXbgyZhxko8G/5CYaFCZh20Iq0nWgVt3aglCxBQxu2IF1MmQ1M2vnFFaJ4cMIzEphF5j8rw7KFPbqZ\u002BPLs67FQQuUlOHCPKfWQ84fFnUKwbYGX\u002B1jcjmCqx1tWtuIG2C3xJDHZCdorurxFmswqw6B35YtxVOxUd7SEfnUVNHMXjhtZ0HUQ22eraECclvOQfAO23tFalYM9nLB5VIthFoJNMgi00PMvZw4nxew=="
    },
    {
      "RequestUri": "http://seanmcccanary3.blob.core.windows.net/test-filesystem-1cf86486-7201-9dd6-ef36-e73560150963?restype=container",
      "RequestMethod": "DELETE",
      "RequestHeaders": {
        "Accept": "application/xml",
        "Authorization": "Sanitized",
        "traceparent": "00-e30d1ef67141aa42924b0dc5827b4e3e-ce507b655a435e44-00",
        "User-Agent": "azsdk-net-Storage.Files.DataLake/12.9.0-alpha.20210921.1 (.NET Framework 4.8.4300.0; Microsoft Windows 10.0.19043 )",
        "x-ms-client-request-id": "1372b2cd-2d00-5773-f686-30cd50d406ea",
        "x-ms-date": "Tue, 21 Sep 2021 19:48:39 GMT",
        "x-ms-return-client-request-id": "true",
        "x-ms-version": "2021-02-12"
      },
      "RequestBody": null,
      "StatusCode": 202,
      "ResponseHeaders": {
        "Content-Length": "0",
        "Date": "Tue, 21 Sep 2021 19:48:38 GMT",
        "Server": "Windows-Azure-Blob/1.0 Microsoft-HTTPAPI/2.0",
        "x-ms-client-request-id": "1372b2cd-2d00-5773-f686-30cd50d406ea",
<<<<<<< HEAD
        "x-ms-request-id": "edcf2f2c-501e-005c-04f9-502aea000000",
        "x-ms-version": "2021-02-12"
=======
        "x-ms-request-id": "3a7d19e3-e01e-0095-7c21-af3277000000",
        "x-ms-version": "2020-12-06"
>>>>>>> 73d5f10e
      },
      "ResponseBody": []
    }
  ],
  "Variables": {
    "RandomSeed": "63792318",
    "Storage_TestConfigHierarchicalNamespace": "NamespaceTenant\nseanmcccanary3\nU2FuaXRpemVk\nhttp://seanmcccanary3.blob.core.windows.net\nhttp://seanmcccanary3.file.core.windows.net\nhttp://seanmcccanary3.queue.core.windows.net\nhttp://seanmcccanary3.table.core.windows.net\n\n\n\n\nhttp://seanmcccanary3-secondary.blob.core.windows.net\nhttp://seanmcccanary3-secondary.file.core.windows.net\nhttp://seanmcccanary3-secondary.queue.core.windows.net\nhttp://seanmcccanary3-secondary.table.core.windows.net\n\nSanitized\n\n\nCloud\nBlobEndpoint=http://seanmcccanary3.blob.core.windows.net/;QueueEndpoint=http://seanmcccanary3.queue.core.windows.net/;FileEndpoint=http://seanmcccanary3.file.core.windows.net/;BlobSecondaryEndpoint=http://seanmcccanary3-secondary.blob.core.windows.net/;QueueSecondaryEndpoint=http://seanmcccanary3-secondary.queue.core.windows.net/;FileSecondaryEndpoint=http://seanmcccanary3-secondary.file.core.windows.net/;AccountName=seanmcccanary3;AccountKey=Sanitized\n\n\n"
  }
}<|MERGE_RESOLUTION|>--- conflicted
+++ resolved
@@ -23,13 +23,8 @@
         "Last-Modified": "Tue, 21 Sep 2021 19:48:38 GMT",
         "Server": "Windows-Azure-Blob/1.0 Microsoft-HTTPAPI/2.0",
         "x-ms-client-request-id": "0a5bceea-aba7-ceb4-32c9-c85d84a76eb5",
-<<<<<<< HEAD
-        "x-ms-request-id": "edcf2e6d-501e-005c-50f9-502aea000000",
-        "x-ms-version": "2021-02-12"
-=======
         "x-ms-request-id": "6c713e34-d01e-0027-5921-afcd06000000",
-        "x-ms-version": "2020-12-06"
->>>>>>> 73d5f10e
+        "x-ms-version": "2021-02-12"
       },
       "ResponseBody": []
     },
@@ -217,13 +212,8 @@
         "Date": "Tue, 21 Sep 2021 19:48:38 GMT",
         "Server": "Windows-Azure-Blob/1.0 Microsoft-HTTPAPI/2.0",
         "x-ms-client-request-id": "1372b2cd-2d00-5773-f686-30cd50d406ea",
-<<<<<<< HEAD
-        "x-ms-request-id": "edcf2f2c-501e-005c-04f9-502aea000000",
-        "x-ms-version": "2021-02-12"
-=======
         "x-ms-request-id": "3a7d19e3-e01e-0095-7c21-af3277000000",
-        "x-ms-version": "2020-12-06"
->>>>>>> 73d5f10e
+        "x-ms-version": "2021-02-12"
       },
       "ResponseBody": []
     }
