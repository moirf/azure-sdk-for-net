{
  "Entries": [
    {
      "RequestUri": "http://seanmcccanary3.blob.core.windows.net/test-filesystem-35edb96f-ef42-bb27-4190-d209bd2aeffe?restype=container",
      "RequestMethod": "PUT",
      "RequestHeaders": {
        "Accept": "application/xml",
        "Authorization": "Sanitized",
        "traceparent": "00-d5ed3a4a5ed2cb479a4dab51a401043e-08c7ea828dafc645-00",
        "User-Agent": "azsdk-net-Storage.Files.DataLake/12.9.0-alpha.20210921.1 (.NET Framework 4.8.4300.0; Microsoft Windows 10.0.19043 )",
        "x-ms-blob-public-access": "container",
        "x-ms-client-request-id": "ca016e18-9c26-a435-d723-c12a754a9bd3",
        "x-ms-date": "Tue, 21 Sep 2021 19:48:16 GMT",
        "x-ms-return-client-request-id": "true",
        "x-ms-version": "2021-02-12"
      },
      "RequestBody": null,
      "StatusCode": 201,
      "ResponseHeaders": {
        "Content-Length": "0",
        "Date": "Tue, 21 Sep 2021 19:48:16 GMT",
        "ETag": "\u00220x8D97D38C19249E3\u0022",
        "Last-Modified": "Tue, 21 Sep 2021 19:48:16 GMT",
        "Server": "Windows-Azure-Blob/1.0 Microsoft-HTTPAPI/2.0",
        "x-ms-client-request-id": "ca016e18-9c26-a435-d723-c12a754a9bd3",
<<<<<<< HEAD
        "x-ms-request-id": "29345ac4-e01e-0060-187c-0503c0000000",
        "x-ms-version": "2021-02-12"
=======
        "x-ms-request-id": "3a7cf08d-e01e-0095-3021-af3277000000",
        "x-ms-version": "2020-12-06"
>>>>>>> 73d5f10e
      },
      "ResponseBody": []
    },
    {
      "RequestUri": "http://seanmcccanary3.blob.core.windows.net/test-filesystem-35edb96f-ef42-bb27-4190-d209bd2aeffe/test-file-19975ba8-354d-0053-afbc-05d9e30eb858",
      "RequestMethod": "HEAD",
      "RequestHeaders": {
        "Accept": "application/xml",
        "Authorization": "Sanitized",
        "traceparent": "00-a0213873d441534c87b02a9d04a0ff81-7f589d16e9e5fc45-00",
        "User-Agent": "azsdk-net-Storage.Files.DataLake/12.9.0-alpha.20210921.1 (.NET Framework 4.8.4300.0; Microsoft Windows 10.0.19043 )",
        "x-ms-client-request-id": "a87137cd-f050-e3d2-1a01-1a6a975cc0c9",
        "x-ms-date": "Tue, 21 Sep 2021 19:48:16 GMT",
        "x-ms-return-client-request-id": "true",
        "x-ms-version": "2021-02-12"
      },
      "RequestBody": null,
      "StatusCode": 404,
      "ResponseHeaders": {
        "Access-Control-Allow-Origin": "*",
        "Access-Control-Expose-Headers": "x-ms-request-id,x-ms-client-request-id,Server,x-ms-version,x-ms-error-code,Content-Length,Date,Transfer-Encoding",
        "Date": "Tue, 21 Sep 2021 19:48:16 GMT",
        "Server": "Windows-Azure-Blob/1.0 Microsoft-HTTPAPI/2.0",
        "Transfer-Encoding": "chunked",
        "x-ms-client-request-id": "a87137cd-f050-e3d2-1a01-1a6a975cc0c9",
        "x-ms-error-code": "BlobNotFound",
<<<<<<< HEAD
        "x-ms-request-id": "29345aec-e01e-0060-397c-0503c0000000",
        "x-ms-version": "2021-02-12"
=======
        "x-ms-request-id": "3a7cf0a9-e01e-0095-4a21-af3277000000",
        "x-ms-version": "2020-12-06"
>>>>>>> 73d5f10e
      },
      "ResponseBody": []
    },
    {
      "RequestUri": "http://seanmcccanary3.blob.core.windows.net/test-filesystem-35edb96f-ef42-bb27-4190-d209bd2aeffe?restype=container",
      "RequestMethod": "DELETE",
      "RequestHeaders": {
        "Accept": "application/xml",
        "Authorization": "Sanitized",
        "traceparent": "00-580590b8a78ed34fba669279126f8bcc-d19998b87477244d-00",
        "User-Agent": "azsdk-net-Storage.Files.DataLake/12.9.0-alpha.20210921.1 (.NET Framework 4.8.4300.0; Microsoft Windows 10.0.19043 )",
        "x-ms-client-request-id": "ac0c20ff-109d-9608-df0d-34270a6d0dc3",
        "x-ms-date": "Tue, 21 Sep 2021 19:48:16 GMT",
        "x-ms-return-client-request-id": "true",
        "x-ms-version": "2021-02-12"
      },
      "RequestBody": null,
      "StatusCode": 202,
      "ResponseHeaders": {
        "Content-Length": "0",
        "Date": "Tue, 21 Sep 2021 19:48:16 GMT",
        "Server": "Windows-Azure-Blob/1.0 Microsoft-HTTPAPI/2.0",
        "x-ms-client-request-id": "ac0c20ff-109d-9608-df0d-34270a6d0dc3",
<<<<<<< HEAD
        "x-ms-request-id": "29345b14-e01e-0060-5a7c-0503c0000000",
        "x-ms-version": "2021-02-12"
=======
        "x-ms-request-id": "3a7cf0bc-e01e-0095-5b21-af3277000000",
        "x-ms-version": "2020-12-06"
>>>>>>> 73d5f10e
      },
      "ResponseBody": []
    }
  ],
  "Variables": {
    "RandomSeed": "2107279513",
    "Storage_TestConfigHierarchicalNamespace": "NamespaceTenant\nseanmcccanary3\nU2FuaXRpemVk\nhttp://seanmcccanary3.blob.core.windows.net\nhttp://seanmcccanary3.file.core.windows.net\nhttp://seanmcccanary3.queue.core.windows.net\nhttp://seanmcccanary3.table.core.windows.net\n\n\n\n\nhttp://seanmcccanary3-secondary.blob.core.windows.net\nhttp://seanmcccanary3-secondary.file.core.windows.net\nhttp://seanmcccanary3-secondary.queue.core.windows.net\nhttp://seanmcccanary3-secondary.table.core.windows.net\n\nSanitized\n\n\nCloud\nBlobEndpoint=http://seanmcccanary3.blob.core.windows.net/;QueueEndpoint=http://seanmcccanary3.queue.core.windows.net/;FileEndpoint=http://seanmcccanary3.file.core.windows.net/;BlobSecondaryEndpoint=http://seanmcccanary3-secondary.blob.core.windows.net/;QueueSecondaryEndpoint=http://seanmcccanary3-secondary.queue.core.windows.net/;FileSecondaryEndpoint=http://seanmcccanary3-secondary.file.core.windows.net/;AccountName=seanmcccanary3;AccountKey=Sanitized\n\n\n"
  }
}<|MERGE_RESOLUTION|>--- conflicted
+++ resolved
@@ -23,13 +23,8 @@
         "Last-Modified": "Tue, 21 Sep 2021 19:48:16 GMT",
         "Server": "Windows-Azure-Blob/1.0 Microsoft-HTTPAPI/2.0",
         "x-ms-client-request-id": "ca016e18-9c26-a435-d723-c12a754a9bd3",
-<<<<<<< HEAD
-        "x-ms-request-id": "29345ac4-e01e-0060-187c-0503c0000000",
+        "x-ms-request-id": "3a7cf08d-e01e-0095-3021-af3277000000",
         "x-ms-version": "2021-02-12"
-=======
-        "x-ms-request-id": "3a7cf08d-e01e-0095-3021-af3277000000",
-        "x-ms-version": "2020-12-06"
->>>>>>> 73d5f10e
       },
       "ResponseBody": []
     },
@@ -56,13 +51,8 @@
         "Transfer-Encoding": "chunked",
         "x-ms-client-request-id": "a87137cd-f050-e3d2-1a01-1a6a975cc0c9",
         "x-ms-error-code": "BlobNotFound",
-<<<<<<< HEAD
-        "x-ms-request-id": "29345aec-e01e-0060-397c-0503c0000000",
+        "x-ms-request-id": "3a7cf0a9-e01e-0095-4a21-af3277000000",
         "x-ms-version": "2021-02-12"
-=======
-        "x-ms-request-id": "3a7cf0a9-e01e-0095-4a21-af3277000000",
-        "x-ms-version": "2020-12-06"
->>>>>>> 73d5f10e
       },
       "ResponseBody": []
     },
@@ -86,13 +76,8 @@
         "Date": "Tue, 21 Sep 2021 19:48:16 GMT",
         "Server": "Windows-Azure-Blob/1.0 Microsoft-HTTPAPI/2.0",
         "x-ms-client-request-id": "ac0c20ff-109d-9608-df0d-34270a6d0dc3",
-<<<<<<< HEAD
-        "x-ms-request-id": "29345b14-e01e-0060-5a7c-0503c0000000",
+        "x-ms-request-id": "3a7cf0bc-e01e-0095-5b21-af3277000000",
         "x-ms-version": "2021-02-12"
-=======
-        "x-ms-request-id": "3a7cf0bc-e01e-0095-5b21-af3277000000",
-        "x-ms-version": "2020-12-06"
->>>>>>> 73d5f10e
       },
       "ResponseBody": []
     }
