{
  "Entries": [
    {
      "RequestUri": "http://seannsecanary.blob.core.windows.net/test-filesystem-76959f30-e527-4cc9-2eda-afa00322e620?restype=container",
      "RequestMethod": "PUT",
      "RequestHeaders": {
        "Authorization": "Sanitized",
        "traceparent": "00-4d5ea9dcc7bd244c9ff62ac1db973667-33c9b85bacce1b42-00",
        "User-Agent": [
          "azsdk-net-Storage.Files.DataLake/12.1.0-dev.20200403.1",
          "(.NET Core 4.6.28325.01; Microsoft Windows 10.0.18362 )"
        ],
        "x-ms-blob-public-access": "container",
        "x-ms-client-request-id": "52fecb02-5139-e97b-64bf-e4ed6203bdfe",
        "x-ms-date": "Sat, 04 Apr 2020 01:55:21 GMT",
        "x-ms-return-client-request-id": "true",
        "x-ms-version": "2019-12-12"
      },
      "RequestBody": null,
      "StatusCode": 201,
      "ResponseHeaders": {
        "Content-Length": "0",
        "Date": "Sat, 04 Apr 2020 01:55:20 GMT",
        "ETag": "\u00220x8D7D83B3BEFFA20\u0022",
        "Last-Modified": "Sat, 04 Apr 2020 01:55:21 GMT",
        "Server": [
          "Windows-Azure-Blob/1.0",
          "Microsoft-HTTPAPI/2.0"
        ],
<<<<<<< HEAD
        "x-ms-client-request-id": "4ba367fe-0861-e2a5-d68b-6eefc73f6cf8",
        "x-ms-request-id": "60911188-901e-0049-143b-f3d0d0000000",
=======
        "x-ms-client-request-id": "52fecb02-5139-e97b-64bf-e4ed6203bdfe",
        "x-ms-request-id": "42c9d98b-901e-002b-3a24-0acd6c000000",
>>>>>>> 8d420312
        "x-ms-version": "2019-12-12"
      },
      "ResponseBody": []
    },
    {
      "RequestUri": "http://seannsecanary.blob.core.windows.net/test-filesystem-76959f30-e527-4cc9-2eda-afa00322e620/test-file-d170e3dd-8f71-8d46-5727-e36a16113e78",
      "RequestMethod": "GET",
      "RequestHeaders": {
        "Authorization": "Sanitized",
        "traceparent": "00-558b18c670fa6341a4d4ab924718b4f7-cf47ddc72cd98d4c-00",
        "User-Agent": [
          "azsdk-net-Storage.Files.DataLake/12.1.0-dev.20200403.1",
          "(.NET Core 4.6.28325.01; Microsoft Windows 10.0.18362 )"
        ],
        "x-ms-client-request-id": "29dad0ff-fa46-72ca-8471-fa126e11d353",
        "x-ms-date": "Sat, 04 Apr 2020 01:55:21 GMT",
        "x-ms-return-client-request-id": "true",
        "x-ms-version": "2019-12-12"
      },
      "RequestBody": null,
      "StatusCode": 404,
      "ResponseHeaders": {
        "Content-Length": "215",
        "Content-Type": "application/xml",
        "Date": "Sat, 04 Apr 2020 01:55:21 GMT",
        "Server": [
          "Windows-Azure-Blob/1.0",
          "Microsoft-HTTPAPI/2.0"
        ],
        "x-ms-client-request-id": "29dad0ff-fa46-72ca-8471-fa126e11d353",
        "x-ms-error-code": "BlobNotFound",
<<<<<<< HEAD
        "x-ms-request-id": "60911193-901e-0049-1c3b-f3d0d0000000",
=======
        "x-ms-request-id": "42c9d999-901e-002b-4524-0acd6c000000",
>>>>>>> 8d420312
        "x-ms-version": "2019-12-12"
      },
      "ResponseBody": [
        "\uFEFF\u003C?xml version=\u00221.0\u0022 encoding=\u0022utf-8\u0022?\u003E\u003CError\u003E\u003CCode\u003EBlobNotFound\u003C/Code\u003E\u003CMessage\u003EThe specified blob does not exist.\n",
        "RequestId:42c9d999-901e-002b-4524-0acd6c000000\n",
        "Time:2020-04-04T01:55:21.9839882Z\u003C/Message\u003E\u003C/Error\u003E"
      ]
    },
    {
      "RequestUri": "http://seannsecanary.blob.core.windows.net/test-filesystem-76959f30-e527-4cc9-2eda-afa00322e620?restype=container",
      "RequestMethod": "DELETE",
      "RequestHeaders": {
        "Authorization": "Sanitized",
        "traceparent": "00-f7b25155f1c82143b3a5d0c127c2b8b3-dca89c6a80ff9d48-00",
        "User-Agent": [
          "azsdk-net-Storage.Files.DataLake/12.1.0-dev.20200403.1",
          "(.NET Core 4.6.28325.01; Microsoft Windows 10.0.18362 )"
        ],
        "x-ms-client-request-id": "456a531c-1536-1431-a92b-b3b299d4253e",
        "x-ms-date": "Sat, 04 Apr 2020 01:55:22 GMT",
        "x-ms-return-client-request-id": "true",
        "x-ms-version": "2019-12-12"
      },
      "RequestBody": null,
      "StatusCode": 202,
      "ResponseHeaders": {
        "Content-Length": "0",
        "Date": "Sat, 04 Apr 2020 01:55:21 GMT",
        "Server": [
          "Windows-Azure-Blob/1.0",
          "Microsoft-HTTPAPI/2.0"
        ],
<<<<<<< HEAD
        "x-ms-client-request-id": "830e781f-67a9-7eb6-082b-da408d21f16f",
        "x-ms-request-id": "6091119b-901e-0049-243b-f3d0d0000000",
=======
        "x-ms-client-request-id": "456a531c-1536-1431-a92b-b3b299d4253e",
        "x-ms-request-id": "42c9d9c2-901e-002b-6624-0acd6c000000",
>>>>>>> 8d420312
        "x-ms-version": "2019-12-12"
      },
      "ResponseBody": []
    }
  ],
  "Variables": {
    "RandomSeed": "1087157744",
    "Storage_TestConfigHierarchicalNamespace": "NamespaceTenant\nseannsecanary\nU2FuaXRpemVk\nhttp://seannsecanary.blob.core.windows.net\nhttp://seannsecanary.file.core.windows.net\nhttp://seannsecanary.queue.core.windows.net\nhttp://seannsecanary.table.core.windows.net\n\n\n\n\nhttp://seannsecanary-secondary.blob.core.windows.net\nhttp://seannsecanary-secondary.file.core.windows.net\nhttp://seannsecanary-secondary.queue.core.windows.net\nhttp://seannsecanary-secondary.table.core.windows.net\n68390a19-a643-458b-b726-408abf67b4fc\nSanitized\n72f988bf-86f1-41af-91ab-2d7cd011db47\nhttps://login.microsoftonline.com/\nCloud\nBlobEndpoint=http://seannsecanary.blob.core.windows.net/;QueueEndpoint=http://seannsecanary.queue.core.windows.net/;FileEndpoint=http://seannsecanary.file.core.windows.net/;BlobSecondaryEndpoint=http://seannsecanary-secondary.blob.core.windows.net/;QueueSecondaryEndpoint=http://seannsecanary-secondary.queue.core.windows.net/;FileSecondaryEndpoint=http://seannsecanary-secondary.file.core.windows.net/;AccountName=seannsecanary;AccountKey=Sanitized\n"
  }
}<|MERGE_RESOLUTION|>--- conflicted
+++ resolved
@@ -27,13 +27,8 @@
           "Windows-Azure-Blob/1.0",
           "Microsoft-HTTPAPI/2.0"
         ],
-<<<<<<< HEAD
-        "x-ms-client-request-id": "4ba367fe-0861-e2a5-d68b-6eefc73f6cf8",
-        "x-ms-request-id": "60911188-901e-0049-143b-f3d0d0000000",
-=======
         "x-ms-client-request-id": "52fecb02-5139-e97b-64bf-e4ed6203bdfe",
         "x-ms-request-id": "42c9d98b-901e-002b-3a24-0acd6c000000",
->>>>>>> 8d420312
         "x-ms-version": "2019-12-12"
       },
       "ResponseBody": []
@@ -65,11 +60,7 @@
         ],
         "x-ms-client-request-id": "29dad0ff-fa46-72ca-8471-fa126e11d353",
         "x-ms-error-code": "BlobNotFound",
-<<<<<<< HEAD
-        "x-ms-request-id": "60911193-901e-0049-1c3b-f3d0d0000000",
-=======
         "x-ms-request-id": "42c9d999-901e-002b-4524-0acd6c000000",
->>>>>>> 8d420312
         "x-ms-version": "2019-12-12"
       },
       "ResponseBody": [
@@ -102,13 +93,8 @@
           "Windows-Azure-Blob/1.0",
           "Microsoft-HTTPAPI/2.0"
         ],
-<<<<<<< HEAD
-        "x-ms-client-request-id": "830e781f-67a9-7eb6-082b-da408d21f16f",
-        "x-ms-request-id": "6091119b-901e-0049-243b-f3d0d0000000",
-=======
         "x-ms-client-request-id": "456a531c-1536-1431-a92b-b3b299d4253e",
         "x-ms-request-id": "42c9d9c2-901e-002b-6624-0acd6c000000",
->>>>>>> 8d420312
         "x-ms-version": "2019-12-12"
       },
       "ResponseBody": []
