{
  "Entries": [
    {
      "RequestUri": "https://amandaadlscanary.blob.core.windows.net/test-filesystem-16e1f7a6-8489-ac97-f752-fcbdcd6e9a31?restype=container",
      "RequestMethod": "PUT",
      "RequestHeaders": {
        "Accept": "application/xml",
        "Authorization": "Sanitized",
        "traceparent": "00-915006e69fe10b448362dfbdc3c524a9-451639d7dd0d1a45-00",
        "User-Agent": [
          "azsdk-net-Storage.Files.DataLake/12.9.0-alpha.20211020.1",
          "(.NET 5.0.11; Microsoft Windows 10.0.19043)"
        ],
        "x-ms-blob-public-access": "container",
        "x-ms-client-request-id": "019782d4-65a2-ca38-9a7b-42a92917c150",
        "x-ms-date": "Wed, 20 Oct 2021 18:01:28 GMT",
        "x-ms-return-client-request-id": "true",
        "x-ms-version": "2021-02-12"
      },
      "RequestBody": null,
      "StatusCode": 201,
      "ResponseHeaders": {
        "Content-Length": "0",
        "Date": "Wed, 20 Oct 2021 18:01:28 GMT",
        "ETag": "\u00220x8D993F3A3A57B71\u0022",
        "Last-Modified": "Wed, 20 Oct 2021 18:01:28 GMT",
        "Server": [
          "Windows-Azure-Blob/1.0",
          "Microsoft-HTTPAPI/2.0"
        ],
        "x-ms-client-request-id": "019782d4-65a2-ca38-9a7b-42a92917c150",
<<<<<<< HEAD
        "x-ms-request-id": "46916eb4-401e-0056-2ef9-068eb0000000",
        "x-ms-version": "2021-02-12"
=======
        "x-ms-request-id": "abb35549-901e-00ad-3edc-c5ba54000000",
        "x-ms-version": "2020-12-06"
>>>>>>> 6b7c7623
      },
      "ResponseBody": []
    },
    {
      "RequestUri": "https://amandaadlscanary.dfs.core.windows.net/test-filesystem-16e1f7a6-8489-ac97-f752-fcbdcd6e9a31/test-file-c6886d54-ee4b-492c-bff8-d43c5d40e5bb?resource=file",
      "RequestMethod": "PUT",
      "RequestHeaders": {
        "Accept": "application/json",
        "Authorization": "Sanitized",
        "traceparent": "00-e64219df9c57d5428580dc844851a4ee-71b2ce0e71de1d40-00",
        "User-Agent": [
          "azsdk-net-Storage.Files.DataLake/12.9.0-alpha.20211020.1",
          "(.NET 5.0.11; Microsoft Windows 10.0.19043)"
        ],
        "x-ms-client-request-id": "5a03d68b-4eb3-e6c7-554e-41aa91fb6d59",
        "x-ms-date": "Wed, 20 Oct 2021 18:01:28 GMT",
        "x-ms-return-client-request-id": "true",
        "x-ms-version": "2021-02-12"
      },
      "RequestBody": null,
      "StatusCode": 201,
      "ResponseHeaders": {
        "Content-Length": "0",
        "Date": "Wed, 20 Oct 2021 18:01:28 GMT",
        "ETag": "\u00220x8D993F3A3DED9AB\u0022",
        "Last-Modified": "Wed, 20 Oct 2021 18:01:28 GMT",
        "Server": [
          "Windows-Azure-HDFS/1.0",
          "Microsoft-HTTPAPI/2.0"
        ],
        "x-ms-client-request-id": "5a03d68b-4eb3-e6c7-554e-41aa91fb6d59",
<<<<<<< HEAD
        "x-ms-request-id": "d66a87a2-f01f-0088-3af9-069a56000000",
        "x-ms-version": "2021-02-12"
=======
        "x-ms-request-id": "5f596eff-501f-0056-0adc-c507ce000000",
        "x-ms-request-server-encrypted": "true",
        "x-ms-version": "2020-12-06"
>>>>>>> 6b7c7623
      },
      "ResponseBody": []
    },
    {
      "RequestUri": "https://amandaadlscanary.blob.core.windows.net/test-filesystem-16e1f7a6-8489-ac97-f752-fcbdcd6e9a31/test-file-c6886d54-ee4b-492c-bff8-d43c5d40e5bb",
      "RequestMethod": "HEAD",
      "RequestHeaders": {
        "Accept": "application/xml",
        "Authorization": "Sanitized",
        "traceparent": "00-c30a1f94d6a343449333cea4113e05a4-0b8473734454ae46-00",
        "User-Agent": [
          "azsdk-net-Storage.Files.DataLake/12.9.0-alpha.20211020.1",
          "(.NET 5.0.11; Microsoft Windows 10.0.19043)"
        ],
        "x-ms-client-request-id": "785f0e2f-e19c-b3bb-cc05-d6d5bc5fee48",
        "x-ms-date": "Wed, 20 Oct 2021 18:01:28 GMT",
        "x-ms-return-client-request-id": "true",
        "x-ms-version": "2021-02-12"
      },
      "RequestBody": null,
      "StatusCode": 200,
      "ResponseHeaders": {
        "Accept-Ranges": "bytes",
        "Content-Length": "0",
        "Content-Type": "application/octet-stream",
        "Date": "Wed, 20 Oct 2021 18:01:28 GMT",
        "ETag": "\u00220x8D993F3A3DED9AB\u0022",
        "Last-Modified": "Wed, 20 Oct 2021 18:01:28 GMT",
        "Server": [
          "Windows-Azure-Blob/1.0",
          "Microsoft-HTTPAPI/2.0"
        ],
        "x-ms-access-tier": "Hot",
        "x-ms-access-tier-inferred": "true",
        "x-ms-blob-type": "BlockBlob",
        "x-ms-client-request-id": "785f0e2f-e19c-b3bb-cc05-d6d5bc5fee48",
        "x-ms-creation-time": "Wed, 20 Oct 2021 18:01:28 GMT",
        "x-ms-group": "$superuser",
        "x-ms-lease-state": "available",
        "x-ms-lease-status": "unlocked",
        "x-ms-owner": "$superuser",
        "x-ms-permissions": "rw-r-----",
        "x-ms-request-id": "abb35596-901e-00ad-07dc-c5ba54000000",
        "x-ms-resource-type": "file",
        "x-ms-server-encrypted": "true",
        "x-ms-version": "2021-02-12"
      },
      "ResponseBody": []
    },
    {
      "RequestUri": "https://amandaadlscanary.dfs.core.windows.net/test-filesystem-16e1f7a6-8489-ac97-f752-fcbdcd6e9a31/test-file-c6886d54-ee4b-492c-bff8-d43c5d40e5bb?action=append\u0026position=0",
      "RequestMethod": "PATCH",
      "RequestHeaders": {
        "Accept": "application/json",
        "Authorization": "Sanitized",
        "Content-Length": "256",
        "Content-Type": "application/octet-stream",
        "User-Agent": [
          "azsdk-net-Storage.Files.DataLake/12.9.0-alpha.20211020.1",
          "(.NET 5.0.11; Microsoft Windows 10.0.19043)"
        ],
        "x-ms-client-request-id": "58460e3b-5c33-a43e-8135-23db790e8251",
        "x-ms-date": "Wed, 20 Oct 2021 18:01:28 GMT",
        "x-ms-return-client-request-id": "true",
        "x-ms-version": "2021-02-12"
      },
      "RequestBody": "lYZsQC52ervePjkl2zouMjmpsYc8iwfvIQL1h1fkuJG5uFyUIX78FFxHfHUUogobIA9w6ErlHAp\u002BfR8rgfJk\u002BYWnayLemRG6rJ0q9Q\u002BS2n732mdHdM9H05tRFaNf0ZJq44LwbTfoPIb\u002Btjytuif77KKhM6eKHIS1X5eHjINtW9oKwBGMoWxHD53hSb6Tmhl0VikAvZ3r38f\u002BOg2fYK8CkFpho/oVb0o2WiQKqdLGIsV\u002BEzZabJ09H\u002BBKjmdfp67t3rljMvcfXufeymN54Tb0NxdHIU14qCO9JIQZy\u002BHj17J1HMsYY/DOX7RPfKI5xD2qVVZPF4ZgdDWVpQ5zBZMG\u002Bw==",
      "StatusCode": 202,
      "ResponseHeaders": {
        "Content-Length": "0",
        "Date": "Wed, 20 Oct 2021 18:01:28 GMT",
        "Server": [
          "Windows-Azure-HDFS/1.0",
          "Microsoft-HTTPAPI/2.0"
        ],
        "x-ms-client-request-id": "58460e3b-5c33-a43e-8135-23db790e8251",
        "x-ms-request-id": "5f596f02-501f-0056-0ddc-c507ce000000",
        "x-ms-request-server-encrypted": "true",
        "x-ms-version": "2021-02-12"
      },
      "ResponseBody": []
    },
    {
      "RequestUri": "https://amandaadlscanary.dfs.core.windows.net/test-filesystem-16e1f7a6-8489-ac97-f752-fcbdcd6e9a31/test-file-c6886d54-ee4b-492c-bff8-d43c5d40e5bb?action=append\u0026position=256",
      "RequestMethod": "PATCH",
      "RequestHeaders": {
        "Accept": "application/json",
        "Authorization": "Sanitized",
        "Content-Length": "256",
        "Content-Type": "application/octet-stream",
        "User-Agent": [
          "azsdk-net-Storage.Files.DataLake/12.9.0-alpha.20211020.1",
          "(.NET 5.0.11; Microsoft Windows 10.0.19043)"
        ],
        "x-ms-client-request-id": "ad9aa58b-9519-bf14-3eaa-1c2fa31458bd",
        "x-ms-date": "Wed, 20 Oct 2021 18:01:28 GMT",
        "x-ms-return-client-request-id": "true",
        "x-ms-version": "2021-02-12"
      },
      "RequestBody": "87EDxGvb0yd5wZkpLIGEX0ZudYqTwCwUp5WDveJbWSFJgK6IwHk\u002BeYMnncTHSwkTIa4tlx57ZzOF7x3WWBVFHWd336vT\u002B5/MMPsHayJnTVyMb5w0LsIDzRh7AtFcaCFt4n9cT2tdQCUOYGYidPwRHaHASeh5Ee\u002BldBKSV/jOcMfamYmiCv3wLi92Jc5b4FgcauUvmx4489GQt9tZyugsQO\u002BfSNtzbhOk0Bu4AushSZS5du0TntWooaW4ElIilmNGSeTevJd9qfvRissDf/Hlbm1HoFT7GaIa96c1ulzAgjm3crkHQo38O8zxQhMJpSG006Pl2/YPSzBCw8TwSO6eEQ==",
      "StatusCode": 202,
      "ResponseHeaders": {
        "Content-Length": "0",
        "Date": "Wed, 20 Oct 2021 18:01:28 GMT",
        "Server": [
          "Windows-Azure-HDFS/1.0",
          "Microsoft-HTTPAPI/2.0"
        ],
        "x-ms-client-request-id": "ad9aa58b-9519-bf14-3eaa-1c2fa31458bd",
        "x-ms-request-id": "5f596f03-501f-0056-0edc-c507ce000000",
        "x-ms-request-server-encrypted": "true",
        "x-ms-version": "2021-02-12"
      },
      "ResponseBody": []
    },
    {
      "RequestUri": "https://amandaadlscanary.dfs.core.windows.net/test-filesystem-16e1f7a6-8489-ac97-f752-fcbdcd6e9a31/test-file-c6886d54-ee4b-492c-bff8-d43c5d40e5bb?action=append\u0026position=512",
      "RequestMethod": "PATCH",
      "RequestHeaders": {
        "Accept": "application/json",
        "Authorization": "Sanitized",
        "Content-Length": "256",
        "Content-Type": "application/octet-stream",
        "User-Agent": [
          "azsdk-net-Storage.Files.DataLake/12.9.0-alpha.20211020.1",
          "(.NET 5.0.11; Microsoft Windows 10.0.19043)"
        ],
        "x-ms-client-request-id": "d4501607-d574-7b37-c1b2-9db0f79ac509",
        "x-ms-date": "Wed, 20 Oct 2021 18:01:28 GMT",
        "x-ms-return-client-request-id": "true",
        "x-ms-version": "2021-02-12"
      },
      "RequestBody": "CJFMDTfdLOBLZYcJ144QUoWA57nbp0OnJojEfsgL891SMAt4WBR89XcEkJGHQlm0s3JrxwblNmFOpOevGa0XP3GptqaDmPlxBPJC1hexH\u002BQvEMtVnyvXbfqqKbQszdvJ7VAf3ouzMRp5\u002BcMUol9JnIQDfwnhwZ9G0kmr2G5ERDYWeOjHkkFYfN6w3KZow8qbYIwvKU3S6Cuw2QtCB1irNLWN/Sp2ggpDqgMqMOX53g9\u002BEHjiFRvoQ5C9Frk1FnSGBKfw28agJN2C7H5JqLdFtvr8w/bfyR\u002BZpLmauWtQDZOPoys\u002BCANJ3uybXyicn5vYd2C\u002BOVN9pzuHVzYMBmpxMQ==",
      "StatusCode": 202,
      "ResponseHeaders": {
        "Content-Length": "0",
        "Date": "Wed, 20 Oct 2021 18:01:28 GMT",
        "Server": [
          "Windows-Azure-HDFS/1.0",
          "Microsoft-HTTPAPI/2.0"
        ],
        "x-ms-client-request-id": "d4501607-d574-7b37-c1b2-9db0f79ac509",
        "x-ms-request-id": "5f596f04-501f-0056-0fdc-c507ce000000",
        "x-ms-request-server-encrypted": "true",
        "x-ms-version": "2021-02-12"
      },
      "ResponseBody": []
    },
    {
      "RequestUri": "https://amandaadlscanary.dfs.core.windows.net/test-filesystem-16e1f7a6-8489-ac97-f752-fcbdcd6e9a31/test-file-c6886d54-ee4b-492c-bff8-d43c5d40e5bb?action=append\u0026position=768",
      "RequestMethod": "PATCH",
      "RequestHeaders": {
        "Accept": "application/json",
        "Authorization": "Sanitized",
        "Content-Length": "256",
        "Content-Type": "application/octet-stream",
        "User-Agent": [
          "azsdk-net-Storage.Files.DataLake/12.9.0-alpha.20211020.1",
          "(.NET 5.0.11; Microsoft Windows 10.0.19043)"
        ],
        "x-ms-client-request-id": "8c274e22-83c4-b349-3c7c-ec9a01262fab",
        "x-ms-date": "Wed, 20 Oct 2021 18:01:29 GMT",
        "x-ms-return-client-request-id": "true",
        "x-ms-version": "2021-02-12"
      },
      "RequestBody": "3\u002Bu6BYsHrfez5ApDafb9BB7BQQuS00AR/PC2scw82IEqLkmx5JVMcLPHhm5yY9GQWTLuRCllnwuqqAibUfsrdgyJGTutTB\u002BIddFYyk3RnpkeJVeaTpRXxI89BjyNsR63nA9i6UmW4w0SZc9XDdS\u002B2QpufCujkSh3MVWrcEXj\u002BsOyoC4\u002BbrVQiEJJh\u002BjFALa6fywyHjTzFAvn6rj06nLIL2sLpG2lgGpUHvTpWQlAsjGe8PEYsdyOv4wjV4P9XJ3PgVh9uVtIFf7B3f9ACboBpjiGVfmBr32PfOXhgSnnV8JXGtixw/nVVtvyV9TcTrXSIrBLdgejTtLa7Tx1Z5PV2g==",
      "StatusCode": 202,
      "ResponseHeaders": {
        "Content-Length": "0",
        "Date": "Wed, 20 Oct 2021 18:01:29 GMT",
        "Server": [
          "Windows-Azure-HDFS/1.0",
          "Microsoft-HTTPAPI/2.0"
        ],
        "x-ms-client-request-id": "8c274e22-83c4-b349-3c7c-ec9a01262fab",
        "x-ms-request-id": "5f596f05-501f-0056-10dc-c507ce000000",
        "x-ms-request-server-encrypted": "true",
        "x-ms-version": "2021-02-12"
      },
      "ResponseBody": []
    },
    {
      "RequestUri": "https://amandaadlscanary.dfs.core.windows.net/test-filesystem-16e1f7a6-8489-ac97-f752-fcbdcd6e9a31/test-file-c6886d54-ee4b-492c-bff8-d43c5d40e5bb?action=flush\u0026position=1024",
      "RequestMethod": "PATCH",
      "RequestHeaders": {
        "Accept": "application/json",
        "Authorization": "Sanitized",
        "If-Match": "\u00220x8D993F3A3DED9AB\u0022",
        "User-Agent": [
          "azsdk-net-Storage.Files.DataLake/12.9.0-alpha.20211020.1",
          "(.NET 5.0.11; Microsoft Windows 10.0.19043)"
        ],
        "x-ms-client-request-id": "a88d0da2-3972-b245-a553-6b3f9225eba8",
        "x-ms-date": "Wed, 20 Oct 2021 18:01:29 GMT",
        "x-ms-return-client-request-id": "true",
        "x-ms-version": "2021-02-12"
      },
      "RequestBody": null,
      "StatusCode": 200,
      "ResponseHeaders": {
        "Content-Length": "0",
        "Date": "Wed, 20 Oct 2021 18:01:29 GMT",
        "ETag": "\u00220x8D993F3A43F207C\u0022",
        "Last-Modified": "Wed, 20 Oct 2021 18:01:29 GMT",
        "Server": [
          "Windows-Azure-HDFS/1.0",
          "Microsoft-HTTPAPI/2.0"
        ],
        "x-ms-client-request-id": "a88d0da2-3972-b245-a553-6b3f9225eba8",
        "x-ms-request-id": "5f596f06-501f-0056-11dc-c507ce000000",
        "x-ms-request-server-encrypted": "false",
        "x-ms-version": "2021-02-12"
      },
      "ResponseBody": []
    },
    {
      "RequestUri": "https://amandaadlscanary.blob.core.windows.net/test-filesystem-16e1f7a6-8489-ac97-f752-fcbdcd6e9a31?restype=container",
      "RequestMethod": "DELETE",
      "RequestHeaders": {
        "Accept": "application/xml",
        "Authorization": "Sanitized",
        "traceparent": "00-2c1f002293bff24e89099cb991d32ca6-c050b5adb5838545-00",
        "User-Agent": [
          "azsdk-net-Storage.Files.DataLake/12.9.0-alpha.20211020.1",
          "(.NET 5.0.11; Microsoft Windows 10.0.19043)"
        ],
        "x-ms-client-request-id": "f4f8995c-8798-de39-ebbd-1b5474d3f430",
        "x-ms-date": "Wed, 20 Oct 2021 18:01:29 GMT",
        "x-ms-return-client-request-id": "true",
        "x-ms-version": "2021-02-12"
      },
      "RequestBody": null,
      "StatusCode": 202,
      "ResponseHeaders": {
        "Content-Length": "0",
        "Date": "Wed, 20 Oct 2021 18:01:29 GMT",
        "Server": [
          "Windows-Azure-Blob/1.0",
          "Microsoft-HTTPAPI/2.0"
        ],
        "x-ms-client-request-id": "f4f8995c-8798-de39-ebbd-1b5474d3f430",
<<<<<<< HEAD
        "x-ms-request-id": "4691705f-401e-0056-2ef9-068eb0000000",
        "x-ms-version": "2021-02-12"
=======
        "x-ms-request-id": "abb35615-901e-00ad-7adc-c5ba54000000",
        "x-ms-version": "2020-12-06"
>>>>>>> 6b7c7623
      },
      "ResponseBody": []
    }
  ],
  "Variables": {
    "RandomSeed": "1348001322",
    "Storage_TestConfigHierarchicalNamespace": "NamespaceTenant\namandaadlscanary\nU2FuaXRpemVk\nhttps://amandaadlscanary.blob.core.windows.net\nhttps://amandaadlscanary.file.core.windows.net\nhttps://amandaadlscanary.queue.core.windows.net\nhttps://amandaadlscanary.table.core.windows.net\n\n\n\n\nhttps://amandaadlscanary-secondary.blob.core.windows.net\nhttps://amandaadlscanary-secondary.file.core.windows.net\nhttps://amandaadlscanary-secondary.queue.core.windows.net\n\n68390a19-a643-458b-b726-408abf67b4fc\nSanitized\n72f988bf-86f1-41af-91ab-2d7cd011db47\nhttps://login.microsoftonline.com/\nCloud\nBlobEndpoint=https://amandaadlscanary.blob.core.windows.net/;QueueEndpoint=https://amandaadlscanary.queue.core.windows.net/;FileEndpoint=https://amandaadlscanary.file.core.windows.net/;BlobSecondaryEndpoint=https://amandaadlscanary-secondary.blob.core.windows.net/;QueueSecondaryEndpoint=https://amandaadlscanary-secondary.queue.core.windows.net/;FileSecondaryEndpoint=https://amandaadlscanary-secondary.file.core.windows.net/;AccountName=amandaadlscanary;AccountKey=Sanitized\n\n\n"
  }
}<|MERGE_RESOLUTION|>--- conflicted
+++ resolved
@@ -29,13 +29,8 @@
           "Microsoft-HTTPAPI/2.0"
         ],
         "x-ms-client-request-id": "019782d4-65a2-ca38-9a7b-42a92917c150",
-<<<<<<< HEAD
-        "x-ms-request-id": "46916eb4-401e-0056-2ef9-068eb0000000",
-        "x-ms-version": "2021-02-12"
-=======
         "x-ms-request-id": "abb35549-901e-00ad-3edc-c5ba54000000",
-        "x-ms-version": "2020-12-06"
->>>>>>> 6b7c7623
+        "x-ms-version": "2021-02-12"
       },
       "ResponseBody": []
     },
@@ -67,14 +62,9 @@
           "Microsoft-HTTPAPI/2.0"
         ],
         "x-ms-client-request-id": "5a03d68b-4eb3-e6c7-554e-41aa91fb6d59",
-<<<<<<< HEAD
-        "x-ms-request-id": "d66a87a2-f01f-0088-3af9-069a56000000",
-        "x-ms-version": "2021-02-12"
-=======
         "x-ms-request-id": "5f596eff-501f-0056-0adc-c507ce000000",
         "x-ms-request-server-encrypted": "true",
-        "x-ms-version": "2020-12-06"
->>>>>>> 6b7c7623
+        "x-ms-version": "2021-02-12"
       },
       "ResponseBody": []
     },
@@ -316,13 +306,8 @@
           "Microsoft-HTTPAPI/2.0"
         ],
         "x-ms-client-request-id": "f4f8995c-8798-de39-ebbd-1b5474d3f430",
-<<<<<<< HEAD
-        "x-ms-request-id": "4691705f-401e-0056-2ef9-068eb0000000",
-        "x-ms-version": "2021-02-12"
-=======
         "x-ms-request-id": "abb35615-901e-00ad-7adc-c5ba54000000",
-        "x-ms-version": "2020-12-06"
->>>>>>> 6b7c7623
+        "x-ms-version": "2021-02-12"
       },
       "ResponseBody": []
     }
