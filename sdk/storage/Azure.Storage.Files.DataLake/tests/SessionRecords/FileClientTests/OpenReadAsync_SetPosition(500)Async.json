--- conflicted
+++ resolved
@@ -29,13 +29,8 @@
           "Microsoft-HTTPAPI/2.0"
         ],
         "x-ms-client-request-id": "d1b2b6a8-e5fe-2d57-94b1-d544730ecef2",
-<<<<<<< HEAD
-        "x-ms-request-id": "3a7d19bc-e01e-0095-5d21-af3277000000",
-        "x-ms-version": "2021-04-10"
-=======
         "x-ms-request-id": "abb361c9-901e-00ad-6adc-c5ba54000000",
-        "x-ms-version": "2021-02-12"
->>>>>>> 49dd1a0e
+        "x-ms-version": "2021-04-10"
       },
       "ResponseBody": []
     },
@@ -582,13 +577,8 @@
           "Microsoft-HTTPAPI/2.0"
         ],
         "x-ms-client-request-id": "ab04bce7-f63d-02bf-70a5-ac65988c5069",
-<<<<<<< HEAD
-        "x-ms-request-id": "3a7d1b4d-e01e-0095-1e21-af3277000000",
-        "x-ms-version": "2021-04-10"
-=======
         "x-ms-request-id": "abb362e6-901e-00ad-68dc-c5ba54000000",
-        "x-ms-version": "2021-02-12"
->>>>>>> 49dd1a0e
+        "x-ms-version": "2021-04-10"
       },
       "ResponseBody": []
     }
