{
  "Entries": [
    {
      "RequestUri": "https://amandaadlscanary.blob.core.windows.net/test-filesystem-bbbdd32a-7342-1479-e59b-e5f2d3d92ce3?restype=container",
      "RequestMethod": "PUT",
      "RequestHeaders": {
        "Accept": "application/xml",
        "Authorization": "Sanitized",
        "traceparent": "00-7c4032d103588443bd3cc971c4dbd711-e8629e2bbb967b42-00",
        "User-Agent": [
          "azsdk-net-Storage.Files.DataLake/12.9.0-alpha.20211020.1",
          "(.NET 5.0.11; Microsoft Windows 10.0.19043)"
        ],
        "x-ms-blob-public-access": "container",
        "x-ms-client-request-id": "3268a4e1-9cf0-18ae-4bf9-06896350a47b",
        "x-ms-date": "Wed, 20 Oct 2021 17:59:32 GMT",
        "x-ms-return-client-request-id": "true",
        "x-ms-version": "2021-02-12"
      },
      "RequestBody": null,
      "StatusCode": 201,
      "ResponseHeaders": {
        "Content-Length": "0",
        "Date": "Wed, 20 Oct 2021 17:59:32 GMT",
        "ETag": "\u00220x8D993F35EB0E959\u0022",
        "Last-Modified": "Wed, 20 Oct 2021 17:59:32 GMT",
        "Server": [
          "Windows-Azure-Blob/1.0",
          "Microsoft-HTTPAPI/2.0"
        ],
        "x-ms-client-request-id": "3268a4e1-9cf0-18ae-4bf9-06896350a47b",
<<<<<<< HEAD
        "x-ms-request-id": "5d1da627-001e-008d-08fa-beed10000000",
        "x-ms-version": "2021-02-12"
=======
        "x-ms-request-id": "a4e98589-401e-0017-09dc-c55f2a000000",
        "x-ms-version": "2020-12-06"
>>>>>>> 6b7c7623
      },
      "ResponseBody": []
    },
    {
      "RequestUri": "https://amandaadlscanary.dfs.core.windows.net/test-filesystem-bbbdd32a-7342-1479-e59b-e5f2d3d92ce3/test-file-85d27901-1518-aaa4-7d9b-b46db38a5bff?resource=file",
      "RequestMethod": "PUT",
      "RequestHeaders": {
        "Accept": "application/json",
        "Authorization": "Sanitized",
        "traceparent": "00-0565bbba5b7dfe4b95067a913f38e103-2c5e90ba0f35db4f-00",
        "User-Agent": [
          "azsdk-net-Storage.Files.DataLake/12.9.0-alpha.20211020.1",
          "(.NET 5.0.11; Microsoft Windows 10.0.19043)"
        ],
        "x-ms-client-request-id": "239ff5b4-0f05-9b05-123d-8f8aef153371",
        "x-ms-date": "Wed, 20 Oct 2021 17:59:32 GMT",
        "x-ms-return-client-request-id": "true",
        "x-ms-version": "2021-02-12"
      },
      "RequestBody": null,
      "StatusCode": 201,
      "ResponseHeaders": {
        "Content-Length": "0",
        "Date": "Wed, 20 Oct 2021 17:59:32 GMT",
        "ETag": "\u00220x8D993F35EC18792\u0022",
        "Last-Modified": "Wed, 20 Oct 2021 17:59:32 GMT",
        "Server": [
          "Windows-Azure-HDFS/1.0",
          "Microsoft-HTTPAPI/2.0"
        ],
        "x-ms-client-request-id": "239ff5b4-0f05-9b05-123d-8f8aef153371",
        "x-ms-request-id": "625105c1-301f-00d6-0edc-c5f8c8000000",
        "x-ms-request-server-encrypted": "true",
        "x-ms-version": "2021-02-12"
      },
      "ResponseBody": []
    },
    {
      "RequestUri": "https://amandaadlscanary.dfs.core.windows.net/test-filesystem-bbbdd32a-7342-1479-e59b-e5f2d3d92ce3/test-file-85d27901-1518-aaa4-7d9b-b46db38a5bff?resource=file",
      "RequestMethod": "PUT",
      "RequestHeaders": {
        "Accept": "application/json",
        "Authorization": "Sanitized",
        "traceparent": "00-fd8d6db693c8e24d9d58d105629c50aa-a6589143fb80b64f-00",
        "User-Agent": [
          "azsdk-net-Storage.Files.DataLake/12.9.0-alpha.20211020.1",
          "(.NET 5.0.11; Microsoft Windows 10.0.19043)"
        ],
        "x-ms-client-request-id": "beb886e7-37ea-e5fa-753a-2bb8bc9c0ba2",
        "x-ms-date": "Wed, 20 Oct 2021 17:59:32 GMT",
        "x-ms-return-client-request-id": "true",
        "x-ms-version": "2021-02-12"
      },
      "RequestBody": null,
      "StatusCode": 201,
      "ResponseHeaders": {
        "Content-Length": "0",
        "Date": "Wed, 20 Oct 2021 17:59:32 GMT",
        "ETag": "\u00220x8D993F35ECEB1C6\u0022",
        "Last-Modified": "Wed, 20 Oct 2021 17:59:32 GMT",
        "Server": [
          "Windows-Azure-HDFS/1.0",
          "Microsoft-HTTPAPI/2.0"
        ],
        "x-ms-client-request-id": "beb886e7-37ea-e5fa-753a-2bb8bc9c0ba2",
        "x-ms-request-id": "625105c2-301f-00d6-0fdc-c5f8c8000000",
        "x-ms-request-server-encrypted": "true",
        "x-ms-version": "2021-02-12"
      },
      "ResponseBody": []
    },
    {
      "RequestUri": "https://amandaadlscanary.dfs.core.windows.net/test-filesystem-bbbdd32a-7342-1479-e59b-e5f2d3d92ce3/test-file-85d27901-1518-aaa4-7d9b-b46db38a5bff?action=append\u0026position=0",
      "RequestMethod": "PATCH",
      "RequestHeaders": {
        "Accept": "application/json",
        "Authorization": "Sanitized",
        "Content-Length": "1024",
        "Content-Type": "application/octet-stream",
        "User-Agent": [
          "azsdk-net-Storage.Files.DataLake/12.9.0-alpha.20211020.1",
          "(.NET 5.0.11; Microsoft Windows 10.0.19043)"
        ],
        "x-ms-client-request-id": "68a346b3-755d-8b87-5f65-31712b30f8b6",
        "x-ms-content-crc64": "cMo/qwQ4JMs=",
        "x-ms-date": "Wed, 20 Oct 2021 17:59:32 GMT",
        "x-ms-return-client-request-id": "true",
        "x-ms-version": "2021-02-12"
      },
      "RequestBody": "mDvEBlt\u002BYgj\u002BdgcCOsQOjlp0EC9x\u002BvNDGBPjNRtL5GObvRvJkjoWYkJfM3qVq92G6ncu70B1Cp5Ige1Hmyzss5GjZ32oRPwgXq3sEcZ4rW02XEukHPQjJrN9gRFMzscVc3/o8UNg3aV6DpGSiPjXz9SAET7hR5edgEHKK8Pr04/m155HkLsp1n6mKg1jkJ26pbE9y72IMyzoS3EClbLhjzsBq7BakD8YVzu/Ox2JOe\u002BjD4URrgfRXqNyXkRKJkDMxJrSYeXtYBVyJHSCyPgOXhGBX4Ysz\u002BAzL0wN6DL7zjD783eCt9gKtq9wn4qTT5arY/8yyMe5oPS5nzGY33jid1VDh9WAjKc5dqnWuzBWoOC2YYQyyAVpQVKDyBemctY2jSg0T8jBKtdX\u002BFIe4uTDY/5R4X7zsK5P2kaC/cOPkgTSny4HIlAX9Tat28\u002BzSl5uv2UYVZBYQ9165HSCPywTx2ZNS0O2u0CtOexHRtXenI/nEz5edjx0elxQjT3clbYJmRNpZf8btwMkahykEPwInEjkmivutVAp2dHmZS4D0aQ1PazBdDaQzFs7OQsgz2lfSPH09/qLG\u002BTCQIsuNFHUIZl4btNPRicSVM3PsntECQlnhh08DtmpqiHI/jOqYpcKZhhyp2GWDwHK4qMsu2hpfjeBxq4zmBPAz8Oxh0jzZ/E2xUxj0mGo0XYcciw1fO\u002B5X4D8KJzp1s4Fstie5Ii51nqy9vYcBavW2fQ3FyXnilLU\u002BCjH9z9VTO99Xh\u002BICezuY5yxg4X5nFnUJk6nsb6oHSeGyuxf8d87XKoGnqeMTtAISbOJNQfM21vP89Dwrpow1UD3AT8AjnK8dSbb8v6xSNh\u002BnmgLHuggue\u002BRkP4OS64Q1shnlEyQCLpBzL/h8OhcHar4cQ8xJbZX10dQbv5zrip3yxs1SrSL7pauylEoP8kGNHJTFdmf3rESD7wEQJm7zR6UaSXNJ9L2bYN4g1tkL5d\u002BSTqMIJhR2O1qIzv3h6388vwzk9ajOQ2fXahWJlpWreAlhfZfL62FQ5E4YgSX/uXVfJFeMZvB2hAs7MLw\u002B7KSFHVb0QG3ncJPrVBEa9YICF7CgKrJ\u002BHxEY6rlMkPqlUjfpU2PPC3jHt7ODoNKfG85JONjLXoHyRz4Fm5X0Wp/ZRgIZcaIecwx32HL\u002Bun5\u002Buc7qw5fhmfN19sxliW\u002BjExzT6lqQhaosaoXMk4YPM8y/xyGGyVcH96xOo7qV\u002BOmclMVV6pAjrfQkvpkSFQZtJoM/pYIOHAmFzDKuQeHvVnGcL/7A\u002BQk8nBktYgr\u002BNeKmIbz3lhMnTri7kB6ddWvSNWgndeUHbC25wwlo4Ln\u002Bx9ZQCCBlN\u002BYO8QGW35iCP52Bw==",
      "StatusCode": 202,
      "ResponseHeaders": {
        "Content-Length": "0",
        "Date": "Wed, 20 Oct 2021 17:59:32 GMT",
        "Server": [
          "Windows-Azure-HDFS/1.0",
          "Microsoft-HTTPAPI/2.0"
        ],
        "x-ms-client-request-id": "68a346b3-755d-8b87-5f65-31712b30f8b6",
        "x-ms-content-crc64": "cMo/qwQ4JMs=",
        "x-ms-request-id": "625105c3-301f-00d6-10dc-c5f8c8000000",
        "x-ms-request-server-encrypted": "true",
        "x-ms-version": "2021-02-12"
      },
      "ResponseBody": []
    },
    {
      "RequestUri": "https://amandaadlscanary.dfs.core.windows.net/test-filesystem-bbbdd32a-7342-1479-e59b-e5f2d3d92ce3/test-file-85d27901-1518-aaa4-7d9b-b46db38a5bff?action=append\u0026position=1024",
      "RequestMethod": "PATCH",
      "RequestHeaders": {
        "Accept": "application/json",
        "Authorization": "Sanitized",
        "Content-Length": "1024",
        "Content-Type": "application/octet-stream",
        "User-Agent": [
          "azsdk-net-Storage.Files.DataLake/12.9.0-alpha.20211020.1",
          "(.NET 5.0.11; Microsoft Windows 10.0.19043)"
        ],
        "x-ms-client-request-id": "76049bc1-a2f9-5245-f9d1-6783dd1232dc",
        "x-ms-content-crc64": "gEVgSVrsAjo=",
        "x-ms-date": "Wed, 20 Oct 2021 17:59:32 GMT",
        "x-ms-return-client-request-id": "true",
        "x-ms-version": "2021-02-12"
      },
      "RequestBody": "AjrEDo5adBAvcfrzQxgT4zUbS\u002BRjm70byZI6FmJCXzN6lavdhup3Lu9AdQqeSIHtR5ss7LORo2d9qET8IF6t7BHGeK1tNlxLpBz0IyazfYERTM7HFXN/6PFDYN2leg6Rkoj418/UgBE\u002B4UeXnYBByivD69OP5teeR5C7KdZ\u002BpioNY5CduqWxPcu9iDMs6EtxApWy4Y87AauwWpA/GFc7vzsdiTnvow\u002BFEa4H0V6jcl5ESiZAzMSa0mHl7WAVciR0gsj4Dl4RgV\u002BGLM/gMy9MDegy\u002B84w\u002B/N3grfYCravcJ\u002BKk0\u002BWq2P/MsjHuaD0uZ8xmN944ndVQ4fVgIynOXap1rswVqDgtmGEMsgFaUFSg8gXpnLWNo0oNE/IwSrXV/hSHuLkw2P\u002BUeF\u002B87CuT9pGgv3Dj5IE0p8uByJQF/U2rdvPs0pebr9lGFWQWEPdeuR0gj8sE8dmTUtDtrtArTnsR0bV3pyP5xM\u002BXnY8dHpcUI093JW2CZkTaWX/G7cDJGocpBD8CJxI5Jor7rVQKdnR5mUuA9GkNT2swXQ2kMxbOzkLIM9pX0jx9Pf6ixvkwkCLLjRR1CGZeG7TT0YnElTNz7J7RAkJZ4YdPA7ZqaohyP4zqmKXCmYYcqdhlg8ByuKjLLtoaX43gcauM5gTwM/DsYdI82fxNsVMY9JhqNF2HHIsNXzvuV\u002BA/Cic6dbOBbLYnuSIudZ6svb2HAWr1tn0Nxcl54pS1Pgox/c/VUzvfV4fiAns7mOcsYOF\u002BZxZ1CZOp7G\u002BqB0nhsrsX/HfO1yqBp6njE7QCEmziTUHzNtbz/PQ8K6aMNVA9wE/AI5yvHUm2/L\u002BsUjYfp5oCx7oILnvkZD\u002BDkuuENbIZ5RMkAi6Qcy/4fDoXB2q\u002BHEPMSW2V9dHUG7\u002Bc64qd8sbNUq0i\u002B6WrspRKD/JBjRyUxXZn96xEg\u002B8BECZu80elGklzSfS9m2DeINbZC\u002BXfkk6jCCYUdjtaiM794et/PL8M5PWozkNn12oViZaVq3gJYX2Xy\u002BthUOROGIEl/7l1XyRXjGbwdoQLOzC8PuykhR1W9EBt53CT61QRGvWCAhewoCqyfh8RGOq5TJD6pVI36VNjzwt4x7ezg6DSnxvOSTjYy16B8kc\u002BBZuV9Fqf2UYCGXGiHnMMd9hy/rp\u002BfrnO6sOX4ZnzdfbMZYlvoxMc0\u002BpakIWqLGqFzJOGDzPMv8chhslXB/esTqO6lfjpnJTFVeqQI630JL6ZEhUGbSaDP6WCDhwJhcwyrkHh71ZxnC/\u002BwPkJPJwZLWIK/jXipiG895YTJ064u5AenXVr0jVoJ3XlB2wtucMJaOC5/sfWUAggZTfmDvEBlt\u002BYgj\u002BdgcCOsQOjlp0EC9x\u002Bg==",
      "StatusCode": 202,
      "ResponseHeaders": {
        "Content-Length": "0",
        "Date": "Wed, 20 Oct 2021 17:59:32 GMT",
        "Server": [
          "Windows-Azure-HDFS/1.0",
          "Microsoft-HTTPAPI/2.0"
        ],
        "x-ms-client-request-id": "76049bc1-a2f9-5245-f9d1-6783dd1232dc",
        "x-ms-content-crc64": "gEVgSVrsAjo=",
        "x-ms-request-id": "625105c4-301f-00d6-11dc-c5f8c8000000",
        "x-ms-request-server-encrypted": "true",
        "x-ms-version": "2021-02-12"
      },
      "ResponseBody": []
    },
    {
      "RequestUri": "https://amandaadlscanary.dfs.core.windows.net/test-filesystem-bbbdd32a-7342-1479-e59b-e5f2d3d92ce3/test-file-85d27901-1518-aaa4-7d9b-b46db38a5bff?action=append\u0026position=2048",
      "RequestMethod": "PATCH",
      "RequestHeaders": {
        "Accept": "application/json",
        "Authorization": "Sanitized",
        "Content-Length": "1024",
        "Content-Type": "application/octet-stream",
        "User-Agent": [
          "azsdk-net-Storage.Files.DataLake/12.9.0-alpha.20211020.1",
          "(.NET 5.0.11; Microsoft Windows 10.0.19043)"
        ],
        "x-ms-client-request-id": "8fafa3c1-822b-2bbc-e403-a7535bdcfbf0",
        "x-ms-content-crc64": "1N2fPCqIugs=",
        "x-ms-date": "Wed, 20 Oct 2021 17:59:32 GMT",
        "x-ms-return-client-request-id": "true",
        "x-ms-version": "2021-02-12"
      },
      "RequestBody": "80MYE\u002BM1G0vkY5u9G8mSOhZiQl8zepWr3Ybqdy7vQHUKnkiB7UebLOyzkaNnfahE/CBerewRxnitbTZcS6Qc9CMms32BEUzOxxVzf\u002BjxQ2DdpXoOkZKI\u002BNfP1IARPuFHl52AQcorw\u002BvTj\u002BbXnkeQuynWfqYqDWOQnbqlsT3LvYgzLOhLcQKVsuGPOwGrsFqQPxhXO787HYk576MPhRGuB9Feo3JeREomQMzEmtJh5e1gFXIkdILI\u002BA5eEYFfhizP4DMvTA3oMvvOMPvzd4K32Aq2r3CfipNPlqtj/zLIx7mg9LmfMZjfeOJ3VUOH1YCMpzl2qda7MFag4LZhhDLIBWlBUoPIF6Zy1jaNKDRPyMEq11f4Uh7i5MNj/lHhfvOwrk/aRoL9w4\u002BSBNKfLgciUBf1Nq3bz7NKXm6/ZRhVkFhD3XrkdII/LBPHZk1LQ7a7QK057EdG1d6cj\u002BcTPl52PHR6XFCNPdyVtgmZE2ll/xu3AyRqHKQQ/AicSOSaK\u002B61UCnZ0eZlLgPRpDU9rMF0NpDMWzs5CyDPaV9I8fT3\u002Bosb5MJAiy40UdQhmXhu009GJxJUzc\u002Bye0QJCWeGHTwO2amqIcj\u002BM6pilwpmGHKnYZYPAcrioyy7aGl\u002BN4HGrjOYE8DPw7GHSPNn8TbFTGPSYajRdhxyLDV877lfgPwonOnWzgWy2J7kiLnWerL29hwFq9bZ9DcXJeeKUtT4KMf3P1VM731eH4gJ7O5jnLGDhfmcWdQmTqexvqgdJ4bK7F/x3ztcqgaep4xO0AhJs4k1B8zbW8/z0PCumjDVQPcBPwCOcrx1Jtvy/rFI2H6eaAse6CC575GQ/g5LrhDWyGeUTJAIukHMv\u002BHw6FwdqvhxDzEltlfXR1Bu/nOuKnfLGzVKtIvulq7KUSg/yQY0clMV2Z/esRIPvARAmbvNHpRpJc0n0vZtg3iDW2Qvl35JOowgmFHY7WojO/eHrfzy/DOT1qM5DZ9dqFYmWlat4CWF9l8vrYVDkThiBJf\u002B5dV8kV4xm8HaECzswvD7spIUdVvRAbedwk\u002BtUERr1ggIXsKAqsn4fERjquUyQ\u002BqVSN\u002BlTY88LeMe3s4Og0p8bzkk42MtegfJHPgWblfRan9lGAhlxoh5zDHfYcv66fn65zurDl\u002BGZ83X2zGWJb6MTHNPqWpCFqixqhcyThg8zzL/HIYbJVwf3rE6jupX46ZyUxVXqkCOt9CS\u002BmRIVBm0mgz\u002Blgg4cCYXMMq5B4e9WcZwv/sD5CTycGS1iCv414qYhvPeWEydOuLuQHp11a9I1aCd15QdsLbnDCWjguf7H1lAIIGU35g7xAZbfmII/nYHAjrEDo5adBAvcfrzQxgT4zUbS\u002BRjmw==",
      "StatusCode": 202,
      "ResponseHeaders": {
        "Content-Length": "0",
        "Date": "Wed, 20 Oct 2021 17:59:32 GMT",
        "Server": [
          "Windows-Azure-HDFS/1.0",
          "Microsoft-HTTPAPI/2.0"
        ],
        "x-ms-client-request-id": "8fafa3c1-822b-2bbc-e403-a7535bdcfbf0",
        "x-ms-content-crc64": "1N2fPCqIugs=",
        "x-ms-request-id": "625105c5-301f-00d6-12dc-c5f8c8000000",
        "x-ms-request-server-encrypted": "true",
        "x-ms-version": "2021-02-12"
      },
      "ResponseBody": []
    },
    {
      "RequestUri": "https://amandaadlscanary.dfs.core.windows.net/test-filesystem-bbbdd32a-7342-1479-e59b-e5f2d3d92ce3/test-file-85d27901-1518-aaa4-7d9b-b46db38a5bff?action=append\u0026position=3072",
      "RequestMethod": "PATCH",
      "RequestHeaders": {
        "Accept": "application/json",
        "Authorization": "Sanitized",
        "Content-Length": "1024",
        "Content-Type": "application/octet-stream",
        "User-Agent": [
          "azsdk-net-Storage.Files.DataLake/12.9.0-alpha.20211020.1",
          "(.NET 5.0.11; Microsoft Windows 10.0.19043)"
        ],
        "x-ms-client-request-id": "39c1d5ad-a263-6fb0-5d33-328f2f15960a",
        "x-ms-content-crc64": "cqATR4\u002B7zbI=",
        "x-ms-date": "Wed, 20 Oct 2021 17:59:32 GMT",
        "x-ms-return-client-request-id": "true",
        "x-ms-version": "2021-02-12"
      },
      "RequestBody": "vRvJkjoWYkJfM3qVq92G6ncu70B1Cp5Ige1Hmyzss5GjZ32oRPwgXq3sEcZ4rW02XEukHPQjJrN9gRFMzscVc3/o8UNg3aV6DpGSiPjXz9SAET7hR5edgEHKK8Pr04/m155HkLsp1n6mKg1jkJ26pbE9y72IMyzoS3EClbLhjzsBq7BakD8YVzu/Ox2JOe\u002BjD4URrgfRXqNyXkRKJkDMxJrSYeXtYBVyJHSCyPgOXhGBX4Ysz\u002BAzL0wN6DL7zjD783eCt9gKtq9wn4qTT5arY/8yyMe5oPS5nzGY33jid1VDh9WAjKc5dqnWuzBWoOC2YYQyyAVpQVKDyBemctY2jSg0T8jBKtdX\u002BFIe4uTDY/5R4X7zsK5P2kaC/cOPkgTSny4HIlAX9Tat28\u002BzSl5uv2UYVZBYQ9165HSCPywTx2ZNS0O2u0CtOexHRtXenI/nEz5edjx0elxQjT3clbYJmRNpZf8btwMkahykEPwInEjkmivutVAp2dHmZS4D0aQ1PazBdDaQzFs7OQsgz2lfSPH09/qLG\u002BTCQIsuNFHUIZl4btNPRicSVM3PsntECQlnhh08DtmpqiHI/jOqYpcKZhhyp2GWDwHK4qMsu2hpfjeBxq4zmBPAz8Oxh0jzZ/E2xUxj0mGo0XYcciw1fO\u002B5X4D8KJzp1s4Fstie5Ii51nqy9vYcBavW2fQ3FyXnilLU\u002BCjH9z9VTO99Xh\u002BICezuY5yxg4X5nFnUJk6nsb6oHSeGyuxf8d87XKoGnqeMTtAISbOJNQfM21vP89Dwrpow1UD3AT8AjnK8dSbb8v6xSNh\u002BnmgLHuggue\u002BRkP4OS64Q1shnlEyQCLpBzL/h8OhcHar4cQ8xJbZX10dQbv5zrip3yxs1SrSL7pauylEoP8kGNHJTFdmf3rESD7wEQJm7zR6UaSXNJ9L2bYN4g1tkL5d\u002BSTqMIJhR2O1qIzv3h6388vwzk9ajOQ2fXahWJlpWreAlhfZfL62FQ5E4YgSX/uXVfJFeMZvB2hAs7MLw\u002B7KSFHVb0QG3ncJPrVBEa9YICF7CgKrJ\u002BHxEY6rlMkPqlUjfpU2PPC3jHt7ODoNKfG85JONjLXoHyRz4Fm5X0Wp/ZRgIZcaIecwx32HL\u002Bun5\u002Buc7qw5fhmfN19sxliW\u002BjExzT6lqQhaosaoXMk4YPM8y/xyGGyVcH96xOo7qV\u002BOmclMVV6pAjrfQkvpkSFQZtJoM/pYIOHAmFzDKuQeHvVnGcL/7A\u002BQk8nBktYgr\u002BNeKmIbz3lhMnTri7kB6ddWvSNWgndeUHbC25wwlo4Ln\u002Bx9ZQCCBlN\u002BYO8QGW35iCP52BwI6xA6OWnQQL3H680MYE\u002BM1G0vkY5u9G8mSOhZiQl8zeg==",
      "StatusCode": 202,
      "ResponseHeaders": {
        "Content-Length": "0",
        "Date": "Wed, 20 Oct 2021 17:59:32 GMT",
        "Server": [
          "Windows-Azure-HDFS/1.0",
          "Microsoft-HTTPAPI/2.0"
        ],
        "x-ms-client-request-id": "39c1d5ad-a263-6fb0-5d33-328f2f15960a",
        "x-ms-content-crc64": "cqATR4\u002B7zbI=",
        "x-ms-request-id": "625105c6-301f-00d6-13dc-c5f8c8000000",
        "x-ms-request-server-encrypted": "true",
        "x-ms-version": "2021-02-12"
      },
      "ResponseBody": []
    },
    {
      "RequestUri": "https://amandaadlscanary.dfs.core.windows.net/test-filesystem-bbbdd32a-7342-1479-e59b-e5f2d3d92ce3/test-file-85d27901-1518-aaa4-7d9b-b46db38a5bff?action=append\u0026position=4096",
      "RequestMethod": "PATCH",
      "RequestHeaders": {
        "Accept": "application/json",
        "Authorization": "Sanitized",
        "Content-Length": "1024",
        "Content-Type": "application/octet-stream",
        "User-Agent": [
          "azsdk-net-Storage.Files.DataLake/12.9.0-alpha.20211020.1",
          "(.NET 5.0.11; Microsoft Windows 10.0.19043)"
        ],
        "x-ms-client-request-id": "85a63474-c21a-858d-249e-f03a596abb1c",
        "x-ms-content-crc64": "u98JMn1YFbs=",
        "x-ms-date": "Wed, 20 Oct 2021 17:59:33 GMT",
        "x-ms-return-client-request-id": "true",
        "x-ms-version": "2021-02-12"
      },
      "RequestBody": "lavdhup3Lu9AdQqeSIHtR5ss7LORo2d9qET8IF6t7BHGeK1tNlxLpBz0IyazfYERTM7HFXN/6PFDYN2leg6Rkoj418/UgBE\u002B4UeXnYBByivD69OP5teeR5C7KdZ\u002BpioNY5CduqWxPcu9iDMs6EtxApWy4Y87AauwWpA/GFc7vzsdiTnvow\u002BFEa4H0V6jcl5ESiZAzMSa0mHl7WAVciR0gsj4Dl4RgV\u002BGLM/gMy9MDegy\u002B84w\u002B/N3grfYCravcJ\u002BKk0\u002BWq2P/MsjHuaD0uZ8xmN944ndVQ4fVgIynOXap1rswVqDgtmGEMsgFaUFSg8gXpnLWNo0oNE/IwSrXV/hSHuLkw2P\u002BUeF\u002B87CuT9pGgv3Dj5IE0p8uByJQF/U2rdvPs0pebr9lGFWQWEPdeuR0gj8sE8dmTUtDtrtArTnsR0bV3pyP5xM\u002BXnY8dHpcUI093JW2CZkTaWX/G7cDJGocpBD8CJxI5Jor7rVQKdnR5mUuA9GkNT2swXQ2kMxbOzkLIM9pX0jx9Pf6ixvkwkCLLjRR1CGZeG7TT0YnElTNz7J7RAkJZ4YdPA7ZqaohyP4zqmKXCmYYcqdhlg8ByuKjLLtoaX43gcauM5gTwM/DsYdI82fxNsVMY9JhqNF2HHIsNXzvuV\u002BA/Cic6dbOBbLYnuSIudZ6svb2HAWr1tn0Nxcl54pS1Pgox/c/VUzvfV4fiAns7mOcsYOF\u002BZxZ1CZOp7G\u002BqB0nhsrsX/HfO1yqBp6njE7QCEmziTUHzNtbz/PQ8K6aMNVA9wE/AI5yvHUm2/L\u002BsUjYfp5oCx7oILnvkZD\u002BDkuuENbIZ5RMkAi6Qcy/4fDoXB2q\u002BHEPMSW2V9dHUG7\u002Bc64qd8sbNUq0i\u002B6WrspRKD/JBjRyUxXZn96xEg\u002B8BECZu80elGklzSfS9m2DeINbZC\u002BXfkk6jCCYUdjtaiM794et/PL8M5PWozkNn12oViZaVq3gJYX2Xy\u002BthUOROGIEl/7l1XyRXjGbwdoQLOzC8PuykhR1W9EBt53CT61QRGvWCAhewoCqyfh8RGOq5TJD6pVI36VNjzwt4x7ezg6DSnxvOSTjYy16B8kc\u002BBZuV9Fqf2UYCGXGiHnMMd9hy/rp\u002BfrnO6sOX4ZnzdfbMZYlvoxMc0\u002BpakIWqLGqFzJOGDzPMv8chhslXB/esTqO6lfjpnJTFVeqQI630JL6ZEhUGbSaDP6WCDhwJhcwyrkHh71ZxnC/\u002BwPkJPJwZLWIK/jXipiG895YTJ064u5AenXVr0jVoJ3XlB2wtucMJaOC5/sfWUAggZTfmDvEBlt\u002BYgj\u002BdgcCOsQOjlp0EC9x\u002BvNDGBPjNRtL5GObvRvJkjoWYkJfM3qVq92G6ncu70B1Cg==",
      "StatusCode": 202,
      "ResponseHeaders": {
        "Content-Length": "0",
        "Date": "Wed, 20 Oct 2021 17:59:32 GMT",
        "Server": [
          "Windows-Azure-HDFS/1.0",
          "Microsoft-HTTPAPI/2.0"
        ],
        "x-ms-client-request-id": "85a63474-c21a-858d-249e-f03a596abb1c",
        "x-ms-content-crc64": "u98JMn1YFbs=",
        "x-ms-request-id": "625105c9-301f-00d6-16dc-c5f8c8000000",
        "x-ms-request-server-encrypted": "true",
        "x-ms-version": "2021-02-12"
      },
      "ResponseBody": []
    },
    {
      "RequestUri": "https://amandaadlscanary.dfs.core.windows.net/test-filesystem-bbbdd32a-7342-1479-e59b-e5f2d3d92ce3/test-file-85d27901-1518-aaa4-7d9b-b46db38a5bff?action=append\u0026position=5120",
      "RequestMethod": "PATCH",
      "RequestHeaders": {
        "Accept": "application/json",
        "Authorization": "Sanitized",
        "Content-Length": "1024",
        "Content-Type": "application/octet-stream",
        "User-Agent": [
          "azsdk-net-Storage.Files.DataLake/12.9.0-alpha.20211020.1",
          "(.NET 5.0.11; Microsoft Windows 10.0.19043)"
        ],
        "x-ms-client-request-id": "fa1a9044-106f-0bf0-e855-c9dae5e8dc3e",
        "x-ms-content-crc64": "ttxd6FchzWc=",
        "x-ms-date": "Wed, 20 Oct 2021 17:59:33 GMT",
        "x-ms-return-client-request-id": "true",
        "x-ms-version": "2021-02-12"
      },
      "RequestBody": "nkiB7UebLOyzkaNnfahE/CBerewRxnitbTZcS6Qc9CMms32BEUzOxxVzf\u002BjxQ2DdpXoOkZKI\u002BNfP1IARPuFHl52AQcorw\u002BvTj\u002BbXnkeQuynWfqYqDWOQnbqlsT3LvYgzLOhLcQKVsuGPOwGrsFqQPxhXO787HYk576MPhRGuB9Feo3JeREomQMzEmtJh5e1gFXIkdILI\u002BA5eEYFfhizP4DMvTA3oMvvOMPvzd4K32Aq2r3CfipNPlqtj/zLIx7mg9LmfMZjfeOJ3VUOH1YCMpzl2qda7MFag4LZhhDLIBWlBUoPIF6Zy1jaNKDRPyMEq11f4Uh7i5MNj/lHhfvOwrk/aRoL9w4\u002BSBNKfLgciUBf1Nq3bz7NKXm6/ZRhVkFhD3XrkdII/LBPHZk1LQ7a7QK057EdG1d6cj\u002BcTPl52PHR6XFCNPdyVtgmZE2ll/xu3AyRqHKQQ/AicSOSaK\u002B61UCnZ0eZlLgPRpDU9rMF0NpDMWzs5CyDPaV9I8fT3\u002Bosb5MJAiy40UdQhmXhu009GJxJUzc\u002Bye0QJCWeGHTwO2amqIcj\u002BM6pilwpmGHKnYZYPAcrioyy7aGl\u002BN4HGrjOYE8DPw7GHSPNn8TbFTGPSYajRdhxyLDV877lfgPwonOnWzgWy2J7kiLnWerL29hwFq9bZ9DcXJeeKUtT4KMf3P1VM731eH4gJ7O5jnLGDhfmcWdQmTqexvqgdJ4bK7F/x3ztcqgaep4xO0AhJs4k1B8zbW8/z0PCumjDVQPcBPwCOcrx1Jtvy/rFI2H6eaAse6CC575GQ/g5LrhDWyGeUTJAIukHMv\u002BHw6FwdqvhxDzEltlfXR1Bu/nOuKnfLGzVKtIvulq7KUSg/yQY0clMV2Z/esRIPvARAmbvNHpRpJc0n0vZtg3iDW2Qvl35JOowgmFHY7WojO/eHrfzy/DOT1qM5DZ9dqFYmWlat4CWF9l8vrYVDkThiBJf\u002B5dV8kV4xm8HaECzswvD7spIUdVvRAbedwk\u002BtUERr1ggIXsKAqsn4fERjquUyQ\u002BqVSN\u002BlTY88LeMe3s4Og0p8bzkk42MtegfJHPgWblfRan9lGAhlxoh5zDHfYcv66fn65zurDl\u002BGZ83X2zGWJb6MTHNPqWpCFqixqhcyThg8zzL/HIYbJVwf3rE6jupX46ZyUxVXqkCOt9CS\u002BmRIVBm0mgz\u002Blgg4cCYXMMq5B4e9WcZwv/sD5CTycGS1iCv414qYhvPeWEydOuLuQHp11a9I1aCd15QdsLbnDCWjguf7H1lAIIGU35g7xAZbfmII/nYHAjrEDo5adBAvcfrzQxgT4zUbS\u002BRjm70byZI6FmJCXzN6lavdhup3Lu9AdQqeSIHtR5ss7LORow==",
      "StatusCode": 202,
      "ResponseHeaders": {
        "Content-Length": "0",
        "Date": "Wed, 20 Oct 2021 17:59:32 GMT",
        "Server": [
          "Windows-Azure-HDFS/1.0",
          "Microsoft-HTTPAPI/2.0"
        ],
        "x-ms-client-request-id": "fa1a9044-106f-0bf0-e855-c9dae5e8dc3e",
        "x-ms-content-crc64": "ttxd6FchzWc=",
        "x-ms-request-id": "625105ca-301f-00d6-17dc-c5f8c8000000",
        "x-ms-request-server-encrypted": "true",
        "x-ms-version": "2021-02-12"
      },
      "ResponseBody": []
    },
    {
      "RequestUri": "https://amandaadlscanary.dfs.core.windows.net/test-filesystem-bbbdd32a-7342-1479-e59b-e5f2d3d92ce3/test-file-85d27901-1518-aaa4-7d9b-b46db38a5bff?action=append\u0026position=6144",
      "RequestMethod": "PATCH",
      "RequestHeaders": {
        "Accept": "application/json",
        "Authorization": "Sanitized",
        "Content-Length": "1024",
        "Content-Type": "application/octet-stream",
        "User-Agent": [
          "azsdk-net-Storage.Files.DataLake/12.9.0-alpha.20211020.1",
          "(.NET 5.0.11; Microsoft Windows 10.0.19043)"
        ],
        "x-ms-client-request-id": "c8f62121-c150-6cac-9454-dc12d51ff1c9",
        "x-ms-content-crc64": "Jh3oG5jif5M=",
        "x-ms-date": "Wed, 20 Oct 2021 17:59:33 GMT",
        "x-ms-return-client-request-id": "true",
        "x-ms-version": "2021-02-12"
      },
      "RequestBody": "Z32oRPwgXq3sEcZ4rW02XEukHPQjJrN9gRFMzscVc3/o8UNg3aV6DpGSiPjXz9SAET7hR5edgEHKK8Pr04/m155HkLsp1n6mKg1jkJ26pbE9y72IMyzoS3EClbLhjzsBq7BakD8YVzu/Ox2JOe\u002BjD4URrgfRXqNyXkRKJkDMxJrSYeXtYBVyJHSCyPgOXhGBX4Ysz\u002BAzL0wN6DL7zjD783eCt9gKtq9wn4qTT5arY/8yyMe5oPS5nzGY33jid1VDh9WAjKc5dqnWuzBWoOC2YYQyyAVpQVKDyBemctY2jSg0T8jBKtdX\u002BFIe4uTDY/5R4X7zsK5P2kaC/cOPkgTSny4HIlAX9Tat28\u002BzSl5uv2UYVZBYQ9165HSCPywTx2ZNS0O2u0CtOexHRtXenI/nEz5edjx0elxQjT3clbYJmRNpZf8btwMkahykEPwInEjkmivutVAp2dHmZS4D0aQ1PazBdDaQzFs7OQsgz2lfSPH09/qLG\u002BTCQIsuNFHUIZl4btNPRicSVM3PsntECQlnhh08DtmpqiHI/jOqYpcKZhhyp2GWDwHK4qMsu2hpfjeBxq4zmBPAz8Oxh0jzZ/E2xUxj0mGo0XYcciw1fO\u002B5X4D8KJzp1s4Fstie5Ii51nqy9vYcBavW2fQ3FyXnilLU\u002BCjH9z9VTO99Xh\u002BICezuY5yxg4X5nFnUJk6nsb6oHSeGyuxf8d87XKoGnqeMTtAISbOJNQfM21vP89Dwrpow1UD3AT8AjnK8dSbb8v6xSNh\u002BnmgLHuggue\u002BRkP4OS64Q1shnlEyQCLpBzL/h8OhcHar4cQ8xJbZX10dQbv5zrip3yxs1SrSL7pauylEoP8kGNHJTFdmf3rESD7wEQJm7zR6UaSXNJ9L2bYN4g1tkL5d\u002BSTqMIJhR2O1qIzv3h6388vwzk9ajOQ2fXahWJlpWreAlhfZfL62FQ5E4YgSX/uXVfJFeMZvB2hAs7MLw\u002B7KSFHVb0QG3ncJPrVBEa9YICF7CgKrJ\u002BHxEY6rlMkPqlUjfpU2PPC3jHt7ODoNKfG85JONjLXoHyRz4Fm5X0Wp/ZRgIZcaIecwx32HL\u002Bun5\u002Buc7qw5fhmfN19sxliW\u002BjExzT6lqQhaosaoXMk4YPM8y/xyGGyVcH96xOo7qV\u002BOmclMVV6pAjrfQkvpkSFQZtJoM/pYIOHAmFzDKuQeHvVnGcL/7A\u002BQk8nBktYgr\u002BNeKmIbz3lhMnTri7kB6ddWvSNWgndeUHbC25wwlo4Ln\u002Bx9ZQCCBlN\u002BYO8QGW35iCP52BwI6xA6OWnQQL3H680MYE\u002BM1G0vkY5u9G8mSOhZiQl8zepWr3Ybqdy7vQHUKnkiB7UebLOyzkaNnfahE/CBerewRxg==",
      "StatusCode": 202,
      "ResponseHeaders": {
        "Content-Length": "0",
        "Date": "Wed, 20 Oct 2021 17:59:32 GMT",
        "Server": [
          "Windows-Azure-HDFS/1.0",
          "Microsoft-HTTPAPI/2.0"
        ],
        "x-ms-client-request-id": "c8f62121-c150-6cac-9454-dc12d51ff1c9",
        "x-ms-content-crc64": "Jh3oG5jif5M=",
        "x-ms-request-id": "625105cb-301f-00d6-18dc-c5f8c8000000",
        "x-ms-request-server-encrypted": "true",
        "x-ms-version": "2021-02-12"
      },
      "ResponseBody": []
    },
    {
      "RequestUri": "https://amandaadlscanary.dfs.core.windows.net/test-filesystem-bbbdd32a-7342-1479-e59b-e5f2d3d92ce3/test-file-85d27901-1518-aaa4-7d9b-b46db38a5bff?action=append\u0026position=7168",
      "RequestMethod": "PATCH",
      "RequestHeaders": {
        "Accept": "application/json",
        "Authorization": "Sanitized",
        "Content-Length": "1024",
        "Content-Type": "application/octet-stream",
        "User-Agent": [
          "azsdk-net-Storage.Files.DataLake/12.9.0-alpha.20211020.1",
          "(.NET 5.0.11; Microsoft Windows 10.0.19043)"
        ],
        "x-ms-client-request-id": "c4b93d14-14f1-47ee-942e-d9d84c27ff1b",
        "x-ms-content-crc64": "J80Q1puGNu8=",
        "x-ms-date": "Wed, 20 Oct 2021 17:59:33 GMT",
        "x-ms-return-client-request-id": "true",
        "x-ms-version": "2021-02-12"
      },
      "RequestBody": "eK1tNlxLpBz0IyazfYERTM7HFXN/6PFDYN2leg6Rkoj418/UgBE\u002B4UeXnYBByivD69OP5teeR5C7KdZ\u002BpioNY5CduqWxPcu9iDMs6EtxApWy4Y87AauwWpA/GFc7vzsdiTnvow\u002BFEa4H0V6jcl5ESiZAzMSa0mHl7WAVciR0gsj4Dl4RgV\u002BGLM/gMy9MDegy\u002B84w\u002B/N3grfYCravcJ\u002BKk0\u002BWq2P/MsjHuaD0uZ8xmN944ndVQ4fVgIynOXap1rswVqDgtmGEMsgFaUFSg8gXpnLWNo0oNE/IwSrXV/hSHuLkw2P\u002BUeF\u002B87CuT9pGgv3Dj5IE0p8uByJQF/U2rdvPs0pebr9lGFWQWEPdeuR0gj8sE8dmTUtDtrtArTnsR0bV3pyP5xM\u002BXnY8dHpcUI093JW2CZkTaWX/G7cDJGocpBD8CJxI5Jor7rVQKdnR5mUuA9GkNT2swXQ2kMxbOzkLIM9pX0jx9Pf6ixvkwkCLLjRR1CGZeG7TT0YnElTNz7J7RAkJZ4YdPA7ZqaohyP4zqmKXCmYYcqdhlg8ByuKjLLtoaX43gcauM5gTwM/DsYdI82fxNsVMY9JhqNF2HHIsNXzvuV\u002BA/Cic6dbOBbLYnuSIudZ6svb2HAWr1tn0Nxcl54pS1Pgox/c/VUzvfV4fiAns7mOcsYOF\u002BZxZ1CZOp7G\u002BqB0nhsrsX/HfO1yqBp6njE7QCEmziTUHzNtbz/PQ8K6aMNVA9wE/AI5yvHUm2/L\u002BsUjYfp5oCx7oILnvkZD\u002BDkuuENbIZ5RMkAi6Qcy/4fDoXB2q\u002BHEPMSW2V9dHUG7\u002Bc64qd8sbNUq0i\u002B6WrspRKD/JBjRyUxXZn96xEg\u002B8BECZu80elGklzSfS9m2DeINbZC\u002BXfkk6jCCYUdjtaiM794et/PL8M5PWozkNn12oViZaVq3gJYX2Xy\u002BthUOROGIEl/7l1XyRXjGbwdoQLOzC8PuykhR1W9EBt53CT61QRGvWCAhewoCqyfh8RGOq5TJD6pVI36VNjzwt4x7ezg6DSnxvOSTjYy16B8kc\u002BBZuV9Fqf2UYCGXGiHnMMd9hy/rp\u002BfrnO6sOX4ZnzdfbMZYlvoxMc0\u002BpakIWqLGqFzJOGDzPMv8chhslXB/esTqO6lfjpnJTFVeqQI630JL6ZEhUGbSaDP6WCDhwJhcwyrkHh71ZxnC/\u002BwPkJPJwZLWIK/jXipiG895YTJ064u5AenXVr0jVoJ3XlB2wtucMJaOC5/sfWUAggZTfmDvEBlt\u002BYgj\u002BdgcCOsQOjlp0EC9x\u002BvNDGBPjNRtL5GObvRvJkjoWYkJfM3qVq92G6ncu70B1Cp5Ige1Hmyzss5GjZ32oRPwgXq3sEcZ4rW02XEukHPQjJg==",
      "StatusCode": 202,
      "ResponseHeaders": {
        "Content-Length": "0",
        "Date": "Wed, 20 Oct 2021 17:59:33 GMT",
        "Server": [
          "Windows-Azure-HDFS/1.0",
          "Microsoft-HTTPAPI/2.0"
        ],
        "x-ms-client-request-id": "c4b93d14-14f1-47ee-942e-d9d84c27ff1b",
        "x-ms-content-crc64": "J80Q1puGNu8=",
        "x-ms-request-id": "625105cc-301f-00d6-19dc-c5f8c8000000",
        "x-ms-request-server-encrypted": "true",
        "x-ms-version": "2021-02-12"
      },
      "ResponseBody": []
    },
    {
      "RequestUri": "https://amandaadlscanary.dfs.core.windows.net/test-filesystem-bbbdd32a-7342-1479-e59b-e5f2d3d92ce3/test-file-85d27901-1518-aaa4-7d9b-b46db38a5bff?action=append\u0026position=8192",
      "RequestMethod": "PATCH",
      "RequestHeaders": {
        "Accept": "application/json",
        "Authorization": "Sanitized",
        "Content-Length": "1024",
        "Content-Type": "application/octet-stream",
        "User-Agent": [
          "azsdk-net-Storage.Files.DataLake/12.9.0-alpha.20211020.1",
          "(.NET 5.0.11; Microsoft Windows 10.0.19043)"
        ],
        "x-ms-client-request-id": "98fde27b-2c65-9ad7-624e-6fcf35cacd2f",
        "x-ms-content-crc64": "LrwuFIQFGCg=",
        "x-ms-date": "Wed, 20 Oct 2021 17:59:33 GMT",
        "x-ms-return-client-request-id": "true",
        "x-ms-version": "2021-02-12"
      },
      "RequestBody": "s32BEUzOxxVzf\u002BjxQ2DdpXoOkZKI\u002BNfP1IARPuFHl52AQcorw\u002BvTj\u002BbXnkeQuynWfqYqDWOQnbqlsT3LvYgzLOhLcQKVsuGPOwGrsFqQPxhXO787HYk576MPhRGuB9Feo3JeREomQMzEmtJh5e1gFXIkdILI\u002BA5eEYFfhizP4DMvTA3oMvvOMPvzd4K32Aq2r3CfipNPlqtj/zLIx7mg9LmfMZjfeOJ3VUOH1YCMpzl2qda7MFag4LZhhDLIBWlBUoPIF6Zy1jaNKDRPyMEq11f4Uh7i5MNj/lHhfvOwrk/aRoL9w4\u002BSBNKfLgciUBf1Nq3bz7NKXm6/ZRhVkFhD3XrkdII/LBPHZk1LQ7a7QK057EdG1d6cj\u002BcTPl52PHR6XFCNPdyVtgmZE2ll/xu3AyRqHKQQ/AicSOSaK\u002B61UCnZ0eZlLgPRpDU9rMF0NpDMWzs5CyDPaV9I8fT3\u002Bosb5MJAiy40UdQhmXhu009GJxJUzc\u002Bye0QJCWeGHTwO2amqIcj\u002BM6pilwpmGHKnYZYPAcrioyy7aGl\u002BN4HGrjOYE8DPw7GHSPNn8TbFTGPSYajRdhxyLDV877lfgPwonOnWzgWy2J7kiLnWerL29hwFq9bZ9DcXJeeKUtT4KMf3P1VM731eH4gJ7O5jnLGDhfmcWdQmTqexvqgdJ4bK7F/x3ztcqgaep4xO0AhJs4k1B8zbW8/z0PCumjDVQPcBPwCOcrx1Jtvy/rFI2H6eaAse6CC575GQ/g5LrhDWyGeUTJAIukHMv\u002BHw6FwdqvhxDzEltlfXR1Bu/nOuKnfLGzVKtIvulq7KUSg/yQY0clMV2Z/esRIPvARAmbvNHpRpJc0n0vZtg3iDW2Qvl35JOowgmFHY7WojO/eHrfzy/DOT1qM5DZ9dqFYmWlat4CWF9l8vrYVDkThiBJf\u002B5dV8kV4xm8HaECzswvD7spIUdVvRAbedwk\u002BtUERr1ggIXsKAqsn4fERjquUyQ\u002BqVSN\u002BlTY88LeMe3s4Og0p8bzkk42MtegfJHPgWblfRan9lGAhlxoh5zDHfYcv66fn65zurDl\u002BGZ83X2zGWJb6MTHNPqWpCFqixqhcyThg8zzL/HIYbJVwf3rE6jupX46ZyUxVXqkCOt9CS\u002BmRIVBm0mgz\u002Blgg4cCYXMMq5B4e9WcZwv/sD5CTycGS1iCv414qYhvPeWEydOuLuQHp11a9I1aCd15QdsLbnDCWjguf7H1lAIIGU35g7xAZbfmII/nYHAjrEDo5adBAvcfrzQxgT4zUbS\u002BRjm70byZI6FmJCXzN6lavdhup3Lu9AdQqeSIHtR5ss7LORo2d9qET8IF6t7BHGeK1tNlxLpBz0IyazfYERTM7HFXN/6A==",
      "StatusCode": 202,
      "ResponseHeaders": {
        "Content-Length": "0",
        "Date": "Wed, 20 Oct 2021 17:59:33 GMT",
        "Server": [
          "Windows-Azure-HDFS/1.0",
          "Microsoft-HTTPAPI/2.0"
        ],
        "x-ms-client-request-id": "98fde27b-2c65-9ad7-624e-6fcf35cacd2f",
        "x-ms-content-crc64": "LrwuFIQFGCg=",
        "x-ms-request-id": "625105cd-301f-00d6-1adc-c5f8c8000000",
        "x-ms-request-server-encrypted": "true",
        "x-ms-version": "2021-02-12"
      },
      "ResponseBody": []
    },
    {
      "RequestUri": "https://amandaadlscanary.blob.core.windows.net/test-filesystem-bbbdd32a-7342-1479-e59b-e5f2d3d92ce3?restype=container",
      "RequestMethod": "DELETE",
      "RequestHeaders": {
        "Accept": "application/xml",
        "Authorization": "Sanitized",
        "traceparent": "00-b8c4ffa2abf1134cbe31da39d3a1e875-12b933241987f24f-00",
        "User-Agent": [
          "azsdk-net-Storage.Files.DataLake/12.9.0-alpha.20211020.1",
          "(.NET 5.0.11; Microsoft Windows 10.0.19043)"
        ],
        "x-ms-client-request-id": "6a5ca6fe-6729-b2b5-3244-7f0acdbddcb4",
        "x-ms-date": "Wed, 20 Oct 2021 17:59:33 GMT",
        "x-ms-return-client-request-id": "true",
        "x-ms-version": "2021-02-12"
      },
      "RequestBody": null,
      "StatusCode": 202,
      "ResponseHeaders": {
        "Content-Length": "0",
        "Date": "Wed, 20 Oct 2021 17:59:33 GMT",
        "Server": [
          "Windows-Azure-Blob/1.0",
          "Microsoft-HTTPAPI/2.0"
        ],
        "x-ms-client-request-id": "6a5ca6fe-6729-b2b5-3244-7f0acdbddcb4",
<<<<<<< HEAD
        "x-ms-request-id": "5d1da7d3-001e-008d-66fa-beed10000000",
        "x-ms-version": "2021-02-12"
=======
        "x-ms-request-id": "a4e9864a-401e-0017-38dc-c55f2a000000",
        "x-ms-version": "2020-12-06"
>>>>>>> 6b7c7623
      },
      "ResponseBody": []
    }
  ],
  "Variables": {
    "RandomSeed": "1300662022",
    "Storage_TestConfigHierarchicalNamespace": "NamespaceTenant\namandaadlscanary\nU2FuaXRpemVk\nhttps://amandaadlscanary.blob.core.windows.net\nhttps://amandaadlscanary.file.core.windows.net\nhttps://amandaadlscanary.queue.core.windows.net\nhttps://amandaadlscanary.table.core.windows.net\n\n\n\n\nhttps://amandaadlscanary-secondary.blob.core.windows.net\nhttps://amandaadlscanary-secondary.file.core.windows.net\nhttps://amandaadlscanary-secondary.queue.core.windows.net\n\n68390a19-a643-458b-b726-408abf67b4fc\nSanitized\n72f988bf-86f1-41af-91ab-2d7cd011db47\nhttps://login.microsoftonline.com/\nCloud\nBlobEndpoint=https://amandaadlscanary.blob.core.windows.net/;QueueEndpoint=https://amandaadlscanary.queue.core.windows.net/;FileEndpoint=https://amandaadlscanary.file.core.windows.net/;BlobSecondaryEndpoint=https://amandaadlscanary-secondary.blob.core.windows.net/;QueueSecondaryEndpoint=https://amandaadlscanary-secondary.queue.core.windows.net/;FileSecondaryEndpoint=https://amandaadlscanary-secondary.file.core.windows.net/;AccountName=amandaadlscanary;AccountKey=Sanitized\n\n\n"
  }
}<|MERGE_RESOLUTION|>--- conflicted
+++ resolved
@@ -29,13 +29,8 @@
           "Microsoft-HTTPAPI/2.0"
         ],
         "x-ms-client-request-id": "3268a4e1-9cf0-18ae-4bf9-06896350a47b",
-<<<<<<< HEAD
-        "x-ms-request-id": "5d1da627-001e-008d-08fa-beed10000000",
-        "x-ms-version": "2021-02-12"
-=======
         "x-ms-request-id": "a4e98589-401e-0017-09dc-c55f2a000000",
-        "x-ms-version": "2020-12-06"
->>>>>>> 6b7c7623
+        "x-ms-version": "2021-02-12"
       },
       "ResponseBody": []
     },
@@ -448,13 +443,8 @@
           "Microsoft-HTTPAPI/2.0"
         ],
         "x-ms-client-request-id": "6a5ca6fe-6729-b2b5-3244-7f0acdbddcb4",
-<<<<<<< HEAD
-        "x-ms-request-id": "5d1da7d3-001e-008d-66fa-beed10000000",
-        "x-ms-version": "2021-02-12"
-=======
         "x-ms-request-id": "a4e9864a-401e-0017-38dc-c55f2a000000",
-        "x-ms-version": "2020-12-06"
->>>>>>> 6b7c7623
+        "x-ms-version": "2021-02-12"
       },
       "ResponseBody": []
     }
