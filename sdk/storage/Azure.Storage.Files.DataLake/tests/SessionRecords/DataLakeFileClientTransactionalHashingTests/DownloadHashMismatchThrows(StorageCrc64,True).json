--- conflicted
+++ resolved
@@ -29,13 +29,8 @@
           "Microsoft-HTTPAPI/2.0"
         ],
         "x-ms-client-request-id": "84e7688a-976f-e71e-551a-2ce91359d998",
-<<<<<<< HEAD
-        "x-ms-request-id": "5d1d7b43-001e-008d-07fa-beed10000000",
-        "x-ms-version": "2021-02-12"
-=======
         "x-ms-request-id": "a4e9645f-401e-0017-23dc-c55f2a000000",
-        "x-ms-version": "2020-12-06"
->>>>>>> 6b7c7623
+        "x-ms-version": "2021-02-12"
       },
       "ResponseBody": []
     },
@@ -215,13 +210,8 @@
           "Microsoft-HTTPAPI/2.0"
         ],
         "x-ms-client-request-id": "3c764dd6-5da4-dd7c-2460-9c95a27b3c55",
-<<<<<<< HEAD
-        "x-ms-request-id": "5d1d7c3c-001e-008d-52fa-beed10000000",
-        "x-ms-version": "2021-02-12"
-=======
         "x-ms-request-id": "a4e964c6-401e-0017-7cdc-c55f2a000000",
-        "x-ms-version": "2020-12-06"
->>>>>>> 6b7c7623
+        "x-ms-version": "2021-02-12"
       },
       "ResponseBody": []
     }
