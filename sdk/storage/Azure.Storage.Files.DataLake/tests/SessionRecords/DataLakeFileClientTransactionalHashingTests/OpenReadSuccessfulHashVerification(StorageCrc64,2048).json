--- conflicted
+++ resolved
@@ -29,13 +29,8 @@
           "Microsoft-HTTPAPI/2.0"
         ],
         "x-ms-client-request-id": "33db4b72-dd4d-2353-0a02-43b14d1eab48",
-<<<<<<< HEAD
-        "x-ms-request-id": "5d1d827d-001e-008d-5bfa-beed10000000",
-        "x-ms-version": "2021-04-10"
-=======
         "x-ms-request-id": "a4e96aef-401e-0017-62dc-c55f2a000000",
-        "x-ms-version": "2021-02-12"
->>>>>>> 49dd1a0e
+        "x-ms-version": "2021-04-10"
       },
       "ResponseBody": []
     },
@@ -309,13 +304,8 @@
           "Microsoft-HTTPAPI/2.0"
         ],
         "x-ms-client-request-id": "9ea7c78b-c34d-7e15-3533-2fc784b51d4a",
-<<<<<<< HEAD
-        "x-ms-request-id": "5d1d8323-001e-008d-5afa-beed10000000",
-        "x-ms-version": "2021-04-10"
-=======
         "x-ms-request-id": "a4e96b78-401e-0017-5adc-c55f2a000000",
-        "x-ms-version": "2021-02-12"
->>>>>>> 49dd1a0e
+        "x-ms-version": "2021-04-10"
       },
       "ResponseBody": []
     }
