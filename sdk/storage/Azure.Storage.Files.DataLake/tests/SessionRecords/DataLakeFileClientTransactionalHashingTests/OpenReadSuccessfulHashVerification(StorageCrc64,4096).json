--- conflicted
+++ resolved
@@ -29,13 +29,8 @@
           "Microsoft-HTTPAPI/2.0"
         ],
         "x-ms-client-request-id": "acb99520-c65f-4d69-f79a-d80c7bdfc84c",
-<<<<<<< HEAD
-        "x-ms-request-id": "5d1d835a-001e-008d-07fa-beed10000000",
-        "x-ms-version": "2021-02-12"
-=======
         "x-ms-request-id": "a4e96b8b-401e-0017-6cdc-c55f2a000000",
-        "x-ms-version": "2020-12-06"
->>>>>>> 6b7c7623
+        "x-ms-version": "2021-02-12"
       },
       "ResponseBody": []
     },
@@ -261,13 +256,8 @@
           "Microsoft-HTTPAPI/2.0"
         ],
         "x-ms-client-request-id": "a16e0cbd-053f-89e5-4c28-4e6abdccabec",
-<<<<<<< HEAD
-        "x-ms-request-id": "5d1d83ea-001e-008d-06fa-beed10000000",
-        "x-ms-version": "2021-02-12"
-=======
         "x-ms-request-id": "a4e96de2-401e-0017-7edc-c55f2a000000",
-        "x-ms-version": "2020-12-06"
->>>>>>> 6b7c7623
+        "x-ms-version": "2021-02-12"
       },
       "ResponseBody": []
     }
