{
  "Entries": [
    {
      "RequestUri": "https://amandaadlscanary.blob.core.windows.net/test-filesystem-6a7b3aff-af9f-697d-088c-2c75bedf73be?restype=container",
      "RequestMethod": "PUT",
      "RequestHeaders": {
        "Accept": "application/xml",
        "Authorization": "Sanitized",
        "traceparent": "00-58bfa9fa63894c4ca652bc92361efb7a-435369370a337f4c-00",
        "User-Agent": [
          "azsdk-net-Storage.Files.DataLake/12.9.0-alpha.20211020.1",
          "(.NET 5.0.11; Microsoft Windows 10.0.19043)"
        ],
        "x-ms-blob-public-access": "container",
        "x-ms-client-request-id": "59eae161-ca78-22b5-5420-dc662fe48d99",
        "x-ms-date": "Wed, 20 Oct 2021 17:59:39 GMT",
        "x-ms-return-client-request-id": "true",
        "x-ms-version": "2021-02-12"
      },
      "RequestBody": null,
      "StatusCode": 201,
      "ResponseHeaders": {
        "Content-Length": "0",
        "Date": "Wed, 20 Oct 2021 17:59:39 GMT",
        "ETag": "\u00220x8D993F3630CED79\u0022",
        "Last-Modified": "Wed, 20 Oct 2021 17:59:39 GMT",
        "Server": [
          "Windows-Azure-Blob/1.0",
          "Microsoft-HTTPAPI/2.0"
        ],
        "x-ms-client-request-id": "59eae161-ca78-22b5-5420-dc662fe48d99",
<<<<<<< HEAD
        "x-ms-request-id": "5d1dad65-001e-008d-7cfa-beed10000000",
        "x-ms-version": "2021-02-12"
=======
        "x-ms-request-id": "abb2f4bb-901e-00ad-04dc-c5ba54000000",
        "x-ms-version": "2020-12-06"
>>>>>>> 6b7c7623
      },
      "ResponseBody": []
    },
    {
      "RequestUri": "https://amandaadlscanary.dfs.core.windows.net/test-filesystem-6a7b3aff-af9f-697d-088c-2c75bedf73be/test-file-ef5e0991-0599-6d99-7e55-3411e881d31f?resource=file",
      "RequestMethod": "PUT",
      "RequestHeaders": {
        "Accept": "application/json",
        "Authorization": "Sanitized",
        "traceparent": "00-5c8ce48739ef944ab688cc0d85868d29-11a2f2a0d09afe4d-00",
        "User-Agent": [
          "azsdk-net-Storage.Files.DataLake/12.9.0-alpha.20211020.1",
          "(.NET 5.0.11; Microsoft Windows 10.0.19043)"
        ],
        "x-ms-client-request-id": "0a8a1c5b-25b6-0620-6187-830422e69f73",
        "x-ms-date": "Wed, 20 Oct 2021 17:59:39 GMT",
        "x-ms-return-client-request-id": "true",
        "x-ms-version": "2021-02-12"
      },
      "RequestBody": null,
      "StatusCode": 201,
      "ResponseHeaders": {
        "Content-Length": "0",
        "Date": "Wed, 20 Oct 2021 17:59:39 GMT",
        "ETag": "\u00220x8D993F36352C35D\u0022",
        "Last-Modified": "Wed, 20 Oct 2021 17:59:40 GMT",
        "Server": [
          "Windows-Azure-HDFS/1.0",
          "Microsoft-HTTPAPI/2.0"
        ],
        "x-ms-client-request-id": "0a8a1c5b-25b6-0620-6187-830422e69f73",
        "x-ms-request-id": "ec3beabf-101f-00ee-06dc-c55c08000000",
        "x-ms-request-server-encrypted": "true",
        "x-ms-version": "2021-02-12"
      },
      "ResponseBody": []
    },
    {
      "RequestUri": "https://amandaadlscanary.dfs.core.windows.net/test-filesystem-6a7b3aff-af9f-697d-088c-2c75bedf73be/test-file-ef5e0991-0599-6d99-7e55-3411e881d31f?resource=file",
      "RequestMethod": "PUT",
      "RequestHeaders": {
        "Accept": "application/json",
        "Authorization": "Sanitized",
        "traceparent": "00-a1c579403a28cf47b6b828fdb5595006-bda059982f4cc040-00",
        "User-Agent": [
          "azsdk-net-Storage.Files.DataLake/12.9.0-alpha.20211020.1",
          "(.NET 5.0.11; Microsoft Windows 10.0.19043)"
        ],
        "x-ms-client-request-id": "cbb57e54-c8f6-6f69-5ca4-24e0f5c69a04",
        "x-ms-date": "Wed, 20 Oct 2021 17:59:40 GMT",
        "x-ms-return-client-request-id": "true",
        "x-ms-version": "2021-02-12"
      },
      "RequestBody": null,
      "StatusCode": 201,
      "ResponseHeaders": {
        "Content-Length": "0",
        "Date": "Wed, 20 Oct 2021 17:59:39 GMT",
        "ETag": "\u00220x8D993F3636725DC\u0022",
        "Last-Modified": "Wed, 20 Oct 2021 17:59:40 GMT",
        "Server": [
          "Windows-Azure-HDFS/1.0",
          "Microsoft-HTTPAPI/2.0"
        ],
        "x-ms-client-request-id": "cbb57e54-c8f6-6f69-5ca4-24e0f5c69a04",
        "x-ms-request-id": "ec3beac0-101f-00ee-07dc-c55c08000000",
        "x-ms-request-server-encrypted": "true",
        "x-ms-version": "2021-02-12"
      },
      "ResponseBody": []
    },
    {
      "RequestUri": "https://amandaadlscanary.dfs.core.windows.net/test-filesystem-6a7b3aff-af9f-697d-088c-2c75bedf73be/test-file-ef5e0991-0599-6d99-7e55-3411e881d31f?action=append\u0026position=0",
      "RequestMethod": "PATCH",
      "RequestHeaders": {
        "Accept": "application/json",
        "Authorization": "Sanitized",
        "Content-Length": "1024",
        "Content-Type": "application/octet-stream",
        "traceparent": "00-a701c39f7ec92c4eaf3493fb7b274400-4d0be525c7558946-00",
        "User-Agent": [
          "azsdk-net-Storage.Files.DataLake/12.9.0-alpha.20211020.1",
          "(.NET 5.0.11; Microsoft Windows 10.0.19043)"
        ],
        "x-ms-client-request-id": "a3af905a-d430-3f7c-4353-cbe188512279",
        "x-ms-content-crc64": "we8NYEp/jg8=",
        "x-ms-date": "Wed, 20 Oct 2021 17:59:40 GMT",
        "x-ms-return-client-request-id": "true",
        "x-ms-version": "2021-02-12"
      },
      "RequestBody": "nfsWRWEL0W6FXksVQ0O7Ihe4E931GkVF9PwY4bRO7Tr80Zux0C8TVg981Bp\u002BoN4QZLpPd9GwpIK20FBk8\u002B\u002B5NnARGHGnCVLnpL3NeEYrxlQdB3z6/3VpTC0Z\u002B//frmMgw56pbYhsaFpnZ9MT4yw8iwn7R\u002Btyvzb6p8tEjg5TCPVZrLWogVnLsJ4ikpiiVWgA3HD142d3rgNnrsW8KNlMFF/dujZ3kwqwL5ZMUC2eWFJjRLGeXSSO4f6xQdKTD4jE1X04xZsxiUllRLPRK13WyVZyWOQnrrc7Ttg4xVI3HSANh3uvZZK3MbpoOBhwvbah2nd7ILaknCbF/XbC\u002BcP2LieTw6PiJmPDuycpv3aeypEil\u002BravPxpaetU6Wgc9Tj2cgrx3PkTvrQUuGWPet2wJzLkoGLZG3ErKVm4jjz6p8buMkxrre6XDtg2xQSW2u4No8I2N1TWHVaYxbOgWzB3GhCfoEeRRHlETJGJolVtlE9qqup6xHBxGBX20\u002Bg797Oov6vz9zmmfF5I8urCTXoAKjBjNbBF/VagLYgymnGRCVXe4eOqep0VxC6MMdGFrsub9ai318IDYsJVU8mxdOHtt\u002BiV5GuWVrCTTXGCucuEGn68l6XI2jGS234hVCbUZE9Mnnnp8MpfBJ74JIpRgKn20ThK9Nw7Jd23AwntdAKJv\u002BkhNRpRmyq0XZIHz7WnQFrVK4PuiW9yEXmcMu3AcY\u002BcbmWgMEuOpDYNlZdJNFUnD8KvGEl\u002BmzV5riShtGk99OsDa2FQBhAORoZN4PPXKN0jdSIqEVlGHdMvJoEn7O/N0KGsRsj01wiyoNHCMbpBooVHfT9GEuORvE2NIN\u002BO51qXgBBSK\u002BIUL54ZeHCIg\u002BwZ7oT8326whr29Gol7ZrYoI7h3K7Cq7najM06gLJlyCTlhdDJbkgfr5vlSlBFYmMnn8FW4EVc7bv8OWKwgD1kjSxBQGvGEzZGwi0S2V1plS5qEuDtEufjhJQUzTTpay9egLkkAB37YYyPDCIUShRelqA0Sm1Yd35EXb/XrUYBXVcBtFikQZEMbrFUYgLFzzqDujqQsSC\u002BAgk\u002B46ZiJ7BKibLLFpW7tlETJ9u8BBV7fpKBV/cPcKg2R7ZPaWHurksBCdRP/rikxAPlfY1E/f33x2ET3NO9PxkKlM7jbEzzJHWQvvo9K4PZ3I/zJfMa7UW0W6X82s17R867RWnpxVu29lUXtEMHtpvhOgBDyhUl86eFKxSq8kmoFXcrgeYV7Bs0ODOaAzkGsKEKH6DNO3m1lVHGYJpHDAALb6LL2DC1y0nlC5Hhi\u002BxqgnpznNKo2tn9ceyQU4\u002BA8SwvkpeaOtRsUFBW6DPr0AllW\u002BIj028tYpDEymQ==",
      "StatusCode": 202,
      "ResponseHeaders": {
        "Content-Length": "0",
        "Date": "Wed, 20 Oct 2021 17:59:39 GMT",
        "Server": [
          "Windows-Azure-HDFS/1.0",
          "Microsoft-HTTPAPI/2.0"
        ],
        "x-ms-client-request-id": "a3af905a-d430-3f7c-4353-cbe188512279",
        "x-ms-content-crc64": "we8NYEp/jg8=",
        "x-ms-request-id": "ec3beac1-101f-00ee-08dc-c55c08000000",
        "x-ms-request-server-encrypted": "true",
        "x-ms-version": "2021-02-12"
      },
      "ResponseBody": []
    },
    {
      "RequestUri": "https://amandaadlscanary.dfs.core.windows.net/test-filesystem-6a7b3aff-af9f-697d-088c-2c75bedf73be/test-file-ef5e0991-0599-6d99-7e55-3411e881d31f?action=flush\u0026position=1024",
      "RequestMethod": "PATCH",
      "RequestHeaders": {
        "Accept": "application/json",
        "Authorization": "Sanitized",
        "traceparent": "00-2920e67b776f3b4bbf168fdc9f61f341-0811fecbae4c224f-00",
        "User-Agent": [
          "azsdk-net-Storage.Files.DataLake/12.9.0-alpha.20211020.1",
          "(.NET 5.0.11; Microsoft Windows 10.0.19043)"
        ],
        "x-ms-client-request-id": "6485ec5c-f716-e3d4-5827-50750d4c2599",
        "x-ms-date": "Wed, 20 Oct 2021 17:59:40 GMT",
        "x-ms-return-client-request-id": "true",
        "x-ms-version": "2021-02-12"
      },
      "RequestBody": null,
      "StatusCode": 200,
      "ResponseHeaders": {
        "Content-Length": "0",
        "Date": "Wed, 20 Oct 2021 17:59:40 GMT",
        "ETag": "\u00220x8D993F3638925C0\u0022",
        "Last-Modified": "Wed, 20 Oct 2021 17:59:40 GMT",
        "Server": [
          "Windows-Azure-HDFS/1.0",
          "Microsoft-HTTPAPI/2.0"
        ],
        "x-ms-client-request-id": "6485ec5c-f716-e3d4-5827-50750d4c2599",
        "x-ms-request-id": "ec3beac5-101f-00ee-0adc-c55c08000000",
        "x-ms-request-server-encrypted": "false",
        "x-ms-version": "2021-02-12"
      },
      "ResponseBody": []
    },
    {
      "RequestUri": "https://amandaadlscanary.blob.core.windows.net/test-filesystem-6a7b3aff-af9f-697d-088c-2c75bedf73be?restype=container",
      "RequestMethod": "DELETE",
      "RequestHeaders": {
        "Accept": "application/xml",
        "Authorization": "Sanitized",
        "traceparent": "00-126c9a25f20cb8458aa71aed79a0d94c-4e8fef89330d1b45-00",
        "User-Agent": [
          "azsdk-net-Storage.Files.DataLake/12.9.0-alpha.20211020.1",
          "(.NET 5.0.11; Microsoft Windows 10.0.19043)"
        ],
        "x-ms-client-request-id": "9b854e05-bdcc-0e62-2aa6-8f9b48b36e03",
        "x-ms-date": "Wed, 20 Oct 2021 17:59:40 GMT",
        "x-ms-return-client-request-id": "true",
        "x-ms-version": "2021-02-12"
      },
      "RequestBody": null,
      "StatusCode": 202,
      "ResponseHeaders": {
        "Content-Length": "0",
        "Date": "Wed, 20 Oct 2021 17:59:39 GMT",
        "Server": [
          "Windows-Azure-Blob/1.0",
          "Microsoft-HTTPAPI/2.0"
        ],
        "x-ms-client-request-id": "9b854e05-bdcc-0e62-2aa6-8f9b48b36e03",
<<<<<<< HEAD
        "x-ms-request-id": "5d1dadfc-001e-008d-6dfa-beed10000000",
        "x-ms-version": "2021-02-12"
=======
        "x-ms-request-id": "abb2f5fc-901e-00ad-2ddc-c5ba54000000",
        "x-ms-version": "2020-12-06"
>>>>>>> 6b7c7623
      },
      "ResponseBody": []
    }
  ],
  "Variables": {
    "RandomSeed": "1610188995",
    "Storage_TestConfigHierarchicalNamespace": "NamespaceTenant\namandaadlscanary\nU2FuaXRpemVk\nhttps://amandaadlscanary.blob.core.windows.net\nhttps://amandaadlscanary.file.core.windows.net\nhttps://amandaadlscanary.queue.core.windows.net\nhttps://amandaadlscanary.table.core.windows.net\n\n\n\n\nhttps://amandaadlscanary-secondary.blob.core.windows.net\nhttps://amandaadlscanary-secondary.file.core.windows.net\nhttps://amandaadlscanary-secondary.queue.core.windows.net\n\n68390a19-a643-458b-b726-408abf67b4fc\nSanitized\n72f988bf-86f1-41af-91ab-2d7cd011db47\nhttps://login.microsoftonline.com/\nCloud\nBlobEndpoint=https://amandaadlscanary.blob.core.windows.net/;QueueEndpoint=https://amandaadlscanary.queue.core.windows.net/;FileEndpoint=https://amandaadlscanary.file.core.windows.net/;BlobSecondaryEndpoint=https://amandaadlscanary-secondary.blob.core.windows.net/;QueueSecondaryEndpoint=https://amandaadlscanary-secondary.queue.core.windows.net/;FileSecondaryEndpoint=https://amandaadlscanary-secondary.file.core.windows.net/;AccountName=amandaadlscanary;AccountKey=Sanitized\n\n\n"
  }
}<|MERGE_RESOLUTION|>--- conflicted
+++ resolved
@@ -29,13 +29,8 @@
           "Microsoft-HTTPAPI/2.0"
         ],
         "x-ms-client-request-id": "59eae161-ca78-22b5-5420-dc662fe48d99",
-<<<<<<< HEAD
-        "x-ms-request-id": "5d1dad65-001e-008d-7cfa-beed10000000",
-        "x-ms-version": "2021-02-12"
-=======
         "x-ms-request-id": "abb2f4bb-901e-00ad-04dc-c5ba54000000",
-        "x-ms-version": "2020-12-06"
->>>>>>> 6b7c7623
+        "x-ms-version": "2021-02-12"
       },
       "ResponseBody": []
     },
@@ -203,13 +198,8 @@
           "Microsoft-HTTPAPI/2.0"
         ],
         "x-ms-client-request-id": "9b854e05-bdcc-0e62-2aa6-8f9b48b36e03",
-<<<<<<< HEAD
-        "x-ms-request-id": "5d1dadfc-001e-008d-6dfa-beed10000000",
-        "x-ms-version": "2021-02-12"
-=======
         "x-ms-request-id": "abb2f5fc-901e-00ad-2ddc-c5ba54000000",
-        "x-ms-version": "2020-12-06"
->>>>>>> 6b7c7623
+        "x-ms-version": "2021-02-12"
       },
       "ResponseBody": []
     }
