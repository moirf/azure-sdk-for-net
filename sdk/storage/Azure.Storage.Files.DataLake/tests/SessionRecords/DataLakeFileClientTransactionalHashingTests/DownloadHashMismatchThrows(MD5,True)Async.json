--- conflicted
+++ resolved
@@ -29,13 +29,8 @@
           "Microsoft-HTTPAPI/2.0"
         ],
         "x-ms-client-request-id": "6de8cda9-9054-5671-09df-e01c4291ea2e",
-<<<<<<< HEAD
-        "x-ms-request-id": "5d1d9467-001e-008d-55fa-beed10000000",
-        "x-ms-version": "2021-04-10"
-=======
         "x-ms-request-id": "a4e97910-401e-0017-4fdc-c55f2a000000",
-        "x-ms-version": "2021-02-12"
->>>>>>> 49dd1a0e
+        "x-ms-version": "2021-04-10"
       },
       "ResponseBody": []
     },
@@ -215,13 +210,8 @@
           "Microsoft-HTTPAPI/2.0"
         ],
         "x-ms-client-request-id": "367b8e35-e18a-7e16-c41f-37117a7cb92f",
-<<<<<<< HEAD
-        "x-ms-request-id": "5d1d94e2-001e-008d-30fa-beed10000000",
-        "x-ms-version": "2021-04-10"
-=======
         "x-ms-request-id": "a4e9795e-401e-0017-10dc-c55f2a000000",
-        "x-ms-version": "2021-02-12"
->>>>>>> 49dd1a0e
+        "x-ms-version": "2021-04-10"
       },
       "ResponseBody": []
     }
