--- conflicted
+++ resolved
@@ -29,13 +29,8 @@
           "Microsoft-HTTPAPI/2.0"
         ],
         "x-ms-client-request-id": "8a6c2b63-5d04-0b99-3aeb-7e6a93a7ff5b",
-<<<<<<< HEAD
-        "x-ms-request-id": "5d1d923a-001e-008d-2dfa-beed10000000",
+        "x-ms-request-id": "a4e97734-401e-0017-28dc-c55f2a000000",
         "x-ms-version": "2021-04-10"
-=======
-        "x-ms-request-id": "a4e97734-401e-0017-28dc-c55f2a000000",
-        "x-ms-version": "2021-02-12"
->>>>>>> 49dd1a0e
       },
       "ResponseBody": []
     },
@@ -104,13 +99,8 @@
         ],
         "x-ms-client-request-id": "6d383844-031a-dcca-c54f-3d79eef7922b",
         "x-ms-error-code": "Crc64Mismatch",
-<<<<<<< HEAD
-        "x-ms-request-id": "5b26007e-401f-0047-57fa-beb199000000",
+        "x-ms-request-id": "f4c02d8a-c01f-0026-25dc-c5be39000000",
         "x-ms-version": "2021-04-10"
-=======
-        "x-ms-request-id": "f4c02d8a-c01f-0026-25dc-c5be39000000",
-        "x-ms-version": "2021-02-12"
->>>>>>> 49dd1a0e
       },
       "ResponseBody": {
         "error": {
@@ -145,13 +135,8 @@
           "Microsoft-HTTPAPI/2.0"
         ],
         "x-ms-client-request-id": "0223253a-e33c-787a-cc0f-f08821084467",
-<<<<<<< HEAD
-        "x-ms-request-id": "5d1d927f-001e-008d-63fa-beed10000000",
+        "x-ms-request-id": "a4e97755-401e-0017-48dc-c55f2a000000",
         "x-ms-version": "2021-04-10"
-=======
-        "x-ms-request-id": "a4e97755-401e-0017-48dc-c55f2a000000",
-        "x-ms-version": "2021-02-12"
->>>>>>> 49dd1a0e
       },
       "ResponseBody": []
     }
