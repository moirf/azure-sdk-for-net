{
  "Entries": [
    {
      "RequestUri": "https://amandaadlscanary.blob.core.windows.net/test-filesystem-7d16ca67-a84d-fc21-3ac4-0a97dededc11?restype=container",
      "RequestMethod": "PUT",
      "RequestHeaders": {
        "Accept": "application/xml",
        "Authorization": "Sanitized",
        "traceparent": "00-eefd657f20c2074da03d522559c7ca3c-1179a3c02e761642-00",
        "User-Agent": [
          "azsdk-net-Storage.Files.DataLake/12.9.0-alpha.20211020.1",
          "(.NET 5.0.11; Microsoft Windows 10.0.19043)"
        ],
        "x-ms-blob-public-access": "container",
        "x-ms-client-request-id": "b3c2c363-9dd6-f256-fdba-3859e124a9b4",
        "x-ms-date": "Wed, 20 Oct 2021 17:59:51 GMT",
        "x-ms-return-client-request-id": "true",
        "x-ms-version": "2021-04-10"
      },
      "RequestBody": null,
      "StatusCode": 201,
      "ResponseHeaders": {
        "Content-Length": "0",
        "Date": "Wed, 20 Oct 2021 17:59:50 GMT",
        "ETag": "\u00220x8D993F369CAE6CF\u0022",
        "Last-Modified": "Wed, 20 Oct 2021 17:59:51 GMT",
        "Server": [
          "Windows-Azure-Blob/1.0",
          "Microsoft-HTTPAPI/2.0"
        ],
        "x-ms-client-request-id": "b3c2c363-9dd6-f256-fdba-3859e124a9b4",
<<<<<<< HEAD
        "x-ms-request-id": "5d1daf76-001e-008d-18fa-beed10000000",
        "x-ms-version": "2021-04-10"
=======
        "x-ms-request-id": "abb303c0-901e-00ad-28dc-c5ba54000000",
        "x-ms-version": "2021-02-12"
>>>>>>> 49dd1a0e
      },
      "ResponseBody": []
    },
    {
      "RequestUri": "https://amandaadlscanary.blob.core.windows.net/test-filesystem-7d16ca67-a84d-fc21-3ac4-0a97dededc11?restype=container",
      "RequestMethod": "DELETE",
      "RequestHeaders": {
        "Accept": "application/xml",
        "Authorization": "Sanitized",
        "traceparent": "00-447dec35de36e24f8e69db0218c06ba8-9f0445bd33bead43-00",
        "User-Agent": [
          "azsdk-net-Storage.Files.DataLake/12.9.0-alpha.20211020.1",
          "(.NET 5.0.11; Microsoft Windows 10.0.19043)"
        ],
        "x-ms-client-request-id": "4ad7bf9f-a432-2657-4621-75adef67306b",
        "x-ms-date": "Wed, 20 Oct 2021 17:59:51 GMT",
        "x-ms-return-client-request-id": "true",
        "x-ms-version": "2021-04-10"
      },
      "RequestBody": null,
      "StatusCode": 202,
      "ResponseHeaders": {
        "Content-Length": "0",
        "Date": "Wed, 20 Oct 2021 17:59:51 GMT",
        "Server": [
          "Windows-Azure-Blob/1.0",
          "Microsoft-HTTPAPI/2.0"
        ],
        "x-ms-client-request-id": "4ad7bf9f-a432-2657-4621-75adef67306b",
<<<<<<< HEAD
        "x-ms-request-id": "5d1daf97-001e-008d-33fa-beed10000000",
        "x-ms-version": "2021-04-10"
=======
        "x-ms-request-id": "abb303ed-901e-00ad-52dc-c5ba54000000",
        "x-ms-version": "2021-02-12"
>>>>>>> 49dd1a0e
      },
      "ResponseBody": []
    }
  ],
  "Variables": {
    "RandomSeed": "1904686656",
    "Storage_TestConfigHierarchicalNamespace": "NamespaceTenant\namandaadlscanary\nU2FuaXRpemVk\nhttps://amandaadlscanary.blob.core.windows.net\nhttps://amandaadlscanary.file.core.windows.net\nhttps://amandaadlscanary.queue.core.windows.net\nhttps://amandaadlscanary.table.core.windows.net\n\n\n\n\nhttps://amandaadlscanary-secondary.blob.core.windows.net\nhttps://amandaadlscanary-secondary.file.core.windows.net\nhttps://amandaadlscanary-secondary.queue.core.windows.net\n\n68390a19-a643-458b-b726-408abf67b4fc\nSanitized\n72f988bf-86f1-41af-91ab-2d7cd011db47\nhttps://login.microsoftonline.com/\nCloud\nBlobEndpoint=https://amandaadlscanary.blob.core.windows.net/;QueueEndpoint=https://amandaadlscanary.queue.core.windows.net/;FileEndpoint=https://amandaadlscanary.file.core.windows.net/;BlobSecondaryEndpoint=https://amandaadlscanary-secondary.blob.core.windows.net/;QueueSecondaryEndpoint=https://amandaadlscanary-secondary.queue.core.windows.net/;FileSecondaryEndpoint=https://amandaadlscanary-secondary.file.core.windows.net/;AccountName=amandaadlscanary;AccountKey=Sanitized\n\n\n"
  }
}<|MERGE_RESOLUTION|>--- conflicted
+++ resolved
@@ -29,13 +29,8 @@
           "Microsoft-HTTPAPI/2.0"
         ],
         "x-ms-client-request-id": "b3c2c363-9dd6-f256-fdba-3859e124a9b4",
-<<<<<<< HEAD
-        "x-ms-request-id": "5d1daf76-001e-008d-18fa-beed10000000",
+        "x-ms-request-id": "abb303c0-901e-00ad-28dc-c5ba54000000",
         "x-ms-version": "2021-04-10"
-=======
-        "x-ms-request-id": "abb303c0-901e-00ad-28dc-c5ba54000000",
-        "x-ms-version": "2021-02-12"
->>>>>>> 49dd1a0e
       },
       "ResponseBody": []
     },
@@ -65,13 +60,8 @@
           "Microsoft-HTTPAPI/2.0"
         ],
         "x-ms-client-request-id": "4ad7bf9f-a432-2657-4621-75adef67306b",
-<<<<<<< HEAD
-        "x-ms-request-id": "5d1daf97-001e-008d-33fa-beed10000000",
+        "x-ms-request-id": "abb303ed-901e-00ad-52dc-c5ba54000000",
         "x-ms-version": "2021-04-10"
-=======
-        "x-ms-request-id": "abb303ed-901e-00ad-52dc-c5ba54000000",
-        "x-ms-version": "2021-02-12"
->>>>>>> 49dd1a0e
       },
       "ResponseBody": []
     }
