{
  "Entries": [
    {
      "RequestUri": "https://amandaadlscanary.blob.core.windows.net/test-filesystem-103830da-eab3-9b9c-39d0-a77788ec36b8?restype=container",
      "RequestMethod": "PUT",
      "RequestHeaders": {
        "Accept": "application/xml",
        "Authorization": "Sanitized",
        "traceparent": "00-22d6a5c66e89f84a84e4896d3f8ccc0b-6711fe31d8efe948-00",
        "User-Agent": [
          "azsdk-net-Storage.Files.DataLake/12.9.0-alpha.20211020.1",
          "(.NET 5.0.11; Microsoft Windows 10.0.19043)"
        ],
        "x-ms-blob-public-access": "container",
        "x-ms-client-request-id": "061fa0ad-0994-04cd-5fe4-cadc2e152668",
        "x-ms-date": "Wed, 20 Oct 2021 17:59:03 GMT",
        "x-ms-return-client-request-id": "true",
        "x-ms-version": "2021-04-10"
      },
      "RequestBody": null,
      "StatusCode": 201,
      "ResponseHeaders": {
        "Content-Length": "0",
        "Date": "Wed, 20 Oct 2021 17:59:02 GMT",
        "ETag": "\u00220x8D993F34D3E7866\u0022",
        "Last-Modified": "Wed, 20 Oct 2021 17:59:03 GMT",
        "Server": [
          "Windows-Azure-Blob/1.0",
          "Microsoft-HTTPAPI/2.0"
        ],
        "x-ms-client-request-id": "061fa0ad-0994-04cd-5fe4-cadc2e152668",
<<<<<<< HEAD
        "x-ms-request-id": "5d1d8bf2-001e-008d-19fa-beed10000000",
        "x-ms-version": "2021-04-10"
=======
        "x-ms-request-id": "a4e9727a-401e-0017-17dc-c55f2a000000",
        "x-ms-version": "2021-02-12"
>>>>>>> 49dd1a0e
      },
      "ResponseBody": []
    },
    {
      "RequestUri": "https://amandaadlscanary.dfs.core.windows.net/test-filesystem-103830da-eab3-9b9c-39d0-a77788ec36b8/test-file-472359d1-2d31-0ee5-802b-9ab89d36e7a5?resource=file",
      "RequestMethod": "PUT",
      "RequestHeaders": {
        "Accept": "application/json",
        "Authorization": "Sanitized",
        "traceparent": "00-172fefb34ef4114caa64fcdeb4c94092-0610bbc88705ba4e-00",
        "User-Agent": [
          "azsdk-net-Storage.Files.DataLake/12.9.0-alpha.20211020.1",
          "(.NET 5.0.11; Microsoft Windows 10.0.19043)"
        ],
        "x-ms-client-request-id": "25e62251-f277-3f6d-0044-3b31db088fc9",
        "x-ms-date": "Wed, 20 Oct 2021 17:59:03 GMT",
        "x-ms-return-client-request-id": "true",
        "x-ms-version": "2021-04-10"
      },
      "RequestBody": null,
      "StatusCode": 201,
      "ResponseHeaders": {
        "Content-Length": "0",
        "Date": "Wed, 20 Oct 2021 17:59:02 GMT",
        "ETag": "\u00220x8D993F34D775067\u0022",
        "Last-Modified": "Wed, 20 Oct 2021 17:59:03 GMT",
        "Server": [
          "Windows-Azure-HDFS/1.0",
          "Microsoft-HTTPAPI/2.0"
        ],
        "x-ms-client-request-id": "25e62251-f277-3f6d-0044-3b31db088fc9",
        "x-ms-request-id": "74741ead-601f-00a9-4edc-c53753000000",
        "x-ms-request-server-encrypted": "true",
        "x-ms-version": "2021-04-10"
      },
      "ResponseBody": []
    },
    {
      "RequestUri": "https://amandaadlscanary.dfs.core.windows.net/test-filesystem-103830da-eab3-9b9c-39d0-a77788ec36b8/test-file-472359d1-2d31-0ee5-802b-9ab89d36e7a5?action=append\u0026position=0",
      "RequestMethod": "PATCH",
      "RequestHeaders": {
        "Accept": "application/json",
        "Authorization": "Sanitized",
        "Content-Length": "2048",
        "Content-Type": "application/octet-stream",
        "traceparent": "00-49aa20f68fcc6344893d9e793d0ee3e4-ad0688eedb2a8242-00",
        "User-Agent": [
          "azsdk-net-Storage.Files.DataLake/12.9.0-alpha.20211020.1",
          "(.NET 5.0.11; Microsoft Windows 10.0.19043)"
        ],
        "x-ms-client-request-id": "7a66cb73-c250-112e-91bd-e98085db2d03",
        "x-ms-date": "Wed, 20 Oct 2021 17:59:03 GMT",
        "x-ms-return-client-request-id": "true",
        "x-ms-version": "2021-04-10"
      },
      "RequestBody": "0aC6M7LFSieue05Fn/8s5Y6SyejMMCR1fTpzKOilja1H4szPmA9j6Fb4WBi7h2RguOROm0s\u002Bm6F7RbZ3UiI\u002BCO2h/b0zXE1/L\u002BGR1NcMuvXVEm8EV/JhCUYqU1NY65U0ulAqGYmnLVuWzmxprMfJb4rAoT\u002ByObD7P/R3CAn5JkNMXRqH4aBsLuUUbYiF\u002BF1/YePImElVgoCfLtqVMCVRnKgoHU\u002BsQY3pVHNancwndkeX96clMY769tqZ57PG1/6/wtDgXNoN0h9W3kTW\u002B\u002BSzeLiS/Th\u002BLGsaLid0ElraI3x0mtv8RxltiSSHz1JKJPr25m/7NNnFQZVkxi6ymL/FfLvHYWAJtzGeJXQU9l0Zzwksfizq3u6jrlhFl4DquvBkwlKWgsKa7C4\u002BXA5lsUs4SvYkhhqT2p3MI7MHxCCwtGuDrzQKg0xHkpL9q4LgPv0NDEyJxTPW0ee1yV8PkicOjaij4QEXLcep3fOIlS8b7OS2\u002BrfTJu43rd5MVLrtNwBq7x3ZPF379t6E4OdATTu4mtx6WZdwOme6azMjytkNvKXzHqURQa\u002BHugTZTkYG91\u002BilLrdct5o\u002BrS2H9Ap1ywFdyNCTC\u002BWplgs8p6Tlusgs3TUgTUeMEnHiiTxWiLeXuPX09cixKovDO5hsIA/1WPJlWtcVFb250fae8ELpUw2TpS7u8IU/u/JpHRHvH/Jh7XAJ8S2ggmM4eyPR0npI2eiKmLrhBmgtJd8k7DhryrHEfMMS32HgMuLLtrWhLam4IANpZId3QKbIHMtOu5ZqjHCyDZV3NjqGqqWYFU\u002ByjDh1bMv1AqYqjPxcCoKWkXdMYSpE7x/UQOoI4rnh32tXVZCS2Q7KdYnKh4DZGyt38BkuS7RlbZ0YYSvh7B/sCK1QxPUxw7hoQetgemdfO2X\u002BkPJg85O3MegzurgjKIlp3n7TSBY2RiygxcmIxTM1uSWGI1ttS1UZ2dLNPgjABVliNlvoi/NPiAqF/\u002B2KLiz0/gFSnMVuPJMp\u002Ba4DKQfjoMCwZs6XDO1ydlsQp4tnT6vmGAAHrahT8/nIvtJFDF7C4h8tGYceXbET4CZqXVTHwmnCHREH2/MYXHLUjk4bLSo8DcVsOnYkh/pO881B6ZalAPyogy9N\u002BwYr1P0USc9jOPL8bg\u002BPW4fznZUWuOgl1nLcb02Rsqo67hK/ACW40H4rK/raRbtG1aV0tOVaN0IeBj5KOBpB0YZIwUA80FtiOo1XK00tS1D3VVnoHP2EoPbQoTonbphj6Vo0kYQ7SgVJ0noYAsv08PrtUqKAmbSIhCCJLC8hesv080Hy\u002BLmM/AsUXkpDbJ3q27B/Ohv1o0/lbA1jsh3WaFeuIw\u002BKAjgBIFaXrDsqRReCnlC\u002B4kDv/0/yDUysKUntfjXy1QlOINm4PdmFXfcUuyb14NPNV0YW/mO/l/SrlTcMqm4Fd6/ONH23BqRnaqFY3VJltkh2H\u002Bav29bljkjlDGjieLOJD0O3J6xWVlDhr1OCZvqiBd7u1opHVVuY6KY0kfo7hPItz43Oro6b38mVzixDY2dOQsZKM6HpQfnoHj8GYYRWpephlFdsk5dQEvbAsYdvFYU\u002Bpk8z8ZFQBE3T5pBPVb4Ff2gCIY7QIa9vOeCrKJByuMi6B/t1IvRZEY/JmKzGwP04uzJfLTP2LoTfxLew5Nv9oW2H1U3C0FxzqRA/BojCaDkjsm2d00vUg9l2lR48qCy0DDd/PuuvderV60Qj9yf73Vy\u002BjXKuH43h81F0jHs\u002BdsDjSvpRg2kNtDyCiCfH8IzxerfBvhr6BexpXUuaOulv17RDQKxtqhozcRk165dmGgLEQxGDfLjl6QTOKCYds3lTEvCzRLAgg9BdjkzBxBpUw0NIlfeXrJr7nZdnX0I0Fb3f4pjm8pVS4/9BZa5r4\u002BUquSTilN1Bu6ZVt\u002BcYuWROabiPIeGBrhDt9fH4FkbsT7myfOZdEUDgXicyUTqueiqbMvw13MHDqQrUNN7rSaUfaWgtZnx98Vg37sP6TxzWP3vHXONK9rL3rtObSNxh9NSB0yfSQRPuHUGj/i4\u002BCRnuPjWjJCyB1LK1dfdoomh7lfnvOLw0w75n2X\u002Bh5viE\u002BWW57Urm/pDnwD61HQscRXrZKGg0DxCd\u002BTp3ewqtH\u002B26MHyR7vUdlNdpBzh9f\u002BZzC5QEiL6QkKpVG/QQb0NGOuAQ\u002ByyOipZF\u002B5NQiwfYIHlUBC\u002B2qFcvKZ\u002BSfJMAzSVT4swYLIS55IE9vs0rP8WifPt6/GtTz1KJIZGM/A3DRO5uPKg7gDP0mh\u002BuuSlKBCmaL/\u002BXhhD6ABO5jwszLOhzOnoe/MMdZvzHhmIL5RYpPx1n8sxOa76ddDyUQfEogW13O77vawcmvIjCz//u7lr9UE/ti3ncJM67QUjGiSTL3sT0lKmXedPWAXZDS1v\u002B7oWhlvGhOzXzWxbwc\u002Bn\u002BYDOkNzE6\u002BhmxZha8F0oDmJly/FLDJPIzaqPOwTmSpsXqF\u002BFCn1RqxDRsMDDa5OOr78K9fbeXOzsBcIxNK/kgHr9Qkj9owPkEyDheVzSBWEXAIxF3FSlOUtymAS6IHZh7TBGxSlLkAy7JeLW/eKQGQBgGjMinqMlVwn8iwr/KfOpf4wrjD84y2\u002BAibZyzzxp4n4EWgVCPk6MIG4gTgUBvPvuLH1WZI3BKE7DohTssojMk6iL\u002B8/uZkE9n2vQGHxqfs27hKK\u002BEn3xQjK3fps5n23mU7tddcEs/8U7GMUh8A8=",
      "StatusCode": 202,
      "ResponseHeaders": {
        "Content-Length": "0",
        "Date": "Wed, 20 Oct 2021 17:59:02 GMT",
        "Server": [
          "Windows-Azure-HDFS/1.0",
          "Microsoft-HTTPAPI/2.0"
        ],
        "x-ms-client-request-id": "7a66cb73-c250-112e-91bd-e98085db2d03",
        "x-ms-request-id": "74741eae-601f-00a9-4fdc-c53753000000",
        "x-ms-request-server-encrypted": "true",
        "x-ms-version": "2021-04-10"
      },
      "ResponseBody": []
    },
    {
      "RequestUri": "https://amandaadlscanary.dfs.core.windows.net/test-filesystem-103830da-eab3-9b9c-39d0-a77788ec36b8/test-file-472359d1-2d31-0ee5-802b-9ab89d36e7a5?action=flush\u0026position=2048",
      "RequestMethod": "PATCH",
      "RequestHeaders": {
        "Accept": "application/json",
        "Authorization": "Sanitized",
        "traceparent": "00-7838fa3bf8953645bb9373760c4e66e7-b8705f124902734f-00",
        "User-Agent": [
          "azsdk-net-Storage.Files.DataLake/12.9.0-alpha.20211020.1",
          "(.NET 5.0.11; Microsoft Windows 10.0.19043)"
        ],
        "x-ms-client-request-id": "0fbeb5ba-14a2-1b79-6704-33661cc98a71",
        "x-ms-date": "Wed, 20 Oct 2021 17:59:03 GMT",
        "x-ms-return-client-request-id": "true",
        "x-ms-version": "2021-04-10"
      },
      "RequestBody": null,
      "StatusCode": 200,
      "ResponseHeaders": {
        "Content-Length": "0",
        "Date": "Wed, 20 Oct 2021 17:59:02 GMT",
        "ETag": "\u00220x8D993F34D925D68\u0022",
        "Last-Modified": "Wed, 20 Oct 2021 17:59:03 GMT",
        "Server": [
          "Windows-Azure-HDFS/1.0",
          "Microsoft-HTTPAPI/2.0"
        ],
        "x-ms-client-request-id": "0fbeb5ba-14a2-1b79-6704-33661cc98a71",
        "x-ms-request-id": "74741eaf-601f-00a9-50dc-c53753000000",
        "x-ms-request-server-encrypted": "false",
        "x-ms-version": "2021-04-10"
      },
      "ResponseBody": []
    },
    {
      "RequestUri": "https://amandaadlscanary.blob.core.windows.net/test-filesystem-103830da-eab3-9b9c-39d0-a77788ec36b8/test-file-472359d1-2d31-0ee5-802b-9ab89d36e7a5",
      "RequestMethod": "GET",
      "RequestHeaders": {
        "Accept": "application/xml",
        "Authorization": "Sanitized",
        "traceparent": "00-c28707ee12fe794abd199bb864e03e3b-6bf253916e7e754b-00",
        "User-Agent": [
          "azsdk-net-Storage.Files.DataLake/12.9.0-alpha.20211020.1",
          "(.NET 5.0.11; Microsoft Windows 10.0.19043)"
        ],
        "x-ms-client-request-id": "cfc6f126-1e1c-eb61-42e3-86e0be442f0f",
        "x-ms-date": "Wed, 20 Oct 2021 17:59:03 GMT",
        "x-ms-range": "bytes=0-511",
        "x-ms-range-get-content-crc64": "true",
        "x-ms-return-client-request-id": "true",
        "x-ms-version": "2021-04-10"
      },
      "RequestBody": null,
      "StatusCode": 206,
      "ResponseHeaders": {
        "Accept-Ranges": "bytes",
        "Content-Length": "512",
        "Content-Range": "bytes 0-511/2048",
        "Content-Type": "application/octet-stream",
        "Date": "Wed, 20 Oct 2021 17:59:02 GMT",
        "ETag": "\u00220x8D993F34D925D68\u0022",
        "Last-Modified": "Wed, 20 Oct 2021 17:59:03 GMT",
        "Server": [
          "Windows-Azure-Blob/1.0",
          "Microsoft-HTTPAPI/2.0"
        ],
        "x-ms-blob-type": "BlockBlob",
        "x-ms-client-request-id": "cfc6f126-1e1c-eb61-42e3-86e0be442f0f",
        "x-ms-content-crc64": "WOzXDGsvnLA=",
        "x-ms-creation-time": "Wed, 20 Oct 2021 17:59:03 GMT",
        "x-ms-group": "$superuser",
        "x-ms-lease-state": "available",
        "x-ms-lease-status": "unlocked",
        "x-ms-owner": "$superuser",
        "x-ms-permissions": "rw-r-----",
        "x-ms-request-id": "a4e9731d-401e-0017-22dc-c55f2a000000",
        "x-ms-resource-type": "file",
        "x-ms-server-encrypted": "true",
        "x-ms-version": "2021-04-10"
      },
      "ResponseBody": "0aC6M7LFSieue05Fn/8s5Y6SyejMMCR1fTpzKOilja1H4szPmA9j6Fb4WBi7h2RguOROm0s\u002Bm6F7RbZ3UiI\u002BCO2h/b0zXE1/L\u002BGR1NcMuvXVEm8EV/JhCUYqU1NY65U0ulAqGYmnLVuWzmxprMfJb4rAoT\u002ByObD7P/R3CAn5JkNMXRqH4aBsLuUUbYiF\u002BF1/YePImElVgoCfLtqVMCVRnKgoHU\u002BsQY3pVHNancwndkeX96clMY769tqZ57PG1/6/wtDgXNoN0h9W3kTW\u002B\u002BSzeLiS/Th\u002BLGsaLid0ElraI3x0mtv8RxltiSSHz1JKJPr25m/7NNnFQZVkxi6ymL/FfLvHYWAJtzGeJXQU9l0Zzwksfizq3u6jrlhFl4DquvBkwlKWgsKa7C4\u002BXA5lsUs4SvYkhhqT2p3MI7MHxCCwtGuDrzQKg0xHkpL9q4LgPv0NDEyJxTPW0ee1yV8PkicOjaij4QEXLcep3fOIlS8b7OS2\u002BrfTJu43rd5MVLrtNwBq7x3ZPF379t6E4OdATTu4mtx6WZdwOme6azMjytkNvKXzHqURQa\u002BHugTZTkYG91\u002BilLrdct5o\u002BrS2H9Ap1ywFdyNCTC\u002BWplgs8p6Tlusgs3TUgTUeMEnHiiTxWiLeXuPX09cixKovDO5hsIA/1WPJlWtcVFb250fae8ELpUw2TpQ="
    },
    {
      "RequestUri": "https://amandaadlscanary.blob.core.windows.net/test-filesystem-103830da-eab3-9b9c-39d0-a77788ec36b8/test-file-472359d1-2d31-0ee5-802b-9ab89d36e7a5",
      "RequestMethod": "GET",
      "RequestHeaders": {
        "Accept": "application/xml",
        "Authorization": "Sanitized",
        "If-Match": "\u00220x8D993F34D925D68\u0022",
        "traceparent": "00-c28707ee12fe794abd199bb864e03e3b-0bd299df64556d4e-00",
        "User-Agent": [
          "azsdk-net-Storage.Files.DataLake/12.9.0-alpha.20211020.1",
          "(.NET 5.0.11; Microsoft Windows 10.0.19043)"
        ],
        "x-ms-client-request-id": "2b3f6caa-bb02-ce55-d5b8-ab2617c0c2db",
        "x-ms-date": "Wed, 20 Oct 2021 17:59:03 GMT",
        "x-ms-range": "bytes=512-1023",
        "x-ms-range-get-content-crc64": "true",
        "x-ms-return-client-request-id": "true",
        "x-ms-version": "2021-04-10"
      },
      "RequestBody": null,
      "StatusCode": 206,
      "ResponseHeaders": {
        "Accept-Ranges": "bytes",
        "Content-Length": "512",
        "Content-Range": "bytes 512-1023/2048",
        "Content-Type": "application/octet-stream",
        "Date": "Wed, 20 Oct 2021 17:59:02 GMT",
        "ETag": "\u00220x8D993F34D925D68\u0022",
        "Last-Modified": "Wed, 20 Oct 2021 17:59:03 GMT",
        "Server": [
          "Windows-Azure-Blob/1.0",
          "Microsoft-HTTPAPI/2.0"
        ],
        "x-ms-blob-type": "BlockBlob",
        "x-ms-client-request-id": "2b3f6caa-bb02-ce55-d5b8-ab2617c0c2db",
        "x-ms-content-crc64": "4BfG9YphP5M=",
        "x-ms-creation-time": "Wed, 20 Oct 2021 17:59:03 GMT",
        "x-ms-group": "$superuser",
        "x-ms-lease-state": "available",
        "x-ms-lease-status": "unlocked",
        "x-ms-owner": "$superuser",
        "x-ms-permissions": "rw-r-----",
        "x-ms-request-id": "a4e97327-401e-0017-2cdc-c55f2a000000",
        "x-ms-resource-type": "file",
        "x-ms-server-encrypted": "true",
        "x-ms-version": "2021-04-10"
      },
      "ResponseBody": "u7vCFP7vyaR0R7x/yYe1wCfEtoIJjOHsj0dJ6SNnoipi64QZoLSXfJOw4a8qxxHzDEt9h4DLiy7a1oS2puCADaWSHd0CmyBzLTruWaoxwsg2VdzY6hqqlmBVPsow4dWzL9QKmKoz8XAqClpF3TGEqRO8f1EDqCOK54d9rV1WQktkOynWJyoeA2Rsrd/AZLku0ZW2dGGEr4ewf7AitUMT1McO4aEHrYHpnXztl/pDyYPOTtzHoM7q4IyiJad5\u002B00gWNkYsoMXJiMUzNbklhiNbbUtVGdnSzT4IwAVZYjZb6IvzT4gKhf/tii4s9P4BUpzFbjyTKfmuAykH46DAsGbOlwztcnZbEKeLZ0\u002Br5hgAB62oU/P5yL7SRQxewuIfLRmHHl2xE\u002BAmal1Ux8Jpwh0RB9vzGFxy1I5OGy0qPA3FbDp2JIf6TvPNQemWpQD8qIMvTfsGK9T9FEnPYzjy/G4Pj1uH852VFrjoJdZy3G9NkbKqOu4SvwAluNB\u002BKyv62kW7RtWldLTlWjdCHgY\u002BSjgaQdGGSMFAPNBbYjqNVytNLUtQ91VZ6Bz9hKD20KE6J26YY\u002BlaNJGEO0oFSdJ6GALL9PD67VKigJm0iIQgiSwvIXrL9PNB8vi5jPwLFF5KQ2yd6tuwfzob9aNP5WwNY7Id1mhXriMPigI4ASBWl6w7Kk="
    },
    {
      "RequestUri": "https://amandaadlscanary.blob.core.windows.net/test-filesystem-103830da-eab3-9b9c-39d0-a77788ec36b8/test-file-472359d1-2d31-0ee5-802b-9ab89d36e7a5",
      "RequestMethod": "GET",
      "RequestHeaders": {
        "Accept": "application/xml",
        "Authorization": "Sanitized",
        "If-Match": "\u00220x8D993F34D925D68\u0022",
        "traceparent": "00-c28707ee12fe794abd199bb864e03e3b-0006244cfed79e4e-00",
        "User-Agent": [
          "azsdk-net-Storage.Files.DataLake/12.9.0-alpha.20211020.1",
          "(.NET 5.0.11; Microsoft Windows 10.0.19043)"
        ],
        "x-ms-client-request-id": "5136f0b2-0305-8f0c-11a0-aa6efec80553",
        "x-ms-date": "Wed, 20 Oct 2021 17:59:03 GMT",
        "x-ms-range": "bytes=1024-1535",
        "x-ms-range-get-content-crc64": "true",
        "x-ms-return-client-request-id": "true",
        "x-ms-version": "2021-04-10"
      },
      "RequestBody": null,
      "StatusCode": 206,
      "ResponseHeaders": {
        "Accept-Ranges": "bytes",
        "Content-Length": "512",
        "Content-Range": "bytes 1024-1535/2048",
        "Content-Type": "application/octet-stream",
        "Date": "Wed, 20 Oct 2021 17:59:03 GMT",
        "ETag": "\u00220x8D993F34D925D68\u0022",
        "Last-Modified": "Wed, 20 Oct 2021 17:59:03 GMT",
        "Server": [
          "Windows-Azure-Blob/1.0",
          "Microsoft-HTTPAPI/2.0"
        ],
        "x-ms-blob-type": "BlockBlob",
        "x-ms-client-request-id": "5136f0b2-0305-8f0c-11a0-aa6efec80553",
        "x-ms-content-crc64": "eYvHqrxNJBs=",
        "x-ms-creation-time": "Wed, 20 Oct 2021 17:59:03 GMT",
        "x-ms-group": "$superuser",
        "x-ms-lease-state": "available",
        "x-ms-lease-status": "unlocked",
        "x-ms-owner": "$superuser",
        "x-ms-permissions": "rw-r-----",
        "x-ms-request-id": "a4e9732e-401e-0017-32dc-c55f2a000000",
        "x-ms-resource-type": "file",
        "x-ms-server-encrypted": "true",
        "x-ms-version": "2021-04-10"
      },
      "ResponseBody": "FF4KeUL7iQO//T/INTKwpSe1\u002BNfLVCU4g2bg92YVd9xS7JvXg081XRhb\u002BY7\u002BX9KuVNwyqbgV3r840fbcGpGdqoVjdUmW2SHYf5q/b1uWOSOUMaOJ4s4kPQ7cnrFZWUOGvU4Jm\u002BqIF3u7WikdVW5jopjSR\u002BjuE8i3Pjc6ujpvfyZXOLENjZ05CxkozoelB\u002BegePwZhhFal6mGUV2yTl1AS9sCxh28VhT6mTzPxkVAETdPmkE9VvgV/aAIhjtAhr2854KsokHK4yLoH\u002B3Ui9FkRj8mYrMbA/Ti7Ml8tM/YuhN/Et7Dk2/2hbYfVTcLQXHOpED8GiMJoOSOybZ3TS9SD2XaVHjyoLLQMN38\u002B66916tXrRCP3J/vdXL6Ncq4fjeHzUXSMez52wONK\u002BlGDaQ20PIKIJ8fwjPF6t8G\u002BGvoF7GldS5o66W/XtENArG2qGjNxGTXrl2YaAsRDEYN8uOXpBM4oJh2zeVMS8LNEsCCD0F2OTMHEGlTDQ0iV95esmvudl2dfQjQVvd/imObylVLj/0Flrmvj5Sq5JOKU3UG7plW35xi5ZE5puI8h4YGuEO318fgWRuxPubJ85l0RQOBeJzJROq56Kpsy/DXcwcOpCtQ03utJpR9paC1mfH3xWDfuw/pPHNY/e8dc40r2sveu05tI3GH01IHTJ9JBE\u002B4dQY="
    },
    {
      "RequestUri": "https://amandaadlscanary.blob.core.windows.net/test-filesystem-103830da-eab3-9b9c-39d0-a77788ec36b8/test-file-472359d1-2d31-0ee5-802b-9ab89d36e7a5",
      "RequestMethod": "GET",
      "RequestHeaders": {
        "Accept": "application/xml",
        "Authorization": "Sanitized",
        "If-Match": "\u00220x8D993F34D925D68\u0022",
        "traceparent": "00-c28707ee12fe794abd199bb864e03e3b-0f4d055d24f04b43-00",
        "User-Agent": [
          "azsdk-net-Storage.Files.DataLake/12.9.0-alpha.20211020.1",
          "(.NET 5.0.11; Microsoft Windows 10.0.19043)"
        ],
        "x-ms-client-request-id": "2673663f-718a-e8d6-859f-71c12f327e39",
        "x-ms-date": "Wed, 20 Oct 2021 17:59:04 GMT",
        "x-ms-range": "bytes=1536-2047",
        "x-ms-range-get-content-crc64": "true",
        "x-ms-return-client-request-id": "true",
        "x-ms-version": "2021-04-10"
      },
      "RequestBody": null,
      "StatusCode": 206,
      "ResponseHeaders": {
        "Accept-Ranges": "bytes",
        "Content-Length": "512",
        "Content-Range": "bytes 1536-2047/2048",
        "Content-Type": "application/octet-stream",
        "Date": "Wed, 20 Oct 2021 17:59:03 GMT",
        "ETag": "\u00220x8D993F34D925D68\u0022",
        "Last-Modified": "Wed, 20 Oct 2021 17:59:03 GMT",
        "Server": [
          "Windows-Azure-Blob/1.0",
          "Microsoft-HTTPAPI/2.0"
        ],
        "x-ms-blob-type": "BlockBlob",
        "x-ms-client-request-id": "2673663f-718a-e8d6-859f-71c12f327e39",
        "x-ms-content-crc64": "TNL28JZz32I=",
        "x-ms-creation-time": "Wed, 20 Oct 2021 17:59:03 GMT",
        "x-ms-group": "$superuser",
        "x-ms-lease-state": "available",
        "x-ms-lease-status": "unlocked",
        "x-ms-owner": "$superuser",
        "x-ms-permissions": "rw-r-----",
        "x-ms-request-id": "a4e97339-401e-0017-3cdc-c55f2a000000",
        "x-ms-resource-type": "file",
        "x-ms-server-encrypted": "true",
        "x-ms-version": "2021-04-10"
      },
      "ResponseBody": "j/i4\u002BCRnuPjWjJCyB1LK1dfdoomh7lfnvOLw0w75n2X\u002Bh5viE\u002BWW57Urm/pDnwD61HQscRXrZKGg0DxCd\u002BTp3ewqtH\u002B26MHyR7vUdlNdpBzh9f\u002BZzC5QEiL6QkKpVG/QQb0NGOuAQ\u002ByyOipZF\u002B5NQiwfYIHlUBC\u002B2qFcvKZ\u002BSfJMAzSVT4swYLIS55IE9vs0rP8WifPt6/GtTz1KJIZGM/A3DRO5uPKg7gDP0mh\u002BuuSlKBCmaL/\u002BXhhD6ABO5jwszLOhzOnoe/MMdZvzHhmIL5RYpPx1n8sxOa76ddDyUQfEogW13O77vawcmvIjCz//u7lr9UE/ti3ncJM67QUjGiSTL3sT0lKmXedPWAXZDS1v\u002B7oWhlvGhOzXzWxbwc\u002Bn\u002BYDOkNzE6\u002BhmxZha8F0oDmJly/FLDJPIzaqPOwTmSpsXqF\u002BFCn1RqxDRsMDDa5OOr78K9fbeXOzsBcIxNK/kgHr9Qkj9owPkEyDheVzSBWEXAIxF3FSlOUtymAS6IHZh7TBGxSlLkAy7JeLW/eKQGQBgGjMinqMlVwn8iwr/KfOpf4wrjD84y2\u002BAibZyzzxp4n4EWgVCPk6MIG4gTgUBvPvuLH1WZI3BKE7DohTssojMk6iL\u002B8/uZkE9n2vQGHxqfs27hKK\u002BEn3xQjK3fps5n23mU7tddcEs/8U7GMUh8A8="
    },
    {
      "RequestUri": "https://amandaadlscanary.blob.core.windows.net/test-filesystem-103830da-eab3-9b9c-39d0-a77788ec36b8?restype=container",
      "RequestMethod": "DELETE",
      "RequestHeaders": {
        "Accept": "application/xml",
        "Authorization": "Sanitized",
        "traceparent": "00-b4caed4e77d42b4b96f217897c69e296-f1c524728c3e9f4b-00",
        "User-Agent": [
          "azsdk-net-Storage.Files.DataLake/12.9.0-alpha.20211020.1",
          "(.NET 5.0.11; Microsoft Windows 10.0.19043)"
        ],
        "x-ms-client-request-id": "972eae01-df55-09c9-3cb2-5b2e3c72a199",
        "x-ms-date": "Wed, 20 Oct 2021 17:59:04 GMT",
        "x-ms-return-client-request-id": "true",
        "x-ms-version": "2021-04-10"
      },
      "RequestBody": null,
      "StatusCode": 202,
      "ResponseHeaders": {
        "Content-Length": "0",
        "Date": "Wed, 20 Oct 2021 17:59:03 GMT",
        "Server": [
          "Windows-Azure-Blob/1.0",
          "Microsoft-HTTPAPI/2.0"
        ],
        "x-ms-client-request-id": "972eae01-df55-09c9-3cb2-5b2e3c72a199",
<<<<<<< HEAD
        "x-ms-request-id": "5d1d8c93-001e-008d-1dfa-beed10000000",
        "x-ms-version": "2021-04-10"
=======
        "x-ms-request-id": "a4e97348-401e-0017-48dc-c55f2a000000",
        "x-ms-version": "2021-02-12"
>>>>>>> 49dd1a0e
      },
      "ResponseBody": []
    }
  ],
  "Variables": {
    "RandomSeed": "1079168599",
    "Storage_TestConfigHierarchicalNamespace": "NamespaceTenant\namandaadlscanary\nU2FuaXRpemVk\nhttps://amandaadlscanary.blob.core.windows.net\nhttps://amandaadlscanary.file.core.windows.net\nhttps://amandaadlscanary.queue.core.windows.net\nhttps://amandaadlscanary.table.core.windows.net\n\n\n\n\nhttps://amandaadlscanary-secondary.blob.core.windows.net\nhttps://amandaadlscanary-secondary.file.core.windows.net\nhttps://amandaadlscanary-secondary.queue.core.windows.net\n\n68390a19-a643-458b-b726-408abf67b4fc\nSanitized\n72f988bf-86f1-41af-91ab-2d7cd011db47\nhttps://login.microsoftonline.com/\nCloud\nBlobEndpoint=https://amandaadlscanary.blob.core.windows.net/;QueueEndpoint=https://amandaadlscanary.queue.core.windows.net/;FileEndpoint=https://amandaadlscanary.file.core.windows.net/;BlobSecondaryEndpoint=https://amandaadlscanary-secondary.blob.core.windows.net/;QueueSecondaryEndpoint=https://amandaadlscanary-secondary.queue.core.windows.net/;FileSecondaryEndpoint=https://amandaadlscanary-secondary.file.core.windows.net/;AccountName=amandaadlscanary;AccountKey=Sanitized\n\n\n"
  }
}<|MERGE_RESOLUTION|>--- conflicted
+++ resolved
@@ -29,13 +29,8 @@
           "Microsoft-HTTPAPI/2.0"
         ],
         "x-ms-client-request-id": "061fa0ad-0994-04cd-5fe4-cadc2e152668",
-<<<<<<< HEAD
-        "x-ms-request-id": "5d1d8bf2-001e-008d-19fa-beed10000000",
-        "x-ms-version": "2021-04-10"
-=======
         "x-ms-request-id": "a4e9727a-401e-0017-17dc-c55f2a000000",
-        "x-ms-version": "2021-02-12"
->>>>>>> 49dd1a0e
+        "x-ms-version": "2021-04-10"
       },
       "ResponseBody": []
     },
@@ -362,13 +357,8 @@
           "Microsoft-HTTPAPI/2.0"
         ],
         "x-ms-client-request-id": "972eae01-df55-09c9-3cb2-5b2e3c72a199",
-<<<<<<< HEAD
-        "x-ms-request-id": "5d1d8c93-001e-008d-1dfa-beed10000000",
-        "x-ms-version": "2021-04-10"
-=======
         "x-ms-request-id": "a4e97348-401e-0017-48dc-c55f2a000000",
-        "x-ms-version": "2021-02-12"
->>>>>>> 49dd1a0e
+        "x-ms-version": "2021-04-10"
       },
       "ResponseBody": []
     }
