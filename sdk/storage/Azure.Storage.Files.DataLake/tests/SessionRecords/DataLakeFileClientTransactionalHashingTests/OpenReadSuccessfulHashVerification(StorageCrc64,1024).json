--- conflicted
+++ resolved
@@ -29,13 +29,8 @@
           "Microsoft-HTTPAPI/2.0"
         ],
         "x-ms-client-request-id": "d4502a34-d837-db74-6e34-95b5a9f7336a",
-<<<<<<< HEAD
-        "x-ms-request-id": "5d1d818d-001e-008d-15fa-beed10000000",
-        "x-ms-version": "2021-02-12"
-=======
         "x-ms-request-id": "a4e96a32-401e-0017-3ddc-c55f2a000000",
-        "x-ms-version": "2020-12-06"
->>>>>>> 6b7c7623
+        "x-ms-version": "2021-02-12"
       },
       "ResponseBody": []
     },
@@ -357,13 +352,8 @@
           "Microsoft-HTTPAPI/2.0"
         ],
         "x-ms-client-request-id": "987da29d-7c61-c9a5-ba0b-c6ef8fa2e8d6",
-<<<<<<< HEAD
-        "x-ms-request-id": "5d1d8262-001e-008d-47fa-beed10000000",
-        "x-ms-version": "2021-02-12"
-=======
         "x-ms-request-id": "a4e96adc-401e-0017-50dc-c55f2a000000",
-        "x-ms-version": "2020-12-06"
->>>>>>> 6b7c7623
+        "x-ms-version": "2021-02-12"
       },
       "ResponseBody": []
     }
