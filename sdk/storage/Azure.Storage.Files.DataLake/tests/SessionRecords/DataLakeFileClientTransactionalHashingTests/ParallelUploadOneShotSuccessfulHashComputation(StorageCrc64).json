{
  "Entries": [
    {
      "RequestUri": "https://amandaadlscanary.blob.core.windows.net/test-filesystem-3ff4fa41-f3cd-19e3-69d6-aa225223507a?restype=container",
      "RequestMethod": "PUT",
      "RequestHeaders": {
        "Accept": "application/xml",
        "Authorization": "Sanitized",
        "traceparent": "00-ec7b63a545e97947a5fa230a05d59d55-bba79c8119a40042-00",
        "User-Agent": [
          "azsdk-net-Storage.Files.DataLake/12.9.0-alpha.20211020.1",
          "(.NET 5.0.11; Microsoft Windows 10.0.19043)"
        ],
        "x-ms-blob-public-access": "container",
        "x-ms-client-request-id": "c03a0a75-91c1-f77a-1211-60e4c1555ecf",
        "x-ms-date": "Wed, 20 Oct 2021 17:59:06 GMT",
        "x-ms-return-client-request-id": "true",
        "x-ms-version": "2021-02-12"
      },
      "RequestBody": null,
      "StatusCode": 201,
      "ResponseHeaders": {
        "Content-Length": "0",
        "Date": "Wed, 20 Oct 2021 17:59:05 GMT",
        "ETag": "\u00220x8D993F34F4AE49F\u0022",
        "Last-Modified": "Wed, 20 Oct 2021 17:59:06 GMT",
        "Server": [
          "Windows-Azure-Blob/1.0",
          "Microsoft-HTTPAPI/2.0"
        ],
        "x-ms-client-request-id": "c03a0a75-91c1-f77a-1211-60e4c1555ecf",
<<<<<<< HEAD
        "x-ms-request-id": "5d1d8dcc-001e-008d-12fa-beed10000000",
        "x-ms-version": "2021-02-12"
=======
        "x-ms-request-id": "a4e974ad-401e-0017-02dc-c55f2a000000",
        "x-ms-version": "2020-12-06"
>>>>>>> 6b7c7623
      },
      "ResponseBody": []
    },
    {
      "RequestUri": "https://amandaadlscanary.dfs.core.windows.net/test-filesystem-3ff4fa41-f3cd-19e3-69d6-aa225223507a/test-file-58caa512-aa5d-bd89-afef-fe3a25846dc3?resource=file",
      "RequestMethod": "PUT",
      "RequestHeaders": {
        "Accept": "application/json",
        "Authorization": "Sanitized",
        "traceparent": "00-a70604fa83d5cc4a85b665517bdcfed4-9a56a432bf5a8249-00",
        "User-Agent": [
          "azsdk-net-Storage.Files.DataLake/12.9.0-alpha.20211020.1",
          "(.NET 5.0.11; Microsoft Windows 10.0.19043)"
        ],
        "x-ms-client-request-id": "ca02b9f7-4578-b313-9247-3db931c8bf0d",
        "x-ms-date": "Wed, 20 Oct 2021 17:59:06 GMT",
        "x-ms-return-client-request-id": "true",
        "x-ms-version": "2021-02-12"
      },
      "RequestBody": null,
      "StatusCode": 201,
      "ResponseHeaders": {
        "Content-Length": "0",
        "Date": "Wed, 20 Oct 2021 17:59:07 GMT",
        "ETag": "\u00220x8D993F34F9A6A87\u0022",
        "Last-Modified": "Wed, 20 Oct 2021 17:59:07 GMT",
        "Server": [
          "Windows-Azure-HDFS/1.0",
          "Microsoft-HTTPAPI/2.0"
        ],
        "x-ms-client-request-id": "ca02b9f7-4578-b313-9247-3db931c8bf0d",
        "x-ms-request-id": "9f7ccc71-601f-005d-0fdc-c5fca5000000",
        "x-ms-request-server-encrypted": "true",
        "x-ms-version": "2021-02-12"
      },
      "ResponseBody": []
    },
    {
      "RequestUri": "https://amandaadlscanary.dfs.core.windows.net/test-filesystem-3ff4fa41-f3cd-19e3-69d6-aa225223507a/test-file-58caa512-aa5d-bd89-afef-fe3a25846dc3?resource=file",
      "RequestMethod": "PUT",
      "RequestHeaders": {
        "Accept": "application/json",
        "Authorization": "Sanitized",
        "traceparent": "00-091883d038653f4c8b5aec3846e4a6fd-6a5acd857c84fd41-00",
        "User-Agent": [
          "azsdk-net-Storage.Files.DataLake/12.9.0-alpha.20211020.1",
          "(.NET 5.0.11; Microsoft Windows 10.0.19043)"
        ],
        "x-ms-client-request-id": "6c43cec4-a382-f84b-65f8-c90ce38aea6e",
        "x-ms-date": "Wed, 20 Oct 2021 17:59:07 GMT",
        "x-ms-return-client-request-id": "true",
        "x-ms-version": "2021-02-12"
      },
      "RequestBody": null,
      "StatusCode": 201,
      "ResponseHeaders": {
        "Content-Length": "0",
        "Date": "Wed, 20 Oct 2021 17:59:07 GMT",
        "ETag": "\u00220x8D993F34FA7CCBD\u0022",
        "Last-Modified": "Wed, 20 Oct 2021 17:59:07 GMT",
        "Server": [
          "Windows-Azure-HDFS/1.0",
          "Microsoft-HTTPAPI/2.0"
        ],
        "x-ms-client-request-id": "6c43cec4-a382-f84b-65f8-c90ce38aea6e",
        "x-ms-request-id": "9f7ccc72-601f-005d-10dc-c5fca5000000",
        "x-ms-request-server-encrypted": "true",
        "x-ms-version": "2021-02-12"
      },
      "ResponseBody": []
    },
    {
      "RequestUri": "https://amandaadlscanary.dfs.core.windows.net/test-filesystem-3ff4fa41-f3cd-19e3-69d6-aa225223507a/test-file-58caa512-aa5d-bd89-afef-fe3a25846dc3?action=append\u0026position=0",
      "RequestMethod": "PATCH",
      "RequestHeaders": {
        "Accept": "application/json",
        "Authorization": "Sanitized",
        "Content-Length": "1024",
        "Content-Type": "application/octet-stream",
        "traceparent": "00-3846ff0a189749429a918aecb7f4a6cc-b2624ac5560eed48-00",
        "User-Agent": [
          "azsdk-net-Storage.Files.DataLake/12.9.0-alpha.20211020.1",
          "(.NET 5.0.11; Microsoft Windows 10.0.19043)"
        ],
        "x-ms-client-request-id": "63f5b512-5384-bb8b-2417-65531f360ed6",
        "x-ms-content-crc64": "/0G7flJ00Mg=",
        "x-ms-date": "Wed, 20 Oct 2021 17:59:07 GMT",
        "x-ms-return-client-request-id": "true",
        "x-ms-version": "2021-02-12"
      },
      "RequestBody": "OiXiL9tGLM2nKwvQ4ImzzKQ\u002BrEfpj7nAexI6VhNvBt6eQx8/uwKQLt5sGZWGqReJXpM/gqgW5qpsIrPIC9W5NyUsMp1qdBGhrn5ofHYjOdL7sfh/L4M2h1x00phPxyIJs\u002BFwWnd6H\u002BmCntQqrWo0SOjhzVrcOQih9atA9aF4UudbX8mVs99bgZIO/ZCvDNnxQIqwbfnILHnZzmTLOSlICUzszk6hnpQJhkzIzTx38unRT7UWyOTtkzJPu\u002BV6j0hoxvREwj2LT6H1p\u002Bet/188Ydt6\u002BulzMUFn/jsbUeKvjvcEXwdHMy\u002BsRf8UISH9QJTTE1oJAJRe9ZSy3MQCcP6\u002BRhjvqZ9X9S6szrTqXxAgar6nSD6IpY5ipWpylFZrqtUBVdsIDZb0ex0rXTHgc5WEknEGWie/NaCJjQM05WDYQCTf6Qk0F10nsswgXUdcgjLV7gHkZE\u002BtQSA6fn\u002BTv5a9Ux0NAYqLT3sU36hbnthZLQrRX/Ze89vVMafp\u002BZjdk/I2YwoqT4GnSp\u002BG0IWmUqNH4VF1wWCgX19BOM/joVXjNku1JDvNLt2JKRVX1yJWLt4DohhGaNKSlgOq6RexxKhJo5k68S1oebJ065hLSIc96gnw3/89nM55Io43I0XF12RsDTSIGzyxmyhl0nw5R018bP4NweWpDAbLwc6fMFZsrhMz3jpStM/MP0PX18pRP9tAu7ZHtxZ\u002BwwEuvVluEmvR\u002BSNpBWkSKbguQYGi0TQ8eYLzXnWfJfb9tRo5JPZ2Xi3YBd6m6DpyLpH\u002BGHaU3PLN8kPXerP2MtMta1BO2QXBuOJUycxWlZFIgS/joQ1/aNgobDKzn\u002BN54tMLeXzpI1WMPF\u002BTQBMldlyyjvmDEpHFrQN4Jm3TDhn/2uf4SxwUXl3aVmSt7CfEAvXVABDq9c9CRct5cf3ouS5GlGUsLStAnTCbqbwsF8HbsyN3/Q0JFOUXtgVQm\u002B1g8p01Z1fCmNXKlGLgT0wTFS0Knb3ZcLsgPH\u002BAFHYl8AJCOrYf9rBpGRtOrWiqKMWYA6DYRf0wh4LhFSrXQYNepKRgnRSW9B99oYShisNSdhS65xDVTaoEErI0PeGFkdeX7wjESoqwAg\u002BBWqN5jvy\u002Bjp8WHVlyiVf5W4thYbY9\u002BA\u002BtCZu6jiuJCeUBU/IHi4O2da9CbnR9JWaxyu7\u002BT6BYRGKTy4RhA/9zjRN0cTVk8tAIq\u002BwH\u002B4mbMOQ0CcQ9irpFqA\u002BQc7//VHGvz\u002BBgCbQwTNcd9qOzUUjY\u002BJufLPo7NQNZLsgl1H8QCFd6WCypOyYwA73sIJMWkVbHuHokXyd3c5ndBtrrC3hXDe1MOfkcL710byg8ThVvQp1xXhsE7KkwA\u002BSSyzRMRPhFlQ==",
      "StatusCode": 202,
      "ResponseHeaders": {
        "Content-Length": "0",
        "Date": "Wed, 20 Oct 2021 17:59:07 GMT",
        "Server": [
          "Windows-Azure-HDFS/1.0",
          "Microsoft-HTTPAPI/2.0"
        ],
        "x-ms-client-request-id": "63f5b512-5384-bb8b-2417-65531f360ed6",
        "x-ms-content-crc64": "/0G7flJ00Mg=",
        "x-ms-request-id": "9f7ccc73-601f-005d-11dc-c5fca5000000",
        "x-ms-request-server-encrypted": "true",
        "x-ms-version": "2021-02-12"
      },
      "ResponseBody": []
    },
    {
      "RequestUri": "https://amandaadlscanary.dfs.core.windows.net/test-filesystem-3ff4fa41-f3cd-19e3-69d6-aa225223507a/test-file-58caa512-aa5d-bd89-afef-fe3a25846dc3?action=flush\u0026position=1024",
      "RequestMethod": "PATCH",
      "RequestHeaders": {
        "Accept": "application/json",
        "Authorization": "Sanitized",
        "traceparent": "00-1e185c9eb2dee64abd4366061b875c59-d53b4c0ded75124b-00",
        "User-Agent": [
          "azsdk-net-Storage.Files.DataLake/12.9.0-alpha.20211020.1",
          "(.NET 5.0.11; Microsoft Windows 10.0.19043)"
        ],
        "x-ms-client-request-id": "2df95d65-8695-02e9-f14a-f301fb90ee41",
        "x-ms-date": "Wed, 20 Oct 2021 17:59:07 GMT",
        "x-ms-return-client-request-id": "true",
        "x-ms-version": "2021-02-12"
      },
      "RequestBody": null,
      "StatusCode": 200,
      "ResponseHeaders": {
        "Content-Length": "0",
        "Date": "Wed, 20 Oct 2021 17:59:07 GMT",
        "ETag": "\u00220x8D993F34FC20026\u0022",
        "Last-Modified": "Wed, 20 Oct 2021 17:59:07 GMT",
        "Server": [
          "Windows-Azure-HDFS/1.0",
          "Microsoft-HTTPAPI/2.0"
        ],
        "x-ms-client-request-id": "2df95d65-8695-02e9-f14a-f301fb90ee41",
        "x-ms-request-id": "9f7ccc74-601f-005d-12dc-c5fca5000000",
        "x-ms-request-server-encrypted": "false",
        "x-ms-version": "2021-02-12"
      },
      "ResponseBody": []
    },
    {
      "RequestUri": "https://amandaadlscanary.blob.core.windows.net/test-filesystem-3ff4fa41-f3cd-19e3-69d6-aa225223507a?restype=container",
      "RequestMethod": "DELETE",
      "RequestHeaders": {
        "Accept": "application/xml",
        "Authorization": "Sanitized",
        "traceparent": "00-096dae2b42e4594ba4f699a3b115778f-a51cf178e161c844-00",
        "User-Agent": [
          "azsdk-net-Storage.Files.DataLake/12.9.0-alpha.20211020.1",
          "(.NET 5.0.11; Microsoft Windows 10.0.19043)"
        ],
        "x-ms-client-request-id": "c2edca41-e03c-3e41-caf1-b2d6296c6859",
        "x-ms-date": "Wed, 20 Oct 2021 17:59:07 GMT",
        "x-ms-return-client-request-id": "true",
        "x-ms-version": "2021-02-12"
      },
      "RequestBody": null,
      "StatusCode": 202,
      "ResponseHeaders": {
        "Content-Length": "0",
        "Date": "Wed, 20 Oct 2021 17:59:06 GMT",
        "Server": [
          "Windows-Azure-Blob/1.0",
          "Microsoft-HTTPAPI/2.0"
        ],
        "x-ms-client-request-id": "c2edca41-e03c-3e41-caf1-b2d6296c6859",
<<<<<<< HEAD
        "x-ms-request-id": "5d1d8e31-001e-008d-64fa-beed10000000",
        "x-ms-version": "2021-02-12"
=======
        "x-ms-request-id": "a4e97548-401e-0017-09dc-c55f2a000000",
        "x-ms-version": "2020-12-06"
>>>>>>> 6b7c7623
      },
      "ResponseBody": []
    }
  ],
  "Variables": {
    "RandomSeed": "1711597951",
    "Storage_TestConfigHierarchicalNamespace": "NamespaceTenant\namandaadlscanary\nU2FuaXRpemVk\nhttps://amandaadlscanary.blob.core.windows.net\nhttps://amandaadlscanary.file.core.windows.net\nhttps://amandaadlscanary.queue.core.windows.net\nhttps://amandaadlscanary.table.core.windows.net\n\n\n\n\nhttps://amandaadlscanary-secondary.blob.core.windows.net\nhttps://amandaadlscanary-secondary.file.core.windows.net\nhttps://amandaadlscanary-secondary.queue.core.windows.net\n\n68390a19-a643-458b-b726-408abf67b4fc\nSanitized\n72f988bf-86f1-41af-91ab-2d7cd011db47\nhttps://login.microsoftonline.com/\nCloud\nBlobEndpoint=https://amandaadlscanary.blob.core.windows.net/;QueueEndpoint=https://amandaadlscanary.queue.core.windows.net/;FileEndpoint=https://amandaadlscanary.file.core.windows.net/;BlobSecondaryEndpoint=https://amandaadlscanary-secondary.blob.core.windows.net/;QueueSecondaryEndpoint=https://amandaadlscanary-secondary.queue.core.windows.net/;FileSecondaryEndpoint=https://amandaadlscanary-secondary.file.core.windows.net/;AccountName=amandaadlscanary;AccountKey=Sanitized\n\n\n"
  }
}<|MERGE_RESOLUTION|>--- conflicted
+++ resolved
@@ -29,13 +29,8 @@
           "Microsoft-HTTPAPI/2.0"
         ],
         "x-ms-client-request-id": "c03a0a75-91c1-f77a-1211-60e4c1555ecf",
-<<<<<<< HEAD
-        "x-ms-request-id": "5d1d8dcc-001e-008d-12fa-beed10000000",
-        "x-ms-version": "2021-02-12"
-=======
         "x-ms-request-id": "a4e974ad-401e-0017-02dc-c55f2a000000",
-        "x-ms-version": "2020-12-06"
->>>>>>> 6b7c7623
+        "x-ms-version": "2021-02-12"
       },
       "ResponseBody": []
     },
@@ -203,13 +198,8 @@
           "Microsoft-HTTPAPI/2.0"
         ],
         "x-ms-client-request-id": "c2edca41-e03c-3e41-caf1-b2d6296c6859",
-<<<<<<< HEAD
-        "x-ms-request-id": "5d1d8e31-001e-008d-64fa-beed10000000",
-        "x-ms-version": "2021-02-12"
-=======
         "x-ms-request-id": "a4e97548-401e-0017-09dc-c55f2a000000",
-        "x-ms-version": "2020-12-06"
->>>>>>> 6b7c7623
+        "x-ms-version": "2021-02-12"
       },
       "ResponseBody": []
     }
