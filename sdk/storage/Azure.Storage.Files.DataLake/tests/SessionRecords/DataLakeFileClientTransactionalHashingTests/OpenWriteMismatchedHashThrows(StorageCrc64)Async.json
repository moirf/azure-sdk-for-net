{
  "Entries": [
    {
      "RequestUri": "https://amandaadlscanary.blob.core.windows.net/test-filesystem-76775548-71d2-cbc5-ca97-2cfa13ddb0e7?restype=container",
      "RequestMethod": "PUT",
      "RequestHeaders": {
        "Accept": "application/xml",
        "Authorization": "Sanitized",
        "traceparent": "00-ad3665b1442a6b428bde1735227deadc-1276eeb65f5ee84e-00",
        "User-Agent": [
          "azsdk-net-Storage.Files.DataLake/12.9.0-alpha.20211020.1",
          "(.NET 5.0.11; Microsoft Windows 10.0.19043)"
        ],
        "x-ms-blob-public-access": "container",
        "x-ms-client-request-id": "94af4510-7b26-4ee2-1379-4e84c3bbe23d",
        "x-ms-date": "Wed, 20 Oct 2021 17:59:29 GMT",
        "x-ms-return-client-request-id": "true",
        "x-ms-version": "2021-02-12"
      },
      "RequestBody": null,
      "StatusCode": 201,
      "ResponseHeaders": {
        "Content-Length": "0",
        "Date": "Wed, 20 Oct 2021 17:59:29 GMT",
        "ETag": "\u00220x8D993F35D0CF9FF\u0022",
        "Last-Modified": "Wed, 20 Oct 2021 17:59:29 GMT",
        "Server": [
          "Windows-Azure-Blob/1.0",
          "Microsoft-HTTPAPI/2.0"
        ],
        "x-ms-client-request-id": "94af4510-7b26-4ee2-1379-4e84c3bbe23d",
<<<<<<< HEAD
        "x-ms-request-id": "5d1da1b7-001e-008d-79fa-beed10000000",
        "x-ms-version": "2021-02-12"
=======
        "x-ms-request-id": "a4e983b6-401e-0017-6ddc-c55f2a000000",
        "x-ms-version": "2020-12-06"
>>>>>>> 6b7c7623
      },
      "ResponseBody": []
    },
    {
      "RequestUri": "https://amandaadlscanary.dfs.core.windows.net/test-filesystem-76775548-71d2-cbc5-ca97-2cfa13ddb0e7/test-file-1e627e14-76bb-5931-9715-9c46fccf6189?resource=file",
      "RequestMethod": "PUT",
      "RequestHeaders": {
        "Accept": "application/json",
        "Authorization": "Sanitized",
        "traceparent": "00-f5a76779ca7cd04db94d7d0a404de5ce-647d988798a5224a-00",
        "User-Agent": [
          "azsdk-net-Storage.Files.DataLake/12.9.0-alpha.20211020.1",
          "(.NET 5.0.11; Microsoft Windows 10.0.19043)"
        ],
        "x-ms-client-request-id": "3d434e09-9af4-3d9c-a5fa-a70baf80c27e",
        "x-ms-date": "Wed, 20 Oct 2021 17:59:29 GMT",
        "x-ms-return-client-request-id": "true",
        "x-ms-version": "2021-02-12"
      },
      "RequestBody": null,
      "StatusCode": 201,
      "ResponseHeaders": {
        "Content-Length": "0",
        "Date": "Wed, 20 Oct 2021 17:59:29 GMT",
        "ETag": "\u00220x8D993F35D1CA55C\u0022",
        "Last-Modified": "Wed, 20 Oct 2021 17:59:29 GMT",
        "Server": [
          "Windows-Azure-HDFS/1.0",
          "Microsoft-HTTPAPI/2.0"
        ],
        "x-ms-client-request-id": "3d434e09-9af4-3d9c-a5fa-a70baf80c27e",
        "x-ms-request-id": "625105b3-301f-00d6-80dc-c5f8c8000000",
        "x-ms-request-server-encrypted": "true",
        "x-ms-version": "2021-02-12"
      },
      "ResponseBody": []
    },
    {
      "RequestUri": "https://amandaadlscanary.dfs.core.windows.net/test-filesystem-76775548-71d2-cbc5-ca97-2cfa13ddb0e7/test-file-1e627e14-76bb-5931-9715-9c46fccf6189?resource=file",
      "RequestMethod": "PUT",
      "RequestHeaders": {
        "Accept": "application/json",
        "Authorization": "Sanitized",
        "traceparent": "00-a9ad84588d666d49937087b4253aedc7-fc12a34f48094941-00",
        "User-Agent": [
          "azsdk-net-Storage.Files.DataLake/12.9.0-alpha.20211020.1",
          "(.NET 5.0.11; Microsoft Windows 10.0.19043)"
        ],
        "x-ms-client-request-id": "ad3c10e4-248b-7595-cb9f-cdacacd69c45",
        "x-ms-date": "Wed, 20 Oct 2021 17:59:29 GMT",
        "x-ms-return-client-request-id": "true",
        "x-ms-version": "2021-02-12"
      },
      "RequestBody": null,
      "StatusCode": 201,
      "ResponseHeaders": {
        "Content-Length": "0",
        "Date": "Wed, 20 Oct 2021 17:59:29 GMT",
        "ETag": "\u00220x8D993F35D29BB93\u0022",
        "Last-Modified": "Wed, 20 Oct 2021 17:59:29 GMT",
        "Server": [
          "Windows-Azure-HDFS/1.0",
          "Microsoft-HTTPAPI/2.0"
        ],
        "x-ms-client-request-id": "ad3c10e4-248b-7595-cb9f-cdacacd69c45",
        "x-ms-request-id": "625105b4-301f-00d6-01dc-c5f8c8000000",
        "x-ms-request-server-encrypted": "true",
        "x-ms-version": "2021-02-12"
      },
      "ResponseBody": []
    },
    {
      "RequestUri": "https://amandaadlscanary.dfs.core.windows.net/test-filesystem-76775548-71d2-cbc5-ca97-2cfa13ddb0e7/test-file-1e627e14-76bb-5931-9715-9c46fccf6189?action=append\u0026position=0",
      "RequestMethod": "PATCH",
      "RequestHeaders": {
        "Accept": "application/json",
        "Authorization": "Sanitized",
        "Content-Length": "1024",
        "Content-Type": "application/octet-stream",
        "User-Agent": [
          "azsdk-net-Storage.Files.DataLake/12.9.0-alpha.20211020.1",
          "(.NET 5.0.11; Microsoft Windows 10.0.19043)"
        ],
        "x-ms-client-request-id": "9f266a67-1443-56f3-ffdd-0a82d48e13c4",
        "x-ms-content-crc64": "NpYyr0pcP74=",
        "x-ms-date": "Wed, 20 Oct 2021 17:59:29 GMT",
        "x-ms-return-client-request-id": "true",
        "x-ms-version": "2021-02-12"
      },
      "RequestBody": "OhInsIFqxy/GDv1CzqzawaEh6s0tHMCBCxsGocoKpb2tZd/e4USJpn2AzRh\u002Bn39nnoziodAUDx1RpaVmYyZlu2g/lWnN/N9dl0RPrU6oA2ybnwI9KAPsmFXBjDufI0JXGhGvPgoWmaKshAqMxWHOqKI4ysQkKJJkUvwTC2\u002BjvXMB\u002BJM9\u002BcVihQVgkKT5YNPz8\u002BOZZll9M/J\u002BSusNAo0yCcaWi8zOka/d1kS\u002Bw5fua/IpIBiLClcag8Wgvq7aVIN3LYfdYtQGJWE0vI8Uv29bj9/45OF1pv5vfAcHLdMAA4LARpYPEQgdIvu3V03HBcRWRS7P4XChAoaIbubN/veOM7kNVHjZS37W2sHmvk6wp3ZCseikMSERH0MPh6MhUCMDKCSUurFLfPqv\u002BAeuukQ318Zvi00P6QKY\u002BzQ0ysTbtIqe45UqHO3F9jTt9DgaY2T/16/cssXW9D4i/L58F7I21EN9ENevDbvZqZQYIfXJfZjQNfIV/gLFx\u002B5WCB8uSd\u002BBtx/0nFKMUMnzAwgwvdNJWH4mrOHAIdZBuEjpWAWbqmC0l2nV1eFGQ\u002BUpIfr5lAobDa\u002BhCJz\u002BwZZJs\u002BQJo/fEV1mnfCZpdIOd32j7lv/bRyM\u002BzktV\u002BqHEttXTiyH8PKDtZMmhUhfksZkrAyg0AiqWbmvBy9Wsbl2348ZQlehhoaPIDjE2OfULWhyxKvZ5j7OqPR21O3HKQfZs6W5RkxywyWKFa/T4YDR2tXC4\u002BkRmPlMSpljLrGYx/c07yU\u002BGuscAAWCT8yS/sdzpPoUAEUaxBasbPuzE5R38U20nvZbk8PqpuPnk0kovU/R74m3gMeuGisSka3vaPBxCl6C2l/RGBE6LV1hNzTJh6\u002Br4SAOwHCKBoDLSP4V/znzdoTupeLz/NN0fVNmSObyRQ3\u002BQ4vMYknp\u002BNPfBc8TIC4jcbyv2t3Mu\u002BBQlkcdI7mZ1QPwG7uyJxA/AK0PFPsEYVklRtsmRmowLYenf8gGzNkaQSzLIwh2bUqscNosvabpSDTp\u002B9jic5KZw\u002BowCqtENDfT9NPKOT5MstWQedWQA3PgvjOXGND8O82eMWMiQmafaDiiWMTTHxL2mUkHTfm9Cbx2U0h7rRti170GLAffLmxy8Q2Y7aarDaMcnH\u002BL9OnT3Suiq\u002B8aJ7shQ4ULzPMLG27YlFzsJBgVz0WpWxCb1t7XMk7cOIaBVMlSe6ohozysFYUQs2CI57kPiNilcMiqhWimMJqgLt7kWz\u002BTmaxt9CwE\u002BUWLiyd\u002BSkqRzK\u002Bp2\u002Bf8q/JBe26iC\u002BqmKFQg\u002BU4MnZSsoHeHIv5BJ\u002BpQEl4vPn9bku26LHi9Yu1e4V7PXVD8hS8a\u002BTtweYj3/FOE5EiewgWrHL8YO/Q==",
      "StatusCode": 400,
      "ResponseHeaders": {
        "Content-Length": "231",
        "Content-Type": "application/json; charset=utf-8",
        "Date": "Wed, 20 Oct 2021 17:59:29 GMT",
        "Server": [
          "Windows-Azure-HDFS/1.0",
          "Microsoft-HTTPAPI/2.0"
        ],
        "x-ms-client-request-id": "9f266a67-1443-56f3-ffdd-0a82d48e13c4",
        "x-ms-error-code": "Crc64Mismatch",
<<<<<<< HEAD
        "x-ms-request-id": "5b26030e-401f-0047-55fa-beb199000000",
        "x-ms-version": "2021-02-12"
=======
        "x-ms-request-id": "625105b5-301f-00d6-02dc-c5f8c8000000",
        "x-ms-version": "2020-12-06"
>>>>>>> 6b7c7623
      },
      "ResponseBody": {
        "error": {
          "code": "Crc64Mismatch",
          "message": "The CRC64 value specified in the request did not match with the CRC64 value calculated by the server.\nRequestId:625105b5-301f-00d6-02dc-c5f8c8000000\nTime:2021-10-20T17:59:29.9835732Z"
        }
      }
    },
    {
      "RequestUri": "https://amandaadlscanary.blob.core.windows.net/test-filesystem-76775548-71d2-cbc5-ca97-2cfa13ddb0e7?restype=container",
      "RequestMethod": "DELETE",
      "RequestHeaders": {
        "Accept": "application/xml",
        "Authorization": "Sanitized",
        "traceparent": "00-b82f832d9b1b324ab895e17d326e100b-c0184a74672d9446-00",
        "User-Agent": [
          "azsdk-net-Storage.Files.DataLake/12.9.0-alpha.20211020.1",
          "(.NET 5.0.11; Microsoft Windows 10.0.19043)"
        ],
        "x-ms-client-request-id": "42445f87-fdaf-3901-df29-322a50e69385",
        "x-ms-date": "Wed, 20 Oct 2021 17:59:30 GMT",
        "x-ms-return-client-request-id": "true",
        "x-ms-version": "2021-02-12"
      },
      "RequestBody": null,
      "StatusCode": 202,
      "ResponseHeaders": {
        "Content-Length": "0",
        "Date": "Wed, 20 Oct 2021 17:59:31 GMT",
        "Server": [
          "Windows-Azure-Blob/1.0",
          "Microsoft-HTTPAPI/2.0"
        ],
        "x-ms-client-request-id": "42445f87-fdaf-3901-df29-322a50e69385",
<<<<<<< HEAD
        "x-ms-request-id": "5d1da2ed-001e-008d-7bfa-beed10000000",
        "x-ms-version": "2021-02-12"
=======
        "x-ms-request-id": "a4e983f1-401e-0017-21dc-c55f2a000000",
        "x-ms-version": "2020-12-06"
>>>>>>> 6b7c7623
      },
      "ResponseBody": []
    }
  ],
  "Variables": {
    "RandomSeed": "890831962",
    "Storage_TestConfigHierarchicalNamespace": "NamespaceTenant\namandaadlscanary\nU2FuaXRpemVk\nhttps://amandaadlscanary.blob.core.windows.net\nhttps://amandaadlscanary.file.core.windows.net\nhttps://amandaadlscanary.queue.core.windows.net\nhttps://amandaadlscanary.table.core.windows.net\n\n\n\n\nhttps://amandaadlscanary-secondary.blob.core.windows.net\nhttps://amandaadlscanary-secondary.file.core.windows.net\nhttps://amandaadlscanary-secondary.queue.core.windows.net\n\n68390a19-a643-458b-b726-408abf67b4fc\nSanitized\n72f988bf-86f1-41af-91ab-2d7cd011db47\nhttps://login.microsoftonline.com/\nCloud\nBlobEndpoint=https://amandaadlscanary.blob.core.windows.net/;QueueEndpoint=https://amandaadlscanary.queue.core.windows.net/;FileEndpoint=https://amandaadlscanary.file.core.windows.net/;BlobSecondaryEndpoint=https://amandaadlscanary-secondary.blob.core.windows.net/;QueueSecondaryEndpoint=https://amandaadlscanary-secondary.queue.core.windows.net/;FileSecondaryEndpoint=https://amandaadlscanary-secondary.file.core.windows.net/;AccountName=amandaadlscanary;AccountKey=Sanitized\n\n\n"
  }
}<|MERGE_RESOLUTION|>--- conflicted
+++ resolved
@@ -29,13 +29,8 @@
           "Microsoft-HTTPAPI/2.0"
         ],
         "x-ms-client-request-id": "94af4510-7b26-4ee2-1379-4e84c3bbe23d",
-<<<<<<< HEAD
-        "x-ms-request-id": "5d1da1b7-001e-008d-79fa-beed10000000",
+        "x-ms-request-id": "a4e983b6-401e-0017-6ddc-c55f2a000000",
         "x-ms-version": "2021-02-12"
-=======
-        "x-ms-request-id": "a4e983b6-401e-0017-6ddc-c55f2a000000",
-        "x-ms-version": "2020-12-06"
->>>>>>> 6b7c7623
       },
       "ResponseBody": []
     },
@@ -137,13 +132,8 @@
         ],
         "x-ms-client-request-id": "9f266a67-1443-56f3-ffdd-0a82d48e13c4",
         "x-ms-error-code": "Crc64Mismatch",
-<<<<<<< HEAD
-        "x-ms-request-id": "5b26030e-401f-0047-55fa-beb199000000",
+        "x-ms-request-id": "625105b5-301f-00d6-02dc-c5f8c8000000",
         "x-ms-version": "2021-02-12"
-=======
-        "x-ms-request-id": "625105b5-301f-00d6-02dc-c5f8c8000000",
-        "x-ms-version": "2020-12-06"
->>>>>>> 6b7c7623
       },
       "ResponseBody": {
         "error": {
@@ -178,13 +168,8 @@
           "Microsoft-HTTPAPI/2.0"
         ],
         "x-ms-client-request-id": "42445f87-fdaf-3901-df29-322a50e69385",
-<<<<<<< HEAD
-        "x-ms-request-id": "5d1da2ed-001e-008d-7bfa-beed10000000",
+        "x-ms-request-id": "a4e983f1-401e-0017-21dc-c55f2a000000",
         "x-ms-version": "2021-02-12"
-=======
-        "x-ms-request-id": "a4e983f1-401e-0017-21dc-c55f2a000000",
-        "x-ms-version": "2020-12-06"
->>>>>>> 6b7c7623
       },
       "ResponseBody": []
     }
