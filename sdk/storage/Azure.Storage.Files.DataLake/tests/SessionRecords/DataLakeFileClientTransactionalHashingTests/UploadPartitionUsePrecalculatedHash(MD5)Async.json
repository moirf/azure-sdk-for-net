--- conflicted
+++ resolved
@@ -29,13 +29,8 @@
           "Microsoft-HTTPAPI/2.0"
         ],
         "x-ms-client-request-id": "77b74178-2bf4-27a6-91a0-077e3ac49709",
-<<<<<<< HEAD
-        "x-ms-request-id": "5d1db588-001e-008d-6cfa-beed10000000",
+        "x-ms-request-id": "abb308b8-901e-00ad-4fdc-c5ba54000000",
         "x-ms-version": "2021-04-10"
-=======
-        "x-ms-request-id": "abb308b8-901e-00ad-4fdc-c5ba54000000",
-        "x-ms-version": "2021-02-12"
->>>>>>> 49dd1a0e
       },
       "ResponseBody": []
     },
@@ -104,13 +99,8 @@
         ],
         "x-ms-client-request-id": "ceef14d0-2153-8e58-3de2-ea5103e628c3",
         "x-ms-error-code": "Md5Mismatch",
-<<<<<<< HEAD
-        "x-ms-request-id": "5993506b-901f-0026-74fa-be92da000000",
+        "x-ms-request-id": "aa0a5ad7-101f-0057-50dc-c55812000000",
         "x-ms-version": "2021-04-10"
-=======
-        "x-ms-request-id": "aa0a5ad7-101f-0057-50dc-c55812000000",
-        "x-ms-version": "2021-02-12"
->>>>>>> 49dd1a0e
       },
       "ResponseBody": {
         "error": {
@@ -145,13 +135,8 @@
           "Microsoft-HTTPAPI/2.0"
         ],
         "x-ms-client-request-id": "fd540234-1ffb-4f1d-520e-de101eb49f1d",
-<<<<<<< HEAD
-        "x-ms-request-id": "5d1db5cd-001e-008d-23fa-beed10000000",
+        "x-ms-request-id": "abb30929-901e-00ad-3adc-c5ba54000000",
         "x-ms-version": "2021-04-10"
-=======
-        "x-ms-request-id": "abb30929-901e-00ad-3adc-c5ba54000000",
-        "x-ms-version": "2021-02-12"
->>>>>>> 49dd1a0e
       },
       "ResponseBody": []
     }
