{
  "Entries": [
    {
      "RequestUri": "https://amandaadlscanary.blob.core.windows.net/test-filesystem-016ea67e-ebfa-9115-51cf-f77054b6afb2?restype=container",
      "RequestMethod": "PUT",
      "RequestHeaders": {
        "Accept": "application/xml",
        "Authorization": "Sanitized",
        "traceparent": "00-ff078f966ffb534d89ed8f5886e15d3f-7e02c4ea9a653346-00",
        "User-Agent": [
          "azsdk-net-Storage.Files.DataLake/12.9.0-alpha.20211020.1",
          "(.NET 5.0.11; Microsoft Windows 10.0.19043)"
        ],
        "x-ms-blob-public-access": "container",
        "x-ms-client-request-id": "f65794ed-d11b-3f72-b7b9-84cff2d6ae99",
        "x-ms-date": "Wed, 20 Oct 2021 17:59:36 GMT",
        "x-ms-return-client-request-id": "true",
        "x-ms-version": "2021-02-12"
      },
      "RequestBody": null,
      "StatusCode": 201,
      "ResponseHeaders": {
        "Content-Length": "0",
        "Date": "Wed, 20 Oct 2021 17:59:35 GMT",
        "ETag": "\u00220x8D993F361195130\u0022",
        "Last-Modified": "Wed, 20 Oct 2021 17:59:36 GMT",
        "Server": [
          "Windows-Azure-Blob/1.0",
          "Microsoft-HTTPAPI/2.0"
        ],
        "x-ms-client-request-id": "f65794ed-d11b-3f72-b7b9-84cff2d6ae99",
<<<<<<< HEAD
        "x-ms-request-id": "b4591cc9-d01e-0045-2cfa-be0f21000000",
        "x-ms-version": "2021-02-12"
=======
        "x-ms-request-id": "c416698b-501e-0034-53dc-c5c5e9000000",
        "x-ms-version": "2020-12-06"
>>>>>>> 6b7c7623
      },
      "ResponseBody": []
    },
    {
      "RequestUri": "https://amandaadlscanary.dfs.core.windows.net/test-filesystem-016ea67e-ebfa-9115-51cf-f77054b6afb2/test-file-e845a946-0f56-c3a5-e77a-4869d841d184?resource=file",
      "RequestMethod": "PUT",
      "RequestHeaders": {
        "Accept": "application/json",
        "Authorization": "Sanitized",
        "traceparent": "00-d4dfc38a28118e4095fbe40ac4e69d9d-c9787a703b08124c-00",
        "User-Agent": [
          "azsdk-net-Storage.Files.DataLake/12.9.0-alpha.20211020.1",
          "(.NET 5.0.11; Microsoft Windows 10.0.19043)"
        ],
        "x-ms-client-request-id": "58c2bb52-7459-1137-317d-6ac36e694f55",
        "x-ms-date": "Wed, 20 Oct 2021 17:59:36 GMT",
        "x-ms-return-client-request-id": "true",
        "x-ms-version": "2021-02-12"
      },
      "RequestBody": null,
      "StatusCode": 201,
      "ResponseHeaders": {
        "Content-Length": "0",
        "Date": "Wed, 20 Oct 2021 17:59:36 GMT",
        "ETag": "\u00220x8D993F3614EB25E\u0022",
        "Last-Modified": "Wed, 20 Oct 2021 17:59:36 GMT",
        "Server": [
          "Windows-Azure-HDFS/1.0",
          "Microsoft-HTTPAPI/2.0"
        ],
        "x-ms-client-request-id": "58c2bb52-7459-1137-317d-6ac36e694f55",
        "x-ms-request-id": "04ed807f-e01f-007c-24dc-c5d8de000000",
        "x-ms-request-server-encrypted": "true",
        "x-ms-version": "2021-02-12"
      },
      "ResponseBody": []
    },
    {
      "RequestUri": "https://amandaadlscanary.dfs.core.windows.net/test-filesystem-016ea67e-ebfa-9115-51cf-f77054b6afb2/test-file-e845a946-0f56-c3a5-e77a-4869d841d184?action=append\u0026position=0",
      "RequestMethod": "PATCH",
      "RequestHeaders": {
        "Accept": "application/json",
        "Authorization": "Sanitized",
        "Content-Length": "2048",
        "Content-Type": "application/octet-stream",
        "traceparent": "00-5e83c7f81cfe934dae2cd5d2024ad5d4-f7a3b7b3e619a648-00",
        "User-Agent": [
          "azsdk-net-Storage.Files.DataLake/12.9.0-alpha.20211020.1",
          "(.NET 5.0.11; Microsoft Windows 10.0.19043)"
        ],
        "x-ms-client-request-id": "1d17f1bc-787e-9a2b-793c-6e4c5c687d7d",
        "x-ms-date": "Wed, 20 Oct 2021 17:59:36 GMT",
        "x-ms-return-client-request-id": "true",
        "x-ms-version": "2021-02-12"
      },
      "RequestBody": "iVs7gXiJYpHm5LEIGXFQvEXsgr9euZeZZQlUoWjwl3pDOBrkWQiSZDLGEDYgaiZFaMiKBlPuOtDDoRtvNMEo9U02xeBXa2I8WR6Nl6hgefviDjmfZZAmVP5JILftIy9xnRrp6aVG7vxlTqw1YaInYyggjCWHiJC8EHDiDUurTjbuHPmOd49WnCA9ORfj8fNbIr2OzZcK6RWJLNk0ZOCxuv92R0WomOuZye8ESk942B99huqNHIGe4zPkBEq2ITg/i38YbKmusonS9QOnBZ7FEVS5t931JJ592GMSw5Sg46i3xL/PYGt1z9Nhuid\u002B996UH/P2/GpaSmfgmpRGnO71MRFb70Df9bDoROgJlGl3/uGFfaSgquc9XXpX78XXLzPla4kVIwedtSlDDreCULX\u002BaZuzwB5JVYcqHZLGiAbqERW0JCnfYdva6Mh7XZsvuw3FWIUpI24UmxUC6gZ01y0iWP2izSuMHwjA2dhWzvjr\u002B2GFAC\u002BBwO2noIkT3XfVZRGaWQSeje3hOTl9aUqVvcwdF\u002B\u002Bk79b9oJgP\u002ByyheEKQ63THu3T0TG50o8f2BFajEeO89sWIMXU6nbhrj5HBP8D37H7WzQFXKcuAMEsOB5xBbOlJ5YJ8CLn\u002BjB68iLzcs2QH/hjYzUPhZMz6BwEpLJUcKSOod1o\u002Be\u002BPE10Dim6AOpH3nBwiEaZ6lZ4C1gQG41GCJoF6ZMzsJyIM1E/UC/8kr7GKEQiSMmMCEAg/aiPnhCwPgWftCdHBB3T6ET1Wpomi2iZWeNJI8/AieFTErLz\u002BKUwfyIqXN6XfyQmTlCElq21\u002BmI/5kQtZxo13zpF8/Fa3/\u002BvtNtoDD6KAdrPItVvS\u002BMzrRhQxAJRAwgX5I2kUYsiy35g1NHCTf4zpeR5XkQ01oNHAkbpChvtTqHDUBeg5bBPrFdXDmcRYV8aHS4t57TD0x36bU80OcFSc4YgDv3mgsAkKbH87cgsJaD33uz9v2b9D3z5tohxC2KF9Irg4WJhI4puCb3y1vVF3jeuTGrUZMQfMv\u002BA7Nw3sy5PZulNO0Q\u002BhqtSn7Wo\u002Bjh3o9hAws73sZ\u002B2wb5i4Da\u002BJkafo3AcCKLzb7W/gdUedjjHCUkD9uBfV7VZhmmFy6Z0pHlvGUbIa5s1XWMJSC\u002B6qFuFq9b9ui9mMFu6woI5bZQfSt1rr1ziDq2tzpl9Vg\u002BFnt4eAC/PhvpJ\u002BNjrDZkY\u002B\u002B/O\u002Bf1STwj\u002Bk605T\u002BuV6OpcNSOkK21kT8PjIbaD9vEElMK5rmwCM0/VH3yChjcepA/\u002BnshlZNCCWqo5by1CepysNLsY7DqOSgHT3xvw4bmM1H2mhWg4ny/yJ1Ox2MQigpTf5lF79cfVcFTGgZXEgXjwrJqvq/U0Y6WbJrTmzGE9sVx3EPtoEN61wRUDYg2aLZXawSw5gtavq3K74N8S7qPjiNBJTXB9iJvL\u002BerQMQGYAPkfHAs1BC5113WIvC//kuJhH9ktUNAlXTiQfZj7z3pxE\u002B/l89KoroShw3YK9NxrzFb4fxEoerAY\u002Bb7CpJaVegf7B5hAGa8PuGFUe41qGmhsNKEx81BZWKk/3Qoj5gnuDEluD\u002B00K7Kn6Lavw/8irt9GZn/lU4ankb7/ADyU69JXdm8z/Ap7KAj\u002BigqpuZS6DS4q3X\u002BZ\u002BKjCtn4\u002BRRt2AwzUSE2P/rLE2z5m9tl8DegqRQMeah5SzX22YTWcPNL9eHcNxWFHKh57ZfJBMvHfVriGFAAYZ6jugYrPyY19KJ5reX5SbjiG0xrkkwQcEZqL5xqNFhjS5RDeH0PWd2CBDk1T1cmDjOhwD0DlI8SU0m/wQ\u002BJy8BJ1iIRddF70oFu6U5TGuDvA\u002BFoiDRbX/bFcSUzj1jOOHg463l01JhiZi17lOsAv3hokL0uYUOL7rYrTASsCAMooLEWWm\u002Bnem9IxiHHH8rLxPHsiv7bn9c0rPzDCYiT9h3qEvQ6KmTIwVZN5VshhM6rX0cS/71ETQDZ4a2ypDDmtQ/EHMzW0dqM48moTbp8EufuV\u002BoBgPagpYXzYAi3Vh0lZzBLHafBlI2sRduz2/9Gnc7FhEwG5TQZI3dHI3GSFU2sgyaKMPUALINcVTrbLMmGbII5sdHQ3oH8MjowunEcGnCNx1jY/K0ZxZfI6lA5fjatgPbvWGO726Rkjf76z3ISQHqKTSWwrXAVH\u002Bx6CDRxgvPDgvm6LIHM0iu0dC6uXvYltmnVrvDRPRNGmni3QdOwMwrK90y4mBP4vXs5/HlBZoD2FFGKXBPDMkXmM5JJVZBXxAEjo6eprR4WHTG1lwCaBTO3gS1B5dc3B8TGkmSBr2eq4jg4XcMZTKdztH7iTVsFDC6ekZSi1d5p7Jviotq5lG3JyvUIoadwXnRFznFYFLppwYZ14t2TB8wZjnEndumM\u002Bh/RGIKmPGpHLnNgHQetEdgheKFUQ7GQNsLo7xM2SOdKuRRRRvv3g8Ub7vSqMurErHyYxj4IeHZuQSH//Q1XUOVMFaQzW8rcKbTceFT85gPYJEKWnULpAkCd4sXaN8b3hJ3PHh1G0VCxvNxJbAAhsVrd55iKwPOiYtMjVXjFAjHuJLP27cfmkVMyJOBmn9YAvDFq/FAuLMOqLLsKI3vXrLrqmweMKoOS9xZFmJvTO8L9ItlHmgWhv/ewDMEM3K3XGnglvASOtFFtl8U56JQn1vD4TQBiUBK1CNtP293Chhqobn5j7b/\u002Bbm5H2cIAp9djiHXQVE\u002BttMolsLMpftizaw=",
      "StatusCode": 202,
      "ResponseHeaders": {
        "Content-Length": "0",
        "Date": "Wed, 20 Oct 2021 17:59:36 GMT",
        "Server": [
          "Windows-Azure-HDFS/1.0",
          "Microsoft-HTTPAPI/2.0"
        ],
        "x-ms-client-request-id": "1d17f1bc-787e-9a2b-793c-6e4c5c687d7d",
        "x-ms-request-id": "04ed8080-e01f-007c-25dc-c5d8de000000",
        "x-ms-request-server-encrypted": "true",
        "x-ms-version": "2021-02-12"
      },
      "ResponseBody": []
    },
    {
      "RequestUri": "https://amandaadlscanary.dfs.core.windows.net/test-filesystem-016ea67e-ebfa-9115-51cf-f77054b6afb2/test-file-e845a946-0f56-c3a5-e77a-4869d841d184?action=flush\u0026position=2048",
      "RequestMethod": "PATCH",
      "RequestHeaders": {
        "Accept": "application/json",
        "Authorization": "Sanitized",
        "traceparent": "00-83f3166161029a488d1bf66078c11ad5-5d24501ae915964d-00",
        "User-Agent": [
          "azsdk-net-Storage.Files.DataLake/12.9.0-alpha.20211020.1",
          "(.NET 5.0.11; Microsoft Windows 10.0.19043)"
        ],
        "x-ms-client-request-id": "7d07d5ec-3251-77d6-1cfb-d1d8be962215",
        "x-ms-date": "Wed, 20 Oct 2021 17:59:36 GMT",
        "x-ms-return-client-request-id": "true",
        "x-ms-version": "2021-02-12"
      },
      "RequestBody": null,
      "StatusCode": 200,
      "ResponseHeaders": {
        "Content-Length": "0",
        "Date": "Wed, 20 Oct 2021 17:59:36 GMT",
        "ETag": "\u00220x8D993F36168373E\u0022",
        "Last-Modified": "Wed, 20 Oct 2021 17:59:37 GMT",
        "Server": [
          "Windows-Azure-HDFS/1.0",
          "Microsoft-HTTPAPI/2.0"
        ],
        "x-ms-client-request-id": "7d07d5ec-3251-77d6-1cfb-d1d8be962215",
        "x-ms-request-id": "04ed8081-e01f-007c-26dc-c5d8de000000",
        "x-ms-request-server-encrypted": "false",
        "x-ms-version": "2021-02-12"
      },
      "ResponseBody": []
    },
    {
      "RequestUri": "https://amandaadlscanary.blob.core.windows.net/test-filesystem-016ea67e-ebfa-9115-51cf-f77054b6afb2/test-file-e845a946-0f56-c3a5-e77a-4869d841d184",
      "RequestMethod": "GET",
      "RequestHeaders": {
        "Accept": "application/xml",
        "Authorization": "Sanitized",
        "traceparent": "00-0c7aba590ea7fc46a0942e2f3f2124c6-5d7620084e056043-00",
        "User-Agent": [
          "azsdk-net-Storage.Files.DataLake/12.9.0-alpha.20211020.1",
          "(.NET 5.0.11; Microsoft Windows 10.0.19043)"
        ],
        "x-ms-client-request-id": "8760ef41-0060-4e2b-cc8b-cfc1a1696642",
        "x-ms-date": "Wed, 20 Oct 2021 17:59:37 GMT",
        "x-ms-range": "bytes=0-511",
        "x-ms-range-get-content-crc64": "true",
        "x-ms-return-client-request-id": "true",
        "x-ms-version": "2021-02-12"
      },
      "RequestBody": null,
      "StatusCode": 206,
      "ResponseHeaders": {
        "Accept-Ranges": "bytes",
        "Content-Length": "512",
        "Content-Range": "bytes 0-511/2048",
        "Content-Type": "application/octet-stream",
        "Date": "Wed, 20 Oct 2021 17:59:36 GMT",
        "ETag": "\u00220x8D993F36168373E\u0022",
        "Last-Modified": "Wed, 20 Oct 2021 17:59:37 GMT",
        "Server": [
          "Windows-Azure-Blob/1.0",
          "Microsoft-HTTPAPI/2.0"
        ],
        "x-ms-blob-type": "BlockBlob",
        "x-ms-client-request-id": "8760ef41-0060-4e2b-cc8b-cfc1a1696642",
        "x-ms-content-crc64": "7aDRpL7oiXg=",
        "x-ms-creation-time": "Wed, 20 Oct 2021 17:59:36 GMT",
        "x-ms-group": "$superuser",
        "x-ms-lease-state": "available",
        "x-ms-lease-status": "unlocked",
        "x-ms-owner": "$superuser",
        "x-ms-permissions": "rw-r-----",
        "x-ms-request-id": "c41669de-501e-0034-1fdc-c5c5e9000000",
        "x-ms-resource-type": "file",
        "x-ms-server-encrypted": "true",
        "x-ms-version": "2021-02-12"
      },
      "ResponseBody": "iVs7gXiJYpHm5LEIGXFQvEXsgr9euZeZZQlUoWjwl3pDOBrkWQiSZDLGEDYgaiZFaMiKBlPuOtDDoRtvNMEo9U02xeBXa2I8WR6Nl6hgefviDjmfZZAmVP5JILftIy9xnRrp6aVG7vxlTqw1YaInYyggjCWHiJC8EHDiDUurTjbuHPmOd49WnCA9ORfj8fNbIr2OzZcK6RWJLNk0ZOCxuv92R0WomOuZye8ESk942B99huqNHIGe4zPkBEq2ITg/i38YbKmusonS9QOnBZ7FEVS5t931JJ592GMSw5Sg46i3xL/PYGt1z9Nhuid\u002B996UH/P2/GpaSmfgmpRGnO71MRFb70Df9bDoROgJlGl3/uGFfaSgquc9XXpX78XXLzPla4kVIwedtSlDDreCULX\u002BaZuzwB5JVYcqHZLGiAbqERW0JCnfYdva6Mh7XZsvuw3FWIUpI24UmxUC6gZ01y0iWP2izSuMHwjA2dhWzvjr\u002B2GFAC\u002BBwO2noIkT3XfVZRGaWQSeje3hOTl9aUqVvcwdF\u002B\u002Bk79b9oJgP\u002ByyheEKQ63THu3T0TG50o8f2BFajEeO89sWIMXU6nbhrj5HBP8D37H7WzQFXKcuAMEsOB5xBbOlJ5YJ8CLn\u002BjB68iLzcs2QH/hjYzUPhZMz6BwEpLJUcKSOod1o\u002Be\u002BPE10Dim6AOpH0="
    },
    {
      "RequestUri": "https://amandaadlscanary.blob.core.windows.net/test-filesystem-016ea67e-ebfa-9115-51cf-f77054b6afb2/test-file-e845a946-0f56-c3a5-e77a-4869d841d184",
      "RequestMethod": "GET",
      "RequestHeaders": {
        "Accept": "application/xml",
        "Authorization": "Sanitized",
        "If-Match": "\u00220x8D993F36168373E\u0022",
        "traceparent": "00-0c7aba590ea7fc46a0942e2f3f2124c6-3f20282ed3f29845-00",
        "User-Agent": [
          "azsdk-net-Storage.Files.DataLake/12.9.0-alpha.20211020.1",
          "(.NET 5.0.11; Microsoft Windows 10.0.19043)"
        ],
        "x-ms-client-request-id": "f5727655-0e28-f573-f498-c4c2a825dd71",
        "x-ms-date": "Wed, 20 Oct 2021 17:59:37 GMT",
        "x-ms-range": "bytes=1536-2047",
        "x-ms-range-get-content-crc64": "true",
        "x-ms-return-client-request-id": "true",
        "x-ms-version": "2021-02-12"
      },
      "RequestBody": null,
      "StatusCode": 206,
      "ResponseHeaders": {
        "Accept-Ranges": "bytes",
        "Content-Length": "512",
        "Content-Range": "bytes 1536-2047/2048",
        "Content-Type": "application/octet-stream",
        "Date": "Wed, 20 Oct 2021 17:59:37 GMT",
        "ETag": "\u00220x8D993F36168373E\u0022",
        "Last-Modified": "Wed, 20 Oct 2021 17:59:37 GMT",
        "Server": [
          "Windows-Azure-Blob/1.0",
          "Microsoft-HTTPAPI/2.0"
        ],
        "x-ms-blob-type": "BlockBlob",
        "x-ms-client-request-id": "f5727655-0e28-f573-f498-c4c2a825dd71",
        "x-ms-content-crc64": "du44ATxqA/4=",
        "x-ms-creation-time": "Wed, 20 Oct 2021 17:59:36 GMT",
        "x-ms-group": "$superuser",
        "x-ms-lease-state": "available",
        "x-ms-lease-status": "unlocked",
        "x-ms-owner": "$superuser",
        "x-ms-permissions": "rw-r-----",
        "x-ms-request-id": "a4e988ab-401e-0017-49dc-c55f2a000000",
        "x-ms-resource-type": "file",
        "x-ms-server-encrypted": "true",
        "x-ms-version": "2021-02-12"
      },
      "ResponseBody": "FhEwG5TQZI3dHI3GSFU2sgyaKMPUALINcVTrbLMmGbII5sdHQ3oH8MjowunEcGnCNx1jY/K0ZxZfI6lA5fjatgPbvWGO726Rkjf76z3ISQHqKTSWwrXAVH\u002Bx6CDRxgvPDgvm6LIHM0iu0dC6uXvYltmnVrvDRPRNGmni3QdOwMwrK90y4mBP4vXs5/HlBZoD2FFGKXBPDMkXmM5JJVZBXxAEjo6eprR4WHTG1lwCaBTO3gS1B5dc3B8TGkmSBr2eq4jg4XcMZTKdztH7iTVsFDC6ekZSi1d5p7Jviotq5lG3JyvUIoadwXnRFznFYFLppwYZ14t2TB8wZjnEndumM\u002Bh/RGIKmPGpHLnNgHQetEdgheKFUQ7GQNsLo7xM2SOdKuRRRRvv3g8Ub7vSqMurErHyYxj4IeHZuQSH//Q1XUOVMFaQzW8rcKbTceFT85gPYJEKWnULpAkCd4sXaN8b3hJ3PHh1G0VCxvNxJbAAhsVrd55iKwPOiYtMjVXjFAjHuJLP27cfmkVMyJOBmn9YAvDFq/FAuLMOqLLsKI3vXrLrqmweMKoOS9xZFmJvTO8L9ItlHmgWhv/ewDMEM3K3XGnglvASOtFFtl8U56JQn1vD4TQBiUBK1CNtP293Chhqobn5j7b/\u002Bbm5H2cIAp9djiHXQVE\u002BttMolsLMpftizaw="
    },
    {
      "RequestUri": "https://amandaadlscanary.blob.core.windows.net/test-filesystem-016ea67e-ebfa-9115-51cf-f77054b6afb2/test-file-e845a946-0f56-c3a5-e77a-4869d841d184",
      "RequestMethod": "GET",
      "RequestHeaders": {
        "Accept": "application/xml",
        "Authorization": "Sanitized",
        "If-Match": "\u00220x8D993F36168373E\u0022",
        "traceparent": "00-0c7aba590ea7fc46a0942e2f3f2124c6-964c958563bce048-00",
        "User-Agent": [
          "azsdk-net-Storage.Files.DataLake/12.9.0-alpha.20211020.1",
          "(.NET 5.0.11; Microsoft Windows 10.0.19043)"
        ],
        "x-ms-client-request-id": "cf9709d3-9b35-dcb4-59b6-a823d515a645",
        "x-ms-date": "Wed, 20 Oct 2021 17:59:37 GMT",
        "x-ms-range": "bytes=512-1023",
        "x-ms-range-get-content-crc64": "true",
        "x-ms-return-client-request-id": "true",
        "x-ms-version": "2021-02-12"
      },
      "RequestBody": null,
      "StatusCode": 206,
      "ResponseHeaders": {
        "Accept-Ranges": "bytes",
        "Content-Length": "512",
        "Content-Range": "bytes 512-1023/2048",
        "Content-Type": "application/octet-stream",
        "Date": "Wed, 20 Oct 2021 17:59:36 GMT",
        "ETag": "\u00220x8D993F36168373E\u0022",
        "Last-Modified": "Wed, 20 Oct 2021 17:59:37 GMT",
        "Server": [
          "Windows-Azure-Blob/1.0",
          "Microsoft-HTTPAPI/2.0"
        ],
        "x-ms-blob-type": "BlockBlob",
        "x-ms-client-request-id": "cf9709d3-9b35-dcb4-59b6-a823d515a645",
        "x-ms-content-crc64": "QktEk/ErIKU=",
        "x-ms-creation-time": "Wed, 20 Oct 2021 17:59:36 GMT",
        "x-ms-group": "$superuser",
        "x-ms-lease-state": "available",
        "x-ms-lease-status": "unlocked",
        "x-ms-owner": "$superuser",
        "x-ms-permissions": "rw-r-----",
        "x-ms-request-id": "c41669e5-501e-0034-25dc-c5c5e9000000",
        "x-ms-resource-type": "file",
        "x-ms-server-encrypted": "true",
        "x-ms-version": "2021-02-12"
      },
      "ResponseBody": "5wcIhGmepWeAtYEBuNRgiaBemTM7CciDNRP1Av/JK\u002BxihEIkjJjAhAIP2oj54QsD4Fn7QnRwQd0\u002BhE9VqaJotomVnjSSPPwInhUxKy8/ilMH8iKlzel38kJk5QhJattfpiP\u002BZELWcaNd86RfPxWt//r7TbaAw\u002BigHazyLVb0vjM60YUMQCUQMIF\u002BSNpFGLIst\u002BYNTRwk3\u002BM6XkeV5ENNaDRwJG6Qob7U6hw1AXoOWwT6xXVw5nEWFfGh0uLee0w9Md\u002Bm1PNDnBUnOGIA795oLAJCmx/O3ILCWg997s/b9m/Q98\u002BbaIcQtihfSK4OFiYSOKbgm98tb1Rd43rkxq1GTEHzL/gOzcN7MuT2bpTTtEPoarUp\u002B1qPo4d6PYQMLO97GftsG\u002BYuA2viZGn6NwHAii82\u002B1v4HVHnY4xwlJA/bgX1e1WYZphcumdKR5bxlGyGubNV1jCUgvuqhbhavW/bovZjBbusKCOW2UH0rda69c4g6trc6ZfVYPhZ7eHgAvz4b6SfjY6w2ZGPvvzvn9Uk8I/pOtOU/rlejqXDUjpCttZE/D4yG2g/bxBJTCua5sAjNP1R98goY3HqQP/p7IZWTQglqqOW8tQnqcrDS7GOw6jkoB098b8OG5jNR9poVoOJ8v8idTsdjEIoKU3\u002BZRe/XH1XBUxoGVxIF48Kyar6v1M="
    },
    {
      "RequestUri": "https://amandaadlscanary.blob.core.windows.net/test-filesystem-016ea67e-ebfa-9115-51cf-f77054b6afb2/test-file-e845a946-0f56-c3a5-e77a-4869d841d184",
      "RequestMethod": "GET",
      "RequestHeaders": {
        "Accept": "application/xml",
        "Authorization": "Sanitized",
        "If-Match": "\u00220x8D993F36168373E\u0022",
        "traceparent": "00-0c7aba590ea7fc46a0942e2f3f2124c6-fe6683996ffc6b4a-00",
        "User-Agent": [
          "azsdk-net-Storage.Files.DataLake/12.9.0-alpha.20211020.1",
          "(.NET 5.0.11; Microsoft Windows 10.0.19043)"
        ],
        "x-ms-client-request-id": "97eddfb1-97d2-830d-1246-93f5ddad72e8",
        "x-ms-date": "Wed, 20 Oct 2021 17:59:37 GMT",
        "x-ms-range": "bytes=1024-1535",
        "x-ms-range-get-content-crc64": "true",
        "x-ms-return-client-request-id": "true",
        "x-ms-version": "2021-02-12"
      },
      "RequestBody": null,
      "StatusCode": 206,
      "ResponseHeaders": {
        "Accept-Ranges": "bytes",
        "Content-Length": "512",
        "Content-Range": "bytes 1024-1535/2048",
        "Content-Type": "application/octet-stream",
        "Date": "Wed, 20 Oct 2021 17:59:36 GMT",
        "ETag": "\u00220x8D993F36168373E\u0022",
        "Last-Modified": "Wed, 20 Oct 2021 17:59:37 GMT",
        "Server": [
          "Windows-Azure-Blob/1.0",
          "Microsoft-HTTPAPI/2.0"
        ],
        "x-ms-blob-type": "BlockBlob",
        "x-ms-client-request-id": "97eddfb1-97d2-830d-1246-93f5ddad72e8",
        "x-ms-content-crc64": "emLm9Yw7LlQ=",
        "x-ms-creation-time": "Wed, 20 Oct 2021 17:59:36 GMT",
        "x-ms-group": "$superuser",
        "x-ms-lease-state": "available",
        "x-ms-lease-status": "unlocked",
        "x-ms-owner": "$superuser",
        "x-ms-permissions": "rw-r-----",
        "x-ms-request-id": "abb2f162-901e-00ad-58dc-c5ba54000000",
        "x-ms-resource-type": "file",
        "x-ms-server-encrypted": "true",
        "x-ms-version": "2021-02-12"
      },
      "ResponseBody": "RjpZsmtObMYT2xXHcQ\u002B2gQ3rXBFQNiDZotldrBLDmC1q\u002Brcrvg3xLuo\u002BOI0ElNcH2Im8v56tAxAZgA\u002BR8cCzUELnXXdYi8L/\u002BS4mEf2S1Q0CVdOJB9mPvPenET7\u002BXz0qiuhKHDdgr03GvMVvh/ESh6sBj5vsKklpV6B/sHmEAZrw\u002B4YVR7jWoaaGw0oTHzUFlYqT/dCiPmCe4MSW4P7TQrsqfotq/D/yKu30Zmf\u002BVThqeRvv8APJTr0ld2bzP8CnsoCP6KCqm5lLoNLirdf5n4qMK2fj5FG3YDDNRITY/\u002BssTbPmb22XwN6CpFAx5qHlLNfbZhNZw80v14dw3FYUcqHntl8kEy8d9WuIYUABhnqO6Bis/JjX0onmt5flJuOIbTGuSTBBwRmovnGo0WGNLlEN4fQ9Z3YIEOTVPVyYOM6HAPQOUjxJTSb/BD4nLwEnWIhF10XvSgW7pTlMa4O8D4WiINFtf9sVxJTOPWM44eDjreXTUmGJmLXuU6wC/eGiQvS5hQ4vutitMBKwIAyigsRZab6d6b0jGIccfysvE8eyK/tuf1zSs/MMJiJP2HeoS9DoqZMjBVk3lWyGEzqtfRxL/vURNANnhrbKkMOa1D8QczNbR2ozjyahNunwS5\u002B5X6gGA9qClhfNgCLdWHSVnMEsdp8GUjaxF27Pb/0adzs="
    },
    {
      "RequestUri": "https://amandaadlscanary.blob.core.windows.net/test-filesystem-016ea67e-ebfa-9115-51cf-f77054b6afb2?restype=container",
      "RequestMethod": "DELETE",
      "RequestHeaders": {
        "Accept": "application/xml",
        "Authorization": "Sanitized",
        "traceparent": "00-1da21fe57b51044c8eb1ff8001870e87-53e3d65087c34f49-00",
        "User-Agent": [
          "azsdk-net-Storage.Files.DataLake/12.9.0-alpha.20211020.1",
          "(.NET 5.0.11; Microsoft Windows 10.0.19043)"
        ],
        "x-ms-client-request-id": "679f069b-7c3b-08c0-15db-f7e53e26f0c8",
        "x-ms-date": "Wed, 20 Oct 2021 17:59:37 GMT",
        "x-ms-return-client-request-id": "true",
        "x-ms-version": "2021-02-12"
      },
      "RequestBody": null,
      "StatusCode": 202,
      "ResponseHeaders": {
        "Content-Length": "0",
        "Date": "Wed, 20 Oct 2021 17:59:36 GMT",
        "Server": [
          "Windows-Azure-Blob/1.0",
          "Microsoft-HTTPAPI/2.0"
        ],
        "x-ms-client-request-id": "679f069b-7c3b-08c0-15db-f7e53e26f0c8",
<<<<<<< HEAD
        "x-ms-request-id": "5d1da9ff-001e-008d-2ffa-beed10000000",
        "x-ms-version": "2021-02-12"
=======
        "x-ms-request-id": "abb2f18d-901e-00ad-80dc-c5ba54000000",
        "x-ms-version": "2020-12-06"
>>>>>>> 6b7c7623
      },
      "ResponseBody": []
    }
  ],
  "Variables": {
    "RandomSeed": "612373999",
    "Storage_TestConfigHierarchicalNamespace": "NamespaceTenant\namandaadlscanary\nU2FuaXRpemVk\nhttps://amandaadlscanary.blob.core.windows.net\nhttps://amandaadlscanary.file.core.windows.net\nhttps://amandaadlscanary.queue.core.windows.net\nhttps://amandaadlscanary.table.core.windows.net\n\n\n\n\nhttps://amandaadlscanary-secondary.blob.core.windows.net\nhttps://amandaadlscanary-secondary.file.core.windows.net\nhttps://amandaadlscanary-secondary.queue.core.windows.net\n\n68390a19-a643-458b-b726-408abf67b4fc\nSanitized\n72f988bf-86f1-41af-91ab-2d7cd011db47\nhttps://login.microsoftonline.com/\nCloud\nBlobEndpoint=https://amandaadlscanary.blob.core.windows.net/;QueueEndpoint=https://amandaadlscanary.queue.core.windows.net/;FileEndpoint=https://amandaadlscanary.file.core.windows.net/;BlobSecondaryEndpoint=https://amandaadlscanary-secondary.blob.core.windows.net/;QueueSecondaryEndpoint=https://amandaadlscanary-secondary.queue.core.windows.net/;FileSecondaryEndpoint=https://amandaadlscanary-secondary.file.core.windows.net/;AccountName=amandaadlscanary;AccountKey=Sanitized\n\n\n"
  }
}<|MERGE_RESOLUTION|>--- conflicted
+++ resolved
@@ -29,13 +29,8 @@
           "Microsoft-HTTPAPI/2.0"
         ],
         "x-ms-client-request-id": "f65794ed-d11b-3f72-b7b9-84cff2d6ae99",
-<<<<<<< HEAD
-        "x-ms-request-id": "b4591cc9-d01e-0045-2cfa-be0f21000000",
-        "x-ms-version": "2021-02-12"
-=======
         "x-ms-request-id": "c416698b-501e-0034-53dc-c5c5e9000000",
-        "x-ms-version": "2020-12-06"
->>>>>>> 6b7c7623
+        "x-ms-version": "2021-02-12"
       },
       "ResponseBody": []
     },
@@ -362,13 +357,8 @@
           "Microsoft-HTTPAPI/2.0"
         ],
         "x-ms-client-request-id": "679f069b-7c3b-08c0-15db-f7e53e26f0c8",
-<<<<<<< HEAD
-        "x-ms-request-id": "5d1da9ff-001e-008d-2ffa-beed10000000",
-        "x-ms-version": "2021-02-12"
-=======
         "x-ms-request-id": "abb2f18d-901e-00ad-80dc-c5ba54000000",
-        "x-ms-version": "2020-12-06"
->>>>>>> 6b7c7623
+        "x-ms-version": "2021-02-12"
       },
       "ResponseBody": []
     }
