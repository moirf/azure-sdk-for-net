{
  "Entries": [
    {
      "RequestUri": "https://amandaadlscanary.blob.core.windows.net/test-filesystem-d07d2656-d7a2-b63f-7ccb-93bc4fbb418e?restype=container",
      "RequestMethod": "PUT",
      "RequestHeaders": {
        "Accept": "application/xml",
        "Authorization": "Sanitized",
        "traceparent": "00-dc0769e2756ea5499c2724d4a7a72e8a-21ae0e7bbb00c24b-00",
        "User-Agent": [
          "azsdk-net-Storage.Files.DataLake/12.9.0-alpha.20211020.1",
          "(.NET 5.0.11; Microsoft Windows 10.0.19043)"
        ],
        "x-ms-blob-public-access": "container",
        "x-ms-client-request-id": "5bc84cb2-336a-68e9-b300-da6f65ecfcab",
        "x-ms-date": "Wed, 20 Oct 2021 17:59:18 GMT",
        "x-ms-return-client-request-id": "true",
        "x-ms-version": "2021-02-12"
      },
      "RequestBody": null,
      "StatusCode": 201,
      "ResponseHeaders": {
        "Content-Length": "0",
        "Date": "Wed, 20 Oct 2021 17:59:18 GMT",
        "ETag": "\u00220x8D993F3565915EF\u0022",
        "Last-Modified": "Wed, 20 Oct 2021 17:59:18 GMT",
        "Server": [
          "Windows-Azure-Blob/1.0",
          "Microsoft-HTTPAPI/2.0"
        ],
        "x-ms-client-request-id": "5bc84cb2-336a-68e9-b300-da6f65ecfcab",
<<<<<<< HEAD
        "x-ms-request-id": "5d1d990f-001e-008d-7efa-beed10000000",
        "x-ms-version": "2021-02-12"
=======
        "x-ms-request-id": "a4e97bfa-401e-0017-5cdc-c55f2a000000",
        "x-ms-version": "2020-12-06"
>>>>>>> 6b7c7623
      },
      "ResponseBody": []
    },
    {
      "RequestUri": "https://amandaadlscanary.dfs.core.windows.net/test-filesystem-d07d2656-d7a2-b63f-7ccb-93bc4fbb418e/test-file-58980640-3f87-5cca-6fea-c42e6fa06a0a?resource=file",
      "RequestMethod": "PUT",
      "RequestHeaders": {
        "Accept": "application/json",
        "Authorization": "Sanitized",
        "traceparent": "00-59ba15c8454abd44b0cd0fa0acb3596f-5fd44d732757f34b-00",
        "User-Agent": [
          "azsdk-net-Storage.Files.DataLake/12.9.0-alpha.20211020.1",
          "(.NET 5.0.11; Microsoft Windows 10.0.19043)"
        ],
        "x-ms-client-request-id": "f92879f3-d4c2-4032-d15f-aaa64f60b6c2",
        "x-ms-date": "Wed, 20 Oct 2021 17:59:18 GMT",
        "x-ms-return-client-request-id": "true",
        "x-ms-version": "2021-02-12"
      },
      "RequestBody": null,
      "StatusCode": 201,
      "ResponseHeaders": {
        "Content-Length": "0",
        "Date": "Wed, 20 Oct 2021 17:59:18 GMT",
        "ETag": "\u00220x8D993F3568DBA8C\u0022",
        "Last-Modified": "Wed, 20 Oct 2021 17:59:18 GMT",
        "Server": [
          "Windows-Azure-HDFS/1.0",
          "Microsoft-HTTPAPI/2.0"
        ],
        "x-ms-client-request-id": "f92879f3-d4c2-4032-d15f-aaa64f60b6c2",
        "x-ms-request-id": "203e64a1-501f-00c0-38dc-c50e1f000000",
        "x-ms-request-server-encrypted": "true",
        "x-ms-version": "2021-02-12"
      },
      "ResponseBody": []
    },
    {
      "RequestUri": "https://amandaadlscanary.dfs.core.windows.net/test-filesystem-d07d2656-d7a2-b63f-7ccb-93bc4fbb418e/test-file-58980640-3f87-5cca-6fea-c42e6fa06a0a?action=append\u0026position=0",
      "RequestMethod": "PATCH",
      "RequestHeaders": {
        "Accept": "application/json",
        "Authorization": "Sanitized",
        "Content-Length": "1024",
        "Content-Type": "application/octet-stream",
        "traceparent": "00-8640d7f7ef0dd64e95797778a6d71a7c-e741fc88f4a99e49-00",
        "User-Agent": [
          "azsdk-net-Storage.Files.DataLake/12.9.0-alpha.20211020.1",
          "(.NET 5.0.11; Microsoft Windows 10.0.19043)"
        ],
        "x-ms-client-request-id": "f63b1c1b-7077-e148-55ad-2f558649968e",
        "x-ms-date": "Wed, 20 Oct 2021 17:59:18 GMT",
        "x-ms-return-client-request-id": "true",
        "x-ms-version": "2021-02-12"
      },
      "RequestBody": "WoIh6YVWpFt11sj3Vys9rz9BCgLy5iQwPmPIwiFCQByu1br3qqLMXKhs5ZNr8hCIwyovJOL5uHRe8aoijeE6M5arSIFxRQWddK1ahQCQxEtSP//2Ehs6tB1FmLn3qs7GMrL9v6mPF30lka80njJzzSxfz07iQyB6cZRkK61LpsrflFNOkwWiwyiC0YBsBRXr0cuNl9p/4\u002B6Rg00VK\u002BvP2erlVAreJTkmvQslX3KfDWx\u002BeVnhvg7vX7BlvRC3jJg8sviWh7ALDKyRZtrPWoR88XXhl7KR7hvb9fVZeWgpbjBz6Kx5CYa7cmytUFczIAUs6cyb1vXmq8TcupG7sZNEaPeqXHHXAufuJiRF5J3Dp9TwLY\u002BbjZg7jD3onU/1/8DZaOdgicSUVOfkrbDRocYmGBK9y4QDqNtfb88z72SX\u002BSZjbHu2Yx4PXNiotuDoaut2wYQ9NzQ81cAMABr1YGWCTbOKbTRLcLXzrW\u002BsW/H6dwXjvC3gWsHxJ5a6qmMDGvtyJWksXvy2K1HPSYrFj3rOEYkVEaQ3ovLymEaekMVR75JzOTWIzhkILZHcEBA3K5cb7JjZ7glXOoN2OsW2GJqLfVn3UVZFRkNwDOMSW5Hhum2vgqQseAGJHP6xEZNTUhX2UZO3P9lA1qVVaeElRN/ylH9YB5X2XgVXbjVXkzWvHLrOHAr\u002BKnqTbqz\u002B1w8fY9gfv3wU\u002B0t/APKNX9Gk6UJvpUwmVyjV82oExJjp94b2OApcN9S5myFvThsXcMqp7oRpjjHC\u002BAuwSssRDzaylglslyfGR7FutgortwkMvYOfW9UUf2hUMz//rO0Ip4vqvbcSq9ij4qfS\u002B9gnlkECo4xIcrRgnRehF2Tox5vDZQ9\u002BQPpR\u002BhKq/HkuQYOQLZz\u002B/AhhvzTXih\u002BgcJN0uxoLD5XIqVVGsal5nnY7MVyTEOnH6suSYqXbprbbsYl/NUBeIjLuyIRHt0pf6CG\u002BnFjCDGCqrdFOeazv7AKfawAf\u002Bmk13A4ppUhlgDKAMnqEHApeGKQp1YdvD6mF/tuCp0xKQO23ib9JmWcXRC2ezUYya9D3QFJb9iXhxcxlpKdt49jmNvKMzJNLFX89EpBa0UFiU5MLimf57krI1sPy4/TAqWBVt5dUpZ48rCvTHuOUh/SLA1ATYllw7UeoxPbPWDGKfGgwBBmqDq70zt47JtBmM0/PZ\u002BCkrEcH5MpQq\u002BGobVT6SKF6ZILa4fSiH5R6NcZ3QZCn//BQ5dAhKCBOWmLNTGGJQd0u68/M9YbsAo2zjK8D2WlQAW1jqWPRWTtii4aR1dIy8PPpSFbB2gpqZONDbpxwSoD5fEvzJpd6XZKTamn/Wi26gJu7GZATjiZj\u002BUV/juuf8Q==",
      "StatusCode": 202,
      "ResponseHeaders": {
        "Content-Length": "0",
        "Date": "Wed, 20 Oct 2021 17:59:18 GMT",
        "Server": [
          "Windows-Azure-HDFS/1.0",
          "Microsoft-HTTPAPI/2.0"
        ],
        "x-ms-client-request-id": "f63b1c1b-7077-e148-55ad-2f558649968e",
        "x-ms-request-id": "203e64a2-501f-00c0-39dc-c50e1f000000",
        "x-ms-request-server-encrypted": "true",
        "x-ms-version": "2021-02-12"
      },
      "ResponseBody": []
    },
    {
      "RequestUri": "https://amandaadlscanary.dfs.core.windows.net/test-filesystem-d07d2656-d7a2-b63f-7ccb-93bc4fbb418e/test-file-58980640-3f87-5cca-6fea-c42e6fa06a0a?action=flush\u0026position=1024",
      "RequestMethod": "PATCH",
      "RequestHeaders": {
        "Accept": "application/json",
        "Authorization": "Sanitized",
        "traceparent": "00-1503d174f2c76e4695f55babc0293952-e5b0b3930cf0f949-00",
        "User-Agent": [
          "azsdk-net-Storage.Files.DataLake/12.9.0-alpha.20211020.1",
          "(.NET 5.0.11; Microsoft Windows 10.0.19043)"
        ],
        "x-ms-client-request-id": "328a3556-c024-1e4a-f3e7-af4f70e689cb",
        "x-ms-date": "Wed, 20 Oct 2021 17:59:18 GMT",
        "x-ms-return-client-request-id": "true",
        "x-ms-version": "2021-02-12"
      },
      "RequestBody": null,
      "StatusCode": 200,
      "ResponseHeaders": {
        "Content-Length": "0",
        "Date": "Wed, 20 Oct 2021 17:59:18 GMT",
        "ETag": "\u00220x8D993F356AB02EF\u0022",
        "Last-Modified": "Wed, 20 Oct 2021 17:59:19 GMT",
        "Server": [
          "Windows-Azure-HDFS/1.0",
          "Microsoft-HTTPAPI/2.0"
        ],
        "x-ms-client-request-id": "328a3556-c024-1e4a-f3e7-af4f70e689cb",
        "x-ms-request-id": "203e64a6-501f-00c0-3adc-c50e1f000000",
        "x-ms-request-server-encrypted": "false",
        "x-ms-version": "2021-02-12"
      },
      "ResponseBody": []
    },
    {
      "RequestUri": "https://amandaadlscanary.blob.core.windows.net/test-filesystem-d07d2656-d7a2-b63f-7ccb-93bc4fbb418e/test-file-58980640-3f87-5cca-6fea-c42e6fa06a0a",
      "RequestMethod": "GET",
      "RequestHeaders": {
        "Accept": "application/xml",
        "Authorization": "Sanitized",
        "traceparent": "00-5cd496c710ef554cb9e5f9e64c54c17a-774d69b257d87846-00",
        "User-Agent": [
          "azsdk-net-Storage.Files.DataLake/12.9.0-alpha.20211020.1",
          "(.NET 5.0.11; Microsoft Windows 10.0.19043)"
        ],
        "x-ms-client-request-id": "51fffb1c-64bf-ad69-827f-244a1a5ae355",
        "x-ms-date": "Wed, 20 Oct 2021 17:59:19 GMT",
        "x-ms-range": "bytes=0-1023",
        "x-ms-range-get-content-md5": "true",
        "x-ms-return-client-request-id": "true",
        "x-ms-version": "2021-02-12"
      },
      "RequestBody": null,
      "StatusCode": 206,
      "ResponseHeaders": {
        "Accept-Ranges": "bytes",
        "Content-Length": "1024",
        "Content-MD5": "daQGK7Dx9r6gItie8AIaJQ==",
        "Content-Range": "bytes 0-1023/1024",
        "Content-Type": "application/octet-stream",
        "Date": "Wed, 20 Oct 2021 17:59:19 GMT",
        "ETag": "\u00220x8D993F356AB02EF\u0022",
        "Last-Modified": "Wed, 20 Oct 2021 17:59:19 GMT",
        "Server": [
          "Windows-Azure-Blob/1.0",
          "Microsoft-HTTPAPI/2.0"
        ],
        "x-ms-blob-type": "BlockBlob",
        "x-ms-client-request-id": "51fffb1c-64bf-ad69-827f-244a1a5ae355",
        "x-ms-creation-time": "Wed, 20 Oct 2021 17:59:18 GMT",
        "x-ms-group": "$superuser",
        "x-ms-lease-state": "available",
        "x-ms-lease-status": "unlocked",
        "x-ms-owner": "$superuser",
        "x-ms-permissions": "rw-r-----",
        "x-ms-request-id": "a4e97c53-401e-0017-2cdc-c55f2a000000",
        "x-ms-resource-type": "file",
        "x-ms-server-encrypted": "true",
        "x-ms-version": "2021-02-12"
      },
      "ResponseBody": "WoIh6YVWpFt11sj3Vys9rz9BCgLy5iQwPmPIwiFCQByu1br3qqLMXKhs5ZNr8hCIwyovJOL5uHRe8aoijeE6M5arSIFxRQWddK1ahQCQxEtSP//2Ehs6tB1FmLn3qs7GMrL9v6mPF30lka80njJzzSxfz07iQyB6cZRkK61LpsrflFNOkwWiwyiC0YBsBRXr0cuNl9p/4\u002B6Rg00VK\u002BvP2erlVAreJTkmvQslX3KfDWx\u002BeVnhvg7vX7BlvRC3jJg8sviWh7ALDKyRZtrPWoR88XXhl7KR7hvb9fVZeWgpbjBz6Kx5CYa7cmytUFczIAUs6cyb1vXmq8TcupG7sZNEaPeqXHHXAufuJiRF5J3Dp9TwLY\u002BbjZg7jD3onU/1/8DZaOdgicSUVOfkrbDRocYmGBK9y4QDqNtfb88z72SX\u002BSZjbHu2Yx4PXNiotuDoaut2wYQ9NzQ81cAMABr1YGWCTbOKbTRLcLXzrW\u002BsW/H6dwXjvC3gWsHxJ5a6qmMDGvtyJWksXvy2K1HPSYrFj3rOEYkVEaQ3ovLymEaekMVR75JzOTWIzhkILZHcEBA3K5cb7JjZ7glXOoN2OsW2GJqLfVn3UVZFRkNwDOMSW5Hhum2vgqQseAGJHP6xEZNTUhX2UZO3P9lA1qVVaeElRN/ylH9YB5X2XgVXbjVXkzWvHLrOHAr\u002BKnqTbqz\u002B1w8fY9gfv3wU\u002B0t/APKNX9Gk6UJvpUwmVyjV82oExJjp94b2OApcN9S5myFvThsXcMqp7oRpjjHC\u002BAuwSssRDzaylglslyfGR7FutgortwkMvYOfW9UUf2hUMz//rO0Ip4vqvbcSq9ij4qfS\u002B9gnlkECo4xIcrRgnRehF2Tox5vDZQ9\u002BQPpR\u002BhKq/HkuQYOQLZz\u002B/AhhvzTXih\u002BgcJN0uxoLD5XIqVVGsal5nnY7MVyTEOnH6suSYqXbprbbsYl/NUBeIjLuyIRHt0pf6CG\u002BnFjCDGCqrdFOeazv7AKfawAf\u002Bmk13A4ppUhlgDKAMnqEHApeGKQp1YdvD6mF/tuCp0xKQO23ib9JmWcXRC2ezUYya9D3QFJb9iXhxcxlpKdt49jmNvKMzJNLFX89EpBa0UFiU5MLimf57krI1sPy4/TAqWBVt5dUpZ48rCvTHuOUh/SLA1ATYllw7UeoxPbPWDGKfGgwBBmqDq70zt47JtBmM0/PZ\u002BCkrEcH5MpQq\u002BGobVT6SKF6ZILa4fSiH5R6NcZ3QZCn//BQ5dAhKCBOWmLNTGGJQd0u68/M9YbsAo2zjK8D2WlQAW1jqWPRWTtii4aR1dIy8PPpSFbB2gpqZONDbpxwSoD5fEvzJpd6XZKTamn/Wi26gJu7GZATjiZj\u002BUV/juuf8Q=="
    },
    {
      "RequestUri": "https://amandaadlscanary.blob.core.windows.net/test-filesystem-d07d2656-d7a2-b63f-7ccb-93bc4fbb418e?restype=container",
      "RequestMethod": "DELETE",
      "RequestHeaders": {
        "Accept": "application/xml",
        "Authorization": "Sanitized",
        "traceparent": "00-9b21b2066ff86a4193aab60d5e6a25b3-5a93b44ed6462442-00",
        "User-Agent": [
          "azsdk-net-Storage.Files.DataLake/12.9.0-alpha.20211020.1",
          "(.NET 5.0.11; Microsoft Windows 10.0.19043)"
        ],
        "x-ms-client-request-id": "7433296f-37e7-b70c-7248-6080cef83618",
        "x-ms-date": "Wed, 20 Oct 2021 17:59:19 GMT",
        "x-ms-return-client-request-id": "true",
        "x-ms-version": "2021-02-12"
      },
      "RequestBody": null,
      "StatusCode": 202,
      "ResponseHeaders": {
        "Content-Length": "0",
        "Date": "Wed, 20 Oct 2021 17:59:19 GMT",
        "Server": [
          "Windows-Azure-Blob/1.0",
          "Microsoft-HTTPAPI/2.0"
        ],
        "x-ms-client-request-id": "7433296f-37e7-b70c-7248-6080cef83618",
<<<<<<< HEAD
        "x-ms-request-id": "5d1d9982-001e-008d-5afa-beed10000000",
        "x-ms-version": "2021-02-12"
=======
        "x-ms-request-id": "a4e97c5e-401e-0017-37dc-c55f2a000000",
        "x-ms-version": "2020-12-06"
>>>>>>> 6b7c7623
      },
      "ResponseBody": []
    }
  ],
  "Variables": {
    "RandomSeed": "1036672576",
    "Storage_TestConfigHierarchicalNamespace": "NamespaceTenant\namandaadlscanary\nU2FuaXRpemVk\nhttps://amandaadlscanary.blob.core.windows.net\nhttps://amandaadlscanary.file.core.windows.net\nhttps://amandaadlscanary.queue.core.windows.net\nhttps://amandaadlscanary.table.core.windows.net\n\n\n\n\nhttps://amandaadlscanary-secondary.blob.core.windows.net\nhttps://amandaadlscanary-secondary.file.core.windows.net\nhttps://amandaadlscanary-secondary.queue.core.windows.net\n\n68390a19-a643-458b-b726-408abf67b4fc\nSanitized\n72f988bf-86f1-41af-91ab-2d7cd011db47\nhttps://login.microsoftonline.com/\nCloud\nBlobEndpoint=https://amandaadlscanary.blob.core.windows.net/;QueueEndpoint=https://amandaadlscanary.queue.core.windows.net/;FileEndpoint=https://amandaadlscanary.file.core.windows.net/;BlobSecondaryEndpoint=https://amandaadlscanary-secondary.blob.core.windows.net/;QueueSecondaryEndpoint=https://amandaadlscanary-secondary.queue.core.windows.net/;FileSecondaryEndpoint=https://amandaadlscanary-secondary.file.core.windows.net/;AccountName=amandaadlscanary;AccountKey=Sanitized\n\n\n"
  }
}<|MERGE_RESOLUTION|>--- conflicted
+++ resolved
@@ -29,13 +29,8 @@
           "Microsoft-HTTPAPI/2.0"
         ],
         "x-ms-client-request-id": "5bc84cb2-336a-68e9-b300-da6f65ecfcab",
-<<<<<<< HEAD
-        "x-ms-request-id": "5d1d990f-001e-008d-7efa-beed10000000",
-        "x-ms-version": "2021-02-12"
-=======
         "x-ms-request-id": "a4e97bfa-401e-0017-5cdc-c55f2a000000",
-        "x-ms-version": "2020-12-06"
->>>>>>> 6b7c7623
+        "x-ms-version": "2021-02-12"
       },
       "ResponseBody": []
     },
@@ -215,13 +210,8 @@
           "Microsoft-HTTPAPI/2.0"
         ],
         "x-ms-client-request-id": "7433296f-37e7-b70c-7248-6080cef83618",
-<<<<<<< HEAD
-        "x-ms-request-id": "5d1d9982-001e-008d-5afa-beed10000000",
-        "x-ms-version": "2021-02-12"
-=======
         "x-ms-request-id": "a4e97c5e-401e-0017-37dc-c55f2a000000",
-        "x-ms-version": "2020-12-06"
->>>>>>> 6b7c7623
+        "x-ms-version": "2021-02-12"
       },
       "ResponseBody": []
     }
