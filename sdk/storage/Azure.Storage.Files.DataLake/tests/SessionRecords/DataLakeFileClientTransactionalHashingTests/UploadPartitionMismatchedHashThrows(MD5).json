{
  "Entries": [
    {
      "RequestUri": "https://amandaadlscanary.blob.core.windows.net/test-filesystem-d942abef-aaf5-ce37-e925-d822d387f976?restype=container",
      "RequestMethod": "PUT",
      "RequestHeaders": {
        "Accept": "application/xml",
        "Authorization": "Sanitized",
        "traceparent": "00-402377b01a73164f9bb9bf32a7ee46d6-9e741bf126912848-00",
        "User-Agent": [
          "azsdk-net-Storage.Files.DataLake/12.9.0-alpha.20211020.1",
          "(.NET 5.0.11; Microsoft Windows 10.0.19043)"
        ],
        "x-ms-blob-public-access": "container",
        "x-ms-client-request-id": "1512b27f-5460-638f-a269-b5bc002aaef0",
        "x-ms-date": "Wed, 20 Oct 2021 17:59:10 GMT",
        "x-ms-return-client-request-id": "true",
        "x-ms-version": "2021-04-10"
      },
      "RequestBody": null,
      "StatusCode": 201,
      "ResponseHeaders": {
        "Content-Length": "0",
        "Date": "Wed, 20 Oct 2021 17:59:10 GMT",
        "ETag": "\u00220x8D993F35195DB29\u0022",
        "Last-Modified": "Wed, 20 Oct 2021 17:59:10 GMT",
        "Server": [
          "Windows-Azure-Blob/1.0",
          "Microsoft-HTTPAPI/2.0"
        ],
        "x-ms-client-request-id": "1512b27f-5460-638f-a269-b5bc002aaef0",
<<<<<<< HEAD
        "x-ms-request-id": "5d1d91de-001e-008d-5dfa-beed10000000",
        "x-ms-version": "2021-04-10"
=======
        "x-ms-request-id": "a4e976e1-401e-0017-60dc-c55f2a000000",
        "x-ms-version": "2021-02-12"
>>>>>>> 49dd1a0e
      },
      "ResponseBody": []
    },
    {
      "RequestUri": "https://amandaadlscanary.dfs.core.windows.net/test-filesystem-d942abef-aaf5-ce37-e925-d822d387f976/test-file-914d90f5-3ae1-3b6b-bc2e-97bef8beaf50?resource=file",
      "RequestMethod": "PUT",
      "RequestHeaders": {
        "Accept": "application/json",
        "Authorization": "Sanitized",
        "traceparent": "00-ea94af920bf3a545b9aaad707b4217d4-16d0dd841c8d764d-00",
        "User-Agent": [
          "azsdk-net-Storage.Files.DataLake/12.9.0-alpha.20211020.1",
          "(.NET 5.0.11; Microsoft Windows 10.0.19043)"
        ],
        "x-ms-client-request-id": "2d4308e2-6b56-9223-0c1f-38415c30f3c9",
        "x-ms-date": "Wed, 20 Oct 2021 17:59:10 GMT",
        "x-ms-return-client-request-id": "true",
        "x-ms-version": "2021-04-10"
      },
      "RequestBody": null,
      "StatusCode": 201,
      "ResponseHeaders": {
        "Content-Length": "0",
        "Date": "Wed, 20 Oct 2021 17:59:10 GMT",
        "ETag": "\u00220x8D993F351CE50C6\u0022",
        "Last-Modified": "Wed, 20 Oct 2021 17:59:10 GMT",
        "Server": [
          "Windows-Azure-HDFS/1.0",
          "Microsoft-HTTPAPI/2.0"
        ],
        "x-ms-client-request-id": "2d4308e2-6b56-9223-0c1f-38415c30f3c9",
        "x-ms-request-id": "f4c02d86-c01f-0026-21dc-c5be39000000",
        "x-ms-request-server-encrypted": "true",
        "x-ms-version": "2021-04-10"
      },
      "ResponseBody": []
    },
    {
      "RequestUri": "https://amandaadlscanary.dfs.core.windows.net/test-filesystem-d942abef-aaf5-ce37-e925-d822d387f976/test-file-914d90f5-3ae1-3b6b-bc2e-97bef8beaf50?action=append\u0026position=0",
      "RequestMethod": "PATCH",
      "RequestHeaders": {
        "Accept": "application/json",
        "Authorization": "Sanitized",
        "Content-Length": "1024",
        "Content-MD5": "xwBciDrsQcRoLf4R7R9B5A==",
        "Content-Type": "application/octet-stream",
        "traceparent": "00-380af3a628181e4da8928e537228d0db-f5c74f836607b145-00",
        "User-Agent": [
          "azsdk-net-Storage.Files.DataLake/12.9.0-alpha.20211020.1",
          "(.NET 5.0.11; Microsoft Windows 10.0.19043)"
        ],
        "x-ms-client-request-id": "f0db104c-817b-17fa-3b2d-c46f399dac3e",
        "x-ms-date": "Wed, 20 Oct 2021 17:59:10 GMT",
        "x-ms-return-client-request-id": "true",
        "x-ms-version": "2021-04-10"
      },
      "RequestBody": "\u002BVXewtqnsAMuAkMCmIwPU8jqoyB15BUb4Nz0kDa/QGpEIrNpt5sT1wIO5l4QjcsWWWH0FYeOexQ/wuH9syDNbsHZvXXZppws1sseZv23C1IR3jbUyyritqefKvS5FiThQXicN9BVPbPExz\u002B8bxQWh7aP7NXp\u002BKOX9gbOOnync8CnPCWFG9SCu6GDDwPqJkaTiKI\u002BKSlP\u002BEjUBEDJhwI3HFN/FTLukWziDTA0ZeigrNC/O7HZaUmWV0PcsRaTuDSeS/KvaxATpPc1XBz5GpJgM1dwCUxRXbMJ6L3vEeBVTlT8lRr18EC/q5a6pAwtnTywfH2/Iq7oTe0/pYJTJJIX4A3I/IV4akIWsV21lrmm3EuAPpRiliylFEgttku\u002BbIcEo8P/ZKC3OBI6qHBRM7YzmMg30ub9tEnhI\u002Bc8S7T3WEXWsPL1p3iqyAWCJ\u002B27VOGS\u002BR2ChpmgBu96HUG5e\u002B1eQk8reoLDPfBQjAnge4xbJs4GqVGWddGrNaoDe4o28U0YI\u002BWej9lfzrssMfqQwIpiHvZystGbyM19f0TXv8JmGpq8yFenvZf1ptuWaUTXG3UfoV2Twz57fFsXIA\u002BUhw75xhdf1Pcyu2BffQv2BV6JpmTPuB5k01ZcQUv8j52HYB/MnKIsd0d\u002B7eb8M0YyhHb8jnqrxc/wlPPAA5KrNivD2B3sKmi8XC4dUcs4Z58QKbzV/wEj3JpQ3AivbHS00ra6OVsoRloNQDJLjXQEtyxUsNnW1jcqoPyCm01gDPC6aX4UfS5D5\u002BNhx77P104lTCTbW7ua3ft/kJhfpaoMrTRBkCT27zr\u002BEMj2dA94W8itXU8ohbE0IIuDleyV5EE4VRqKjUYqL1zq3Urzo2nrBzXQskha4yeCDHCYclpNaCyGvh/17c2Bgi3zPqdmQXwil423xTL53XHyB4DWkr0CnHQebOVJ9hlnTi8bZ6V/HMvzddrMlqP5jeCuA\u002BVNq/Bw8KIyR9WX2KF0UHcC3nbMcuu14hziNQbRJd8Em/MzGaI/qnYDTNT2XJw5WEYs9q9p4pD6mMnTjrubYSL2kj2uQDbUwzP/ySUWvoV/qN3ApS4wmrliOIHYbBy7Z\u002BuyAMlfixcPVzN7ahlr5NlEU\u002BXd27vzxveDSwe0/FYXRGE5Y768HxzGsE76tDCg91OnlBg23YwvvjnR3EAPWlrcZCW3MYEaiDPJFypt\u002BRHH41O0DWg\u002B4GbVCaSE6kPctlXzHlAL6MbSjQvkbcVhwsUoCvjsW03ynoO\u002B4ifclZ7v7GDUedrBvPqN4YBcWXOgc0ffXN9L71sIAX/MTAae9fdt9YBljEnqZ079XnnNlkQQHW7g/Tm\u002BpP0FzHha9G/07\u002BuI7mTzO\u002Bb99A==",
      "StatusCode": 400,
      "ResponseHeaders": {
        "Content-Length": "225",
        "Content-Type": "application/json; charset=utf-8",
        "Date": "Wed, 20 Oct 2021 17:59:10 GMT",
        "Server": [
          "Windows-Azure-HDFS/1.0",
          "Microsoft-HTTPAPI/2.0"
        ],
        "x-ms-client-request-id": "f0db104c-817b-17fa-3b2d-c46f399dac3e",
        "x-ms-error-code": "Md5Mismatch",
<<<<<<< HEAD
        "x-ms-request-id": "5b260068-401f-0047-41fa-beb199000000",
        "x-ms-version": "2021-04-10"
=======
        "x-ms-request-id": "f4c02d87-c01f-0026-22dc-c5be39000000",
        "x-ms-version": "2021-02-12"
>>>>>>> 49dd1a0e
      },
      "ResponseBody": {
        "error": {
          "code": "Md5Mismatch",
          "message": "The MD5 value specified in the request did not match with the MD5 value calculated by the server.\nRequestId:f4c02d87-c01f-0026-22dc-c5be39000000\nTime:2021-10-20T17:59:10.9346176Z"
        }
      }
    },
    {
      "RequestUri": "https://amandaadlscanary.blob.core.windows.net/test-filesystem-d942abef-aaf5-ce37-e925-d822d387f976?restype=container",
      "RequestMethod": "DELETE",
      "RequestHeaders": {
        "Accept": "application/xml",
        "Authorization": "Sanitized",
        "traceparent": "00-e5791f4ce9f7f744bde5c2e04bb9c149-85ec83d58e9be145-00",
        "User-Agent": [
          "azsdk-net-Storage.Files.DataLake/12.9.0-alpha.20211020.1",
          "(.NET 5.0.11; Microsoft Windows 10.0.19043)"
        ],
        "x-ms-client-request-id": "4cf598c5-0354-bd4e-1858-a0f868f54914",
        "x-ms-date": "Wed, 20 Oct 2021 17:59:10 GMT",
        "x-ms-return-client-request-id": "true",
        "x-ms-version": "2021-04-10"
      },
      "RequestBody": null,
      "StatusCode": 202,
      "ResponseHeaders": {
        "Content-Length": "0",
        "Date": "Wed, 20 Oct 2021 17:59:11 GMT",
        "Server": [
          "Windows-Azure-Blob/1.0",
          "Microsoft-HTTPAPI/2.0"
        ],
        "x-ms-client-request-id": "4cf598c5-0354-bd4e-1858-a0f868f54914",
<<<<<<< HEAD
        "x-ms-request-id": "5d1d922b-001e-008d-1ffa-beed10000000",
        "x-ms-version": "2021-04-10"
=======
        "x-ms-request-id": "a4e97723-401e-0017-1adc-c55f2a000000",
        "x-ms-version": "2021-02-12"
>>>>>>> 49dd1a0e
      },
      "ResponseBody": []
    }
  ],
  "Variables": {
    "RandomSeed": "1104182829",
    "Storage_TestConfigHierarchicalNamespace": "NamespaceTenant\namandaadlscanary\nU2FuaXRpemVk\nhttps://amandaadlscanary.blob.core.windows.net\nhttps://amandaadlscanary.file.core.windows.net\nhttps://amandaadlscanary.queue.core.windows.net\nhttps://amandaadlscanary.table.core.windows.net\n\n\n\n\nhttps://amandaadlscanary-secondary.blob.core.windows.net\nhttps://amandaadlscanary-secondary.file.core.windows.net\nhttps://amandaadlscanary-secondary.queue.core.windows.net\n\n68390a19-a643-458b-b726-408abf67b4fc\nSanitized\n72f988bf-86f1-41af-91ab-2d7cd011db47\nhttps://login.microsoftonline.com/\nCloud\nBlobEndpoint=https://amandaadlscanary.blob.core.windows.net/;QueueEndpoint=https://amandaadlscanary.queue.core.windows.net/;FileEndpoint=https://amandaadlscanary.file.core.windows.net/;BlobSecondaryEndpoint=https://amandaadlscanary-secondary.blob.core.windows.net/;QueueSecondaryEndpoint=https://amandaadlscanary-secondary.queue.core.windows.net/;FileSecondaryEndpoint=https://amandaadlscanary-secondary.file.core.windows.net/;AccountName=amandaadlscanary;AccountKey=Sanitized\n\n\n"
  }
}<|MERGE_RESOLUTION|>--- conflicted
+++ resolved
@@ -29,13 +29,8 @@
           "Microsoft-HTTPAPI/2.0"
         ],
         "x-ms-client-request-id": "1512b27f-5460-638f-a269-b5bc002aaef0",
-<<<<<<< HEAD
-        "x-ms-request-id": "5d1d91de-001e-008d-5dfa-beed10000000",
+        "x-ms-request-id": "a4e976e1-401e-0017-60dc-c55f2a000000",
         "x-ms-version": "2021-04-10"
-=======
-        "x-ms-request-id": "a4e976e1-401e-0017-60dc-c55f2a000000",
-        "x-ms-version": "2021-02-12"
->>>>>>> 49dd1a0e
       },
       "ResponseBody": []
     },
@@ -104,13 +99,8 @@
         ],
         "x-ms-client-request-id": "f0db104c-817b-17fa-3b2d-c46f399dac3e",
         "x-ms-error-code": "Md5Mismatch",
-<<<<<<< HEAD
-        "x-ms-request-id": "5b260068-401f-0047-41fa-beb199000000",
+        "x-ms-request-id": "f4c02d87-c01f-0026-22dc-c5be39000000",
         "x-ms-version": "2021-04-10"
-=======
-        "x-ms-request-id": "f4c02d87-c01f-0026-22dc-c5be39000000",
-        "x-ms-version": "2021-02-12"
->>>>>>> 49dd1a0e
       },
       "ResponseBody": {
         "error": {
@@ -145,13 +135,8 @@
           "Microsoft-HTTPAPI/2.0"
         ],
         "x-ms-client-request-id": "4cf598c5-0354-bd4e-1858-a0f868f54914",
-<<<<<<< HEAD
-        "x-ms-request-id": "5d1d922b-001e-008d-1ffa-beed10000000",
+        "x-ms-request-id": "a4e97723-401e-0017-1adc-c55f2a000000",
         "x-ms-version": "2021-04-10"
-=======
-        "x-ms-request-id": "a4e97723-401e-0017-1adc-c55f2a000000",
-        "x-ms-version": "2021-02-12"
->>>>>>> 49dd1a0e
       },
       "ResponseBody": []
     }
