--- conflicted
+++ resolved
@@ -29,13 +29,8 @@
           "Microsoft-HTTPAPI/2.0"
         ],
         "x-ms-client-request-id": "0521a372-d3b7-a9f7-2bff-0c462127e41c",
-<<<<<<< HEAD
-        "x-ms-request-id": "5d1d9295-001e-008d-70fa-beed10000000",
+        "x-ms-request-id": "a4e97769-401e-0017-59dc-c55f2a000000",
         "x-ms-version": "2021-02-12"
-=======
-        "x-ms-request-id": "a4e97769-401e-0017-59dc-c55f2a000000",
-        "x-ms-version": "2020-12-06"
->>>>>>> 6b7c7623
       },
       "ResponseBody": []
     },
@@ -135,13 +130,8 @@
           "Microsoft-HTTPAPI/2.0"
         ],
         "x-ms-client-request-id": "9cd32732-efa1-bd28-6797-af3bd53e9cf9",
-<<<<<<< HEAD
-        "x-ms-request-id": "5d1d92d1-001e-008d-1cfa-beed10000000",
+        "x-ms-request-id": "a4e977b7-401e-0017-21dc-c55f2a000000",
         "x-ms-version": "2021-02-12"
-=======
-        "x-ms-request-id": "a4e977b7-401e-0017-21dc-c55f2a000000",
-        "x-ms-version": "2020-12-06"
->>>>>>> 6b7c7623
       },
       "ResponseBody": []
     }
