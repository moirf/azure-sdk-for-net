--- conflicted
+++ resolved
@@ -29,13 +29,8 @@
           "Microsoft-HTTPAPI/2.0"
         ],
         "x-ms-client-request-id": "2e05a4af-7d22-118a-178a-bd112165d0a5",
-<<<<<<< HEAD
-        "x-ms-request-id": "5d1d8ef4-001e-008d-7bfa-beed10000000",
-        "x-ms-version": "2021-02-12"
-=======
         "x-ms-request-id": "a4e975f2-401e-0017-16dc-c55f2a000000",
-        "x-ms-version": "2020-12-06"
->>>>>>> 6b7c7623
+        "x-ms-version": "2021-02-12"
       },
       "ResponseBody": []
     },
@@ -239,13 +234,8 @@
           "Microsoft-HTTPAPI/2.0"
         ],
         "x-ms-client-request-id": "d623f177-1a48-b58e-1aed-b597a20e0434",
-<<<<<<< HEAD
-        "x-ms-request-id": "5d1d8fa5-001e-008d-01fa-beed10000000",
-        "x-ms-version": "2021-02-12"
-=======
         "x-ms-request-id": "a4e9765e-401e-0017-73dc-c55f2a000000",
-        "x-ms-version": "2020-12-06"
->>>>>>> 6b7c7623
+        "x-ms-version": "2021-02-12"
       },
       "ResponseBody": []
     }
