--- conflicted
+++ resolved
@@ -1,15 +1,6 @@
 {
   "Entries": [
     {
-<<<<<<< HEAD
-      "RequestUri": "http://seannsecanary.blob.core.windows.net/test-filesystem-c58e23a7-a2a5-31ec-6cc0-01f2b0d1afbd?restype=container",
-      "RequestMethod": "PUT",
-      "RequestHeaders": {
-        "traceparent": "00-3aecc77005c8824aa5664402bd4d599f-8fda855d34403f45-00",
-        "User-Agent": [
-          "azsdk-net-Storage.Files.DataLake/12.1.0-dev.20200403.1",
-          "(.NET Core 4.6.28325.01; Microsoft Windows 10.0.18362 )"
-=======
       "RequestUri": "https://seanmccdfsca2.blob.core.windows.net/test-filesystem-c58e23a7-a2a5-31ec-6cc0-01f2b0d1afbd?restype=container",
       "RequestMethod": "PUT",
       "RequestHeaders": {
@@ -17,7 +8,6 @@
         "User-Agent": [
           "azsdk-net-Storage.Files.DataLake/12.3.0-dev.20200701.1",
           "(.NET Core 4.6.28801.04; Microsoft Windows 10.0.18362 )"
->>>>>>> 994efc63
         ],
         "x-ms-client-request-id": "fcdc384d-b320-c11a-032f-7e2e1668986b",
         "x-ms-return-client-request-id": "true",
@@ -28,27 +18,13 @@
       "ResponseHeaders": {
         "Content-Length": "302",
         "Content-Type": "application/xml",
-<<<<<<< HEAD
-        "Date": "Fri, 03 Apr 2020 21:25:10 GMT",
-=======
         "Date": "Wed, 01 Jul 2020 22:08:45 GMT",
->>>>>>> 994efc63
         "Server": [
           "Windows-Azure-Blob/1.0",
           "Microsoft-HTTPAPI/2.0"
         ],
         "WWW-Authenticate": "Bearer authorization_uri=https://login.microsoftonline.com/72f988bf-86f1-41af-91ab-2d7cd011db47/oauth2/authorize resource_id=https://storage.azure.com",
         "x-ms-client-request-id": "fcdc384d-b320-c11a-032f-7e2e1668986b",
-<<<<<<< HEAD
-        "x-ms-error-code": "ResourceNotFound",
-        "x-ms-request-id": "97d0a73c-801e-006a-4dfe-099588000000",
-        "x-ms-version": "2019-12-12"
-      },
-      "ResponseBody": [
-        "\uFEFF\u003C?xml version=\u00221.0\u0022 encoding=\u0022utf-8\u0022?\u003E\u003CError\u003E\u003CCode\u003EResourceNotFound\u003C/Code\u003E\u003CMessage\u003EThe specified resource does not exist.\n",
-        "RequestId:97d0a73c-801e-006a-4dfe-099588000000\n",
-        "Time:2020-04-03T21:25:11.2369499Z\u003C/Message\u003E\u003C/Error\u003E"
-=======
         "x-ms-error-code": "NoAuthenticationInformation",
         "x-ms-request-id": "7d1df86d-b01e-0082-5af4-4fd03c000000",
         "x-ms-version": "2019-12-12"
@@ -57,16 +33,11 @@
         "\uFEFF\u003C?xml version=\u00221.0\u0022 encoding=\u0022utf-8\u0022?\u003E\u003CError\u003E\u003CCode\u003ENoAuthenticationInformation\u003C/Code\u003E\u003CMessage\u003EServer failed to authenticate the request. Please refer to the information in the www-authenticate header.\n",
         "RequestId:7d1df86d-b01e-0082-5af4-4fd03c000000\n",
         "Time:2020-07-01T22:08:45.2114977Z\u003C/Message\u003E\u003C/Error\u003E"
->>>>>>> 994efc63
       ]
     }
   ],
   "Variables": {
     "RandomSeed": "335419946",
-<<<<<<< HEAD
-    "Storage_TestConfigHierarchicalNamespace": "NamespaceTenant\nseannsecanary\nU2FuaXRpemVk\nhttp://seannsecanary.blob.core.windows.net\nhttp://seannsecanary.file.core.windows.net\nhttp://seannsecanary.queue.core.windows.net\nhttp://seannsecanary.table.core.windows.net\n\n\n\n\nhttp://seannsecanary-secondary.blob.core.windows.net\nhttp://seannsecanary-secondary.file.core.windows.net\nhttp://seannsecanary-secondary.queue.core.windows.net\nhttp://seannsecanary-secondary.table.core.windows.net\n68390a19-a643-458b-b726-408abf67b4fc\nSanitized\n72f988bf-86f1-41af-91ab-2d7cd011db47\nhttps://login.microsoftonline.com/\nCloud\nBlobEndpoint=http://seannsecanary.blob.core.windows.net/;QueueEndpoint=http://seannsecanary.queue.core.windows.net/;FileEndpoint=http://seannsecanary.file.core.windows.net/;BlobSecondaryEndpoint=http://seannsecanary-secondary.blob.core.windows.net/;QueueSecondaryEndpoint=http://seannsecanary-secondary.queue.core.windows.net/;FileSecondaryEndpoint=http://seannsecanary-secondary.file.core.windows.net/;AccountName=seannsecanary;AccountKey=Sanitized\n"
-=======
     "Storage_TestConfigHierarchicalNamespace": "NamespaceTenant\nseanmccdfsca2\nU2FuaXRpemVk\nhttps://seanmccdfsca2.blob.core.windows.net\nhttps://seanmccdfsca2.file.core.windows.net\nhttps://seanmccdfsca2.queue.core.windows.net\nhttps://seanmccdfsca2.table.core.windows.net\n\n\n\n\nhttps://seanmccdfsca2-secondary.blob.core.windows.net\nhttps://seanmccdfsca2-secondary.file.core.windows.net\nhttps://seanmccdfsca2-secondary.queue.core.windows.net\nhttps://seanmccdfsca2-secondary.table.core.windows.net\n68390a19-a643-458b-b726-408abf67b4fc\nSanitized\n72f988bf-86f1-41af-91ab-2d7cd011db47\nhttps://login.microsoftonline.com/\nCloud\nBlobEndpoint=https://seanmccdfsca2.blob.core.windows.net/;QueueEndpoint=https://seanmccdfsca2.queue.core.windows.net/;FileEndpoint=https://seanmccdfsca2.file.core.windows.net/;BlobSecondaryEndpoint=https://seanmccdfsca2-secondary.blob.core.windows.net/;QueueSecondaryEndpoint=https://seanmccdfsca2-secondary.queue.core.windows.net/;FileSecondaryEndpoint=https://seanmccdfsca2-secondary.file.core.windows.net/;AccountName=seanmccdfsca2;AccountKey=Sanitized\n"
->>>>>>> 994efc63
   }
 }