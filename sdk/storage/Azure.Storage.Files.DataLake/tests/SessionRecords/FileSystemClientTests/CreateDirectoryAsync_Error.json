{
  "Entries": [
    {
      "RequestUri": "http://seannsecanary.dfs.core.windows.net/test-filesystem-485db3a3-cbd6-0d93-36c9-b5a27860f104/test-directory-cdb51780-ae3f-a997-2732-3ed2ef46d0f8?resource=directory",
      "RequestMethod": "PUT",
      "RequestHeaders": {
        "Authorization": "Sanitized",
        "User-Agent": [
          "azsdk-net-Storage.Files.DataLake/12.1.0-dev.20200403.1",
          "(.NET Core 4.6.28325.01; Microsoft Windows 10.0.18362 )"
        ],
        "x-ms-client-request-id": "68470378-07a3-f4c7-1bb3-21a48cc11eef",
        "x-ms-date": "Fri, 03 Apr 2020 21:04:19 GMT",
        "x-ms-return-client-request-id": "true",
        "x-ms-version": "2019-12-12"
      },
      "RequestBody": null,
      "StatusCode": 404,
      "ResponseHeaders": {
        "Content-Length": "175",
        "Content-Type": "application/json; charset=utf-8",
        "Date": "Fri, 03 Apr 2020 21:04:17 GMT",
        "Server": [
          "Windows-Azure-HDFS/1.0",
          "Microsoft-HTTPAPI/2.0"
        ],
        "x-ms-client-request-id": "68470378-07a3-f4c7-1bb3-21a48cc11eef",
        "x-ms-error-code": "FilesystemNotFound",
<<<<<<< HEAD
        "x-ms-request-id": "5d585dab-101f-000a-3b39-f3368c000000",
=======
        "x-ms-request-id": "fa440399-201f-0097-0afb-091bad000000",
>>>>>>> 8d420312
        "x-ms-version": "2019-12-12"
      },
      "ResponseBody": {
        "error": {
          "code": "FilesystemNotFound",
          "message": "The specified filesystem does not exist.\nRequestId:fa440399-201f-0097-0afb-091bad000000\nTime:2020-04-03T21:04:17.8252913Z"
        }
      }
    }
  ],
  "Variables": {
    "RandomSeed": "2041174904",
    "Storage_TestConfigHierarchicalNamespace": "NamespaceTenant\nseannsecanary\nU2FuaXRpemVk\nhttp://seannsecanary.blob.core.windows.net\nhttp://seannsecanary.file.core.windows.net\nhttp://seannsecanary.queue.core.windows.net\nhttp://seannsecanary.table.core.windows.net\n\n\n\n\nhttp://seannsecanary-secondary.blob.core.windows.net\nhttp://seannsecanary-secondary.file.core.windows.net\nhttp://seannsecanary-secondary.queue.core.windows.net\nhttp://seannsecanary-secondary.table.core.windows.net\n68390a19-a643-458b-b726-408abf67b4fc\nSanitized\n72f988bf-86f1-41af-91ab-2d7cd011db47\nhttps://login.microsoftonline.com/\nCloud\nBlobEndpoint=http://seannsecanary.blob.core.windows.net/;QueueEndpoint=http://seannsecanary.queue.core.windows.net/;FileEndpoint=http://seannsecanary.file.core.windows.net/;BlobSecondaryEndpoint=http://seannsecanary-secondary.blob.core.windows.net/;QueueSecondaryEndpoint=http://seannsecanary-secondary.queue.core.windows.net/;FileSecondaryEndpoint=http://seannsecanary-secondary.file.core.windows.net/;AccountName=seannsecanary;AccountKey=Sanitized\n"
  }
}<|MERGE_RESOLUTION|>--- conflicted
+++ resolved
@@ -26,11 +26,7 @@
         ],
         "x-ms-client-request-id": "68470378-07a3-f4c7-1bb3-21a48cc11eef",
         "x-ms-error-code": "FilesystemNotFound",
-<<<<<<< HEAD
-        "x-ms-request-id": "5d585dab-101f-000a-3b39-f3368c000000",
-=======
         "x-ms-request-id": "fa440399-201f-0097-0afb-091bad000000",
->>>>>>> 8d420312
         "x-ms-version": "2019-12-12"
       },
       "ResponseBody": {
