{
  "Entries": [
    {
      "RequestUri": "http://seannsecanary.blob.core.windows.net/test-filesystem-b1288825-7c1d-710c-ca5b-cd1a8196fe32?restype=container",
      "RequestMethod": "PUT",
      "RequestHeaders": {
        "Authorization": "Sanitized",
        "traceparent": "00-df222b6c35db3e48970c71625578cc9e-2f9e1e802ea26e40-00",
        "User-Agent": [
          "azsdk-net-Storage.Files.DataLake/12.1.0-dev.20200403.1",
          "(.NET Core 4.6.28325.01; Microsoft Windows 10.0.18362 )"
        ],
        "x-ms-client-request-id": "0d43af71-4a50-46d1-8bb9-140fb729dfca",
        "x-ms-date": "Fri, 03 Apr 2020 21:04:06 GMT",
        "x-ms-return-client-request-id": "true",
        "x-ms-version": "2019-12-12"
      },
      "RequestBody": null,
      "StatusCode": 201,
      "ResponseHeaders": {
        "Content-Length": "0",
        "Date": "Fri, 03 Apr 2020 21:04:05 GMT",
        "ETag": "\u00220x8D7D8128B456E20\u0022",
        "Last-Modified": "Fri, 03 Apr 2020 21:04:05 GMT",
        "Server": [
          "Windows-Azure-Blob/1.0",
          "Microsoft-HTTPAPI/2.0"
        ],
        "x-ms-client-request-id": "0d43af71-4a50-46d1-8bb9-140fb729dfca",
<<<<<<< HEAD
        "x-ms-request-id": "5f1ac6e5-901e-003b-2439-f3d79f000000",
=======
        "x-ms-request-id": "96228532-f01e-0012-34fb-093670000000",
>>>>>>> 8d420312
        "x-ms-version": "2019-12-12"
      },
      "ResponseBody": []
    },
    {
      "RequestUri": "http://seannsecanary.blob.core.windows.net/test-filesystem-b1288825-7c1d-710c-ca5b-cd1a8196fe32?comp=lease\u0026restype=container",
      "RequestMethod": "PUT",
      "RequestHeaders": {
        "Authorization": "Sanitized",
        "traceparent": "00-27240c087ce47a409e5212011cc1652e-917fef449e81cc49-00",
        "User-Agent": [
          "azsdk-net-Storage.Files.DataLake/12.1.0-dev.20200403.1",
          "(.NET Core 4.6.28325.01; Microsoft Windows 10.0.18362 )"
        ],
        "x-ms-client-request-id": "5f3782f4-2c98-4197-f497-7825598816de",
        "x-ms-date": "Fri, 03 Apr 2020 21:04:06 GMT",
        "x-ms-lease-action": "acquire",
        "x-ms-lease-duration": "15",
        "x-ms-proposed-lease-id": "7723e527-2fdb-acbb-942a-f14930ac2c0e",
        "x-ms-return-client-request-id": "true",
        "x-ms-version": "2019-12-12"
      },
      "RequestBody": null,
      "StatusCode": 201,
      "ResponseHeaders": {
        "Content-Length": "0",
        "Date": "Fri, 03 Apr 2020 21:04:05 GMT",
        "ETag": "\u00220x8D7D8128B456E20\u0022",
        "Last-Modified": "Fri, 03 Apr 2020 21:04:05 GMT",
        "Server": [
          "Windows-Azure-Blob/1.0",
          "Microsoft-HTTPAPI/2.0"
        ],
        "x-ms-client-request-id": "5f3782f4-2c98-4197-f497-7825598816de",
        "x-ms-lease-id": "7723e527-2fdb-acbb-942a-f14930ac2c0e",
<<<<<<< HEAD
        "x-ms-request-id": "5f1ac6f8-901e-003b-3439-f3d79f000000",
=======
        "x-ms-request-id": "9622856e-f01e-0012-6cfb-093670000000",
>>>>>>> 8d420312
        "x-ms-version": "2019-12-12"
      },
      "ResponseBody": []
    },
    {
      "RequestUri": "http://seannsecanary.blob.core.windows.net/test-filesystem-b1288825-7c1d-710c-ca5b-cd1a8196fe32?restype=container",
      "RequestMethod": "DELETE",
      "RequestHeaders": {
        "Authorization": "Sanitized",
        "traceparent": "00-90e201722449d34890fd1023b9e012e6-8e97427e05b9eb42-00",
        "User-Agent": [
          "azsdk-net-Storage.Files.DataLake/12.1.0-dev.20200403.1",
          "(.NET Core 4.6.28325.01; Microsoft Windows 10.0.18362 )"
        ],
        "x-ms-client-request-id": "ad545ae3-cd75-8b75-c267-dcbc78bc015a",
        "x-ms-date": "Fri, 03 Apr 2020 21:04:07 GMT",
        "x-ms-lease-id": "7723e527-2fdb-acbb-942a-f14930ac2c0e",
        "x-ms-return-client-request-id": "true",
        "x-ms-version": "2019-12-12"
      },
      "RequestBody": null,
      "StatusCode": 202,
      "ResponseHeaders": {
        "Content-Length": "0",
        "Date": "Fri, 03 Apr 2020 21:04:05 GMT",
        "Server": [
          "Windows-Azure-Blob/1.0",
          "Microsoft-HTTPAPI/2.0"
        ],
        "x-ms-client-request-id": "ad545ae3-cd75-8b75-c267-dcbc78bc015a",
<<<<<<< HEAD
        "x-ms-request-id": "5f1ac6fd-901e-003b-3939-f3d79f000000",
=======
        "x-ms-request-id": "96228581-f01e-0012-7efb-093670000000",
>>>>>>> 8d420312
        "x-ms-version": "2019-12-12"
      },
      "ResponseBody": []
    },
    {
      "RequestUri": "http://seannsecanary.blob.core.windows.net/test-filesystem-5d356a4a-ea8d-e616-0b01-5cd0971c5afb?restype=container",
      "RequestMethod": "PUT",
      "RequestHeaders": {
        "Authorization": "Sanitized",
        "traceparent": "00-fef6accc1c399740af0dffc86fc290ea-115dc7e57d4b3646-00",
        "User-Agent": [
          "azsdk-net-Storage.Files.DataLake/12.1.0-dev.20200403.1",
          "(.NET Core 4.6.28325.01; Microsoft Windows 10.0.18362 )"
        ],
        "x-ms-client-request-id": "7b303bc6-eac3-f821-436e-a27370a5f4a6",
        "x-ms-date": "Fri, 03 Apr 2020 21:04:07 GMT",
        "x-ms-return-client-request-id": "true",
        "x-ms-version": "2019-12-12"
      },
      "RequestBody": null,
      "StatusCode": 201,
      "ResponseHeaders": {
        "Content-Length": "0",
        "Date": "Fri, 03 Apr 2020 21:04:05 GMT",
        "ETag": "\u00220x8D7D8128B82824D\u0022",
        "Last-Modified": "Fri, 03 Apr 2020 21:04:05 GMT",
        "Server": [
          "Windows-Azure-Blob/1.0",
          "Microsoft-HTTPAPI/2.0"
        ],
        "x-ms-client-request-id": "7b303bc6-eac3-f821-436e-a27370a5f4a6",
<<<<<<< HEAD
        "x-ms-request-id": "1b76bd03-e01e-001e-4039-f37ee3000000",
=======
        "x-ms-request-id": "96228588-f01e-0012-05fb-093670000000",
>>>>>>> 8d420312
        "x-ms-version": "2019-12-12"
      },
      "ResponseBody": []
    },
    {
      "RequestUri": "http://seannsecanary.blob.core.windows.net/test-filesystem-5d356a4a-ea8d-e616-0b01-5cd0971c5afb?comp=lease\u0026restype=container",
      "RequestMethod": "PUT",
      "RequestHeaders": {
        "Authorization": "Sanitized",
        "If-Modified-Since": "Thu, 02 Apr 2020 21:04:06 GMT",
        "traceparent": "00-ab0b288d3c92ae4ba89b3745b7d74f93-40f7aad24fdef642-00",
        "User-Agent": [
          "azsdk-net-Storage.Files.DataLake/12.1.0-dev.20200403.1",
          "(.NET Core 4.6.28325.01; Microsoft Windows 10.0.18362 )"
        ],
        "x-ms-client-request-id": "4f0cf3d6-0d4c-c3cd-144e-794c1d5fa846",
        "x-ms-date": "Fri, 03 Apr 2020 21:04:07 GMT",
        "x-ms-lease-action": "acquire",
        "x-ms-lease-duration": "15",
        "x-ms-proposed-lease-id": "af6de10c-0279-e226-0276-ccc250fdb551",
        "x-ms-return-client-request-id": "true",
        "x-ms-version": "2019-12-12"
      },
      "RequestBody": null,
      "StatusCode": 201,
      "ResponseHeaders": {
        "Content-Length": "0",
        "Date": "Fri, 03 Apr 2020 21:04:05 GMT",
        "ETag": "\u00220x8D7D8128B82824D\u0022",
        "Last-Modified": "Fri, 03 Apr 2020 21:04:05 GMT",
        "Server": [
          "Windows-Azure-Blob/1.0",
          "Microsoft-HTTPAPI/2.0"
        ],
        "x-ms-client-request-id": "4f0cf3d6-0d4c-c3cd-144e-794c1d5fa846",
        "x-ms-lease-id": "af6de10c-0279-e226-0276-ccc250fdb551",
<<<<<<< HEAD
        "x-ms-request-id": "1b76bd07-e01e-001e-4139-f37ee3000000",
=======
        "x-ms-request-id": "96228592-f01e-0012-0dfb-093670000000",
>>>>>>> 8d420312
        "x-ms-version": "2019-12-12"
      },
      "ResponseBody": []
    },
    {
      "RequestUri": "http://seannsecanary.blob.core.windows.net/test-filesystem-5d356a4a-ea8d-e616-0b01-5cd0971c5afb?restype=container",
      "RequestMethod": "DELETE",
      "RequestHeaders": {
        "Authorization": "Sanitized",
        "traceparent": "00-b625b5a14c1f2545a0bf9a6f24332080-fc8dd7c444bc0d49-00",
        "User-Agent": [
          "azsdk-net-Storage.Files.DataLake/12.1.0-dev.20200403.1",
          "(.NET Core 4.6.28325.01; Microsoft Windows 10.0.18362 )"
        ],
        "x-ms-client-request-id": "5cebe128-65f1-3705-4746-479d65eb4747",
        "x-ms-date": "Fri, 03 Apr 2020 21:04:07 GMT",
        "x-ms-lease-id": "af6de10c-0279-e226-0276-ccc250fdb551",
        "x-ms-return-client-request-id": "true",
        "x-ms-version": "2019-12-12"
      },
      "RequestBody": null,
      "StatusCode": 202,
      "ResponseHeaders": {
        "Content-Length": "0",
        "Date": "Fri, 03 Apr 2020 21:04:05 GMT",
        "Server": [
          "Windows-Azure-Blob/1.0",
          "Microsoft-HTTPAPI/2.0"
        ],
        "x-ms-client-request-id": "5cebe128-65f1-3705-4746-479d65eb4747",
<<<<<<< HEAD
        "x-ms-request-id": "1b76bd08-e01e-001e-4239-f37ee3000000",
=======
        "x-ms-request-id": "962285a1-f01e-0012-1afb-093670000000",
>>>>>>> 8d420312
        "x-ms-version": "2019-12-12"
      },
      "ResponseBody": []
    },
    {
      "RequestUri": "http://seannsecanary.blob.core.windows.net/test-filesystem-750c74a1-f2c5-3d50-39de-a743049e7bb3?restype=container",
      "RequestMethod": "PUT",
      "RequestHeaders": {
        "Authorization": "Sanitized",
        "traceparent": "00-b74d0a667ee18841ad047a249407da38-9e4877dd02a01646-00",
        "User-Agent": [
          "azsdk-net-Storage.Files.DataLake/12.1.0-dev.20200403.1",
          "(.NET Core 4.6.28325.01; Microsoft Windows 10.0.18362 )"
        ],
        "x-ms-client-request-id": "d28dc0c1-a654-3548-90ad-2212bec132a8",
        "x-ms-date": "Fri, 03 Apr 2020 21:04:07 GMT",
        "x-ms-return-client-request-id": "true",
        "x-ms-version": "2019-12-12"
      },
      "RequestBody": null,
      "StatusCode": 201,
      "ResponseHeaders": {
        "Content-Length": "0",
        "Date": "Fri, 03 Apr 2020 21:04:05 GMT",
        "ETag": "\u00220x8D7D8128BB8693E\u0022",
        "Last-Modified": "Fri, 03 Apr 2020 21:04:06 GMT",
        "Server": [
          "Windows-Azure-Blob/1.0",
          "Microsoft-HTTPAPI/2.0"
        ],
        "x-ms-client-request-id": "d28dc0c1-a654-3548-90ad-2212bec132a8",
<<<<<<< HEAD
        "x-ms-request-id": "fcb31078-001e-0039-7939-f36927000000",
=======
        "x-ms-request-id": "962285b4-f01e-0012-2cfb-093670000000",
>>>>>>> 8d420312
        "x-ms-version": "2019-12-12"
      },
      "ResponseBody": []
    },
    {
      "RequestUri": "http://seannsecanary.blob.core.windows.net/test-filesystem-750c74a1-f2c5-3d50-39de-a743049e7bb3?comp=lease\u0026restype=container",
      "RequestMethod": "PUT",
      "RequestHeaders": {
        "Authorization": "Sanitized",
        "If-Unmodified-Since": "Sat, 04 Apr 2020 21:04:06 GMT",
        "traceparent": "00-0466b3cec00d8f468abbbfc753a08b92-926318a99d25d842-00",
        "User-Agent": [
          "azsdk-net-Storage.Files.DataLake/12.1.0-dev.20200403.1",
          "(.NET Core 4.6.28325.01; Microsoft Windows 10.0.18362 )"
        ],
        "x-ms-client-request-id": "bc886cc5-cfb2-b6f6-ec37-b29a7c7a5793",
        "x-ms-date": "Fri, 03 Apr 2020 21:04:07 GMT",
        "x-ms-lease-action": "acquire",
        "x-ms-lease-duration": "15",
        "x-ms-proposed-lease-id": "f86a94cb-0ac7-55d3-20ba-2acdddfdec1c",
        "x-ms-return-client-request-id": "true",
        "x-ms-version": "2019-12-12"
      },
      "RequestBody": null,
      "StatusCode": 201,
      "ResponseHeaders": {
        "Content-Length": "0",
        "Date": "Fri, 03 Apr 2020 21:04:05 GMT",
        "ETag": "\u00220x8D7D8128BB8693E\u0022",
        "Last-Modified": "Fri, 03 Apr 2020 21:04:06 GMT",
        "Server": [
          "Windows-Azure-Blob/1.0",
          "Microsoft-HTTPAPI/2.0"
        ],
        "x-ms-client-request-id": "bc886cc5-cfb2-b6f6-ec37-b29a7c7a5793",
        "x-ms-lease-id": "f86a94cb-0ac7-55d3-20ba-2acdddfdec1c",
<<<<<<< HEAD
        "x-ms-request-id": "fcb31084-001e-0039-8039-f36927000000",
=======
        "x-ms-request-id": "962285c6-f01e-0012-3bfb-093670000000",
>>>>>>> 8d420312
        "x-ms-version": "2019-12-12"
      },
      "ResponseBody": []
    },
    {
      "RequestUri": "http://seannsecanary.blob.core.windows.net/test-filesystem-750c74a1-f2c5-3d50-39de-a743049e7bb3?restype=container",
      "RequestMethod": "DELETE",
      "RequestHeaders": {
        "Authorization": "Sanitized",
        "traceparent": "00-e5a65f9b8200d9459ea0e6b511cc8503-4d5c5c43a9538a46-00",
        "User-Agent": [
          "azsdk-net-Storage.Files.DataLake/12.1.0-dev.20200403.1",
          "(.NET Core 4.6.28325.01; Microsoft Windows 10.0.18362 )"
        ],
        "x-ms-client-request-id": "7107a025-2f74-466a-f4cb-57d9f6c40fa9",
        "x-ms-date": "Fri, 03 Apr 2020 21:04:07 GMT",
        "x-ms-lease-id": "f86a94cb-0ac7-55d3-20ba-2acdddfdec1c",
        "x-ms-return-client-request-id": "true",
        "x-ms-version": "2019-12-12"
      },
      "RequestBody": null,
      "StatusCode": 202,
      "ResponseHeaders": {
        "Content-Length": "0",
        "Date": "Fri, 03 Apr 2020 21:04:06 GMT",
        "Server": [
          "Windows-Azure-Blob/1.0",
          "Microsoft-HTTPAPI/2.0"
        ],
        "x-ms-client-request-id": "7107a025-2f74-466a-f4cb-57d9f6c40fa9",
<<<<<<< HEAD
        "x-ms-request-id": "fcb31086-001e-0039-0239-f36927000000",
=======
        "x-ms-request-id": "962285d2-f01e-0012-46fb-093670000000",
>>>>>>> 8d420312
        "x-ms-version": "2019-12-12"
      },
      "ResponseBody": []
    }
  ],
  "Variables": {
    "DateTimeOffsetNow": "2020-04-03T14:04:06.6076444-07:00",
    "RandomSeed": "570276243",
    "Storage_TestConfigHierarchicalNamespace": "NamespaceTenant\nseannsecanary\nU2FuaXRpemVk\nhttp://seannsecanary.blob.core.windows.net\nhttp://seannsecanary.file.core.windows.net\nhttp://seannsecanary.queue.core.windows.net\nhttp://seannsecanary.table.core.windows.net\n\n\n\n\nhttp://seannsecanary-secondary.blob.core.windows.net\nhttp://seannsecanary-secondary.file.core.windows.net\nhttp://seannsecanary-secondary.queue.core.windows.net\nhttp://seannsecanary-secondary.table.core.windows.net\n68390a19-a643-458b-b726-408abf67b4fc\nSanitized\n72f988bf-86f1-41af-91ab-2d7cd011db47\nhttps://login.microsoftonline.com/\nCloud\nBlobEndpoint=http://seannsecanary.blob.core.windows.net/;QueueEndpoint=http://seannsecanary.queue.core.windows.net/;FileEndpoint=http://seannsecanary.file.core.windows.net/;BlobSecondaryEndpoint=http://seannsecanary-secondary.blob.core.windows.net/;QueueSecondaryEndpoint=http://seannsecanary-secondary.queue.core.windows.net/;FileSecondaryEndpoint=http://seannsecanary-secondary.file.core.windows.net/;AccountName=seannsecanary;AccountKey=Sanitized\n"
  }
}<|MERGE_RESOLUTION|>--- conflicted
+++ resolved
@@ -27,11 +27,7 @@
           "Microsoft-HTTPAPI/2.0"
         ],
         "x-ms-client-request-id": "0d43af71-4a50-46d1-8bb9-140fb729dfca",
-<<<<<<< HEAD
-        "x-ms-request-id": "5f1ac6e5-901e-003b-2439-f3d79f000000",
-=======
         "x-ms-request-id": "96228532-f01e-0012-34fb-093670000000",
->>>>>>> 8d420312
         "x-ms-version": "2019-12-12"
       },
       "ResponseBody": []
@@ -67,11 +63,7 @@
         ],
         "x-ms-client-request-id": "5f3782f4-2c98-4197-f497-7825598816de",
         "x-ms-lease-id": "7723e527-2fdb-acbb-942a-f14930ac2c0e",
-<<<<<<< HEAD
-        "x-ms-request-id": "5f1ac6f8-901e-003b-3439-f3d79f000000",
-=======
         "x-ms-request-id": "9622856e-f01e-0012-6cfb-093670000000",
->>>>>>> 8d420312
         "x-ms-version": "2019-12-12"
       },
       "ResponseBody": []
@@ -102,11 +94,7 @@
           "Microsoft-HTTPAPI/2.0"
         ],
         "x-ms-client-request-id": "ad545ae3-cd75-8b75-c267-dcbc78bc015a",
-<<<<<<< HEAD
-        "x-ms-request-id": "5f1ac6fd-901e-003b-3939-f3d79f000000",
-=======
         "x-ms-request-id": "96228581-f01e-0012-7efb-093670000000",
->>>>>>> 8d420312
         "x-ms-version": "2019-12-12"
       },
       "ResponseBody": []
@@ -138,11 +126,7 @@
           "Microsoft-HTTPAPI/2.0"
         ],
         "x-ms-client-request-id": "7b303bc6-eac3-f821-436e-a27370a5f4a6",
-<<<<<<< HEAD
-        "x-ms-request-id": "1b76bd03-e01e-001e-4039-f37ee3000000",
-=======
         "x-ms-request-id": "96228588-f01e-0012-05fb-093670000000",
->>>>>>> 8d420312
         "x-ms-version": "2019-12-12"
       },
       "ResponseBody": []
@@ -179,11 +163,7 @@
         ],
         "x-ms-client-request-id": "4f0cf3d6-0d4c-c3cd-144e-794c1d5fa846",
         "x-ms-lease-id": "af6de10c-0279-e226-0276-ccc250fdb551",
-<<<<<<< HEAD
-        "x-ms-request-id": "1b76bd07-e01e-001e-4139-f37ee3000000",
-=======
         "x-ms-request-id": "96228592-f01e-0012-0dfb-093670000000",
->>>>>>> 8d420312
         "x-ms-version": "2019-12-12"
       },
       "ResponseBody": []
@@ -214,11 +194,7 @@
           "Microsoft-HTTPAPI/2.0"
         ],
         "x-ms-client-request-id": "5cebe128-65f1-3705-4746-479d65eb4747",
-<<<<<<< HEAD
-        "x-ms-request-id": "1b76bd08-e01e-001e-4239-f37ee3000000",
-=======
         "x-ms-request-id": "962285a1-f01e-0012-1afb-093670000000",
->>>>>>> 8d420312
         "x-ms-version": "2019-12-12"
       },
       "ResponseBody": []
@@ -250,11 +226,7 @@
           "Microsoft-HTTPAPI/2.0"
         ],
         "x-ms-client-request-id": "d28dc0c1-a654-3548-90ad-2212bec132a8",
-<<<<<<< HEAD
-        "x-ms-request-id": "fcb31078-001e-0039-7939-f36927000000",
-=======
         "x-ms-request-id": "962285b4-f01e-0012-2cfb-093670000000",
->>>>>>> 8d420312
         "x-ms-version": "2019-12-12"
       },
       "ResponseBody": []
@@ -291,11 +263,7 @@
         ],
         "x-ms-client-request-id": "bc886cc5-cfb2-b6f6-ec37-b29a7c7a5793",
         "x-ms-lease-id": "f86a94cb-0ac7-55d3-20ba-2acdddfdec1c",
-<<<<<<< HEAD
-        "x-ms-request-id": "fcb31084-001e-0039-8039-f36927000000",
-=======
         "x-ms-request-id": "962285c6-f01e-0012-3bfb-093670000000",
->>>>>>> 8d420312
         "x-ms-version": "2019-12-12"
       },
       "ResponseBody": []
@@ -326,11 +294,7 @@
           "Microsoft-HTTPAPI/2.0"
         ],
         "x-ms-client-request-id": "7107a025-2f74-466a-f4cb-57d9f6c40fa9",
-<<<<<<< HEAD
-        "x-ms-request-id": "fcb31086-001e-0039-0239-f36927000000",
-=======
         "x-ms-request-id": "962285d2-f01e-0012-46fb-093670000000",
->>>>>>> 8d420312
         "x-ms-version": "2019-12-12"
       },
       "ResponseBody": []
