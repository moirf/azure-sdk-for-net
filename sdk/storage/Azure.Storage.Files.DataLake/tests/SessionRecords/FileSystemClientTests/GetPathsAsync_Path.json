{
  "Entries": [
    {
      "RequestUri": "https://storagedotnetdatalake.blob.core.windows.net/test-filesystem-2dfcecbc-72f1-e6d6-644a-c54751ff6a71?restype=container",
      "RequestMethod": "PUT",
      "RequestHeaders": {
        "Authorization": "Sanitized",
        "traceparent": "00-99963483a1014d44ab59ba30c1ff2ee1-050b3d63a34c3844-00",
        "User-Agent": [
          "azsdk-net-Storage.Files.DataLake/12.5.0-alpha.20201001.1",
          "(.NET Core 4.6.29220.03; Microsoft Windows 10.0.19041 )"
        ],
        "x-ms-blob-public-access": "container",
        "x-ms-client-request-id": "96a8ca7d-2b8f-4a6a-395c-5584c36ffe74",
        "x-ms-date": "Fri, 02 Oct 2020 03:34:15 GMT",
        "x-ms-return-client-request-id": "true",
        "x-ms-version": "2020-02-10"
      },
      "RequestBody": null,
      "StatusCode": 201,
      "ResponseHeaders": {
        "Content-Length": "0",
        "Date": "Fri, 02 Oct 2020 03:34:14 GMT",
        "ETag": "\u00220x8D8668409585D03\u0022",
        "Last-Modified": "Fri, 02 Oct 2020 03:34:15 GMT",
        "Server": [
          "Windows-Azure-Blob/1.0",
          "Microsoft-HTTPAPI/2.0"
        ],
        "x-ms-client-request-id": "96a8ca7d-2b8f-4a6a-395c-5584c36ffe74",
<<<<<<< HEAD
        "x-ms-request-id": "96229460-f01e-0012-47fb-093670000000",
=======
        "x-ms-request-id": "57a7adf7-401e-013a-526c-988449000000",
>>>>>>> 365f255a
        "x-ms-version": "2020-02-10"
      },
      "ResponseBody": []
    },
    {
      "RequestUri": "https://storagedotnetdatalake.dfs.core.windows.net/test-filesystem-2dfcecbc-72f1-e6d6-644a-c54751ff6a71/foo?resource=directory",
      "RequestMethod": "PUT",
      "RequestHeaders": {
        "Authorization": "Sanitized",
        "If-None-Match": "*",
        "traceparent": "00-980ba80c2c8f4249a092266bab9a56ae-228df4dd7eae614b-00",
        "User-Agent": [
          "azsdk-net-Storage.Files.DataLake/12.5.0-alpha.20201001.1",
          "(.NET Core 4.6.29220.03; Microsoft Windows 10.0.19041 )"
        ],
        "x-ms-client-request-id": "87c993ca-d357-e8e1-60ae-2e1f08911226",
        "x-ms-date": "Fri, 02 Oct 2020 03:34:15 GMT",
        "x-ms-return-client-request-id": "true",
        "x-ms-version": "2020-02-10"
      },
      "RequestBody": null,
      "StatusCode": 201,
      "ResponseHeaders": {
        "Content-Length": "0",
        "Date": "Fri, 02 Oct 2020 03:34:15 GMT",
        "ETag": "\u00220x8D86684097D18AC\u0022",
        "Last-Modified": "Fri, 02 Oct 2020 03:34:15 GMT",
        "Server": [
          "Windows-Azure-HDFS/1.0",
          "Microsoft-HTTPAPI/2.0"
        ],
        "x-ms-client-request-id": "87c993ca-d357-e8e1-60ae-2e1f08911226",
<<<<<<< HEAD
        "x-ms-request-id": "fa4403be-201f-0097-2afb-091bad000000",
=======
        "x-ms-request-id": "c488ef2f-d01f-00b8-076c-98634c000000",
>>>>>>> 365f255a
        "x-ms-version": "2020-02-10"
      },
      "ResponseBody": []
    },
    {
      "RequestUri": "https://storagedotnetdatalake.dfs.core.windows.net/test-filesystem-2dfcecbc-72f1-e6d6-644a-c54751ff6a71/bar?resource=directory",
      "RequestMethod": "PUT",
      "RequestHeaders": {
        "Authorization": "Sanitized",
        "If-None-Match": "*",
        "traceparent": "00-5987c7f4d2a2774f8c25f186e3a72443-5974ea30d890c04e-00",
        "User-Agent": [
          "azsdk-net-Storage.Files.DataLake/12.5.0-alpha.20201001.1",
          "(.NET Core 4.6.29220.03; Microsoft Windows 10.0.19041 )"
        ],
        "x-ms-client-request-id": "2fb9829a-76a6-351d-d20a-6c5a63515645",
        "x-ms-date": "Fri, 02 Oct 2020 03:34:16 GMT",
        "x-ms-return-client-request-id": "true",
        "x-ms-version": "2020-02-10"
      },
      "RequestBody": null,
      "StatusCode": 201,
      "ResponseHeaders": {
        "Content-Length": "0",
        "Date": "Fri, 02 Oct 2020 03:34:15 GMT",
        "ETag": "\u00220x8D866840984B3C1\u0022",
        "Last-Modified": "Fri, 02 Oct 2020 03:34:15 GMT",
        "Server": [
          "Windows-Azure-HDFS/1.0",
          "Microsoft-HTTPAPI/2.0"
        ],
        "x-ms-client-request-id": "2fb9829a-76a6-351d-d20a-6c5a63515645",
<<<<<<< HEAD
        "x-ms-request-id": "fa4403bf-201f-0097-2bfb-091bad000000",
=======
        "x-ms-request-id": "c488ef30-d01f-00b8-086c-98634c000000",
>>>>>>> 365f255a
        "x-ms-version": "2020-02-10"
      },
      "ResponseBody": []
    },
    {
      "RequestUri": "https://storagedotnetdatalake.dfs.core.windows.net/test-filesystem-2dfcecbc-72f1-e6d6-644a-c54751ff6a71/baz?resource=directory",
      "RequestMethod": "PUT",
      "RequestHeaders": {
        "Authorization": "Sanitized",
        "If-None-Match": "*",
        "traceparent": "00-0590a03ba2793848948239c33ac42392-17b03c8bc9ec2f41-00",
        "User-Agent": [
          "azsdk-net-Storage.Files.DataLake/12.5.0-alpha.20201001.1",
          "(.NET Core 4.6.29220.03; Microsoft Windows 10.0.19041 )"
        ],
        "x-ms-client-request-id": "85848d39-e2d7-bf80-09fd-9e9446ce8707",
        "x-ms-date": "Fri, 02 Oct 2020 03:34:16 GMT",
        "x-ms-return-client-request-id": "true",
        "x-ms-version": "2020-02-10"
      },
      "RequestBody": null,
      "StatusCode": 201,
      "ResponseHeaders": {
        "Content-Length": "0",
        "Date": "Fri, 02 Oct 2020 03:34:15 GMT",
        "ETag": "\u00220x8D86684098CAEFE\u0022",
        "Last-Modified": "Fri, 02 Oct 2020 03:34:15 GMT",
        "Server": [
          "Windows-Azure-HDFS/1.0",
          "Microsoft-HTTPAPI/2.0"
        ],
        "x-ms-client-request-id": "85848d39-e2d7-bf80-09fd-9e9446ce8707",
<<<<<<< HEAD
        "x-ms-request-id": "fa4403c0-201f-0097-2cfb-091bad000000",
=======
        "x-ms-request-id": "c488ef31-d01f-00b8-096c-98634c000000",
>>>>>>> 365f255a
        "x-ms-version": "2020-02-10"
      },
      "ResponseBody": []
    },
    {
      "RequestUri": "https://storagedotnetdatalake.dfs.core.windows.net/test-filesystem-2dfcecbc-72f1-e6d6-644a-c54751ff6a71/baz/bar?resource=directory",
      "RequestMethod": "PUT",
      "RequestHeaders": {
        "Authorization": "Sanitized",
        "If-None-Match": "*",
        "traceparent": "00-cb7553fde12a9145b8122cf724ef8b34-e96f8c946bbe564f-00",
        "User-Agent": [
          "azsdk-net-Storage.Files.DataLake/12.5.0-alpha.20201001.1",
          "(.NET Core 4.6.29220.03; Microsoft Windows 10.0.19041 )"
        ],
        "x-ms-client-request-id": "d620b9b6-d1cc-316d-f0c7-a468b29fd29c",
        "x-ms-date": "Fri, 02 Oct 2020 03:34:16 GMT",
        "x-ms-return-client-request-id": "true",
        "x-ms-version": "2020-02-10"
      },
      "RequestBody": null,
      "StatusCode": 201,
      "ResponseHeaders": {
        "Content-Length": "0",
        "Date": "Fri, 02 Oct 2020 03:34:15 GMT",
        "ETag": "\u00220x8D8668409951EEB\u0022",
        "Last-Modified": "Fri, 02 Oct 2020 03:34:15 GMT",
        "Server": [
          "Windows-Azure-HDFS/1.0",
          "Microsoft-HTTPAPI/2.0"
        ],
        "x-ms-client-request-id": "d620b9b6-d1cc-316d-f0c7-a468b29fd29c",
<<<<<<< HEAD
        "x-ms-request-id": "fa4403c1-201f-0097-2dfb-091bad000000",
=======
        "x-ms-request-id": "c488ef32-d01f-00b8-0a6c-98634c000000",
>>>>>>> 365f255a
        "x-ms-version": "2020-02-10"
      },
      "ResponseBody": []
    },
    {
      "RequestUri": "https://storagedotnetdatalake.dfs.core.windows.net/test-filesystem-2dfcecbc-72f1-e6d6-644a-c54751ff6a71/foo/foo?resource=directory",
      "RequestMethod": "PUT",
      "RequestHeaders": {
        "Authorization": "Sanitized",
        "If-None-Match": "*",
        "traceparent": "00-73bbe9ca7c1c2f47a1321b552922f60c-074e80c1dcdcf14d-00",
        "User-Agent": [
          "azsdk-net-Storage.Files.DataLake/12.5.0-alpha.20201001.1",
          "(.NET Core 4.6.29220.03; Microsoft Windows 10.0.19041 )"
        ],
        "x-ms-client-request-id": "8cdd45db-b1ad-223a-0d23-325e21d196af",
        "x-ms-date": "Fri, 02 Oct 2020 03:34:16 GMT",
        "x-ms-return-client-request-id": "true",
        "x-ms-version": "2020-02-10"
      },
      "RequestBody": null,
      "StatusCode": 201,
      "ResponseHeaders": {
        "Content-Length": "0",
        "Date": "Fri, 02 Oct 2020 03:34:15 GMT",
        "ETag": "\u00220x8D86684099BDD17\u0022",
        "Last-Modified": "Fri, 02 Oct 2020 03:34:15 GMT",
        "Server": [
          "Windows-Azure-HDFS/1.0",
          "Microsoft-HTTPAPI/2.0"
        ],
        "x-ms-client-request-id": "8cdd45db-b1ad-223a-0d23-325e21d196af",
<<<<<<< HEAD
        "x-ms-request-id": "fa4403c2-201f-0097-2efb-091bad000000",
=======
        "x-ms-request-id": "c488ef33-d01f-00b8-0b6c-98634c000000",
>>>>>>> 365f255a
        "x-ms-version": "2020-02-10"
      },
      "ResponseBody": []
    },
    {
      "RequestUri": "https://storagedotnetdatalake.dfs.core.windows.net/test-filesystem-2dfcecbc-72f1-e6d6-644a-c54751ff6a71/foo/bar?resource=directory",
      "RequestMethod": "PUT",
      "RequestHeaders": {
        "Authorization": "Sanitized",
        "If-None-Match": "*",
        "traceparent": "00-5b62f2868554034d994d675f207caead-451f32a53e90fc46-00",
        "User-Agent": [
          "azsdk-net-Storage.Files.DataLake/12.5.0-alpha.20201001.1",
          "(.NET Core 4.6.29220.03; Microsoft Windows 10.0.19041 )"
        ],
        "x-ms-client-request-id": "6d8caa50-45c1-a3ee-ebf7-8a00fe2e5182",
        "x-ms-date": "Fri, 02 Oct 2020 03:34:16 GMT",
        "x-ms-return-client-request-id": "true",
        "x-ms-version": "2020-02-10"
      },
      "RequestBody": null,
      "StatusCode": 201,
      "ResponseHeaders": {
        "Content-Length": "0",
        "Date": "Fri, 02 Oct 2020 03:34:15 GMT",
        "ETag": "\u00220x8D8668409A33544\u0022",
        "Last-Modified": "Fri, 02 Oct 2020 03:34:15 GMT",
        "Server": [
          "Windows-Azure-HDFS/1.0",
          "Microsoft-HTTPAPI/2.0"
        ],
        "x-ms-client-request-id": "6d8caa50-45c1-a3ee-ebf7-8a00fe2e5182",
<<<<<<< HEAD
        "x-ms-request-id": "fa4403c3-201f-0097-2ffb-091bad000000",
=======
        "x-ms-request-id": "c488ef34-d01f-00b8-0c6c-98634c000000",
>>>>>>> 365f255a
        "x-ms-version": "2020-02-10"
      },
      "ResponseBody": []
    },
    {
      "RequestUri": "https://storagedotnetdatalake.dfs.core.windows.net/test-filesystem-2dfcecbc-72f1-e6d6-644a-c54751ff6a71/baz/foo?resource=directory",
      "RequestMethod": "PUT",
      "RequestHeaders": {
        "Authorization": "Sanitized",
        "If-None-Match": "*",
        "traceparent": "00-56f26f0fcff03c4283ba6e3e2d589dd5-479c829147704947-00",
        "User-Agent": [
          "azsdk-net-Storage.Files.DataLake/12.5.0-alpha.20201001.1",
          "(.NET Core 4.6.29220.03; Microsoft Windows 10.0.19041 )"
        ],
        "x-ms-client-request-id": "770ef90f-2945-8aed-39cf-36fffe3486fe",
        "x-ms-date": "Fri, 02 Oct 2020 03:34:16 GMT",
        "x-ms-return-client-request-id": "true",
        "x-ms-version": "2020-02-10"
      },
      "RequestBody": null,
      "StatusCode": 201,
      "ResponseHeaders": {
        "Content-Length": "0",
        "Date": "Fri, 02 Oct 2020 03:34:15 GMT",
        "ETag": "\u00220x8D8668409AE0C0C\u0022",
        "Last-Modified": "Fri, 02 Oct 2020 03:34:15 GMT",
        "Server": [
          "Windows-Azure-HDFS/1.0",
          "Microsoft-HTTPAPI/2.0"
        ],
        "x-ms-client-request-id": "770ef90f-2945-8aed-39cf-36fffe3486fe",
<<<<<<< HEAD
        "x-ms-request-id": "fa4403c4-201f-0097-30fb-091bad000000",
=======
        "x-ms-request-id": "c488ef35-d01f-00b8-0d6c-98634c000000",
>>>>>>> 365f255a
        "x-ms-version": "2020-02-10"
      },
      "ResponseBody": []
    },
    {
      "RequestUri": "https://storagedotnetdatalake.dfs.core.windows.net/test-filesystem-2dfcecbc-72f1-e6d6-644a-c54751ff6a71/baz/foo/bar?resource=directory",
      "RequestMethod": "PUT",
      "RequestHeaders": {
        "Authorization": "Sanitized",
        "If-None-Match": "*",
        "traceparent": "00-a0f668cf1eea2740a75cc5e0b1a14b3b-eedc0dda129eee46-00",
        "User-Agent": [
          "azsdk-net-Storage.Files.DataLake/12.5.0-alpha.20201001.1",
          "(.NET Core 4.6.29220.03; Microsoft Windows 10.0.19041 )"
        ],
        "x-ms-client-request-id": "04f1b470-da1f-7a3c-99db-bc751f0353da",
        "x-ms-date": "Fri, 02 Oct 2020 03:34:16 GMT",
        "x-ms-return-client-request-id": "true",
        "x-ms-version": "2020-02-10"
      },
      "RequestBody": null,
      "StatusCode": 201,
      "ResponseHeaders": {
        "Content-Length": "0",
        "Date": "Fri, 02 Oct 2020 03:34:15 GMT",
        "ETag": "\u00220x8D8668409B4C87F\u0022",
        "Last-Modified": "Fri, 02 Oct 2020 03:34:15 GMT",
        "Server": [
          "Windows-Azure-HDFS/1.0",
          "Microsoft-HTTPAPI/2.0"
        ],
        "x-ms-client-request-id": "04f1b470-da1f-7a3c-99db-bc751f0353da",
<<<<<<< HEAD
        "x-ms-request-id": "fa4403c5-201f-0097-31fb-091bad000000",
=======
        "x-ms-request-id": "c488ef36-d01f-00b8-0e6c-98634c000000",
>>>>>>> 365f255a
        "x-ms-version": "2020-02-10"
      },
      "ResponseBody": []
    },
    {
      "RequestUri": "https://storagedotnetdatalake.dfs.core.windows.net/test-filesystem-2dfcecbc-72f1-e6d6-644a-c54751ff6a71/baz/bar/foo?resource=directory",
      "RequestMethod": "PUT",
      "RequestHeaders": {
        "Authorization": "Sanitized",
        "If-None-Match": "*",
        "traceparent": "00-706350ec4337b44c9ad3e93a7f1deaf1-698c913eb652a447-00",
        "User-Agent": [
          "azsdk-net-Storage.Files.DataLake/12.5.0-alpha.20201001.1",
          "(.NET Core 4.6.29220.03; Microsoft Windows 10.0.19041 )"
        ],
        "x-ms-client-request-id": "4a8ef35a-8143-80de-c372-79f6617fdba4",
        "x-ms-date": "Fri, 02 Oct 2020 03:34:16 GMT",
        "x-ms-return-client-request-id": "true",
        "x-ms-version": "2020-02-10"
      },
      "RequestBody": null,
      "StatusCode": 201,
      "ResponseHeaders": {
        "Content-Length": "0",
        "Date": "Fri, 02 Oct 2020 03:34:15 GMT",
        "ETag": "\u00220x8D8668409BF2C6E\u0022",
        "Last-Modified": "Fri, 02 Oct 2020 03:34:15 GMT",
        "Server": [
          "Windows-Azure-HDFS/1.0",
          "Microsoft-HTTPAPI/2.0"
        ],
        "x-ms-client-request-id": "4a8ef35a-8143-80de-c372-79f6617fdba4",
<<<<<<< HEAD
        "x-ms-request-id": "fa4403c6-201f-0097-32fb-091bad000000",
=======
        "x-ms-request-id": "c488ef37-d01f-00b8-0f6c-98634c000000",
>>>>>>> 365f255a
        "x-ms-version": "2020-02-10"
      },
      "ResponseBody": []
    },
    {
      "RequestUri": "https://storagedotnetdatalake.dfs.core.windows.net/test-filesystem-2dfcecbc-72f1-e6d6-644a-c54751ff6a71?resource=filesystem\u0026recursive=false\u0026directory=foo\u0026upn=false",
      "RequestMethod": "GET",
      "RequestHeaders": {
        "Authorization": "Sanitized",
        "User-Agent": [
          "azsdk-net-Storage.Files.DataLake/12.5.0-alpha.20201001.1",
          "(.NET Core 4.6.29220.03; Microsoft Windows 10.0.19041 )"
        ],
        "x-ms-client-request-id": "2b1a7135-0974-5196-8324-6a48fa0e8f86",
        "x-ms-date": "Fri, 02 Oct 2020 03:34:16 GMT",
        "x-ms-return-client-request-id": "true",
        "x-ms-version": "2020-02-10"
      },
      "RequestBody": null,
      "StatusCode": 200,
      "ResponseHeaders": {
        "Content-Type": "application/json; charset=utf-8",
        "Date": "Fri, 02 Oct 2020 03:34:15 GMT",
        "Server": [
          "Windows-Azure-HDFS/1.0",
          "Microsoft-HTTPAPI/2.0"
        ],
        "Transfer-Encoding": "chunked",
        "x-ms-client-request-id": "2b1a7135-0974-5196-8324-6a48fa0e8f86",
<<<<<<< HEAD
        "x-ms-request-id": "fa4403c7-201f-0097-33fb-091bad000000",
=======
        "x-ms-request-id": "c488ef38-d01f-00b8-106c-98634c000000",
>>>>>>> 365f255a
        "x-ms-version": "2020-02-10"
      },
      "ResponseBody": [
        "{\u0022paths\u0022:[{\u0022contentLength\u0022:\u00220\u0022,\u0022creationTime\u0022:\u0022132460832556332356\u0022,\u0022etag\u0022:\u00220x8D8668409A33544\u0022,\u0022group\u0022:\u0022$superuser\u0022,\u0022isDirectory\u0022:\u0022true\u0022,\u0022lastModified\u0022:\u0022Fri, 02 Oct 2020 03:34:15 GMT\u0022,\u0022name\u0022:\u0022foo/bar\u0022,\u0022owner\u0022:\u0022$superuser\u0022,\u0022permissions\u0022:\u0022rwxr-x---\u0022},{\u0022contentLength\u0022:\u00220\u0022,\u0022creationTime\u0022:\u0022132460832555851031\u0022,\u0022etag\u0022:\u00220x8D86684099BDD17\u0022,\u0022group\u0022:\u0022$superuser\u0022,\u0022isDirectory\u0022:\u0022true\u0022,\u0022lastModified\u0022:\u0022Fri, 02 Oct 2020 03:34:15 GMT\u0022,\u0022name\u0022:\u0022foo/foo\u0022,\u0022owner\u0022:\u0022$superuser\u0022,\u0022permissions\u0022:\u0022rwxr-x---\u0022}]}\n"
      ]
    },
    {
      "RequestUri": "https://storagedotnetdatalake.blob.core.windows.net/test-filesystem-2dfcecbc-72f1-e6d6-644a-c54751ff6a71?restype=container",
      "RequestMethod": "DELETE",
      "RequestHeaders": {
        "Authorization": "Sanitized",
        "traceparent": "00-eb9b88b2cf4f6c4f8cc7855aec467a4e-c782d0264e380b46-00",
        "User-Agent": [
          "azsdk-net-Storage.Files.DataLake/12.5.0-alpha.20201001.1",
          "(.NET Core 4.6.29220.03; Microsoft Windows 10.0.19041 )"
        ],
        "x-ms-client-request-id": "efc064c3-af64-dc2f-ec43-fe25db3e01a1",
        "x-ms-date": "Fri, 02 Oct 2020 03:34:16 GMT",
        "x-ms-return-client-request-id": "true",
        "x-ms-version": "2020-02-10"
      },
      "RequestBody": null,
      "StatusCode": 202,
      "ResponseHeaders": {
        "Content-Length": "0",
        "Date": "Fri, 02 Oct 2020 03:34:15 GMT",
        "Server": [
          "Windows-Azure-Blob/1.0",
          "Microsoft-HTTPAPI/2.0"
        ],
        "x-ms-client-request-id": "efc064c3-af64-dc2f-ec43-fe25db3e01a1",
<<<<<<< HEAD
        "x-ms-request-id": "962294fa-f01e-0012-3cfb-093670000000",
=======
        "x-ms-request-id": "57a7b016-401e-013a-216c-988449000000",
>>>>>>> 365f255a
        "x-ms-version": "2020-02-10"
      },
      "ResponseBody": []
    }
  ],
  "Variables": {
    "RandomSeed": "587546984",
    "Storage_TestConfigHierarchicalNamespace": "NamespaceTenant\nstoragedotnetdatalake\nU2FuaXRpemVk\nhttps://storagedotnetdatalake.blob.core.windows.net\nhttps://storagedotnetdatalake.file.core.windows.net\nhttps://storagedotnetdatalake.queue.core.windows.net\nhttps://storagedotnetdatalake.table.core.windows.net\n\n\n\n\nhttps://storagedotnetdatalake-secondary.blob.core.windows.net\nhttps://storagedotnetdatalake-secondary.file.core.windows.net\nhttps://storagedotnetdatalake-secondary.queue.core.windows.net\nhttps://storagedotnetdatalake-secondary.table.core.windows.net\n183fee76-3bc8-488e-866f-b6562a249293\nSanitized\n72f988bf-86f1-41af-91ab-2d7cd011db47\nhttps://login.microsoftonline.com/\nCloud\nBlobEndpoint=https://storagedotnetdatalake.blob.core.windows.net/;QueueEndpoint=https://storagedotnetdatalake.queue.core.windows.net/;FileEndpoint=https://storagedotnetdatalake.file.core.windows.net/;BlobSecondaryEndpoint=https://storagedotnetdatalake-secondary.blob.core.windows.net/;QueueSecondaryEndpoint=https://storagedotnetdatalake-secondary.queue.core.windows.net/;FileSecondaryEndpoint=https://storagedotnetdatalake-secondary.file.core.windows.net/;AccountName=storagedotnetdatalake;AccountKey=Sanitized\n"
  }
}<|MERGE_RESOLUTION|>--- conflicted
+++ resolved
@@ -28,11 +28,7 @@
           "Microsoft-HTTPAPI/2.0"
         ],
         "x-ms-client-request-id": "96a8ca7d-2b8f-4a6a-395c-5584c36ffe74",
-<<<<<<< HEAD
-        "x-ms-request-id": "96229460-f01e-0012-47fb-093670000000",
-=======
         "x-ms-request-id": "57a7adf7-401e-013a-526c-988449000000",
->>>>>>> 365f255a
         "x-ms-version": "2020-02-10"
       },
       "ResponseBody": []
@@ -65,11 +61,7 @@
           "Microsoft-HTTPAPI/2.0"
         ],
         "x-ms-client-request-id": "87c993ca-d357-e8e1-60ae-2e1f08911226",
-<<<<<<< HEAD
-        "x-ms-request-id": "fa4403be-201f-0097-2afb-091bad000000",
-=======
         "x-ms-request-id": "c488ef2f-d01f-00b8-076c-98634c000000",
->>>>>>> 365f255a
         "x-ms-version": "2020-02-10"
       },
       "ResponseBody": []
@@ -102,11 +94,7 @@
           "Microsoft-HTTPAPI/2.0"
         ],
         "x-ms-client-request-id": "2fb9829a-76a6-351d-d20a-6c5a63515645",
-<<<<<<< HEAD
-        "x-ms-request-id": "fa4403bf-201f-0097-2bfb-091bad000000",
-=======
         "x-ms-request-id": "c488ef30-d01f-00b8-086c-98634c000000",
->>>>>>> 365f255a
         "x-ms-version": "2020-02-10"
       },
       "ResponseBody": []
@@ -139,11 +127,7 @@
           "Microsoft-HTTPAPI/2.0"
         ],
         "x-ms-client-request-id": "85848d39-e2d7-bf80-09fd-9e9446ce8707",
-<<<<<<< HEAD
-        "x-ms-request-id": "fa4403c0-201f-0097-2cfb-091bad000000",
-=======
         "x-ms-request-id": "c488ef31-d01f-00b8-096c-98634c000000",
->>>>>>> 365f255a
         "x-ms-version": "2020-02-10"
       },
       "ResponseBody": []
@@ -176,11 +160,7 @@
           "Microsoft-HTTPAPI/2.0"
         ],
         "x-ms-client-request-id": "d620b9b6-d1cc-316d-f0c7-a468b29fd29c",
-<<<<<<< HEAD
-        "x-ms-request-id": "fa4403c1-201f-0097-2dfb-091bad000000",
-=======
         "x-ms-request-id": "c488ef32-d01f-00b8-0a6c-98634c000000",
->>>>>>> 365f255a
         "x-ms-version": "2020-02-10"
       },
       "ResponseBody": []
@@ -213,11 +193,7 @@
           "Microsoft-HTTPAPI/2.0"
         ],
         "x-ms-client-request-id": "8cdd45db-b1ad-223a-0d23-325e21d196af",
-<<<<<<< HEAD
-        "x-ms-request-id": "fa4403c2-201f-0097-2efb-091bad000000",
-=======
         "x-ms-request-id": "c488ef33-d01f-00b8-0b6c-98634c000000",
->>>>>>> 365f255a
         "x-ms-version": "2020-02-10"
       },
       "ResponseBody": []
@@ -250,11 +226,7 @@
           "Microsoft-HTTPAPI/2.0"
         ],
         "x-ms-client-request-id": "6d8caa50-45c1-a3ee-ebf7-8a00fe2e5182",
-<<<<<<< HEAD
-        "x-ms-request-id": "fa4403c3-201f-0097-2ffb-091bad000000",
-=======
         "x-ms-request-id": "c488ef34-d01f-00b8-0c6c-98634c000000",
->>>>>>> 365f255a
         "x-ms-version": "2020-02-10"
       },
       "ResponseBody": []
@@ -287,11 +259,7 @@
           "Microsoft-HTTPAPI/2.0"
         ],
         "x-ms-client-request-id": "770ef90f-2945-8aed-39cf-36fffe3486fe",
-<<<<<<< HEAD
-        "x-ms-request-id": "fa4403c4-201f-0097-30fb-091bad000000",
-=======
         "x-ms-request-id": "c488ef35-d01f-00b8-0d6c-98634c000000",
->>>>>>> 365f255a
         "x-ms-version": "2020-02-10"
       },
       "ResponseBody": []
@@ -324,11 +292,7 @@
           "Microsoft-HTTPAPI/2.0"
         ],
         "x-ms-client-request-id": "04f1b470-da1f-7a3c-99db-bc751f0353da",
-<<<<<<< HEAD
-        "x-ms-request-id": "fa4403c5-201f-0097-31fb-091bad000000",
-=======
         "x-ms-request-id": "c488ef36-d01f-00b8-0e6c-98634c000000",
->>>>>>> 365f255a
         "x-ms-version": "2020-02-10"
       },
       "ResponseBody": []
@@ -361,11 +325,7 @@
           "Microsoft-HTTPAPI/2.0"
         ],
         "x-ms-client-request-id": "4a8ef35a-8143-80de-c372-79f6617fdba4",
-<<<<<<< HEAD
-        "x-ms-request-id": "fa4403c6-201f-0097-32fb-091bad000000",
-=======
         "x-ms-request-id": "c488ef37-d01f-00b8-0f6c-98634c000000",
->>>>>>> 365f255a
         "x-ms-version": "2020-02-10"
       },
       "ResponseBody": []
@@ -395,11 +355,7 @@
         ],
         "Transfer-Encoding": "chunked",
         "x-ms-client-request-id": "2b1a7135-0974-5196-8324-6a48fa0e8f86",
-<<<<<<< HEAD
-        "x-ms-request-id": "fa4403c7-201f-0097-33fb-091bad000000",
-=======
         "x-ms-request-id": "c488ef38-d01f-00b8-106c-98634c000000",
->>>>>>> 365f255a
         "x-ms-version": "2020-02-10"
       },
       "ResponseBody": [
@@ -431,11 +387,7 @@
           "Microsoft-HTTPAPI/2.0"
         ],
         "x-ms-client-request-id": "efc064c3-af64-dc2f-ec43-fe25db3e01a1",
-<<<<<<< HEAD
-        "x-ms-request-id": "962294fa-f01e-0012-3cfb-093670000000",
-=======
         "x-ms-request-id": "57a7b016-401e-013a-216c-988449000000",
->>>>>>> 365f255a
         "x-ms-version": "2020-02-10"
       },
       "ResponseBody": []
