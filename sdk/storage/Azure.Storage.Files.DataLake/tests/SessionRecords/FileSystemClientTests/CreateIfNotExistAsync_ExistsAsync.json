--- conflicted
+++ resolved
@@ -27,11 +27,7 @@
           "Microsoft-HTTPAPI/2.0"
         ],
         "x-ms-client-request-id": "fd954378-7636-65ab-0d49-9501a6d11673",
-<<<<<<< HEAD
-        "x-ms-request-id": "a8f4a67f-c01e-0019-1f39-f31280000000",
-=======
         "x-ms-request-id": "9622a24f-f01e-0012-60fb-093670000000",
->>>>>>> 8d420312
         "x-ms-version": "2019-12-12"
       },
       "ResponseBody": []
@@ -63,11 +59,7 @@
         ],
         "x-ms-client-request-id": "863c0b50-20b7-b189-54b1-6dba5726c388",
         "x-ms-error-code": "ContainerAlreadyExists",
-<<<<<<< HEAD
-        "x-ms-request-id": "a8f4a682-c01e-0019-2039-f31280000000",
-=======
         "x-ms-request-id": "9622a25c-f01e-0012-6cfb-093670000000",
->>>>>>> 8d420312
         "x-ms-version": "2019-12-12"
       },
       "ResponseBody": [
@@ -101,11 +93,7 @@
           "Microsoft-HTTPAPI/2.0"
         ],
         "x-ms-client-request-id": "9bb0f61c-8f95-6fbb-b1d6-74ea8372dd91",
-<<<<<<< HEAD
-        "x-ms-request-id": "a8f4a683-c01e-0019-2139-f31280000000",
-=======
         "x-ms-request-id": "9622a268-f01e-0012-77fb-093670000000",
->>>>>>> 8d420312
         "x-ms-version": "2019-12-12"
       },
       "ResponseBody": []
