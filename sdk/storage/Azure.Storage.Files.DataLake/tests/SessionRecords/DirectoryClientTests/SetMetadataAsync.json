{
  "Entries": [
    {
      "RequestUri": "http://seannsecanary.blob.core.windows.net/test-filesystem-51d0fd3b-b517-28e3-bb5e-1127d9e1fc9b?restype=container",
      "RequestMethod": "PUT",
      "RequestHeaders": {
        "Authorization": "Sanitized",
        "traceparent": "00-62b0a51407796b4f92fa3de89d4f33ab-b152b359cacb6d4e-00",
        "User-Agent": [
          "azsdk-net-Storage.Files.DataLake/12.1.0-dev.20200403.1",
          "(.NET Core 4.6.28325.01; Microsoft Windows 10.0.18362 )"
        ],
        "x-ms-blob-public-access": "container",
        "x-ms-client-request-id": "4c251df4-ed1a-4759-e3e1-f391f6e26a1d",
        "x-ms-date": "Fri, 03 Apr 2020 20:55:57 GMT",
        "x-ms-return-client-request-id": "true",
        "x-ms-version": "2019-12-12"
      },
      "RequestBody": null,
      "StatusCode": 201,
      "ResponseHeaders": {
        "Content-Length": "0",
        "Date": "Fri, 03 Apr 2020 20:55:55 GMT",
        "ETag": "\u00220x8D7D8116791FBCB\u0022",
        "Last-Modified": "Fri, 03 Apr 2020 20:55:55 GMT",
        "Server": [
          "Windows-Azure-Blob/1.0",
          "Microsoft-HTTPAPI/2.0"
        ],
        "x-ms-client-request-id": "4c251df4-ed1a-4759-e3e1-f391f6e26a1d",
<<<<<<< HEAD
        "x-ms-request-id": "fcb36b7c-001e-0039-493a-f36927000000",
=======
        "x-ms-request-id": "9621a3c2-f01e-0012-22fa-093670000000",
>>>>>>> 8d420312
        "x-ms-version": "2019-12-12"
      },
      "ResponseBody": []
    },
    {
      "RequestUri": "http://seannsecanary.dfs.core.windows.net/test-filesystem-51d0fd3b-b517-28e3-bb5e-1127d9e1fc9b/test-directory-67bb6b47-97b2-38f1-8d18-5a1d124dd274?resource=directory",
      "RequestMethod": "PUT",
      "RequestHeaders": {
        "Authorization": "Sanitized",
        "traceparent": "00-0ad1ccbe1312cd45b8ff8206363b879f-14ae5aee44a55c4c-00",
        "User-Agent": [
          "azsdk-net-Storage.Files.DataLake/12.1.0-dev.20200403.1",
          "(.NET Core 4.6.28325.01; Microsoft Windows 10.0.18362 )"
        ],
        "x-ms-client-request-id": "ea4f848f-658b-5c90-2ced-bf01923c3595",
        "x-ms-date": "Fri, 03 Apr 2020 20:55:57 GMT",
        "x-ms-return-client-request-id": "true",
        "x-ms-version": "2019-12-12"
      },
      "RequestBody": null,
      "StatusCode": 201,
      "ResponseHeaders": {
        "Content-Length": "0",
        "Date": "Fri, 03 Apr 2020 20:55:55 GMT",
        "ETag": "\u00220x8D7D81167A00A2A\u0022",
        "Last-Modified": "Fri, 03 Apr 2020 20:55:56 GMT",
        "Server": [
          "Windows-Azure-HDFS/1.0",
          "Microsoft-HTTPAPI/2.0"
        ],
        "x-ms-client-request-id": "ea4f848f-658b-5c90-2ced-bf01923c3595",
<<<<<<< HEAD
        "x-ms-request-id": "91ed5978-401f-0017-0a3a-f33b30000000",
=======
        "x-ms-request-id": "fa43fc6a-201f-0097-36fa-091bad000000",
>>>>>>> 8d420312
        "x-ms-version": "2019-12-12"
      },
      "ResponseBody": []
    },
    {
      "RequestUri": "http://seannsecanary.blob.core.windows.net/test-filesystem-51d0fd3b-b517-28e3-bb5e-1127d9e1fc9b/test-directory-67bb6b47-97b2-38f1-8d18-5a1d124dd274?comp=metadata",
      "RequestMethod": "PUT",
      "RequestHeaders": {
        "Authorization": "Sanitized",
        "User-Agent": [
          "azsdk-net-Storage.Files.DataLake/12.1.0-dev.20200403.1",
          "(.NET Core 4.6.28325.01; Microsoft Windows 10.0.18362 )"
        ],
        "x-ms-client-request-id": "8d8e4657-e8fe-2ce9-3dd7-8fcdf080b86b",
        "x-ms-date": "Fri, 03 Apr 2020 20:55:57 GMT",
        "x-ms-meta-Capital": "letter",
        "x-ms-meta-foo": "bar",
        "x-ms-meta-meta": "data",
        "x-ms-meta-UPPER": "case",
        "x-ms-return-client-request-id": "true",
        "x-ms-version": "2019-12-12"
      },
      "RequestBody": null,
      "StatusCode": 200,
      "ResponseHeaders": {
        "Content-Length": "0",
        "Date": "Fri, 03 Apr 2020 20:55:55 GMT",
        "ETag": "\u00220x8D7D81167AF2B99\u0022",
        "Last-Modified": "Fri, 03 Apr 2020 20:55:56 GMT",
        "Server": [
          "Windows-Azure-Blob/1.0",
          "Microsoft-HTTPAPI/2.0"
        ],
        "x-ms-client-request-id": "8d8e4657-e8fe-2ce9-3dd7-8fcdf080b86b",
        "x-ms-request-id": "9621a3e2-f01e-0012-3dfa-093670000000",
        "x-ms-request-server-encrypted": "true",
        "x-ms-version": "2019-12-12"
      },
      "ResponseBody": []
    },
    {
      "RequestUri": "http://seannsecanary.blob.core.windows.net/test-filesystem-51d0fd3b-b517-28e3-bb5e-1127d9e1fc9b/test-directory-67bb6b47-97b2-38f1-8d18-5a1d124dd274",
      "RequestMethod": "HEAD",
      "RequestHeaders": {
        "Authorization": "Sanitized",
        "User-Agent": [
          "azsdk-net-Storage.Files.DataLake/12.1.0-dev.20200403.1",
          "(.NET Core 4.6.28325.01; Microsoft Windows 10.0.18362 )"
        ],
        "x-ms-client-request-id": "4caa10c5-a7ad-2696-94d2-ead71f94a769",
        "x-ms-date": "Fri, 03 Apr 2020 20:55:57 GMT",
        "x-ms-return-client-request-id": "true",
        "x-ms-version": "2019-12-12"
      },
      "RequestBody": null,
      "StatusCode": 200,
      "ResponseHeaders": {
        "Accept-Ranges": "bytes",
        "Content-Length": "0",
        "Content-Type": "application/octet-stream",
        "Date": "Fri, 03 Apr 2020 20:55:56 GMT",
        "ETag": "\u00220x8D7D81167AF2B99\u0022",
        "Last-Modified": "Fri, 03 Apr 2020 20:55:56 GMT",
        "Server": [
          "Windows-Azure-Blob/1.0",
          "Microsoft-HTTPAPI/2.0"
        ],
        "x-ms-access-tier": "Hot",
        "x-ms-access-tier-inferred": "true",
        "x-ms-blob-type": "BlockBlob",
        "x-ms-client-request-id": "4caa10c5-a7ad-2696-94d2-ead71f94a769",
        "x-ms-creation-time": "Fri, 03 Apr 2020 20:55:56 GMT",
        "x-ms-lease-state": "available",
        "x-ms-lease-status": "unlocked",
        "x-ms-meta-Capital": "letter",
        "x-ms-meta-foo": "bar",
        "x-ms-meta-hdi_isfolder": "true",
        "x-ms-meta-meta": "data",
        "x-ms-meta-UPPER": "case",
        "x-ms-request-id": "9621a3ee-f01e-0012-47fa-093670000000",
        "x-ms-server-encrypted": "true",
        "x-ms-version": "2019-12-12"
      },
      "ResponseBody": []
    },
    {
      "RequestUri": "http://seannsecanary.blob.core.windows.net/test-filesystem-51d0fd3b-b517-28e3-bb5e-1127d9e1fc9b?restype=container",
      "RequestMethod": "DELETE",
      "RequestHeaders": {
        "Authorization": "Sanitized",
        "traceparent": "00-24fcca05d989384693e0eb0c5b453336-38929b67fbf1234c-00",
        "User-Agent": [
          "azsdk-net-Storage.Files.DataLake/12.1.0-dev.20200403.1",
          "(.NET Core 4.6.28325.01; Microsoft Windows 10.0.18362 )"
        ],
        "x-ms-client-request-id": "df08bdbc-6cd6-ccbd-2a60-fd0cad8dc18e",
        "x-ms-date": "Fri, 03 Apr 2020 20:55:57 GMT",
        "x-ms-return-client-request-id": "true",
        "x-ms-version": "2019-12-12"
      },
      "RequestBody": null,
      "StatusCode": 202,
      "ResponseHeaders": {
        "Content-Length": "0",
        "Date": "Fri, 03 Apr 2020 20:55:56 GMT",
        "Server": [
          "Windows-Azure-Blob/1.0",
          "Microsoft-HTTPAPI/2.0"
        ],
        "x-ms-client-request-id": "df08bdbc-6cd6-ccbd-2a60-fd0cad8dc18e",
<<<<<<< HEAD
        "x-ms-request-id": "fcb36b84-001e-0039-4e3a-f36927000000",
=======
        "x-ms-request-id": "9621a3f9-f01e-0012-52fa-093670000000",
>>>>>>> 8d420312
        "x-ms-version": "2019-12-12"
      },
      "ResponseBody": []
    }
  ],
  "Variables": {
    "RandomSeed": "937090572",
    "Storage_TestConfigHierarchicalNamespace": "NamespaceTenant\nseannsecanary\nU2FuaXRpemVk\nhttp://seannsecanary.blob.core.windows.net\nhttp://seannsecanary.file.core.windows.net\nhttp://seannsecanary.queue.core.windows.net\nhttp://seannsecanary.table.core.windows.net\n\n\n\n\nhttp://seannsecanary-secondary.blob.core.windows.net\nhttp://seannsecanary-secondary.file.core.windows.net\nhttp://seannsecanary-secondary.queue.core.windows.net\nhttp://seannsecanary-secondary.table.core.windows.net\n68390a19-a643-458b-b726-408abf67b4fc\nSanitized\n72f988bf-86f1-41af-91ab-2d7cd011db47\nhttps://login.microsoftonline.com/\nCloud\nBlobEndpoint=http://seannsecanary.blob.core.windows.net/;QueueEndpoint=http://seannsecanary.queue.core.windows.net/;FileEndpoint=http://seannsecanary.file.core.windows.net/;BlobSecondaryEndpoint=http://seannsecanary-secondary.blob.core.windows.net/;QueueSecondaryEndpoint=http://seannsecanary-secondary.queue.core.windows.net/;FileSecondaryEndpoint=http://seannsecanary-secondary.file.core.windows.net/;AccountName=seannsecanary;AccountKey=Sanitized\n"
  }
}<|MERGE_RESOLUTION|>--- conflicted
+++ resolved
@@ -28,11 +28,7 @@
           "Microsoft-HTTPAPI/2.0"
         ],
         "x-ms-client-request-id": "4c251df4-ed1a-4759-e3e1-f391f6e26a1d",
-<<<<<<< HEAD
-        "x-ms-request-id": "fcb36b7c-001e-0039-493a-f36927000000",
-=======
         "x-ms-request-id": "9621a3c2-f01e-0012-22fa-093670000000",
->>>>>>> 8d420312
         "x-ms-version": "2019-12-12"
       },
       "ResponseBody": []
@@ -64,11 +60,7 @@
           "Microsoft-HTTPAPI/2.0"
         ],
         "x-ms-client-request-id": "ea4f848f-658b-5c90-2ced-bf01923c3595",
-<<<<<<< HEAD
-        "x-ms-request-id": "91ed5978-401f-0017-0a3a-f33b30000000",
-=======
         "x-ms-request-id": "fa43fc6a-201f-0097-36fa-091bad000000",
->>>>>>> 8d420312
         "x-ms-version": "2019-12-12"
       },
       "ResponseBody": []
@@ -179,11 +171,7 @@
           "Microsoft-HTTPAPI/2.0"
         ],
         "x-ms-client-request-id": "df08bdbc-6cd6-ccbd-2a60-fd0cad8dc18e",
-<<<<<<< HEAD
-        "x-ms-request-id": "fcb36b84-001e-0039-4e3a-f36927000000",
-=======
         "x-ms-request-id": "9621a3f9-f01e-0012-52fa-093670000000",
->>>>>>> 8d420312
         "x-ms-version": "2019-12-12"
       },
       "ResponseBody": []
