--- conflicted
+++ resolved
@@ -28,11 +28,7 @@
           "Microsoft-HTTPAPI/2.0"
         ],
         "x-ms-client-request-id": "866ef2c1-e553-e944-f520-dc5d3bd22927",
-<<<<<<< HEAD
-        "x-ms-request-id": "4a11f1ab-c01e-0026-393b-f3da23000000",
-=======
         "x-ms-request-id": "9621e266-f01e-0012-72fa-093670000000",
->>>>>>> 8d420312
         "x-ms-version": "2019-12-12"
       },
       "ResponseBody": []
@@ -64,11 +60,7 @@
           "Microsoft-HTTPAPI/2.0"
         ],
         "x-ms-client-request-id": "e7698537-4392-e2a6-c7a3-a5dee4fc7795",
-<<<<<<< HEAD
-        "x-ms-request-id": "3d415767-601f-0000-5c3b-f3923b000000",
-=======
         "x-ms-request-id": "fa43fe5c-201f-0097-59fa-091bad000000",
->>>>>>> 8d420312
         "x-ms-version": "2019-12-12"
       },
       "ResponseBody": []
@@ -179,11 +171,7 @@
           "Microsoft-HTTPAPI/2.0"
         ],
         "x-ms-client-request-id": "ffc750ca-c929-d847-370e-58512cace380",
-<<<<<<< HEAD
-        "x-ms-request-id": "4a11f1b9-c01e-0026-413b-f3da23000000",
-=======
         "x-ms-request-id": "9621e298-f01e-0012-15fa-093670000000",
->>>>>>> 8d420312
         "x-ms-version": "2019-12-12"
       },
       "ResponseBody": []
