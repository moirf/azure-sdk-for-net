{
  "Entries": [
    {
      "RequestUri": "http://seannsecanary.blob.core.windows.net/test-filesystem-3d0a52f7-96a9-40e5-4422-9a2723ce24fe?restype=container",
      "RequestMethod": "PUT",
      "RequestHeaders": {
        "Authorization": "Sanitized",
        "traceparent": "00-88c0c9621982cf46b268a29676ed5cef-f3bba54c3a43b34b-00",
        "User-Agent": [
          "azsdk-net-Storage.Files.DataLake/12.1.0-dev.20200403.1",
          "(.NET Core 4.6.28325.01; Microsoft Windows 10.0.18362 )"
        ],
        "x-ms-blob-public-access": "container",
        "x-ms-client-request-id": "b4057e85-cd3d-5233-20b9-7139cab8328c",
        "x-ms-date": "Fri, 03 Apr 2020 20:53:17 GMT",
        "x-ms-return-client-request-id": "true",
        "x-ms-version": "2019-12-12"
      },
      "RequestBody": null,
      "StatusCode": 201,
      "ResponseHeaders": {
        "Content-Length": "0",
        "Date": "Fri, 03 Apr 2020 20:53:15 GMT",
        "ETag": "\u00220x8D7D8110824348D\u0022",
        "Last-Modified": "Fri, 03 Apr 2020 20:53:15 GMT",
        "Server": [
          "Windows-Azure-Blob/1.0",
          "Microsoft-HTTPAPI/2.0"
        ],
        "x-ms-client-request-id": "b4057e85-cd3d-5233-20b9-7139cab8328c",
<<<<<<< HEAD
        "x-ms-request-id": "728c24cf-801e-0018-573a-f34d5c000000",
=======
        "x-ms-request-id": "96215c1a-f01e-0012-70f9-093670000000",
>>>>>>> 8d420312
        "x-ms-version": "2019-12-12"
      },
      "ResponseBody": []
    },
    {
      "RequestUri": "http://seannsecanary.dfs.core.windows.net/test-filesystem-3d0a52f7-96a9-40e5-4422-9a2723ce24fe/test-directory-8cbc2dc2-a163-296e-3f8b-2ba9cc8efe3b?resource=directory",
      "RequestMethod": "PUT",
      "RequestHeaders": {
        "Authorization": "Sanitized",
        "traceparent": "00-76fbb51a3947374d86f92677f38cd2ac-057c71bf910f8440-00",
        "User-Agent": [
          "azsdk-net-Storage.Files.DataLake/12.1.0-dev.20200403.1",
          "(.NET Core 4.6.28325.01; Microsoft Windows 10.0.18362 )"
        ],
        "x-ms-client-request-id": "14943dcd-904b-e43f-10dc-75b2a28a8591",
        "x-ms-date": "Fri, 03 Apr 2020 20:53:17 GMT",
        "x-ms-return-client-request-id": "true",
        "x-ms-version": "2019-12-12"
      },
      "RequestBody": null,
      "StatusCode": 201,
      "ResponseHeaders": {
        "Content-Length": "0",
        "Date": "Fri, 03 Apr 2020 20:53:15 GMT",
        "ETag": "\u00220x8D7D811083381CA\u0022",
        "Last-Modified": "Fri, 03 Apr 2020 20:53:15 GMT",
        "Server": [
          "Windows-Azure-HDFS/1.0",
          "Microsoft-HTTPAPI/2.0"
        ],
        "x-ms-client-request-id": "14943dcd-904b-e43f-10dc-75b2a28a8591",
<<<<<<< HEAD
        "x-ms-request-id": "91ed5928-401f-0017-5c3a-f33b30000000",
=======
        "x-ms-request-id": "fa43fad3-201f-0097-0cf9-091bad000000",
>>>>>>> 8d420312
        "x-ms-version": "2019-12-12"
      },
      "ResponseBody": []
    },
    {
      "RequestUri": "http://seannsecanary.dfs.core.windows.net/test-filesystem-3d0a52f7-96a9-40e5-4422-9a2723ce24fe/test-directory-8cbc2dc2-a163-296e-3f8b-2ba9cc8efe3b/test-directory-d33336bb-8e15-52c3-6c44-027a8b7ccb66?resource=directory",
      "RequestMethod": "PUT",
      "RequestHeaders": {
        "Authorization": "Sanitized",
        "User-Agent": [
          "azsdk-net-Storage.Files.DataLake/12.1.0-dev.20200403.1",
          "(.NET Core 4.6.28325.01; Microsoft Windows 10.0.18362 )"
        ],
        "x-ms-client-request-id": "27368463-e1a5-3e43-7a41-a8078dc55893",
        "x-ms-date": "Fri, 03 Apr 2020 20:53:17 GMT",
        "x-ms-return-client-request-id": "true",
        "x-ms-version": "2019-12-12"
      },
      "RequestBody": null,
      "StatusCode": 201,
      "ResponseHeaders": {
        "Content-Length": "0",
        "Date": "Fri, 03 Apr 2020 20:53:15 GMT",
        "ETag": "\u00220x8D7D811083FAE98\u0022",
        "Last-Modified": "Fri, 03 Apr 2020 20:53:16 GMT",
        "Server": [
          "Windows-Azure-HDFS/1.0",
          "Microsoft-HTTPAPI/2.0"
        ],
        "x-ms-client-request-id": "27368463-e1a5-3e43-7a41-a8078dc55893",
<<<<<<< HEAD
        "x-ms-request-id": "91ed5929-401f-0017-5d3a-f33b30000000",
=======
        "x-ms-request-id": "fa43fad4-201f-0097-0df9-091bad000000",
>>>>>>> 8d420312
        "x-ms-version": "2019-12-12"
      },
      "ResponseBody": []
    },
    {
      "RequestUri": "http://seannsecanary.dfs.core.windows.net/test-filesystem-3d0a52f7-96a9-40e5-4422-9a2723ce24fe/test-directory-8cbc2dc2-a163-296e-3f8b-2ba9cc8efe3b/test-directory-d33336bb-8e15-52c3-6c44-027a8b7ccb66?resource=directory",
      "RequestMethod": "PUT",
      "RequestHeaders": {
        "Authorization": "Sanitized",
        "If-Modified-Since": "Sat, 04 Apr 2020 20:53:17 GMT",
        "User-Agent": [
          "azsdk-net-Storage.Files.DataLake/12.1.0-dev.20200403.1",
          "(.NET Core 4.6.28325.01; Microsoft Windows 10.0.18362 )"
        ],
        "x-ms-client-request-id": "0617026f-a446-f5c0-8d9d-15b840e8e8f1",
        "x-ms-date": "Fri, 03 Apr 2020 20:53:17 GMT",
        "x-ms-return-client-request-id": "true",
        "x-ms-version": "2019-12-12"
      },
      "RequestBody": null,
      "StatusCode": 412,
      "ResponseHeaders": {
        "Content-Length": "200",
        "Content-Type": "application/json; charset=utf-8",
        "Date": "Fri, 03 Apr 2020 20:53:15 GMT",
        "Server": [
          "Windows-Azure-HDFS/1.0",
          "Microsoft-HTTPAPI/2.0"
        ],
        "x-ms-client-request-id": "0617026f-a446-f5c0-8d9d-15b840e8e8f1",
        "x-ms-error-code": "ConditionNotMet",
<<<<<<< HEAD
        "x-ms-request-id": "91ed592a-401f-0017-5e3a-f33b30000000",
=======
        "x-ms-request-id": "fa43fad5-201f-0097-0ef9-091bad000000",
>>>>>>> 8d420312
        "x-ms-version": "2019-12-12"
      },
      "ResponseBody": {
        "error": {
          "code": "ConditionNotMet",
          "message": "The condition specified using HTTP conditional header(s) is not met.\nRequestId:fa43fad5-201f-0097-0ef9-091bad000000\nTime:2020-04-03T20:53:16.1589984Z"
        }
      }
    },
    {
      "RequestUri": "http://seannsecanary.blob.core.windows.net/test-filesystem-3d0a52f7-96a9-40e5-4422-9a2723ce24fe?restype=container",
      "RequestMethod": "DELETE",
      "RequestHeaders": {
        "Authorization": "Sanitized",
        "traceparent": "00-1878fa2345492243997db6e28acace22-5fea8da3177f324a-00",
        "User-Agent": [
          "azsdk-net-Storage.Files.DataLake/12.1.0-dev.20200403.1",
          "(.NET Core 4.6.28325.01; Microsoft Windows 10.0.18362 )"
        ],
        "x-ms-client-request-id": "8b974aea-52ae-6b4d-4ee6-4410e0df915e",
        "x-ms-date": "Fri, 03 Apr 2020 20:53:17 GMT",
        "x-ms-return-client-request-id": "true",
        "x-ms-version": "2019-12-12"
      },
      "RequestBody": null,
      "StatusCode": 202,
      "ResponseHeaders": {
        "Content-Length": "0",
        "Date": "Fri, 03 Apr 2020 20:53:15 GMT",
        "Server": [
          "Windows-Azure-Blob/1.0",
          "Microsoft-HTTPAPI/2.0"
        ],
        "x-ms-client-request-id": "8b974aea-52ae-6b4d-4ee6-4410e0df915e",
<<<<<<< HEAD
        "x-ms-request-id": "728c24d4-801e-0018-5a3a-f34d5c000000",
=======
        "x-ms-request-id": "96215c57-f01e-0012-19f9-093670000000",
>>>>>>> 8d420312
        "x-ms-version": "2019-12-12"
      },
      "ResponseBody": []
    },
    {
      "RequestUri": "http://seannsecanary.blob.core.windows.net/test-filesystem-faf22ad5-6bf8-6b2a-b0aa-19e2c4d930a1?restype=container",
      "RequestMethod": "PUT",
      "RequestHeaders": {
        "Authorization": "Sanitized",
        "traceparent": "00-29cbc1cb3c7fa34e9ed8b9658c6f0bf4-c9bfbb15567b9a4a-00",
        "User-Agent": [
          "azsdk-net-Storage.Files.DataLake/12.1.0-dev.20200403.1",
          "(.NET Core 4.6.28325.01; Microsoft Windows 10.0.18362 )"
        ],
        "x-ms-blob-public-access": "container",
        "x-ms-client-request-id": "991182d1-49f9-7eab-1f2c-da04386aa675",
        "x-ms-date": "Fri, 03 Apr 2020 20:53:17 GMT",
        "x-ms-return-client-request-id": "true",
        "x-ms-version": "2019-12-12"
      },
      "RequestBody": null,
      "StatusCode": 201,
      "ResponseHeaders": {
        "Content-Length": "0",
        "Date": "Fri, 03 Apr 2020 20:53:15 GMT",
        "ETag": "\u00220x8D7D81108676459\u0022",
        "Last-Modified": "Fri, 03 Apr 2020 20:53:16 GMT",
        "Server": [
          "Windows-Azure-Blob/1.0",
          "Microsoft-HTTPAPI/2.0"
        ],
        "x-ms-client-request-id": "991182d1-49f9-7eab-1f2c-da04386aa675",
<<<<<<< HEAD
        "x-ms-request-id": "c74ef470-a01e-000f-683a-f3e457000000",
=======
        "x-ms-request-id": "96215c61-f01e-0012-20f9-093670000000",
>>>>>>> 8d420312
        "x-ms-version": "2019-12-12"
      },
      "ResponseBody": []
    },
    {
      "RequestUri": "http://seannsecanary.dfs.core.windows.net/test-filesystem-faf22ad5-6bf8-6b2a-b0aa-19e2c4d930a1/test-directory-6fb6a3b6-9b10-780d-e7df-4786cedeab6e?resource=directory",
      "RequestMethod": "PUT",
      "RequestHeaders": {
        "Authorization": "Sanitized",
        "traceparent": "00-8ba08127c6195342bc69f99deb7a4e64-8d4ddc32daf4fd47-00",
        "User-Agent": [
          "azsdk-net-Storage.Files.DataLake/12.1.0-dev.20200403.1",
          "(.NET Core 4.6.28325.01; Microsoft Windows 10.0.18362 )"
        ],
        "x-ms-client-request-id": "1c9528cb-1c8b-36fd-7499-b2190225af40",
        "x-ms-date": "Fri, 03 Apr 2020 20:53:17 GMT",
        "x-ms-return-client-request-id": "true",
        "x-ms-version": "2019-12-12"
      },
      "RequestBody": null,
      "StatusCode": 201,
      "ResponseHeaders": {
        "Content-Length": "0",
        "Date": "Fri, 03 Apr 2020 20:53:15 GMT",
        "ETag": "\u00220x8D7D8110875779B\u0022",
        "Last-Modified": "Fri, 03 Apr 2020 20:53:16 GMT",
        "Server": [
          "Windows-Azure-HDFS/1.0",
          "Microsoft-HTTPAPI/2.0"
        ],
        "x-ms-client-request-id": "1c9528cb-1c8b-36fd-7499-b2190225af40",
<<<<<<< HEAD
        "x-ms-request-id": "b8ff493e-d01f-0015-2b3a-f38588000000",
=======
        "x-ms-request-id": "fa43fad6-201f-0097-0ff9-091bad000000",
>>>>>>> 8d420312
        "x-ms-version": "2019-12-12"
      },
      "ResponseBody": []
    },
    {
      "RequestUri": "http://seannsecanary.dfs.core.windows.net/test-filesystem-faf22ad5-6bf8-6b2a-b0aa-19e2c4d930a1/test-directory-6fb6a3b6-9b10-780d-e7df-4786cedeab6e/test-directory-2de66c80-645a-1fad-fba6-aac0c3e9f6a7?resource=directory",
      "RequestMethod": "PUT",
      "RequestHeaders": {
        "Authorization": "Sanitized",
        "User-Agent": [
          "azsdk-net-Storage.Files.DataLake/12.1.0-dev.20200403.1",
          "(.NET Core 4.6.28325.01; Microsoft Windows 10.0.18362 )"
        ],
        "x-ms-client-request-id": "15a396a0-ac59-66ed-7a76-20e4713c738b",
        "x-ms-date": "Fri, 03 Apr 2020 20:53:17 GMT",
        "x-ms-return-client-request-id": "true",
        "x-ms-version": "2019-12-12"
      },
      "RequestBody": null,
      "StatusCode": 201,
      "ResponseHeaders": {
        "Content-Length": "0",
        "Date": "Fri, 03 Apr 2020 20:53:15 GMT",
        "ETag": "\u00220x8D7D8110881B811\u0022",
        "Last-Modified": "Fri, 03 Apr 2020 20:53:16 GMT",
        "Server": [
          "Windows-Azure-HDFS/1.0",
          "Microsoft-HTTPAPI/2.0"
        ],
        "x-ms-client-request-id": "15a396a0-ac59-66ed-7a76-20e4713c738b",
<<<<<<< HEAD
        "x-ms-request-id": "b8ff493f-d01f-0015-2c3a-f38588000000",
=======
        "x-ms-request-id": "fa43fad7-201f-0097-10f9-091bad000000",
>>>>>>> 8d420312
        "x-ms-version": "2019-12-12"
      },
      "ResponseBody": []
    },
    {
      "RequestUri": "http://seannsecanary.dfs.core.windows.net/test-filesystem-faf22ad5-6bf8-6b2a-b0aa-19e2c4d930a1/test-directory-6fb6a3b6-9b10-780d-e7df-4786cedeab6e/test-directory-2de66c80-645a-1fad-fba6-aac0c3e9f6a7?resource=directory",
      "RequestMethod": "PUT",
      "RequestHeaders": {
        "Authorization": "Sanitized",
        "If-Unmodified-Since": "Thu, 02 Apr 2020 20:53:17 GMT",
        "User-Agent": [
          "azsdk-net-Storage.Files.DataLake/12.1.0-dev.20200403.1",
          "(.NET Core 4.6.28325.01; Microsoft Windows 10.0.18362 )"
        ],
        "x-ms-client-request-id": "2c200999-e045-584e-1255-2ad26ffe8fd1",
        "x-ms-date": "Fri, 03 Apr 2020 20:53:18 GMT",
        "x-ms-return-client-request-id": "true",
        "x-ms-version": "2019-12-12"
      },
      "RequestBody": null,
      "StatusCode": 412,
      "ResponseHeaders": {
        "Content-Length": "200",
        "Content-Type": "application/json; charset=utf-8",
        "Date": "Fri, 03 Apr 2020 20:53:15 GMT",
        "Server": [
          "Windows-Azure-HDFS/1.0",
          "Microsoft-HTTPAPI/2.0"
        ],
        "x-ms-client-request-id": "2c200999-e045-584e-1255-2ad26ffe8fd1",
        "x-ms-error-code": "ConditionNotMet",
<<<<<<< HEAD
        "x-ms-request-id": "b8ff4940-d01f-0015-2d3a-f38588000000",
=======
        "x-ms-request-id": "fa43fad8-201f-0097-11f9-091bad000000",
>>>>>>> 8d420312
        "x-ms-version": "2019-12-12"
      },
      "ResponseBody": {
        "error": {
          "code": "ConditionNotMet",
          "message": "The condition specified using HTTP conditional header(s) is not met.\nRequestId:fa43fad8-201f-0097-11f9-091bad000000\nTime:2020-04-03T20:53:16.5893011Z"
        }
      }
    },
    {
      "RequestUri": "http://seannsecanary.blob.core.windows.net/test-filesystem-faf22ad5-6bf8-6b2a-b0aa-19e2c4d930a1?restype=container",
      "RequestMethod": "DELETE",
      "RequestHeaders": {
        "Authorization": "Sanitized",
        "traceparent": "00-ea8f12ea70813e4bbb51372957548163-f9ac3be4508bd54c-00",
        "User-Agent": [
          "azsdk-net-Storage.Files.DataLake/12.1.0-dev.20200403.1",
          "(.NET Core 4.6.28325.01; Microsoft Windows 10.0.18362 )"
        ],
        "x-ms-client-request-id": "684bb23b-461c-c246-bcbb-f014df25818b",
        "x-ms-date": "Fri, 03 Apr 2020 20:53:18 GMT",
        "x-ms-return-client-request-id": "true",
        "x-ms-version": "2019-12-12"
      },
      "RequestBody": null,
      "StatusCode": 202,
      "ResponseHeaders": {
        "Content-Length": "0",
        "Date": "Fri, 03 Apr 2020 20:53:15 GMT",
        "Server": [
          "Windows-Azure-Blob/1.0",
          "Microsoft-HTTPAPI/2.0"
        ],
        "x-ms-client-request-id": "684bb23b-461c-c246-bcbb-f014df25818b",
<<<<<<< HEAD
        "x-ms-request-id": "c74ef47a-a01e-000f-6f3a-f3e457000000",
=======
        "x-ms-request-id": "96215ca6-f01e-0012-58f9-093670000000",
>>>>>>> 8d420312
        "x-ms-version": "2019-12-12"
      },
      "ResponseBody": []
    },
    {
      "RequestUri": "http://seannsecanary.blob.core.windows.net/test-filesystem-55194d54-61f5-8df4-d38a-8d9253d9cba4?restype=container",
      "RequestMethod": "PUT",
      "RequestHeaders": {
        "Authorization": "Sanitized",
        "traceparent": "00-22bf405032a3ed42acf0920dc9be30ea-4e8182dd91c9e549-00",
        "User-Agent": [
          "azsdk-net-Storage.Files.DataLake/12.1.0-dev.20200403.1",
          "(.NET Core 4.6.28325.01; Microsoft Windows 10.0.18362 )"
        ],
        "x-ms-blob-public-access": "container",
        "x-ms-client-request-id": "3f200132-7953-da04-bdbd-9491b8b36fe3",
        "x-ms-date": "Fri, 03 Apr 2020 20:53:18 GMT",
        "x-ms-return-client-request-id": "true",
        "x-ms-version": "2019-12-12"
      },
      "RequestBody": null,
      "StatusCode": 201,
      "ResponseHeaders": {
        "Content-Length": "0",
        "Date": "Fri, 03 Apr 2020 20:53:15 GMT",
        "ETag": "\u00220x8D7D81108A93458\u0022",
        "Last-Modified": "Fri, 03 Apr 2020 20:53:16 GMT",
        "Server": [
          "Windows-Azure-Blob/1.0",
          "Microsoft-HTTPAPI/2.0"
        ],
        "x-ms-client-request-id": "3f200132-7953-da04-bdbd-9491b8b36fe3",
<<<<<<< HEAD
        "x-ms-request-id": "b2d5dc02-501e-0034-1e3a-f3a1f3000000",
=======
        "x-ms-request-id": "96215cb0-f01e-0012-61f9-093670000000",
>>>>>>> 8d420312
        "x-ms-version": "2019-12-12"
      },
      "ResponseBody": []
    },
    {
      "RequestUri": "http://seannsecanary.dfs.core.windows.net/test-filesystem-55194d54-61f5-8df4-d38a-8d9253d9cba4/test-directory-ae8e4bef-c38f-2cd8-98f9-592d443772b0?resource=directory",
      "RequestMethod": "PUT",
      "RequestHeaders": {
        "Authorization": "Sanitized",
        "traceparent": "00-fbba409e42c3c743aafa2d11d4e35a57-555b94402ea9e843-00",
        "User-Agent": [
          "azsdk-net-Storage.Files.DataLake/12.1.0-dev.20200403.1",
          "(.NET Core 4.6.28325.01; Microsoft Windows 10.0.18362 )"
        ],
        "x-ms-client-request-id": "cfce3958-0794-6ee9-28f3-a65a1fd69686",
        "x-ms-date": "Fri, 03 Apr 2020 20:53:18 GMT",
        "x-ms-return-client-request-id": "true",
        "x-ms-version": "2019-12-12"
      },
      "RequestBody": null,
      "StatusCode": 201,
      "ResponseHeaders": {
        "Content-Length": "0",
        "Date": "Fri, 03 Apr 2020 20:53:15 GMT",
        "ETag": "\u00220x8D7D81108B748FC\u0022",
        "Last-Modified": "Fri, 03 Apr 2020 20:53:16 GMT",
        "Server": [
          "Windows-Azure-HDFS/1.0",
          "Microsoft-HTTPAPI/2.0"
        ],
        "x-ms-client-request-id": "cfce3958-0794-6ee9-28f3-a65a1fd69686",
<<<<<<< HEAD
        "x-ms-request-id": "21c957ca-f01f-003d-733a-f3e420000000",
=======
        "x-ms-request-id": "fa43fad9-201f-0097-12f9-091bad000000",
>>>>>>> 8d420312
        "x-ms-version": "2019-12-12"
      },
      "ResponseBody": []
    },
    {
      "RequestUri": "http://seannsecanary.dfs.core.windows.net/test-filesystem-55194d54-61f5-8df4-d38a-8d9253d9cba4/test-directory-ae8e4bef-c38f-2cd8-98f9-592d443772b0/test-directory-a4bde44b-1c53-632a-fa81-83d3c3e49a74?resource=directory",
      "RequestMethod": "PUT",
      "RequestHeaders": {
        "Authorization": "Sanitized",
        "User-Agent": [
          "azsdk-net-Storage.Files.DataLake/12.1.0-dev.20200403.1",
          "(.NET Core 4.6.28325.01; Microsoft Windows 10.0.18362 )"
        ],
        "x-ms-client-request-id": "aea97a25-c365-3cf4-0e6b-d5128416aa44",
        "x-ms-date": "Fri, 03 Apr 2020 20:53:18 GMT",
        "x-ms-return-client-request-id": "true",
        "x-ms-version": "2019-12-12"
      },
      "RequestBody": null,
      "StatusCode": 201,
      "ResponseHeaders": {
        "Content-Length": "0",
        "Date": "Fri, 03 Apr 2020 20:53:16 GMT",
        "ETag": "\u00220x8D7D81108C51A79\u0022",
        "Last-Modified": "Fri, 03 Apr 2020 20:53:16 GMT",
        "Server": [
          "Windows-Azure-HDFS/1.0",
          "Microsoft-HTTPAPI/2.0"
        ],
        "x-ms-client-request-id": "aea97a25-c365-3cf4-0e6b-d5128416aa44",
<<<<<<< HEAD
        "x-ms-request-id": "21c957cb-f01f-003d-743a-f3e420000000",
=======
        "x-ms-request-id": "fa43fada-201f-0097-13f9-091bad000000",
>>>>>>> 8d420312
        "x-ms-version": "2019-12-12"
      },
      "ResponseBody": []
    },
    {
      "RequestUri": "http://seannsecanary.dfs.core.windows.net/test-filesystem-55194d54-61f5-8df4-d38a-8d9253d9cba4/test-directory-ae8e4bef-c38f-2cd8-98f9-592d443772b0/test-directory-a4bde44b-1c53-632a-fa81-83d3c3e49a74?resource=directory",
      "RequestMethod": "PUT",
      "RequestHeaders": {
        "Authorization": "Sanitized",
        "If-Match": "\u0022garbage\u0022",
        "User-Agent": [
          "azsdk-net-Storage.Files.DataLake/12.1.0-dev.20200403.1",
          "(.NET Core 4.6.28325.01; Microsoft Windows 10.0.18362 )"
        ],
        "x-ms-client-request-id": "49ad2e94-eb3a-ce0e-1d99-fcfdce0a4714",
        "x-ms-date": "Fri, 03 Apr 2020 20:53:18 GMT",
        "x-ms-return-client-request-id": "true",
        "x-ms-version": "2019-12-12"
      },
      "RequestBody": null,
      "StatusCode": 412,
      "ResponseHeaders": {
        "Content-Length": "200",
        "Content-Type": "application/json; charset=utf-8",
        "Date": "Fri, 03 Apr 2020 20:53:16 GMT",
        "Server": [
          "Windows-Azure-HDFS/1.0",
          "Microsoft-HTTPAPI/2.0"
        ],
        "x-ms-client-request-id": "49ad2e94-eb3a-ce0e-1d99-fcfdce0a4714",
        "x-ms-error-code": "ConditionNotMet",
<<<<<<< HEAD
        "x-ms-request-id": "21c957cc-f01f-003d-753a-f3e420000000",
=======
        "x-ms-request-id": "fa43fadb-201f-0097-14f9-091bad000000",
>>>>>>> 8d420312
        "x-ms-version": "2019-12-12"
      },
      "ResponseBody": {
        "error": {
          "code": "ConditionNotMet",
          "message": "The condition specified using HTTP conditional header(s) is not met.\nRequestId:fa43fadb-201f-0097-14f9-091bad000000\nTime:2020-04-03T20:53:17.0146007Z"
        }
      }
    },
    {
      "RequestUri": "http://seannsecanary.blob.core.windows.net/test-filesystem-55194d54-61f5-8df4-d38a-8d9253d9cba4?restype=container",
      "RequestMethod": "DELETE",
      "RequestHeaders": {
        "Authorization": "Sanitized",
        "traceparent": "00-3ebb2d587286d74c8ddb2e7d9eb29ac0-416834f046aac746-00",
        "User-Agent": [
          "azsdk-net-Storage.Files.DataLake/12.1.0-dev.20200403.1",
          "(.NET Core 4.6.28325.01; Microsoft Windows 10.0.18362 )"
        ],
        "x-ms-client-request-id": "567ed1ed-6169-6e0a-23f9-f0688e1fd9bc",
        "x-ms-date": "Fri, 03 Apr 2020 20:53:18 GMT",
        "x-ms-return-client-request-id": "true",
        "x-ms-version": "2019-12-12"
      },
      "RequestBody": null,
      "StatusCode": 202,
      "ResponseHeaders": {
        "Content-Length": "0",
        "Date": "Fri, 03 Apr 2020 20:53:16 GMT",
        "Server": [
          "Windows-Azure-Blob/1.0",
          "Microsoft-HTTPAPI/2.0"
        ],
        "x-ms-client-request-id": "567ed1ed-6169-6e0a-23f9-f0688e1fd9bc",
<<<<<<< HEAD
        "x-ms-request-id": "b2d5dc20-501e-0034-3a3a-f3a1f3000000",
=======
        "x-ms-request-id": "96215cdb-f01e-0012-02f9-093670000000",
>>>>>>> 8d420312
        "x-ms-version": "2019-12-12"
      },
      "ResponseBody": []
    },
    {
      "RequestUri": "http://seannsecanary.blob.core.windows.net/test-filesystem-0b1a64aa-caf9-b4d5-db12-ec38039a8489?restype=container",
      "RequestMethod": "PUT",
      "RequestHeaders": {
        "Authorization": "Sanitized",
        "traceparent": "00-a32d852fc5579b419957dd28876a968c-4fb1b9d6462b534a-00",
        "User-Agent": [
          "azsdk-net-Storage.Files.DataLake/12.1.0-dev.20200403.1",
          "(.NET Core 4.6.28325.01; Microsoft Windows 10.0.18362 )"
        ],
        "x-ms-blob-public-access": "container",
        "x-ms-client-request-id": "e5c92a27-3e78-23b0-fbc9-7a5674d16a88",
        "x-ms-date": "Fri, 03 Apr 2020 20:53:18 GMT",
        "x-ms-return-client-request-id": "true",
        "x-ms-version": "2019-12-12"
      },
      "RequestBody": null,
      "StatusCode": 201,
      "ResponseHeaders": {
        "Content-Length": "0",
        "Date": "Fri, 03 Apr 2020 20:53:16 GMT",
        "ETag": "\u00220x8D7D81108EBEEE7\u0022",
        "Last-Modified": "Fri, 03 Apr 2020 20:53:17 GMT",
        "Server": [
          "Windows-Azure-Blob/1.0",
          "Microsoft-HTTPAPI/2.0"
        ],
        "x-ms-client-request-id": "e5c92a27-3e78-23b0-fbc9-7a5674d16a88",
<<<<<<< HEAD
        "x-ms-request-id": "9c496cde-601e-0000-233a-f3923b000000",
=======
        "x-ms-request-id": "96215cea-f01e-0012-0ef9-093670000000",
>>>>>>> 8d420312
        "x-ms-version": "2019-12-12"
      },
      "ResponseBody": []
    },
    {
      "RequestUri": "http://seannsecanary.dfs.core.windows.net/test-filesystem-0b1a64aa-caf9-b4d5-db12-ec38039a8489/test-directory-3c196675-dd0f-b931-b934-30fb3aa1c6f0?resource=directory",
      "RequestMethod": "PUT",
      "RequestHeaders": {
        "Authorization": "Sanitized",
        "traceparent": "00-0d9f90e08b43f945a87d8db1f0e051d9-c2226fa756588c47-00",
        "User-Agent": [
          "azsdk-net-Storage.Files.DataLake/12.1.0-dev.20200403.1",
          "(.NET Core 4.6.28325.01; Microsoft Windows 10.0.18362 )"
        ],
        "x-ms-client-request-id": "87be0793-cfd0-4a2d-f90f-2c440eb4e859",
        "x-ms-date": "Fri, 03 Apr 2020 20:53:18 GMT",
        "x-ms-return-client-request-id": "true",
        "x-ms-version": "2019-12-12"
      },
      "RequestBody": null,
      "StatusCode": 201,
      "ResponseHeaders": {
        "Content-Length": "0",
        "Date": "Fri, 03 Apr 2020 20:53:16 GMT",
        "ETag": "\u00220x8D7D81108FD5163\u0022",
        "Last-Modified": "Fri, 03 Apr 2020 20:53:17 GMT",
        "Server": [
          "Windows-Azure-HDFS/1.0",
          "Microsoft-HTTPAPI/2.0"
        ],
        "x-ms-client-request-id": "87be0793-cfd0-4a2d-f90f-2c440eb4e859",
<<<<<<< HEAD
        "x-ms-request-id": "c7d2faf1-001f-0039-423a-f36927000000",
=======
        "x-ms-request-id": "fa43fadc-201f-0097-15f9-091bad000000",
>>>>>>> 8d420312
        "x-ms-version": "2019-12-12"
      },
      "ResponseBody": []
    },
    {
      "RequestUri": "http://seannsecanary.dfs.core.windows.net/test-filesystem-0b1a64aa-caf9-b4d5-db12-ec38039a8489/test-directory-3c196675-dd0f-b931-b934-30fb3aa1c6f0/test-directory-c54f8903-91c0-d6b7-5509-9922db6f4364?resource=directory",
      "RequestMethod": "PUT",
      "RequestHeaders": {
        "Authorization": "Sanitized",
        "User-Agent": [
          "azsdk-net-Storage.Files.DataLake/12.1.0-dev.20200403.1",
          "(.NET Core 4.6.28325.01; Microsoft Windows 10.0.18362 )"
        ],
        "x-ms-client-request-id": "ecbea704-ab05-0249-50e8-31c7360b6f8a",
        "x-ms-date": "Fri, 03 Apr 2020 20:53:18 GMT",
        "x-ms-return-client-request-id": "true",
        "x-ms-version": "2019-12-12"
      },
      "RequestBody": null,
      "StatusCode": 201,
      "ResponseHeaders": {
        "Content-Length": "0",
        "Date": "Fri, 03 Apr 2020 20:53:16 GMT",
        "ETag": "\u00220x8D7D811090990C4\u0022",
        "Last-Modified": "Fri, 03 Apr 2020 20:53:17 GMT",
        "Server": [
          "Windows-Azure-HDFS/1.0",
          "Microsoft-HTTPAPI/2.0"
        ],
        "x-ms-client-request-id": "ecbea704-ab05-0249-50e8-31c7360b6f8a",
<<<<<<< HEAD
        "x-ms-request-id": "c7d2faf2-001f-0039-433a-f36927000000",
=======
        "x-ms-request-id": "fa43fadd-201f-0097-16f9-091bad000000",
>>>>>>> 8d420312
        "x-ms-version": "2019-12-12"
      },
      "ResponseBody": []
    },
    {
      "RequestUri": "http://seannsecanary.blob.core.windows.net/test-filesystem-0b1a64aa-caf9-b4d5-db12-ec38039a8489/test-directory-3c196675-dd0f-b931-b934-30fb3aa1c6f0/test-directory-c54f8903-91c0-d6b7-5509-9922db6f4364",
      "RequestMethod": "HEAD",
      "RequestHeaders": {
        "Authorization": "Sanitized",
        "User-Agent": [
          "azsdk-net-Storage.Files.DataLake/12.1.0-dev.20200403.1",
          "(.NET Core 4.6.28325.01; Microsoft Windows 10.0.18362 )"
        ],
        "x-ms-client-request-id": "331dab07-57b0-175e-db65-e3fa0c580176",
        "x-ms-date": "Fri, 03 Apr 2020 20:53:18 GMT",
        "x-ms-return-client-request-id": "true",
        "x-ms-version": "2019-12-12"
      },
      "RequestBody": null,
      "StatusCode": 200,
      "ResponseHeaders": {
        "Accept-Ranges": "bytes",
        "Content-Length": "0",
        "Content-Type": "application/octet-stream",
        "Date": "Fri, 03 Apr 2020 20:53:16 GMT",
        "ETag": "\u00220x8D7D811090990C4\u0022",
        "Last-Modified": "Fri, 03 Apr 2020 20:53:17 GMT",
        "Server": [
          "Windows-Azure-Blob/1.0",
          "Microsoft-HTTPAPI/2.0"
        ],
        "x-ms-access-tier": "Hot",
        "x-ms-access-tier-inferred": "true",
        "x-ms-blob-type": "BlockBlob",
        "x-ms-client-request-id": "331dab07-57b0-175e-db65-e3fa0c580176",
        "x-ms-creation-time": "Fri, 03 Apr 2020 20:53:17 GMT",
        "x-ms-lease-state": "available",
        "x-ms-lease-status": "unlocked",
        "x-ms-meta-hdi_isfolder": "true",
        "x-ms-request-id": "96215d04-f01e-0012-24f9-093670000000",
        "x-ms-server-encrypted": "true",
        "x-ms-version": "2019-12-12"
      },
      "ResponseBody": []
    },
    {
      "RequestUri": "http://seannsecanary.dfs.core.windows.net/test-filesystem-0b1a64aa-caf9-b4d5-db12-ec38039a8489/test-directory-3c196675-dd0f-b931-b934-30fb3aa1c6f0/test-directory-c54f8903-91c0-d6b7-5509-9922db6f4364?resource=directory",
      "RequestMethod": "PUT",
      "RequestHeaders": {
        "Authorization": "Sanitized",
        "If-None-Match": "\u00220x8D7D811090990C4\u0022",
        "User-Agent": [
          "azsdk-net-Storage.Files.DataLake/12.1.0-dev.20200403.1",
          "(.NET Core 4.6.28325.01; Microsoft Windows 10.0.18362 )"
        ],
        "x-ms-client-request-id": "8ac0a884-3bed-73d9-6969-0ce7d27db710",
        "x-ms-date": "Fri, 03 Apr 2020 20:53:18 GMT",
        "x-ms-return-client-request-id": "true",
        "x-ms-version": "2019-12-12"
      },
      "RequestBody": null,
      "StatusCode": 412,
      "ResponseHeaders": {
        "Content-Length": "200",
        "Content-Type": "application/json; charset=utf-8",
        "Date": "Fri, 03 Apr 2020 20:53:16 GMT",
        "Server": [
          "Windows-Azure-HDFS/1.0",
          "Microsoft-HTTPAPI/2.0"
        ],
        "x-ms-client-request-id": "8ac0a884-3bed-73d9-6969-0ce7d27db710",
        "x-ms-error-code": "ConditionNotMet",
<<<<<<< HEAD
        "x-ms-request-id": "c7d2faf3-001f-0039-443a-f36927000000",
=======
        "x-ms-request-id": "fa43fade-201f-0097-17f9-091bad000000",
>>>>>>> 8d420312
        "x-ms-version": "2019-12-12"
      },
      "ResponseBody": {
        "error": {
          "code": "ConditionNotMet",
          "message": "The condition specified using HTTP conditional header(s) is not met.\nRequestId:fa43fade-201f-0097-17f9-091bad000000\nTime:2020-04-03T20:53:17.5479750Z"
        }
      }
    },
    {
      "RequestUri": "http://seannsecanary.blob.core.windows.net/test-filesystem-0b1a64aa-caf9-b4d5-db12-ec38039a8489?restype=container",
      "RequestMethod": "DELETE",
      "RequestHeaders": {
        "Authorization": "Sanitized",
        "traceparent": "00-79c292ccdd4d38449d673397d79b1a22-00db8b73190ab743-00",
        "User-Agent": [
          "azsdk-net-Storage.Files.DataLake/12.1.0-dev.20200403.1",
          "(.NET Core 4.6.28325.01; Microsoft Windows 10.0.18362 )"
        ],
        "x-ms-client-request-id": "64758715-7698-1a89-7b83-41e20cb87cb3",
        "x-ms-date": "Fri, 03 Apr 2020 20:53:19 GMT",
        "x-ms-return-client-request-id": "true",
        "x-ms-version": "2019-12-12"
      },
      "RequestBody": null,
      "StatusCode": 202,
      "ResponseHeaders": {
        "Content-Length": "0",
        "Date": "Fri, 03 Apr 2020 20:53:16 GMT",
        "Server": [
          "Windows-Azure-Blob/1.0",
          "Microsoft-HTTPAPI/2.0"
        ],
        "x-ms-client-request-id": "64758715-7698-1a89-7b83-41e20cb87cb3",
<<<<<<< HEAD
        "x-ms-request-id": "9c496ce4-601e-0000-263a-f3923b000000",
=======
        "x-ms-request-id": "96215d10-f01e-0012-2ef9-093670000000",
>>>>>>> 8d420312
        "x-ms-version": "2019-12-12"
      },
      "ResponseBody": []
    },
    {
      "RequestUri": "http://seannsecanary.blob.core.windows.net/test-filesystem-9cd57142-f3a9-cb5e-6cd2-7f1e38239ef6?restype=container",
      "RequestMethod": "PUT",
      "RequestHeaders": {
        "Authorization": "Sanitized",
        "traceparent": "00-3a973c7407e53a4ab411b81c81e4ffa6-8edf9881cf847744-00",
        "User-Agent": [
          "azsdk-net-Storage.Files.DataLake/12.1.0-dev.20200403.1",
          "(.NET Core 4.6.28325.01; Microsoft Windows 10.0.18362 )"
        ],
        "x-ms-blob-public-access": "container",
        "x-ms-client-request-id": "63735052-129d-21e3-29a9-f8c5f76ae257",
        "x-ms-date": "Fri, 03 Apr 2020 20:53:19 GMT",
        "x-ms-return-client-request-id": "true",
        "x-ms-version": "2019-12-12"
      },
      "RequestBody": null,
      "StatusCode": 201,
      "ResponseHeaders": {
        "Content-Length": "0",
        "Date": "Fri, 03 Apr 2020 20:53:16 GMT",
        "ETag": "\u00220x8D7D811093B2ED8\u0022",
        "Last-Modified": "Fri, 03 Apr 2020 20:53:17 GMT",
        "Server": [
          "Windows-Azure-Blob/1.0",
          "Microsoft-HTTPAPI/2.0"
        ],
        "x-ms-client-request-id": "63735052-129d-21e3-29a9-f8c5f76ae257",
<<<<<<< HEAD
        "x-ms-request-id": "d522a19c-301e-0022-7e3a-f35724000000",
=======
        "x-ms-request-id": "96215d15-f01e-0012-33f9-093670000000",
>>>>>>> 8d420312
        "x-ms-version": "2019-12-12"
      },
      "ResponseBody": []
    },
    {
      "RequestUri": "http://seannsecanary.dfs.core.windows.net/test-filesystem-9cd57142-f3a9-cb5e-6cd2-7f1e38239ef6/test-directory-8d284ae5-31e5-efab-f934-582012e55411?resource=directory",
      "RequestMethod": "PUT",
      "RequestHeaders": {
        "Authorization": "Sanitized",
        "traceparent": "00-cdb02a25832ad54a931d7de9a8fb15f7-3339ef07ba2a4343-00",
        "User-Agent": [
          "azsdk-net-Storage.Files.DataLake/12.1.0-dev.20200403.1",
          "(.NET Core 4.6.28325.01; Microsoft Windows 10.0.18362 )"
        ],
        "x-ms-client-request-id": "2c9489a6-5332-206c-a483-6a68b9c30e43",
        "x-ms-date": "Fri, 03 Apr 2020 20:53:19 GMT",
        "x-ms-return-client-request-id": "true",
        "x-ms-version": "2019-12-12"
      },
      "RequestBody": null,
      "StatusCode": 201,
      "ResponseHeaders": {
        "Content-Length": "0",
        "Date": "Fri, 03 Apr 2020 20:53:16 GMT",
        "ETag": "\u00220x8D7D811094922C8\u0022",
        "Last-Modified": "Fri, 03 Apr 2020 20:53:17 GMT",
        "Server": [
          "Windows-Azure-HDFS/1.0",
          "Microsoft-HTTPAPI/2.0"
        ],
        "x-ms-client-request-id": "2c9489a6-5332-206c-a483-6a68b9c30e43",
<<<<<<< HEAD
        "x-ms-request-id": "82fb6010-901f-003b-363a-f3d79f000000",
=======
        "x-ms-request-id": "fa43fadf-201f-0097-18f9-091bad000000",
>>>>>>> 8d420312
        "x-ms-version": "2019-12-12"
      },
      "ResponseBody": []
    },
    {
      "RequestUri": "http://seannsecanary.dfs.core.windows.net/test-filesystem-9cd57142-f3a9-cb5e-6cd2-7f1e38239ef6/test-directory-8d284ae5-31e5-efab-f934-582012e55411/test-directory-cbd3e655-fa9e-aaa7-f080-f0340f4c9445?resource=directory",
      "RequestMethod": "PUT",
      "RequestHeaders": {
        "Authorization": "Sanitized",
        "User-Agent": [
          "azsdk-net-Storage.Files.DataLake/12.1.0-dev.20200403.1",
          "(.NET Core 4.6.28325.01; Microsoft Windows 10.0.18362 )"
        ],
        "x-ms-client-request-id": "7509dda2-dedf-ac39-e1ea-3bb263381157",
        "x-ms-date": "Fri, 03 Apr 2020 20:53:19 GMT",
        "x-ms-return-client-request-id": "true",
        "x-ms-version": "2019-12-12"
      },
      "RequestBody": null,
      "StatusCode": 201,
      "ResponseHeaders": {
        "Content-Length": "0",
        "Date": "Fri, 03 Apr 2020 20:53:17 GMT",
        "ETag": "\u00220x8D7D8110956A977\u0022",
        "Last-Modified": "Fri, 03 Apr 2020 20:53:17 GMT",
        "Server": [
          "Windows-Azure-HDFS/1.0",
          "Microsoft-HTTPAPI/2.0"
        ],
        "x-ms-client-request-id": "7509dda2-dedf-ac39-e1ea-3bb263381157",
<<<<<<< HEAD
        "x-ms-request-id": "82fb6011-901f-003b-373a-f3d79f000000",
=======
        "x-ms-request-id": "fa43fae0-201f-0097-19f9-091bad000000",
>>>>>>> 8d420312
        "x-ms-version": "2019-12-12"
      },
      "ResponseBody": []
    },
    {
      "RequestUri": "http://seannsecanary.dfs.core.windows.net/test-filesystem-9cd57142-f3a9-cb5e-6cd2-7f1e38239ef6/test-directory-8d284ae5-31e5-efab-f934-582012e55411/test-directory-cbd3e655-fa9e-aaa7-f080-f0340f4c9445?resource=directory",
      "RequestMethod": "PUT",
      "RequestHeaders": {
        "Authorization": "Sanitized",
        "User-Agent": [
          "azsdk-net-Storage.Files.DataLake/12.1.0-dev.20200403.1",
          "(.NET Core 4.6.28325.01; Microsoft Windows 10.0.18362 )"
        ],
        "x-ms-client-request-id": "31911791-1e43-ac66-46cd-a766eb2d3b87",
        "x-ms-date": "Fri, 03 Apr 2020 20:53:19 GMT",
        "x-ms-lease-id": "b5fa05e8-645b-56df-5ae6-2b02499fd81a",
        "x-ms-return-client-request-id": "true",
        "x-ms-version": "2019-12-12"
      },
      "RequestBody": null,
      "StatusCode": 412,
      "ResponseHeaders": {
        "Content-Length": "176",
        "Content-Type": "application/json; charset=utf-8",
        "Date": "Fri, 03 Apr 2020 20:53:17 GMT",
        "Server": [
          "Windows-Azure-HDFS/1.0",
          "Microsoft-HTTPAPI/2.0"
        ],
        "x-ms-client-request-id": "31911791-1e43-ac66-46cd-a766eb2d3b87",
        "x-ms-error-code": "LeaseNotPresent",
<<<<<<< HEAD
        "x-ms-request-id": "82fb6012-901f-003b-383a-f3d79f000000",
=======
        "x-ms-request-id": "fa43fae1-201f-0097-1af9-091bad000000",
>>>>>>> 8d420312
        "x-ms-version": "2019-12-12"
      },
      "ResponseBody": {
        "error": {
          "code": "LeaseNotPresent",
          "message": "There is currently no lease on the resource.\nRequestId:fa43fae1-201f-0097-1af9-091bad000000\nTime:2020-04-03T20:53:17.9792789Z"
        }
      }
    },
    {
      "RequestUri": "http://seannsecanary.blob.core.windows.net/test-filesystem-9cd57142-f3a9-cb5e-6cd2-7f1e38239ef6?restype=container",
      "RequestMethod": "DELETE",
      "RequestHeaders": {
        "Authorization": "Sanitized",
        "traceparent": "00-9a3c76b13de267448c4104f8b67ef776-c3bd38029f431645-00",
        "User-Agent": [
          "azsdk-net-Storage.Files.DataLake/12.1.0-dev.20200403.1",
          "(.NET Core 4.6.28325.01; Microsoft Windows 10.0.18362 )"
        ],
        "x-ms-client-request-id": "4b203b10-dfa6-d014-be31-f37cdd8c41d9",
        "x-ms-date": "Fri, 03 Apr 2020 20:53:19 GMT",
        "x-ms-return-client-request-id": "true",
        "x-ms-version": "2019-12-12"
      },
      "RequestBody": null,
      "StatusCode": 202,
      "ResponseHeaders": {
        "Content-Length": "0",
        "Date": "Fri, 03 Apr 2020 20:53:17 GMT",
        "Server": [
          "Windows-Azure-Blob/1.0",
          "Microsoft-HTTPAPI/2.0"
        ],
        "x-ms-client-request-id": "4b203b10-dfa6-d014-be31-f37cdd8c41d9",
<<<<<<< HEAD
        "x-ms-request-id": "d522a1b5-301e-0022-103a-f35724000000",
=======
        "x-ms-request-id": "96215d3b-f01e-0012-55f9-093670000000",
>>>>>>> 8d420312
        "x-ms-version": "2019-12-12"
      },
      "ResponseBody": []
    }
  ],
  "Variables": {
    "DateTimeOffsetNow": "2020-04-03T13:53:17.3104087-07:00",
    "RandomSeed": "30484300",
    "Storage_TestConfigHierarchicalNamespace": "NamespaceTenant\nseannsecanary\nU2FuaXRpemVk\nhttp://seannsecanary.blob.core.windows.net\nhttp://seannsecanary.file.core.windows.net\nhttp://seannsecanary.queue.core.windows.net\nhttp://seannsecanary.table.core.windows.net\n\n\n\n\nhttp://seannsecanary-secondary.blob.core.windows.net\nhttp://seannsecanary-secondary.file.core.windows.net\nhttp://seannsecanary-secondary.queue.core.windows.net\nhttp://seannsecanary-secondary.table.core.windows.net\n68390a19-a643-458b-b726-408abf67b4fc\nSanitized\n72f988bf-86f1-41af-91ab-2d7cd011db47\nhttps://login.microsoftonline.com/\nCloud\nBlobEndpoint=http://seannsecanary.blob.core.windows.net/;QueueEndpoint=http://seannsecanary.queue.core.windows.net/;FileEndpoint=http://seannsecanary.file.core.windows.net/;BlobSecondaryEndpoint=http://seannsecanary-secondary.blob.core.windows.net/;QueueSecondaryEndpoint=http://seannsecanary-secondary.queue.core.windows.net/;FileSecondaryEndpoint=http://seannsecanary-secondary.file.core.windows.net/;AccountName=seannsecanary;AccountKey=Sanitized\n"
  }
}<|MERGE_RESOLUTION|>--- conflicted
+++ resolved
@@ -28,11 +28,7 @@
           "Microsoft-HTTPAPI/2.0"
         ],
         "x-ms-client-request-id": "b4057e85-cd3d-5233-20b9-7139cab8328c",
-<<<<<<< HEAD
-        "x-ms-request-id": "728c24cf-801e-0018-573a-f34d5c000000",
-=======
         "x-ms-request-id": "96215c1a-f01e-0012-70f9-093670000000",
->>>>>>> 8d420312
         "x-ms-version": "2019-12-12"
       },
       "ResponseBody": []
@@ -64,11 +60,7 @@
           "Microsoft-HTTPAPI/2.0"
         ],
         "x-ms-client-request-id": "14943dcd-904b-e43f-10dc-75b2a28a8591",
-<<<<<<< HEAD
-        "x-ms-request-id": "91ed5928-401f-0017-5c3a-f33b30000000",
-=======
         "x-ms-request-id": "fa43fad3-201f-0097-0cf9-091bad000000",
->>>>>>> 8d420312
         "x-ms-version": "2019-12-12"
       },
       "ResponseBody": []
@@ -99,11 +91,7 @@
           "Microsoft-HTTPAPI/2.0"
         ],
         "x-ms-client-request-id": "27368463-e1a5-3e43-7a41-a8078dc55893",
-<<<<<<< HEAD
-        "x-ms-request-id": "91ed5929-401f-0017-5d3a-f33b30000000",
-=======
         "x-ms-request-id": "fa43fad4-201f-0097-0df9-091bad000000",
->>>>>>> 8d420312
         "x-ms-version": "2019-12-12"
       },
       "ResponseBody": []
@@ -135,11 +123,7 @@
         ],
         "x-ms-client-request-id": "0617026f-a446-f5c0-8d9d-15b840e8e8f1",
         "x-ms-error-code": "ConditionNotMet",
-<<<<<<< HEAD
-        "x-ms-request-id": "91ed592a-401f-0017-5e3a-f33b30000000",
-=======
         "x-ms-request-id": "fa43fad5-201f-0097-0ef9-091bad000000",
->>>>>>> 8d420312
         "x-ms-version": "2019-12-12"
       },
       "ResponseBody": {
@@ -174,11 +158,7 @@
           "Microsoft-HTTPAPI/2.0"
         ],
         "x-ms-client-request-id": "8b974aea-52ae-6b4d-4ee6-4410e0df915e",
-<<<<<<< HEAD
-        "x-ms-request-id": "728c24d4-801e-0018-5a3a-f34d5c000000",
-=======
         "x-ms-request-id": "96215c57-f01e-0012-19f9-093670000000",
->>>>>>> 8d420312
         "x-ms-version": "2019-12-12"
       },
       "ResponseBody": []
@@ -211,11 +191,7 @@
           "Microsoft-HTTPAPI/2.0"
         ],
         "x-ms-client-request-id": "991182d1-49f9-7eab-1f2c-da04386aa675",
-<<<<<<< HEAD
-        "x-ms-request-id": "c74ef470-a01e-000f-683a-f3e457000000",
-=======
         "x-ms-request-id": "96215c61-f01e-0012-20f9-093670000000",
->>>>>>> 8d420312
         "x-ms-version": "2019-12-12"
       },
       "ResponseBody": []
@@ -247,11 +223,7 @@
           "Microsoft-HTTPAPI/2.0"
         ],
         "x-ms-client-request-id": "1c9528cb-1c8b-36fd-7499-b2190225af40",
-<<<<<<< HEAD
-        "x-ms-request-id": "b8ff493e-d01f-0015-2b3a-f38588000000",
-=======
         "x-ms-request-id": "fa43fad6-201f-0097-0ff9-091bad000000",
->>>>>>> 8d420312
         "x-ms-version": "2019-12-12"
       },
       "ResponseBody": []
@@ -282,11 +254,7 @@
           "Microsoft-HTTPAPI/2.0"
         ],
         "x-ms-client-request-id": "15a396a0-ac59-66ed-7a76-20e4713c738b",
-<<<<<<< HEAD
-        "x-ms-request-id": "b8ff493f-d01f-0015-2c3a-f38588000000",
-=======
         "x-ms-request-id": "fa43fad7-201f-0097-10f9-091bad000000",
->>>>>>> 8d420312
         "x-ms-version": "2019-12-12"
       },
       "ResponseBody": []
@@ -318,11 +286,7 @@
         ],
         "x-ms-client-request-id": "2c200999-e045-584e-1255-2ad26ffe8fd1",
         "x-ms-error-code": "ConditionNotMet",
-<<<<<<< HEAD
-        "x-ms-request-id": "b8ff4940-d01f-0015-2d3a-f38588000000",
-=======
         "x-ms-request-id": "fa43fad8-201f-0097-11f9-091bad000000",
->>>>>>> 8d420312
         "x-ms-version": "2019-12-12"
       },
       "ResponseBody": {
@@ -357,11 +321,7 @@
           "Microsoft-HTTPAPI/2.0"
         ],
         "x-ms-client-request-id": "684bb23b-461c-c246-bcbb-f014df25818b",
-<<<<<<< HEAD
-        "x-ms-request-id": "c74ef47a-a01e-000f-6f3a-f3e457000000",
-=======
         "x-ms-request-id": "96215ca6-f01e-0012-58f9-093670000000",
->>>>>>> 8d420312
         "x-ms-version": "2019-12-12"
       },
       "ResponseBody": []
@@ -394,11 +354,7 @@
           "Microsoft-HTTPAPI/2.0"
         ],
         "x-ms-client-request-id": "3f200132-7953-da04-bdbd-9491b8b36fe3",
-<<<<<<< HEAD
-        "x-ms-request-id": "b2d5dc02-501e-0034-1e3a-f3a1f3000000",
-=======
         "x-ms-request-id": "96215cb0-f01e-0012-61f9-093670000000",
->>>>>>> 8d420312
         "x-ms-version": "2019-12-12"
       },
       "ResponseBody": []
@@ -430,11 +386,7 @@
           "Microsoft-HTTPAPI/2.0"
         ],
         "x-ms-client-request-id": "cfce3958-0794-6ee9-28f3-a65a1fd69686",
-<<<<<<< HEAD
-        "x-ms-request-id": "21c957ca-f01f-003d-733a-f3e420000000",
-=======
         "x-ms-request-id": "fa43fad9-201f-0097-12f9-091bad000000",
->>>>>>> 8d420312
         "x-ms-version": "2019-12-12"
       },
       "ResponseBody": []
@@ -465,11 +417,7 @@
           "Microsoft-HTTPAPI/2.0"
         ],
         "x-ms-client-request-id": "aea97a25-c365-3cf4-0e6b-d5128416aa44",
-<<<<<<< HEAD
-        "x-ms-request-id": "21c957cb-f01f-003d-743a-f3e420000000",
-=======
         "x-ms-request-id": "fa43fada-201f-0097-13f9-091bad000000",
->>>>>>> 8d420312
         "x-ms-version": "2019-12-12"
       },
       "ResponseBody": []
@@ -501,11 +449,7 @@
         ],
         "x-ms-client-request-id": "49ad2e94-eb3a-ce0e-1d99-fcfdce0a4714",
         "x-ms-error-code": "ConditionNotMet",
-<<<<<<< HEAD
-        "x-ms-request-id": "21c957cc-f01f-003d-753a-f3e420000000",
-=======
         "x-ms-request-id": "fa43fadb-201f-0097-14f9-091bad000000",
->>>>>>> 8d420312
         "x-ms-version": "2019-12-12"
       },
       "ResponseBody": {
@@ -540,11 +484,7 @@
           "Microsoft-HTTPAPI/2.0"
         ],
         "x-ms-client-request-id": "567ed1ed-6169-6e0a-23f9-f0688e1fd9bc",
-<<<<<<< HEAD
-        "x-ms-request-id": "b2d5dc20-501e-0034-3a3a-f3a1f3000000",
-=======
         "x-ms-request-id": "96215cdb-f01e-0012-02f9-093670000000",
->>>>>>> 8d420312
         "x-ms-version": "2019-12-12"
       },
       "ResponseBody": []
@@ -577,11 +517,7 @@
           "Microsoft-HTTPAPI/2.0"
         ],
         "x-ms-client-request-id": "e5c92a27-3e78-23b0-fbc9-7a5674d16a88",
-<<<<<<< HEAD
-        "x-ms-request-id": "9c496cde-601e-0000-233a-f3923b000000",
-=======
         "x-ms-request-id": "96215cea-f01e-0012-0ef9-093670000000",
->>>>>>> 8d420312
         "x-ms-version": "2019-12-12"
       },
       "ResponseBody": []
@@ -613,11 +549,7 @@
           "Microsoft-HTTPAPI/2.0"
         ],
         "x-ms-client-request-id": "87be0793-cfd0-4a2d-f90f-2c440eb4e859",
-<<<<<<< HEAD
-        "x-ms-request-id": "c7d2faf1-001f-0039-423a-f36927000000",
-=======
         "x-ms-request-id": "fa43fadc-201f-0097-15f9-091bad000000",
->>>>>>> 8d420312
         "x-ms-version": "2019-12-12"
       },
       "ResponseBody": []
@@ -648,11 +580,7 @@
           "Microsoft-HTTPAPI/2.0"
         ],
         "x-ms-client-request-id": "ecbea704-ab05-0249-50e8-31c7360b6f8a",
-<<<<<<< HEAD
-        "x-ms-request-id": "c7d2faf2-001f-0039-433a-f36927000000",
-=======
         "x-ms-request-id": "fa43fadd-201f-0097-16f9-091bad000000",
->>>>>>> 8d420312
         "x-ms-version": "2019-12-12"
       },
       "ResponseBody": []
@@ -725,11 +653,7 @@
         ],
         "x-ms-client-request-id": "8ac0a884-3bed-73d9-6969-0ce7d27db710",
         "x-ms-error-code": "ConditionNotMet",
-<<<<<<< HEAD
-        "x-ms-request-id": "c7d2faf3-001f-0039-443a-f36927000000",
-=======
         "x-ms-request-id": "fa43fade-201f-0097-17f9-091bad000000",
->>>>>>> 8d420312
         "x-ms-version": "2019-12-12"
       },
       "ResponseBody": {
@@ -764,11 +688,7 @@
           "Microsoft-HTTPAPI/2.0"
         ],
         "x-ms-client-request-id": "64758715-7698-1a89-7b83-41e20cb87cb3",
-<<<<<<< HEAD
-        "x-ms-request-id": "9c496ce4-601e-0000-263a-f3923b000000",
-=======
         "x-ms-request-id": "96215d10-f01e-0012-2ef9-093670000000",
->>>>>>> 8d420312
         "x-ms-version": "2019-12-12"
       },
       "ResponseBody": []
@@ -801,11 +721,7 @@
           "Microsoft-HTTPAPI/2.0"
         ],
         "x-ms-client-request-id": "63735052-129d-21e3-29a9-f8c5f76ae257",
-<<<<<<< HEAD
-        "x-ms-request-id": "d522a19c-301e-0022-7e3a-f35724000000",
-=======
         "x-ms-request-id": "96215d15-f01e-0012-33f9-093670000000",
->>>>>>> 8d420312
         "x-ms-version": "2019-12-12"
       },
       "ResponseBody": []
@@ -837,11 +753,7 @@
           "Microsoft-HTTPAPI/2.0"
         ],
         "x-ms-client-request-id": "2c9489a6-5332-206c-a483-6a68b9c30e43",
-<<<<<<< HEAD
-        "x-ms-request-id": "82fb6010-901f-003b-363a-f3d79f000000",
-=======
         "x-ms-request-id": "fa43fadf-201f-0097-18f9-091bad000000",
->>>>>>> 8d420312
         "x-ms-version": "2019-12-12"
       },
       "ResponseBody": []
@@ -872,11 +784,7 @@
           "Microsoft-HTTPAPI/2.0"
         ],
         "x-ms-client-request-id": "7509dda2-dedf-ac39-e1ea-3bb263381157",
-<<<<<<< HEAD
-        "x-ms-request-id": "82fb6011-901f-003b-373a-f3d79f000000",
-=======
         "x-ms-request-id": "fa43fae0-201f-0097-19f9-091bad000000",
->>>>>>> 8d420312
         "x-ms-version": "2019-12-12"
       },
       "ResponseBody": []
@@ -908,11 +816,7 @@
         ],
         "x-ms-client-request-id": "31911791-1e43-ac66-46cd-a766eb2d3b87",
         "x-ms-error-code": "LeaseNotPresent",
-<<<<<<< HEAD
-        "x-ms-request-id": "82fb6012-901f-003b-383a-f3d79f000000",
-=======
         "x-ms-request-id": "fa43fae1-201f-0097-1af9-091bad000000",
->>>>>>> 8d420312
         "x-ms-version": "2019-12-12"
       },
       "ResponseBody": {
@@ -947,11 +851,7 @@
           "Microsoft-HTTPAPI/2.0"
         ],
         "x-ms-client-request-id": "4b203b10-dfa6-d014-be31-f37cdd8c41d9",
-<<<<<<< HEAD
-        "x-ms-request-id": "d522a1b5-301e-0022-103a-f35724000000",
-=======
         "x-ms-request-id": "96215d3b-f01e-0012-55f9-093670000000",
->>>>>>> 8d420312
         "x-ms-version": "2019-12-12"
       },
       "ResponseBody": []
