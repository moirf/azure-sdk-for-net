{
  "Entries": [
    {
      "RequestUri": "http://seannsecanary.blob.core.windows.net/test-filesystem-f983104b-f8f3-c367-5257-d1792f88a071?restype=container",
      "RequestMethod": "PUT",
      "RequestHeaders": {
        "Authorization": "Sanitized",
        "traceparent": "00-5469d7a6be56644493ccf628adcf3538-ab8cb04090f9844f-00",
        "User-Agent": [
          "azsdk-net-Storage.Files.DataLake/12.1.0-dev.20200403.1",
          "(.NET Core 4.6.28325.01; Microsoft Windows 10.0.18362 )"
        ],
        "x-ms-blob-public-access": "container",
        "x-ms-client-request-id": "c1e72afe-4cd7-d234-b6b6-fb60a3b5f545",
        "x-ms-date": "Fri, 03 Apr 2020 20:57:13 GMT",
        "x-ms-return-client-request-id": "true",
        "x-ms-version": "2019-12-12"
      },
      "RequestBody": null,
      "StatusCode": 201,
      "ResponseHeaders": {
        "Content-Length": "0",
        "Date": "Fri, 03 Apr 2020 20:57:11 GMT",
        "ETag": "\u00220x8D7D81194F714E8\u0022",
        "Last-Modified": "Fri, 03 Apr 2020 20:57:12 GMT",
        "Server": [
          "Windows-Azure-Blob/1.0",
          "Microsoft-HTTPAPI/2.0"
        ],
        "x-ms-client-request-id": "c1e72afe-4cd7-d234-b6b6-fb60a3b5f545",
<<<<<<< HEAD
        "x-ms-request-id": "69f94ca3-701e-0033-3c3b-f3cd90000000",
=======
        "x-ms-request-id": "9621c8fa-f01e-0012-4dfa-093670000000",
>>>>>>> 8d420312
        "x-ms-version": "2019-12-12"
      },
      "ResponseBody": []
    },
    {
      "RequestUri": "http://seannsecanary.dfs.core.windows.net/test-filesystem-f983104b-f8f3-c367-5257-d1792f88a071/?action=getAccessControl",
      "RequestMethod": "HEAD",
      "RequestHeaders": {
        "Authorization": "Sanitized",
        "traceparent": "00-8be8ce529babfa4c8cd7e9bd9f4667b0-b9b5d5756a780c40-00",
        "User-Agent": [
          "azsdk-net-Storage.Files.DataLake/12.1.0-dev.20200403.1",
          "(.NET Core 4.6.28325.01; Microsoft Windows 10.0.18362 )"
        ],
        "x-ms-client-request-id": "047bff26-dfa1-0099-1278-9d765d8b5284",
        "x-ms-date": "Fri, 03 Apr 2020 20:57:13 GMT",
        "x-ms-return-client-request-id": "true",
        "x-ms-version": "2019-12-12"
      },
      "RequestBody": null,
      "StatusCode": 200,
      "ResponseHeaders": {
        "Date": "Fri, 03 Apr 2020 20:57:11 GMT",
        "ETag": "\u00220x8D7D81194FA0315\u0022",
        "Last-Modified": "Fri, 03 Apr 2020 20:57:12 GMT",
        "Server": [
          "Windows-Azure-HDFS/1.0",
          "Microsoft-HTTPAPI/2.0"
        ],
        "x-ms-acl": "user::rwx,group::r-x,other::---",
        "x-ms-client-request-id": "047bff26-dfa1-0099-1278-9d765d8b5284",
        "x-ms-group": "$superuser",
        "x-ms-owner": "$superuser",
        "x-ms-permissions": "rwxr-x---",
<<<<<<< HEAD
        "x-ms-request-id": "f1e75a07-901f-0004-263b-f31f3c000000",
=======
        "x-ms-request-id": "fa43fd9e-201f-0097-3dfa-091bad000000",
>>>>>>> 8d420312
        "x-ms-version": "2019-12-12"
      },
      "ResponseBody": []
    },
    {
      "RequestUri": "http://seannsecanary.blob.core.windows.net/test-filesystem-f983104b-f8f3-c367-5257-d1792f88a071?restype=container",
      "RequestMethod": "DELETE",
      "RequestHeaders": {
        "Authorization": "Sanitized",
        "traceparent": "00-908315016675f64d9a4bb27150c40d63-b81bc7756bc2bd40-00",
        "User-Agent": [
          "azsdk-net-Storage.Files.DataLake/12.1.0-dev.20200403.1",
          "(.NET Core 4.6.28325.01; Microsoft Windows 10.0.18362 )"
        ],
        "x-ms-client-request-id": "a33ae922-f039-e5a3-7ed5-0432ef9b9499",
        "x-ms-date": "Fri, 03 Apr 2020 20:57:13 GMT",
        "x-ms-return-client-request-id": "true",
        "x-ms-version": "2019-12-12"
      },
      "RequestBody": null,
      "StatusCode": 202,
      "ResponseHeaders": {
        "Content-Length": "0",
        "Date": "Fri, 03 Apr 2020 20:57:12 GMT",
        "Server": [
          "Windows-Azure-Blob/1.0",
          "Microsoft-HTTPAPI/2.0"
        ],
        "x-ms-client-request-id": "a33ae922-f039-e5a3-7ed5-0432ef9b9499",
<<<<<<< HEAD
        "x-ms-request-id": "69f94cb1-701e-0033-433b-f3cd90000000",
=======
        "x-ms-request-id": "9621c916-f01e-0012-67fa-093670000000",
>>>>>>> 8d420312
        "x-ms-version": "2019-12-12"
      },
      "ResponseBody": []
    }
  ],
  "Variables": {
    "RandomSeed": "402782931",
    "Storage_TestConfigHierarchicalNamespace": "NamespaceTenant\nseannsecanary\nU2FuaXRpemVk\nhttp://seannsecanary.blob.core.windows.net\nhttp://seannsecanary.file.core.windows.net\nhttp://seannsecanary.queue.core.windows.net\nhttp://seannsecanary.table.core.windows.net\n\n\n\n\nhttp://seannsecanary-secondary.blob.core.windows.net\nhttp://seannsecanary-secondary.file.core.windows.net\nhttp://seannsecanary-secondary.queue.core.windows.net\nhttp://seannsecanary-secondary.table.core.windows.net\n68390a19-a643-458b-b726-408abf67b4fc\nSanitized\n72f988bf-86f1-41af-91ab-2d7cd011db47\nhttps://login.microsoftonline.com/\nCloud\nBlobEndpoint=http://seannsecanary.blob.core.windows.net/;QueueEndpoint=http://seannsecanary.queue.core.windows.net/;FileEndpoint=http://seannsecanary.file.core.windows.net/;BlobSecondaryEndpoint=http://seannsecanary-secondary.blob.core.windows.net/;QueueSecondaryEndpoint=http://seannsecanary-secondary.queue.core.windows.net/;FileSecondaryEndpoint=http://seannsecanary-secondary.file.core.windows.net/;AccountName=seannsecanary;AccountKey=Sanitized\n"
  }
}<|MERGE_RESOLUTION|>--- conflicted
+++ resolved
@@ -28,11 +28,7 @@
           "Microsoft-HTTPAPI/2.0"
         ],
         "x-ms-client-request-id": "c1e72afe-4cd7-d234-b6b6-fb60a3b5f545",
-<<<<<<< HEAD
-        "x-ms-request-id": "69f94ca3-701e-0033-3c3b-f3cd90000000",
-=======
         "x-ms-request-id": "9621c8fa-f01e-0012-4dfa-093670000000",
->>>>>>> 8d420312
         "x-ms-version": "2019-12-12"
       },
       "ResponseBody": []
@@ -67,11 +63,7 @@
         "x-ms-group": "$superuser",
         "x-ms-owner": "$superuser",
         "x-ms-permissions": "rwxr-x---",
-<<<<<<< HEAD
-        "x-ms-request-id": "f1e75a07-901f-0004-263b-f31f3c000000",
-=======
         "x-ms-request-id": "fa43fd9e-201f-0097-3dfa-091bad000000",
->>>>>>> 8d420312
         "x-ms-version": "2019-12-12"
       },
       "ResponseBody": []
@@ -101,11 +93,7 @@
           "Microsoft-HTTPAPI/2.0"
         ],
         "x-ms-client-request-id": "a33ae922-f039-e5a3-7ed5-0432ef9b9499",
-<<<<<<< HEAD
-        "x-ms-request-id": "69f94cb1-701e-0033-433b-f3cd90000000",
-=======
         "x-ms-request-id": "9621c916-f01e-0012-67fa-093670000000",
->>>>>>> 8d420312
         "x-ms-version": "2019-12-12"
       },
       "ResponseBody": []
