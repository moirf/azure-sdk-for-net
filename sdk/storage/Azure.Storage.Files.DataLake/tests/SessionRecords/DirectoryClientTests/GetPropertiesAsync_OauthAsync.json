--- conflicted
+++ resolved
@@ -1,57 +1,6 @@
 {
   "Entries": [
     {
-<<<<<<< HEAD
-      "RequestUri": "https://login.microsoftonline.com/72f988bf-86f1-41af-91ab-2d7cd011db47/oauth2/v2.0/token",
-      "RequestMethod": "POST",
-      "RequestHeaders": {
-        "Content-Length": "169",
-        "Content-Type": "application/x-www-form-urlencoded",
-        "traceparent": "00-0fc698dc8aa0ad41b56ff4700c57126e-c7f07b8dcf0dec45-00",
-        "User-Agent": [
-          "azsdk-net-Identity/1.1.1",
-          "(.NET Core 4.6.28325.01; Microsoft Windows 10.0.18362 )"
-        ],
-        "x-ms-client-request-id": "92359b1a8c41ce9461bb23f6d0e93faf",
-        "x-ms-return-client-request-id": "true"
-      },
-      "RequestBody": "response_type=token\u0026grant_type=client_credentials\u0026client_id=68390a19-a643-458b-b726-408abf67b4fc\u0026client_secret=Sanitized\u0026scope=https%3A%2F%2Fstorage.azure.com%2F.default",
-      "StatusCode": 200,
-      "ResponseHeaders": {
-        "Cache-Control": "no-store, no-cache",
-        "Content-Length": "92",
-        "Content-Type": "application/json; charset=utf-8",
-        "Date": "Fri, 03 Apr 2020 20:57:21 GMT",
-        "Expires": "-1",
-        "P3P": "CP=\u0022DSP CUR OTPi IND OTRi ONL FIN\u0022",
-        "Pragma": "no-cache",
-        "Set-Cookie": [
-          "fpc=AmiC7I-wAtZDqs9keO1rcuLeSEc1BgAAAAiaGdYOAAAA; expires=Sun, 03-May-2020 20:57:22 GMT; path=/; secure; HttpOnly; SameSite=None",
-          "x-ms-gateway-slice=prod; path=/; SameSite=None; secure; HttpOnly",
-          "stsservicecookie=ests; path=/; secure; HttpOnly; SameSite=None"
-        ],
-        "Strict-Transport-Security": "max-age=31536000; includeSubDomains",
-        "X-Content-Type-Options": "nosniff",
-        "x-ms-ests-server": "2.1.10321.6 - SAN ProdSlices",
-        "x-ms-request-id": "048db74e-8b86-454a-808e-e9f86f1a0b00"
-      },
-      "ResponseBody": {
-        "token_type": "Bearer",
-        "expires_in": 86399,
-        "ext_expires_in": 86399,
-        "access_token": "Sanitized"
-      }
-    },
-    {
-      "RequestUri": "https://seannsecanary.blob.core.windows.net/test-filesystem-d15665d8-88dd-b9ea-2669-2514911b76f7?restype=container",
-      "RequestMethod": "PUT",
-      "RequestHeaders": {
-        "Authorization": "Sanitized",
-        "traceparent": "00-0fc698dc8aa0ad41b56ff4700c57126e-b7b6e83967d9d548-00",
-        "User-Agent": [
-          "azsdk-net-Storage.Files.DataLake/12.1.0-dev.20200403.1",
-          "(.NET Core 4.6.28325.01; Microsoft Windows 10.0.18362 )"
-=======
       "RequestUri": "https://storagedotnetdatalake.blob.core.windows.net/test-filesystem-f10b87a8-a8bb-6aaa-068c-b3afca705474?restype=container",
       "RequestMethod": "PUT",
       "RequestHeaders": {
@@ -60,7 +9,6 @@
         "User-Agent": [
           "azsdk-net-Storage.Files.DataLake/12.3.0-dev.20200708.1",
           "(.NET Core 4.6.28928.01; Microsoft Windows 10.0.18363 )"
->>>>>>> 994efc63
         ],
         "x-ms-blob-public-access": "container",
         "x-ms-client-request-id": "c6ea05f7-cb83-5332-da9a-87729585685a",
@@ -71,41 +19,20 @@
       "StatusCode": 201,
       "ResponseHeaders": {
         "Content-Length": "0",
-<<<<<<< HEAD
-        "Date": "Fri, 03 Apr 2020 20:57:22 GMT",
-        "ETag": "\u00220x8D7D8119BA25E56\u0022",
-        "Last-Modified": "Fri, 03 Apr 2020 20:57:23 GMT",
-=======
         "Date": "Thu, 09 Jul 2020 05:05:19 GMT",
         "ETag": "\u00220x8D823C5ADC6BDF5\u0022",
         "Last-Modified": "Thu, 09 Jul 2020 05:05:20 GMT",
->>>>>>> 994efc63
         "Server": [
           "Windows-Azure-Blob/1.0",
           "Microsoft-HTTPAPI/2.0"
         ],
-<<<<<<< HEAD
-        "x-ms-client-request-id": "3a5d7659-2eef-13ec-5916-5187306f3649",
-        "x-ms-request-id": "42a09196-901e-002b-1efa-09cd6c000000",
-=======
         "x-ms-client-request-id": "c6ea05f7-cb83-5332-da9a-87729585685a",
         "x-ms-request-id": "0a31d135-201e-002e-13ae-550178000000",
->>>>>>> 994efc63
         "x-ms-version": "2019-12-12"
       },
       "ResponseBody": []
     },
     {
-<<<<<<< HEAD
-      "RequestUri": "https://seannsecanary.dfs.core.windows.net/test-filesystem-d15665d8-88dd-b9ea-2669-2514911b76f7/test-directory-1a36ddba-c567-400c-8056-577b82dd4e8a?resource=directory",
-      "RequestMethod": "PUT",
-      "RequestHeaders": {
-        "Authorization": "Sanitized",
-        "traceparent": "00-0c38bb3756f1524d87bad0baf3e59007-2c2e39b6bde48941-00",
-        "User-Agent": [
-          "azsdk-net-Storage.Files.DataLake/12.1.0-dev.20200403.1",
-          "(.NET Core 4.6.28325.01; Microsoft Windows 10.0.18362 )"
-=======
       "RequestUri": "https://storagedotnetdatalake.dfs.core.windows.net/test-filesystem-f10b87a8-a8bb-6aaa-068c-b3afca705474/test-directory-6ed9be06-5435-71ad-6a49-132501abdf10?resource=directory",
       "RequestMethod": "PUT",
       "RequestHeaders": {
@@ -114,7 +41,6 @@
         "User-Agent": [
           "azsdk-net-Storage.Files.DataLake/12.3.0-dev.20200708.1",
           "(.NET Core 4.6.28928.01; Microsoft Windows 10.0.18363 )"
->>>>>>> 994efc63
         ],
         "x-ms-client-request-id": "fb2de43a-18c0-658d-0c2e-cdfee383e5c3",
         "x-ms-return-client-request-id": "true",
@@ -124,47 +50,27 @@
       "StatusCode": 201,
       "ResponseHeaders": {
         "Content-Length": "0",
-<<<<<<< HEAD
-        "Date": "Fri, 03 Apr 2020 20:57:23 GMT",
-        "ETag": "\u00220x8D7D8119C1EDF23\u0022",
-        "Last-Modified": "Fri, 03 Apr 2020 20:57:24 GMT",
-=======
         "Date": "Thu, 09 Jul 2020 05:05:20 GMT",
         "ETag": "\u00220x8D823C5AE1D2972\u0022",
         "Last-Modified": "Thu, 09 Jul 2020 05:05:20 GMT",
->>>>>>> 994efc63
         "Server": [
           "Windows-Azure-HDFS/1.0",
           "Microsoft-HTTPAPI/2.0"
         ],
-<<<<<<< HEAD
-        "x-ms-client-request-id": "6508ab3a-479a-cc27-e18f-d9340af64370",
-        "x-ms-request-id": "ab156524-a01f-0042-06fa-09f420000000",
-=======
         "x-ms-client-request-id": "fb2de43a-18c0-658d-0c2e-cdfee383e5c3",
         "x-ms-request-id": "8af1a650-001f-0032-54ae-55d96f000000",
->>>>>>> 994efc63
         "x-ms-version": "2019-12-12"
       },
       "ResponseBody": []
     },
     {
-<<<<<<< HEAD
-      "RequestUri": "https://seannsecanary.blob.core.windows.net/test-filesystem-d15665d8-88dd-b9ea-2669-2514911b76f7/test-directory-1a36ddba-c567-400c-8056-577b82dd4e8a",
-=======
       "RequestUri": "https://storagedotnetdatalake.blob.core.windows.net/test-filesystem-f10b87a8-a8bb-6aaa-068c-b3afca705474/test-directory-6ed9be06-5435-71ad-6a49-132501abdf10",
->>>>>>> 994efc63
       "RequestMethod": "HEAD",
       "RequestHeaders": {
         "Authorization": "Sanitized",
         "User-Agent": [
-<<<<<<< HEAD
-          "azsdk-net-Storage.Files.DataLake/12.1.0-dev.20200403.1",
-          "(.NET Core 4.6.28325.01; Microsoft Windows 10.0.18362 )"
-=======
           "azsdk-net-Storage.Files.DataLake/12.3.0-dev.20200708.1",
           "(.NET Core 4.6.28928.01; Microsoft Windows 10.0.18363 )"
->>>>>>> 994efc63
         ],
         "x-ms-client-request-id": "b0376b2f-6c58-9499-151a-80c0dfddb845",
         "x-ms-return-client-request-id": "true",
@@ -176,15 +82,9 @@
         "Accept-Ranges": "bytes",
         "Content-Length": "0",
         "Content-Type": "application/octet-stream",
-<<<<<<< HEAD
-        "Date": "Fri, 03 Apr 2020 20:57:23 GMT",
-        "ETag": "\u00220x8D7D8119C1EDF23\u0022",
-        "Last-Modified": "Fri, 03 Apr 2020 20:57:24 GMT",
-=======
         "Date": "Thu, 09 Jul 2020 05:05:20 GMT",
         "ETag": "\u00220x8D823C5AE1D2972\u0022",
         "Last-Modified": "Thu, 09 Jul 2020 05:05:20 GMT",
->>>>>>> 994efc63
         "Server": [
           "Windows-Azure-Blob/1.0",
           "Microsoft-HTTPAPI/2.0"
@@ -192,37 +92,18 @@
         "x-ms-access-tier": "Hot",
         "x-ms-access-tier-inferred": "true",
         "x-ms-blob-type": "BlockBlob",
-<<<<<<< HEAD
-        "x-ms-client-request-id": "25bb9b6f-dae0-3314-c756-2bf03a65a51b",
-        "x-ms-creation-time": "Fri, 03 Apr 2020 20:57:24 GMT",
-        "x-ms-lease-state": "available",
-        "x-ms-lease-status": "unlocked",
-        "x-ms-meta-hdi_isfolder": "true",
-        "x-ms-request-id": "42a0922e-901e-002b-1cfa-09cd6c000000",
-=======
         "x-ms-client-request-id": "b0376b2f-6c58-9499-151a-80c0dfddb845",
         "x-ms-creation-time": "Thu, 09 Jul 2020 05:05:20 GMT",
         "x-ms-lease-state": "available",
         "x-ms-lease-status": "unlocked",
         "x-ms-meta-hdi_isfolder": "true",
         "x-ms-request-id": "0a31d231-201e-002e-73ae-550178000000",
->>>>>>> 994efc63
         "x-ms-server-encrypted": "true",
         "x-ms-version": "2019-12-12"
       },
       "ResponseBody": []
     },
     {
-<<<<<<< HEAD
-      "RequestUri": "https://seannsecanary.blob.core.windows.net/test-filesystem-d15665d8-88dd-b9ea-2669-2514911b76f7?restype=container",
-      "RequestMethod": "DELETE",
-      "RequestHeaders": {
-        "Authorization": "Sanitized",
-        "traceparent": "00-1c159f734ae2ee4bb983d7b7ce5c0687-f65012864afecc46-00",
-        "User-Agent": [
-          "azsdk-net-Storage.Files.DataLake/12.1.0-dev.20200403.1",
-          "(.NET Core 4.6.28325.01; Microsoft Windows 10.0.18362 )"
-=======
       "RequestUri": "https://storagedotnetdatalake.blob.core.windows.net/test-filesystem-f10b87a8-a8bb-6aaa-068c-b3afca705474?restype=container",
       "RequestMethod": "DELETE",
       "RequestHeaders": {
@@ -231,7 +112,6 @@
         "User-Agent": [
           "azsdk-net-Storage.Files.DataLake/12.3.0-dev.20200708.1",
           "(.NET Core 4.6.28928.01; Microsoft Windows 10.0.18363 )"
->>>>>>> 994efc63
         ],
         "x-ms-client-request-id": "78ce44c8-354b-1e6a-731a-4cb5017f6b4c",
         "x-ms-return-client-request-id": "true",
@@ -241,34 +121,20 @@
       "StatusCode": 202,
       "ResponseHeaders": {
         "Content-Length": "0",
-<<<<<<< HEAD
-        "Date": "Fri, 03 Apr 2020 20:57:23 GMT",
-=======
         "Date": "Thu, 09 Jul 2020 05:05:20 GMT",
->>>>>>> 994efc63
         "Server": [
           "Windows-Azure-Blob/1.0",
           "Microsoft-HTTPAPI/2.0"
         ],
-<<<<<<< HEAD
-        "x-ms-client-request-id": "6fc46c5b-1d3a-fc8f-8cd7-7af6fdd9cb9a",
-        "x-ms-request-id": "42a0929b-901e-002b-04fa-09cd6c000000",
-=======
         "x-ms-client-request-id": "78ce44c8-354b-1e6a-731a-4cb5017f6b4c",
         "x-ms-request-id": "0a31d24d-201e-002e-0bae-550178000000",
->>>>>>> 994efc63
         "x-ms-version": "2019-12-12"
       },
       "ResponseBody": []
     }
   ],
   "Variables": {
-<<<<<<< HEAD
-    "RandomSeed": "319586206",
-    "Storage_TestConfigHierarchicalNamespace": "NamespaceTenant\nseannsecanary\nU2FuaXRpemVk\nhttp://seannsecanary.blob.core.windows.net\nhttp://seannsecanary.file.core.windows.net\nhttp://seannsecanary.queue.core.windows.net\nhttp://seannsecanary.table.core.windows.net\n\n\n\n\nhttp://seannsecanary-secondary.blob.core.windows.net\nhttp://seannsecanary-secondary.file.core.windows.net\nhttp://seannsecanary-secondary.queue.core.windows.net\nhttp://seannsecanary-secondary.table.core.windows.net\n68390a19-a643-458b-b726-408abf67b4fc\nSanitized\n72f988bf-86f1-41af-91ab-2d7cd011db47\nhttps://login.microsoftonline.com/\nCloud\nBlobEndpoint=http://seannsecanary.blob.core.windows.net/;QueueEndpoint=http://seannsecanary.queue.core.windows.net/;FileEndpoint=http://seannsecanary.file.core.windows.net/;BlobSecondaryEndpoint=http://seannsecanary-secondary.blob.core.windows.net/;QueueSecondaryEndpoint=http://seannsecanary-secondary.queue.core.windows.net/;FileSecondaryEndpoint=http://seannsecanary-secondary.file.core.windows.net/;AccountName=seannsecanary;AccountKey=Sanitized\n"
-=======
     "RandomSeed": "1452348701",
     "Storage_TestConfigHierarchicalNamespace": "NamespaceTenant\nstoragedotnetdatalake\nU2FuaXRpemVk\nhttps://storagedotnetdatalake.blob.core.windows.net\nhttps://storagedotnetdatalake.file.core.windows.net\nhttps://storagedotnetdatalake.queue.core.windows.net\nhttps://storagedotnetdatalake.table.core.windows.net\n\n\n\n\nhttps://storagedotnetdatalake-secondary.blob.core.windows.net\nhttps://storagedotnetdatalake-secondary.file.core.windows.net\nhttps://storagedotnetdatalake-secondary.queue.core.windows.net\nhttps://storagedotnetdatalake-secondary.table.core.windows.net\n183fee76-3bc8-488e-866f-b6562a249293\nSanitized\n72f988bf-86f1-41af-91ab-2d7cd011db47\nhttps://login.microsoftonline.com/\nCloud\nBlobEndpoint=https://storagedotnetdatalake.blob.core.windows.net/;QueueEndpoint=https://storagedotnetdatalake.queue.core.windows.net/;FileEndpoint=https://storagedotnetdatalake.file.core.windows.net/;BlobSecondaryEndpoint=https://storagedotnetdatalake-secondary.blob.core.windows.net/;QueueSecondaryEndpoint=https://storagedotnetdatalake-secondary.queue.core.windows.net/;FileSecondaryEndpoint=https://storagedotnetdatalake-secondary.file.core.windows.net/;AccountName=storagedotnetdatalake;AccountKey=Sanitized\n"
->>>>>>> 994efc63
   }
 }