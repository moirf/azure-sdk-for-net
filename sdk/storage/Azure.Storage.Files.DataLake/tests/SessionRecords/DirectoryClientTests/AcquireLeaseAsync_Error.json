--- conflicted
+++ resolved
@@ -28,11 +28,7 @@
           "Microsoft-HTTPAPI/2.0"
         ],
         "x-ms-client-request-id": "fb30f331-055b-bd56-e05e-89818faef906",
-<<<<<<< HEAD
-        "x-ms-request-id": "ffab349b-301e-0040-563a-f39503000000",
-=======
         "x-ms-request-id": "9621502c-f01e-0012-53f9-093670000000",
->>>>>>> 8d420312
         "x-ms-version": "2019-12-12"
       },
       "ResponseBody": []
@@ -67,11 +63,7 @@
         ],
         "x-ms-client-request-id": "38bf4854-2065-7cc7-d7ca-99311092eecb",
         "x-ms-error-code": "BlobNotFound",
-<<<<<<< HEAD
-        "x-ms-request-id": "ffab349f-301e-0040-573a-f39503000000",
-=======
         "x-ms-request-id": "9621503b-f01e-0012-5ef9-093670000000",
->>>>>>> 8d420312
         "x-ms-version": "2019-12-12"
       },
       "ResponseBody": [
@@ -105,11 +97,7 @@
           "Microsoft-HTTPAPI/2.0"
         ],
         "x-ms-client-request-id": "74a71911-8574-60bc-9161-3621d47997d2",
-<<<<<<< HEAD
-        "x-ms-request-id": "ffab34a4-301e-0040-5a3a-f39503000000",
-=======
         "x-ms-request-id": "96215047-f01e-0012-66f9-093670000000",
->>>>>>> 8d420312
         "x-ms-version": "2019-12-12"
       },
       "ResponseBody": []
