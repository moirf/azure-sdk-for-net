--- conflicted
+++ resolved
@@ -28,11 +28,7 @@
           "Microsoft-HTTPAPI/2.0"
         ],
         "x-ms-client-request-id": "40c0be2d-0797-e763-3a5d-88b2c68348f1",
-<<<<<<< HEAD
-        "x-ms-request-id": "4a11d0d9-c01e-0026-163a-f3da23000000",
-=======
         "x-ms-request-id": "9621618a-f01e-0012-11f9-093670000000",
->>>>>>> 8d420312
         "x-ms-version": "2019-12-12"
       },
       "ResponseBody": []
@@ -64,11 +60,7 @@
           "Microsoft-HTTPAPI/2.0"
         ],
         "x-ms-client-request-id": "37d5c82c-fdc2-f0e9-22c5-f4d5a4355dcc",
-<<<<<<< HEAD
-        "x-ms-request-id": "81a5118f-a01f-0042-753a-f32bbb000000",
-=======
         "x-ms-request-id": "fa43fb0c-201f-0097-43f9-091bad000000",
->>>>>>> 8d420312
         "x-ms-version": "2019-12-12"
       },
       "ResponseBody": []
@@ -99,11 +91,7 @@
           "Microsoft-HTTPAPI/2.0"
         ],
         "x-ms-client-request-id": "1d962b05-6b66-fffb-a77e-daae8df8ab85",
-<<<<<<< HEAD
-        "x-ms-request-id": "81a51190-a01f-0042-763a-f32bbb000000",
-=======
         "x-ms-request-id": "fa43fb0d-201f-0097-44f9-091bad000000",
->>>>>>> 8d420312
         "x-ms-version": "2019-12-12"
       },
       "ResponseBody": []
@@ -132,11 +120,7 @@
           "Microsoft-HTTPAPI/2.0"
         ],
         "x-ms-client-request-id": "18eb74cd-0006-0c2e-5002-1919e457d506",
-<<<<<<< HEAD
-        "x-ms-request-id": "81a51191-a01f-0042-773a-f32bbb000000",
-=======
         "x-ms-request-id": "fa43fb0e-201f-0097-45f9-091bad000000",
->>>>>>> 8d420312
         "x-ms-version": "2019-12-12"
       },
       "ResponseBody": []
@@ -166,11 +150,7 @@
           "Microsoft-HTTPAPI/2.0"
         ],
         "x-ms-client-request-id": "18e0315d-920d-a77f-3050-0631831bc462",
-<<<<<<< HEAD
-        "x-ms-request-id": "4a11d10c-c01e-0026-403a-f3da23000000",
-=======
         "x-ms-request-id": "962161ae-f01e-0012-2ef9-093670000000",
->>>>>>> 8d420312
         "x-ms-version": "2019-12-12"
       },
       "ResponseBody": []
