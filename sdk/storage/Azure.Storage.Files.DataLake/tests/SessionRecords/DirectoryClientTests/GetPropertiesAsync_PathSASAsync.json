--- conflicted
+++ resolved
@@ -28,11 +28,7 @@
           "Microsoft-HTTPAPI/2.0"
         ],
         "x-ms-client-request-id": "5ae58298-2b07-80ff-3d93-ff88d3d8f423",
-<<<<<<< HEAD
-        "x-ms-request-id": "69f9b5ed-701e-0033-563e-f3cd90000000",
-=======
         "x-ms-request-id": "275b1cff-001e-0029-1652-3873d4000000",
->>>>>>> 8d420312
         "x-ms-version": "2019-12-12"
       },
       "ResponseBody": []
@@ -64,21 +60,13 @@
           "Microsoft-HTTPAPI/2.0"
         ],
         "x-ms-client-request-id": "4ee7d602-a037-4d67-511c-3d63ca8f7ce8",
-<<<<<<< HEAD
-        "x-ms-request-id": "4d3b9969-201f-002e-333e-f3c02c000000",
-=======
         "x-ms-request-id": "76f0a1d1-601f-0096-6d52-384471000000",
->>>>>>> 8d420312
         "x-ms-version": "2019-12-12"
       },
       "ResponseBody": []
     },
     {
-<<<<<<< HEAD
-      "RequestUri": "https://seanstagehierarchical.blob.core.windows.net/test-filesystem-f0790c96-1603-c559-40cb-1f6385764348/test-directory-3ba42412-1571-e5cf-f17b-4380d01dfa6f?sv=2019-12-12\u0026st=2020-03-05T21%3A33%3A15Z\u0026se=2020-03-05T23%3A33%3A15Z\u0026sr=b\u0026sp=racwd\u0026sig=Sanitized",
-=======
       "RequestUri": "https://seannsecanary.blob.core.windows.net/test-filesystem-f0790c96-1603-c559-40cb-1f6385764348/test-directory-3ba42412-1571-e5cf-f17b-4380d01dfa6f?sv=2019-12-12\u0026st=2020-06-01T19%3A25%3A14Z\u0026se=2020-06-01T21%3A25%3A14Z\u0026sr=b\u0026sp=racwd\u0026sig=Sanitized",
->>>>>>> 8d420312
       "RequestMethod": "HEAD",
       "RequestHeaders": {
         "traceparent": "00-9fb1594d04c3a14aae4e5c0c217518dc-86ac0a3a4ca3384a-00",
@@ -142,11 +130,7 @@
           "Microsoft-HTTPAPI/2.0"
         ],
         "x-ms-client-request-id": "661e2daf-7f09-c5f7-f39f-9dcd60d74542",
-<<<<<<< HEAD
-        "x-ms-request-id": "69f9b5f3-701e-0033-5a3e-f3cd90000000",
-=======
         "x-ms-request-id": "275b1d66-001e-0029-5b52-3873d4000000",
->>>>>>> 8d420312
         "x-ms-version": "2019-12-12"
       },
       "ResponseBody": []
