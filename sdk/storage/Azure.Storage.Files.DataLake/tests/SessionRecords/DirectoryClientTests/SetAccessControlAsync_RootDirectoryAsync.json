{
  "Entries": [
    {
      "RequestUri": "http://seannsecanary.blob.core.windows.net/test-filesystem-8416b7e1-9c58-83db-993a-a812db203d7e?restype=container",
      "RequestMethod": "PUT",
      "RequestHeaders": {
        "Authorization": "Sanitized",
        "traceparent": "00-323b3d1b5952e042b6ba4d92ddaa7eb1-22a4bd969f870e42-00",
        "User-Agent": [
          "azsdk-net-Storage.Files.DataLake/12.1.0-dev.20200403.1",
          "(.NET Core 4.6.28325.01; Microsoft Windows 10.0.18362 )"
        ],
        "x-ms-blob-public-access": "container",
        "x-ms-client-request-id": "7c875ec1-ecc5-cea3-1883-b6e6220f54a9",
        "x-ms-date": "Fri, 03 Apr 2020 20:58:01 GMT",
        "x-ms-return-client-request-id": "true",
        "x-ms-version": "2019-12-12"
      },
      "RequestBody": null,
      "StatusCode": 201,
      "ResponseHeaders": {
        "Content-Length": "0",
        "Date": "Fri, 03 Apr 2020 20:57:59 GMT",
        "ETag": "\u00220x8D7D811B1BFBE26\u0022",
        "Last-Modified": "Fri, 03 Apr 2020 20:58:00 GMT",
        "Server": [
          "Windows-Azure-Blob/1.0",
          "Microsoft-HTTPAPI/2.0"
        ],
        "x-ms-client-request-id": "7c875ec1-ecc5-cea3-1883-b6e6220f54a9",
<<<<<<< HEAD
        "x-ms-request-id": "91664592-501e-0024-113b-f3649b000000",
=======
        "x-ms-request-id": "9621dfc1-f01e-0012-4afa-093670000000",
>>>>>>> 8d420312
        "x-ms-version": "2019-12-12"
      },
      "ResponseBody": []
    },
    {
      "RequestUri": "http://seannsecanary.dfs.core.windows.net/test-filesystem-8416b7e1-9c58-83db-993a-a812db203d7e/?action=setAccessControl",
      "RequestMethod": "PATCH",
      "RequestHeaders": {
        "Authorization": "Sanitized",
        "traceparent": "00-6005adfd7e9e1c47af1149b21be3b5ba-57e4e31d62821b46-00",
        "User-Agent": [
          "azsdk-net-Storage.Files.DataLake/12.1.0-dev.20200403.1",
          "(.NET Core 4.6.28325.01; Microsoft Windows 10.0.18362 )"
        ],
        "x-ms-client-request-id": "7c5179aa-c198-0eb8-4a81-0b58224980b6",
        "x-ms-date": "Fri, 03 Apr 2020 20:58:01 GMT",
        "x-ms-permissions": "rwxrwxrwx",
        "x-ms-return-client-request-id": "true",
        "x-ms-version": "2019-12-12"
      },
      "RequestBody": null,
      "StatusCode": 200,
      "ResponseHeaders": {
        "Content-Length": "0",
        "Date": "Fri, 03 Apr 2020 20:58:00 GMT",
        "ETag": "\u00220x8D7D811B1D0AC4F\u0022",
        "Last-Modified": "Fri, 03 Apr 2020 20:58:00 GMT",
        "Server": [
          "Windows-Azure-HDFS/1.0",
          "Microsoft-HTTPAPI/2.0"
        ],
        "x-ms-client-request-id": "7c5179aa-c198-0eb8-4a81-0b58224980b6",
        "x-ms-namespace-enabled": "true",
<<<<<<< HEAD
        "x-ms-request-id": "b06eb48e-501f-0034-223b-f3a1f3000000",
=======
        "x-ms-request-id": "fa43fe4c-201f-0097-4afa-091bad000000",
>>>>>>> 8d420312
        "x-ms-version": "2019-12-12"
      },
      "ResponseBody": []
    },
    {
      "RequestUri": "http://seannsecanary.blob.core.windows.net/test-filesystem-8416b7e1-9c58-83db-993a-a812db203d7e?restype=container",
      "RequestMethod": "DELETE",
      "RequestHeaders": {
        "Authorization": "Sanitized",
        "traceparent": "00-784ebfd27ed93b4ebb827c188927a01e-ed8bd5d6c26b8942-00",
        "User-Agent": [
          "azsdk-net-Storage.Files.DataLake/12.1.0-dev.20200403.1",
          "(.NET Core 4.6.28325.01; Microsoft Windows 10.0.18362 )"
        ],
        "x-ms-client-request-id": "a83b1215-d8bd-db11-6658-0bccd076e43d",
        "x-ms-date": "Fri, 03 Apr 2020 20:58:02 GMT",
        "x-ms-return-client-request-id": "true",
        "x-ms-version": "2019-12-12"
      },
      "RequestBody": null,
      "StatusCode": 202,
      "ResponseHeaders": {
        "Content-Length": "0",
        "Date": "Fri, 03 Apr 2020 20:58:00 GMT",
        "Server": [
          "Windows-Azure-Blob/1.0",
          "Microsoft-HTTPAPI/2.0"
        ],
        "x-ms-client-request-id": "a83b1215-d8bd-db11-6658-0bccd076e43d",
<<<<<<< HEAD
        "x-ms-request-id": "9166459d-501e-0024-153b-f3649b000000",
=======
        "x-ms-request-id": "9621dfe0-f01e-0012-62fa-093670000000",
>>>>>>> 8d420312
        "x-ms-version": "2019-12-12"
      },
      "ResponseBody": []
    }
  ],
  "Variables": {
    "RandomSeed": "1295807085",
    "Storage_TestConfigHierarchicalNamespace": "NamespaceTenant\nseannsecanary\nU2FuaXRpemVk\nhttp://seannsecanary.blob.core.windows.net\nhttp://seannsecanary.file.core.windows.net\nhttp://seannsecanary.queue.core.windows.net\nhttp://seannsecanary.table.core.windows.net\n\n\n\n\nhttp://seannsecanary-secondary.blob.core.windows.net\nhttp://seannsecanary-secondary.file.core.windows.net\nhttp://seannsecanary-secondary.queue.core.windows.net\nhttp://seannsecanary-secondary.table.core.windows.net\n68390a19-a643-458b-b726-408abf67b4fc\nSanitized\n72f988bf-86f1-41af-91ab-2d7cd011db47\nhttps://login.microsoftonline.com/\nCloud\nBlobEndpoint=http://seannsecanary.blob.core.windows.net/;QueueEndpoint=http://seannsecanary.queue.core.windows.net/;FileEndpoint=http://seannsecanary.file.core.windows.net/;BlobSecondaryEndpoint=http://seannsecanary-secondary.blob.core.windows.net/;QueueSecondaryEndpoint=http://seannsecanary-secondary.queue.core.windows.net/;FileSecondaryEndpoint=http://seannsecanary-secondary.file.core.windows.net/;AccountName=seannsecanary;AccountKey=Sanitized\n"
  }
}<|MERGE_RESOLUTION|>--- conflicted
+++ resolved
@@ -28,11 +28,7 @@
           "Microsoft-HTTPAPI/2.0"
         ],
         "x-ms-client-request-id": "7c875ec1-ecc5-cea3-1883-b6e6220f54a9",
-<<<<<<< HEAD
-        "x-ms-request-id": "91664592-501e-0024-113b-f3649b000000",
-=======
         "x-ms-request-id": "9621dfc1-f01e-0012-4afa-093670000000",
->>>>>>> 8d420312
         "x-ms-version": "2019-12-12"
       },
       "ResponseBody": []
@@ -66,11 +62,7 @@
         ],
         "x-ms-client-request-id": "7c5179aa-c198-0eb8-4a81-0b58224980b6",
         "x-ms-namespace-enabled": "true",
-<<<<<<< HEAD
-        "x-ms-request-id": "b06eb48e-501f-0034-223b-f3a1f3000000",
-=======
         "x-ms-request-id": "fa43fe4c-201f-0097-4afa-091bad000000",
->>>>>>> 8d420312
         "x-ms-version": "2019-12-12"
       },
       "ResponseBody": []
@@ -100,11 +92,7 @@
           "Microsoft-HTTPAPI/2.0"
         ],
         "x-ms-client-request-id": "a83b1215-d8bd-db11-6658-0bccd076e43d",
-<<<<<<< HEAD
-        "x-ms-request-id": "9166459d-501e-0024-153b-f3649b000000",
-=======
         "x-ms-request-id": "9621dfe0-f01e-0012-62fa-093670000000",
->>>>>>> 8d420312
         "x-ms-version": "2019-12-12"
       },
       "ResponseBody": []
