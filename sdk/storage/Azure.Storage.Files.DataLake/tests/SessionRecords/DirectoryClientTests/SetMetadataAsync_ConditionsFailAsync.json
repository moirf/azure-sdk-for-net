--- conflicted
+++ resolved
@@ -28,11 +28,7 @@
           "Microsoft-HTTPAPI/2.0"
         ],
         "x-ms-client-request-id": "e30d4c74-57ef-8e72-4705-be5224750418",
-<<<<<<< HEAD
-        "x-ms-request-id": "1dff5ff1-501e-000b-7a3b-f36950000000",
-=======
         "x-ms-request-id": "9621e3e4-f01e-0012-2efa-093670000000",
->>>>>>> 8d420312
         "x-ms-version": "2019-12-12"
       },
       "ResponseBody": []
@@ -64,11 +60,7 @@
           "Microsoft-HTTPAPI/2.0"
         ],
         "x-ms-client-request-id": "f11a39b8-aa3f-0be8-7a23-9061372ea2c7",
-<<<<<<< HEAD
-        "x-ms-request-id": "b8ff49ee-d01f-0015-0a3b-f38588000000",
-=======
         "x-ms-request-id": "fa43fe73-201f-0097-60fa-091bad000000",
->>>>>>> 8d420312
         "x-ms-version": "2019-12-12"
       },
       "ResponseBody": []
@@ -104,11 +96,7 @@
         ],
         "x-ms-client-request-id": "b28cf92c-c366-c71b-401d-6fe48443a0af",
         "x-ms-error-code": "ConditionNotMet",
-<<<<<<< HEAD
-        "x-ms-request-id": "1dff5ff9-501e-000b-7e3b-f36950000000",
-=======
         "x-ms-request-id": "9621e3f4-f01e-0012-3bfa-093670000000",
->>>>>>> 8d420312
         "x-ms-version": "2019-12-12"
       },
       "ResponseBody": [
@@ -142,11 +130,7 @@
           "Microsoft-HTTPAPI/2.0"
         ],
         "x-ms-client-request-id": "3d34134a-f0a2-8c60-4719-bb2faa2d5454",
-<<<<<<< HEAD
-        "x-ms-request-id": "1dff6000-501e-000b-033b-f36950000000",
-=======
         "x-ms-request-id": "9621e400-f01e-0012-45fa-093670000000",
->>>>>>> 8d420312
         "x-ms-version": "2019-12-12"
       },
       "ResponseBody": []
@@ -179,11 +163,7 @@
           "Microsoft-HTTPAPI/2.0"
         ],
         "x-ms-client-request-id": "0fd804ec-5bfa-214f-8e6c-1db4643b21e7",
-<<<<<<< HEAD
-        "x-ms-request-id": "80953343-a01e-0020-4b3b-f3e99c000000",
-=======
         "x-ms-request-id": "9621e409-f01e-0012-4efa-093670000000",
->>>>>>> 8d420312
         "x-ms-version": "2019-12-12"
       },
       "ResponseBody": []
@@ -215,11 +195,7 @@
           "Microsoft-HTTPAPI/2.0"
         ],
         "x-ms-client-request-id": "d084809a-77a6-0865-be57-27cbec1a60e6",
-<<<<<<< HEAD
-        "x-ms-request-id": "0234fff1-701f-0033-6d3b-f3cd90000000",
-=======
         "x-ms-request-id": "fa43fe75-201f-0097-61fa-091bad000000",
->>>>>>> 8d420312
         "x-ms-version": "2019-12-12"
       },
       "ResponseBody": []
@@ -255,11 +231,7 @@
         ],
         "x-ms-client-request-id": "409a865d-4d23-82cf-2c30-a830891ce4c4",
         "x-ms-error-code": "ConditionNotMet",
-<<<<<<< HEAD
-        "x-ms-request-id": "8095334e-a01e-0020-503b-f3e99c000000",
-=======
         "x-ms-request-id": "9621e420-f01e-0012-60fa-093670000000",
->>>>>>> 8d420312
         "x-ms-version": "2019-12-12"
       },
       "ResponseBody": [
@@ -293,11 +265,7 @@
           "Microsoft-HTTPAPI/2.0"
         ],
         "x-ms-client-request-id": "656d981b-1f80-01c2-d836-a7d1132f1cd5",
-<<<<<<< HEAD
-        "x-ms-request-id": "8095334f-a01e-0020-513b-f3e99c000000",
-=======
         "x-ms-request-id": "9621e433-f01e-0012-71fa-093670000000",
->>>>>>> 8d420312
         "x-ms-version": "2019-12-12"
       },
       "ResponseBody": []
@@ -330,11 +298,7 @@
           "Microsoft-HTTPAPI/2.0"
         ],
         "x-ms-client-request-id": "032308c1-ff43-7cc9-a80d-c7c5fe7d927b",
-<<<<<<< HEAD
-        "x-ms-request-id": "69f9553f-701e-0033-023b-f3cd90000000",
-=======
         "x-ms-request-id": "9621e43e-f01e-0012-7bfa-093670000000",
->>>>>>> 8d420312
         "x-ms-version": "2019-12-12"
       },
       "ResponseBody": []
@@ -366,11 +330,7 @@
           "Microsoft-HTTPAPI/2.0"
         ],
         "x-ms-client-request-id": "92d948bf-476f-96d6-e053-6e3733caa122",
-<<<<<<< HEAD
-        "x-ms-request-id": "5a9dca7e-201f-0001-143b-f3cde7000000",
-=======
         "x-ms-request-id": "fa43fe77-201f-0097-62fa-091bad000000",
->>>>>>> 8d420312
         "x-ms-version": "2019-12-12"
       },
       "ResponseBody": []
@@ -406,11 +366,7 @@
         ],
         "x-ms-client-request-id": "92401012-77ac-a719-58ed-86e53567f8f9",
         "x-ms-error-code": "ConditionNotMet",
-<<<<<<< HEAD
-        "x-ms-request-id": "69f95553-701e-0033-123b-f3cd90000000",
-=======
         "x-ms-request-id": "9621e456-f01e-0012-0efa-093670000000",
->>>>>>> 8d420312
         "x-ms-version": "2019-12-12"
       },
       "ResponseBody": [
@@ -444,11 +400,7 @@
           "Microsoft-HTTPAPI/2.0"
         ],
         "x-ms-client-request-id": "23245739-0e8a-8b76-2430-760ba45db6bb",
-<<<<<<< HEAD
-        "x-ms-request-id": "69f95559-701e-0033-173b-f3cd90000000",
-=======
         "x-ms-request-id": "9621e461-f01e-0012-16fa-093670000000",
->>>>>>> 8d420312
         "x-ms-version": "2019-12-12"
       },
       "ResponseBody": []
@@ -481,11 +433,7 @@
           "Microsoft-HTTPAPI/2.0"
         ],
         "x-ms-client-request-id": "bc71b337-f7c9-9972-e63c-d6de80b782ff",
-<<<<<<< HEAD
-        "x-ms-request-id": "c8d806f7-701e-000c-733b-f30533000000",
-=======
         "x-ms-request-id": "9621e46b-f01e-0012-1ffa-093670000000",
->>>>>>> 8d420312
         "x-ms-version": "2019-12-12"
       },
       "ResponseBody": []
@@ -517,11 +465,7 @@
           "Microsoft-HTTPAPI/2.0"
         ],
         "x-ms-client-request-id": "40665490-78e5-5ef6-3ac3-6327eb9d4cea",
-<<<<<<< HEAD
-        "x-ms-request-id": "c4760e97-301f-0040-743b-f39503000000",
-=======
         "x-ms-request-id": "fa43fe78-201f-0097-63fa-091bad000000",
->>>>>>> 8d420312
         "x-ms-version": "2019-12-12"
       },
       "ResponseBody": []
@@ -598,11 +542,7 @@
         ],
         "x-ms-client-request-id": "d7ed9914-5559-1155-92df-ac08125ca725",
         "x-ms-error-code": "ConditionNotMet",
-<<<<<<< HEAD
-        "x-ms-request-id": "c8d80703-701e-000c-7d3b-f30533000000",
-=======
         "x-ms-request-id": "9621e485-f01e-0012-36fa-093670000000",
->>>>>>> 8d420312
         "x-ms-version": "2019-12-12"
       },
       "ResponseBody": [
@@ -636,11 +576,7 @@
           "Microsoft-HTTPAPI/2.0"
         ],
         "x-ms-client-request-id": "68da52ad-7e24-70c2-b6ef-2a8e20bf51ac",
-<<<<<<< HEAD
-        "x-ms-request-id": "c8d80706-701e-000c-803b-f30533000000",
-=======
         "x-ms-request-id": "9621e495-f01e-0012-43fa-093670000000",
->>>>>>> 8d420312
         "x-ms-version": "2019-12-12"
       },
       "ResponseBody": []
@@ -673,11 +609,7 @@
           "Microsoft-HTTPAPI/2.0"
         ],
         "x-ms-client-request-id": "08c1428e-723f-0714-fbb8-2aa3f2490a39",
-<<<<<<< HEAD
-        "x-ms-request-id": "fcb37dba-001e-0039-3d3b-f36927000000",
-=======
         "x-ms-request-id": "9621e49d-f01e-0012-4bfa-093670000000",
->>>>>>> 8d420312
         "x-ms-version": "2019-12-12"
       },
       "ResponseBody": []
@@ -709,11 +641,7 @@
           "Microsoft-HTTPAPI/2.0"
         ],
         "x-ms-client-request-id": "d6b8e65c-4394-fd29-18e9-26e03afa8126",
-<<<<<<< HEAD
-        "x-ms-request-id": "54515a6d-901f-0014-273b-f3da54000000",
-=======
         "x-ms-request-id": "fa43fe79-201f-0097-64fa-091bad000000",
->>>>>>> 8d420312
         "x-ms-version": "2019-12-12"
       },
       "ResponseBody": []
@@ -749,11 +677,7 @@
         ],
         "x-ms-client-request-id": "9fbea195-841c-efdd-d5ed-0bd3f519a807",
         "x-ms-error-code": "LeaseNotPresentWithBlobOperation",
-<<<<<<< HEAD
-        "x-ms-request-id": "fcb37dd4-001e-0039-543b-f36927000000",
-=======
         "x-ms-request-id": "9621e4af-f01e-0012-58fa-093670000000",
->>>>>>> 8d420312
         "x-ms-version": "2019-12-12"
       },
       "ResponseBody": [
@@ -787,11 +711,7 @@
           "Microsoft-HTTPAPI/2.0"
         ],
         "x-ms-client-request-id": "994aa125-e23c-d909-dc81-1f71daa9b7df",
-<<<<<<< HEAD
-        "x-ms-request-id": "fcb37dd9-001e-0039-593b-f36927000000",
-=======
         "x-ms-request-id": "9621e4b7-f01e-0012-60fa-093670000000",
->>>>>>> 8d420312
         "x-ms-version": "2019-12-12"
       },
       "ResponseBody": []
