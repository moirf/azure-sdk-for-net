{
  "Entries": [
    {
      "RequestUri": "http://seannsecanary.blob.core.windows.net/test-filesystem-4c2ab537-337a-37c6-1cff-0476d99c95fa?restype=container",
      "RequestMethod": "PUT",
      "RequestHeaders": {
        "Authorization": "Sanitized",
        "traceparent": "00-f04584fbd5376449b7dfaf66ac64dc42-4f0fb02158fd2f41-00",
        "User-Agent": [
          "azsdk-net-Storage.Files.DataLake/12.1.0-dev.20200403.1",
          "(.NET Core 4.6.28325.01; Microsoft Windows 10.0.18362 )"
        ],
        "x-ms-blob-public-access": "container",
        "x-ms-client-request-id": "50e663e7-f8c9-15d3-7a2a-a9563afdb47d",
        "x-ms-date": "Fri, 03 Apr 2020 20:56:26 GMT",
        "x-ms-return-client-request-id": "true",
        "x-ms-version": "2019-12-12"
      },
      "RequestBody": null,
      "StatusCode": 201,
      "ResponseHeaders": {
        "Content-Length": "0",
        "Date": "Fri, 03 Apr 2020 20:56:24 GMT",
        "ETag": "\u00220x8D7D81178C596F9\u0022",
        "Last-Modified": "Fri, 03 Apr 2020 20:56:24 GMT",
        "Server": [
          "Windows-Azure-Blob/1.0",
          "Microsoft-HTTPAPI/2.0"
        ],
        "x-ms-client-request-id": "50e663e7-f8c9-15d3-7a2a-a9563afdb47d",
<<<<<<< HEAD
        "x-ms-request-id": "33bac927-201e-002e-0c3a-f3c02c000000",
=======
        "x-ms-request-id": "9621b189-f01e-0012-53fa-093670000000",
>>>>>>> 8d420312
        "x-ms-version": "2019-12-12"
      },
      "ResponseBody": []
    },
    {
      "RequestUri": "http://seannsecanary.dfs.core.windows.net/test-filesystem-4c2ab537-337a-37c6-1cff-0476d99c95fa/test-directory-4a99153f-c97c-744a-227b-0c4c2bf6d11d?resource=directory",
      "RequestMethod": "PUT",
      "RequestHeaders": {
        "Authorization": "Sanitized",
        "traceparent": "00-0f281661ac29b04a964f51a043bc11e2-01c7db693ec48c40-00",
        "User-Agent": [
          "azsdk-net-Storage.Files.DataLake/12.1.0-dev.20200403.1",
          "(.NET Core 4.6.28325.01; Microsoft Windows 10.0.18362 )"
        ],
        "x-ms-client-request-id": "508f8a7a-d265-1ea2-1971-2d4eeb87ea83",
        "x-ms-date": "Fri, 03 Apr 2020 20:56:26 GMT",
        "x-ms-return-client-request-id": "true",
        "x-ms-version": "2019-12-12"
      },
      "RequestBody": null,
      "StatusCode": 201,
      "ResponseHeaders": {
        "Content-Length": "0",
        "Date": "Fri, 03 Apr 2020 20:56:24 GMT",
        "ETag": "\u00220x8D7D81178D50D5E\u0022",
        "Last-Modified": "Fri, 03 Apr 2020 20:56:24 GMT",
        "Server": [
          "Windows-Azure-HDFS/1.0",
          "Microsoft-HTTPAPI/2.0"
        ],
        "x-ms-client-request-id": "508f8a7a-d265-1ea2-1971-2d4eeb87ea83",
<<<<<<< HEAD
        "x-ms-request-id": "4012f706-401f-0028-1e3a-f3f393000000",
=======
        "x-ms-request-id": "fa43fcbe-201f-0097-80fa-091bad000000",
>>>>>>> 8d420312
        "x-ms-version": "2019-12-12"
      },
      "ResponseBody": []
    },
    {
      "RequestUri": "http://seannsecanary.dfs.core.windows.net/test-filesystem-4c2ab537-337a-37c6-1cff-0476d99c95fa/test-directory-4a99153f-c97c-744a-227b-0c4c2bf6d11d?resource=directory",
      "RequestMethod": "PUT",
      "RequestHeaders": {
        "Authorization": "Sanitized",
        "User-Agent": [
          "azsdk-net-Storage.Files.DataLake/12.1.0-dev.20200403.1",
          "(.NET Core 4.6.28325.01; Microsoft Windows 10.0.18362 )"
        ],
        "x-ms-client-request-id": "a0d2c907-8066-0fb7-4370-5c4417e2a976",
        "x-ms-date": "Fri, 03 Apr 2020 20:56:26 GMT",
        "x-ms-return-client-request-id": "true",
        "x-ms-version": "2019-12-12"
      },
      "RequestBody": null,
      "StatusCode": 201,
      "ResponseHeaders": {
        "Content-Length": "0",
        "Date": "Fri, 03 Apr 2020 20:56:24 GMT",
        "ETag": "\u00220x8D7D81178E14B28\u0022",
        "Last-Modified": "Fri, 03 Apr 2020 20:56:25 GMT",
        "Server": [
          "Windows-Azure-HDFS/1.0",
          "Microsoft-HTTPAPI/2.0"
        ],
        "x-ms-client-request-id": "a0d2c907-8066-0fb7-4370-5c4417e2a976",
<<<<<<< HEAD
        "x-ms-request-id": "4012f707-401f-0028-1f3a-f3f393000000",
=======
        "x-ms-request-id": "fa43fcbf-201f-0097-01fa-091bad000000",
>>>>>>> 8d420312
        "x-ms-version": "2019-12-12"
      },
      "ResponseBody": []
    },
    {
      "RequestUri": "http://seannsecanary.blob.core.windows.net/test-filesystem-4c2ab537-337a-37c6-1cff-0476d99c95fa?restype=container",
      "RequestMethod": "DELETE",
      "RequestHeaders": {
        "Authorization": "Sanitized",
        "traceparent": "00-e5a8a292d052e2468f9c41d7d0593cb6-6ac09430dee3254e-00",
        "User-Agent": [
          "azsdk-net-Storage.Files.DataLake/12.1.0-dev.20200403.1",
          "(.NET Core 4.6.28325.01; Microsoft Windows 10.0.18362 )"
        ],
        "x-ms-client-request-id": "22464716-49b5-d81c-d364-11fee183e203",
        "x-ms-date": "Fri, 03 Apr 2020 20:56:26 GMT",
        "x-ms-return-client-request-id": "true",
        "x-ms-version": "2019-12-12"
      },
      "RequestBody": null,
      "StatusCode": 202,
      "ResponseHeaders": {
        "Content-Length": "0",
        "Date": "Fri, 03 Apr 2020 20:56:24 GMT",
        "Server": [
          "Windows-Azure-Blob/1.0",
          "Microsoft-HTTPAPI/2.0"
        ],
        "x-ms-client-request-id": "22464716-49b5-d81c-d364-11fee183e203",
<<<<<<< HEAD
        "x-ms-request-id": "33bac93c-201e-002e-1b3a-f3c02c000000",
=======
        "x-ms-request-id": "9621b1a7-f01e-0012-6dfa-093670000000",
>>>>>>> 8d420312
        "x-ms-version": "2019-12-12"
      },
      "ResponseBody": []
    },
    {
      "RequestUri": "http://seannsecanary.blob.core.windows.net/test-filesystem-99dbd55b-ccec-e61d-f596-ddd1155689d7?restype=container",
      "RequestMethod": "PUT",
      "RequestHeaders": {
        "Authorization": "Sanitized",
        "traceparent": "00-b95b2d14bc8f9b43be4c37dcbb2ac5f8-42e0131ca7f2fe40-00",
        "User-Agent": [
          "azsdk-net-Storage.Files.DataLake/12.1.0-dev.20200403.1",
          "(.NET Core 4.6.28325.01; Microsoft Windows 10.0.18362 )"
        ],
        "x-ms-blob-public-access": "container",
        "x-ms-client-request-id": "b00668b2-9490-493d-2a5f-2c1e6c4ac27d",
        "x-ms-date": "Fri, 03 Apr 2020 20:56:26 GMT",
        "x-ms-return-client-request-id": "true",
        "x-ms-version": "2019-12-12"
      },
      "RequestBody": null,
      "StatusCode": 201,
      "ResponseHeaders": {
        "Content-Length": "0",
        "Date": "Fri, 03 Apr 2020 20:56:24 GMT",
        "ETag": "\u00220x8D7D81178FC1A2F\u0022",
        "Last-Modified": "Fri, 03 Apr 2020 20:56:25 GMT",
        "Server": [
          "Windows-Azure-Blob/1.0",
          "Microsoft-HTTPAPI/2.0"
        ],
        "x-ms-client-request-id": "b00668b2-9490-493d-2a5f-2c1e6c4ac27d",
<<<<<<< HEAD
        "x-ms-request-id": "830838b5-a01e-001f-4c3a-f3213f000000",
=======
        "x-ms-request-id": "9621b1b2-f01e-0012-78fa-093670000000",
>>>>>>> 8d420312
        "x-ms-version": "2019-12-12"
      },
      "ResponseBody": []
    },
    {
      "RequestUri": "http://seannsecanary.dfs.core.windows.net/test-filesystem-99dbd55b-ccec-e61d-f596-ddd1155689d7/test-directory-afbc3ada-1255-d467-13c8-5fc212b8d720?resource=directory",
      "RequestMethod": "PUT",
      "RequestHeaders": {
        "Authorization": "Sanitized",
        "traceparent": "00-8154e98672c399488d3cf6f6a432a9f1-48fe5168b58f3748-00",
        "User-Agent": [
          "azsdk-net-Storage.Files.DataLake/12.1.0-dev.20200403.1",
          "(.NET Core 4.6.28325.01; Microsoft Windows 10.0.18362 )"
        ],
        "x-ms-client-request-id": "d4893d67-a919-a0eb-0032-9dc8357b3672",
        "x-ms-date": "Fri, 03 Apr 2020 20:56:26 GMT",
        "x-ms-return-client-request-id": "true",
        "x-ms-version": "2019-12-12"
      },
      "RequestBody": null,
      "StatusCode": 201,
      "ResponseHeaders": {
        "Content-Length": "0",
        "Date": "Fri, 03 Apr 2020 20:56:25 GMT",
        "ETag": "\u00220x8D7D811790AC5B8\u0022",
        "Last-Modified": "Fri, 03 Apr 2020 20:56:25 GMT",
        "Server": [
          "Windows-Azure-HDFS/1.0",
          "Microsoft-HTTPAPI/2.0"
        ],
        "x-ms-client-request-id": "d4893d67-a919-a0eb-0032-9dc8357b3672",
<<<<<<< HEAD
        "x-ms-request-id": "81a511ee-a01f-0042-273a-f32bbb000000",
=======
        "x-ms-request-id": "fa43fcc0-201f-0097-02fa-091bad000000",
>>>>>>> 8d420312
        "x-ms-version": "2019-12-12"
      },
      "ResponseBody": []
    },
    {
      "RequestUri": "http://seannsecanary.dfs.core.windows.net/test-filesystem-99dbd55b-ccec-e61d-f596-ddd1155689d7/test-directory-afbc3ada-1255-d467-13c8-5fc212b8d720?resource=directory",
      "RequestMethod": "PUT",
      "RequestHeaders": {
        "Authorization": "Sanitized",
        "If-Modified-Since": "Thu, 02 Apr 2020 20:56:26 GMT",
        "User-Agent": [
          "azsdk-net-Storage.Files.DataLake/12.1.0-dev.20200403.1",
          "(.NET Core 4.6.28325.01; Microsoft Windows 10.0.18362 )"
        ],
        "x-ms-client-request-id": "d55b6f22-032e-9206-b27d-ac1d3a7d7778",
        "x-ms-date": "Fri, 03 Apr 2020 20:56:26 GMT",
        "x-ms-return-client-request-id": "true",
        "x-ms-version": "2019-12-12"
      },
      "RequestBody": null,
      "StatusCode": 201,
      "ResponseHeaders": {
        "Content-Length": "0",
        "Date": "Fri, 03 Apr 2020 20:56:25 GMT",
        "ETag": "\u00220x8D7D81179174781\u0022",
        "Last-Modified": "Fri, 03 Apr 2020 20:56:25 GMT",
        "Server": [
          "Windows-Azure-HDFS/1.0",
          "Microsoft-HTTPAPI/2.0"
        ],
        "x-ms-client-request-id": "d55b6f22-032e-9206-b27d-ac1d3a7d7778",
<<<<<<< HEAD
        "x-ms-request-id": "81a511ef-a01f-0042-283a-f32bbb000000",
=======
        "x-ms-request-id": "fa43fcc1-201f-0097-03fa-091bad000000",
>>>>>>> 8d420312
        "x-ms-version": "2019-12-12"
      },
      "ResponseBody": []
    },
    {
      "RequestUri": "http://seannsecanary.blob.core.windows.net/test-filesystem-99dbd55b-ccec-e61d-f596-ddd1155689d7?restype=container",
      "RequestMethod": "DELETE",
      "RequestHeaders": {
        "Authorization": "Sanitized",
        "traceparent": "00-bc2cdcb007bbe243acd5882972982deb-80629f08cdb30e41-00",
        "User-Agent": [
          "azsdk-net-Storage.Files.DataLake/12.1.0-dev.20200403.1",
          "(.NET Core 4.6.28325.01; Microsoft Windows 10.0.18362 )"
        ],
        "x-ms-client-request-id": "c5a52cb7-611f-8443-0550-1cae690fc776",
        "x-ms-date": "Fri, 03 Apr 2020 20:56:26 GMT",
        "x-ms-return-client-request-id": "true",
        "x-ms-version": "2019-12-12"
      },
      "RequestBody": null,
      "StatusCode": 202,
      "ResponseHeaders": {
        "Content-Length": "0",
        "Date": "Fri, 03 Apr 2020 20:56:25 GMT",
        "Server": [
          "Windows-Azure-Blob/1.0",
          "Microsoft-HTTPAPI/2.0"
        ],
        "x-ms-client-request-id": "c5a52cb7-611f-8443-0550-1cae690fc776",
<<<<<<< HEAD
        "x-ms-request-id": "830838c1-a01e-001f-573a-f3213f000000",
=======
        "x-ms-request-id": "9621b1d4-f01e-0012-12fa-093670000000",
>>>>>>> 8d420312
        "x-ms-version": "2019-12-12"
      },
      "ResponseBody": []
    },
    {
      "RequestUri": "http://seannsecanary.blob.core.windows.net/test-filesystem-38c34296-2d78-4bb0-ac09-c6a722fca437?restype=container",
      "RequestMethod": "PUT",
      "RequestHeaders": {
        "Authorization": "Sanitized",
        "traceparent": "00-5197c785c49a074895c4f30ce4bf39ed-f95c1dffe3712549-00",
        "User-Agent": [
          "azsdk-net-Storage.Files.DataLake/12.1.0-dev.20200403.1",
          "(.NET Core 4.6.28325.01; Microsoft Windows 10.0.18362 )"
        ],
        "x-ms-blob-public-access": "container",
        "x-ms-client-request-id": "ab736abf-fbb6-8a5c-7c5a-19159b9c6209",
        "x-ms-date": "Fri, 03 Apr 2020 20:56:27 GMT",
        "x-ms-return-client-request-id": "true",
        "x-ms-version": "2019-12-12"
      },
      "RequestBody": null,
      "StatusCode": 201,
      "ResponseHeaders": {
        "Content-Length": "0",
        "Date": "Fri, 03 Apr 2020 20:56:25 GMT",
        "ETag": "\u00220x8D7D811793C8A3F\u0022",
        "Last-Modified": "Fri, 03 Apr 2020 20:56:25 GMT",
        "Server": [
          "Windows-Azure-Blob/1.0",
          "Microsoft-HTTPAPI/2.0"
        ],
        "x-ms-client-request-id": "ab736abf-fbb6-8a5c-7c5a-19159b9c6209",
<<<<<<< HEAD
        "x-ms-request-id": "8deaad67-a01e-0042-063a-f32bbb000000",
=======
        "x-ms-request-id": "9621b1e9-f01e-0012-23fa-093670000000",
>>>>>>> 8d420312
        "x-ms-version": "2019-12-12"
      },
      "ResponseBody": []
    },
    {
      "RequestUri": "http://seannsecanary.dfs.core.windows.net/test-filesystem-38c34296-2d78-4bb0-ac09-c6a722fca437/test-directory-9264e5ab-b9a9-e59d-e977-4849e53f9198?resource=directory",
      "RequestMethod": "PUT",
      "RequestHeaders": {
        "Authorization": "Sanitized",
        "traceparent": "00-7b339917ef3cbb4280e87e30cb761902-7b494c525479d848-00",
        "User-Agent": [
          "azsdk-net-Storage.Files.DataLake/12.1.0-dev.20200403.1",
          "(.NET Core 4.6.28325.01; Microsoft Windows 10.0.18362 )"
        ],
        "x-ms-client-request-id": "d5c43dcc-54af-0655-cc8e-c13fb212a43c",
        "x-ms-date": "Fri, 03 Apr 2020 20:56:27 GMT",
        "x-ms-return-client-request-id": "true",
        "x-ms-version": "2019-12-12"
      },
      "RequestBody": null,
      "StatusCode": 201,
      "ResponseHeaders": {
        "Content-Length": "0",
        "Date": "Fri, 03 Apr 2020 20:56:25 GMT",
        "ETag": "\u00220x8D7D811794B3B2A\u0022",
        "Last-Modified": "Fri, 03 Apr 2020 20:56:25 GMT",
        "Server": [
          "Windows-Azure-HDFS/1.0",
          "Microsoft-HTTPAPI/2.0"
        ],
        "x-ms-client-request-id": "d5c43dcc-54af-0655-cc8e-c13fb212a43c",
<<<<<<< HEAD
        "x-ms-request-id": "30cfdf89-201f-0011-2b3a-f3088f000000",
=======
        "x-ms-request-id": "fa43fcc2-201f-0097-04fa-091bad000000",
>>>>>>> 8d420312
        "x-ms-version": "2019-12-12"
      },
      "ResponseBody": []
    },
    {
      "RequestUri": "http://seannsecanary.dfs.core.windows.net/test-filesystem-38c34296-2d78-4bb0-ac09-c6a722fca437/test-directory-9264e5ab-b9a9-e59d-e977-4849e53f9198?resource=directory",
      "RequestMethod": "PUT",
      "RequestHeaders": {
        "Authorization": "Sanitized",
        "If-Unmodified-Since": "Sat, 04 Apr 2020 20:56:26 GMT",
        "User-Agent": [
          "azsdk-net-Storage.Files.DataLake/12.1.0-dev.20200403.1",
          "(.NET Core 4.6.28325.01; Microsoft Windows 10.0.18362 )"
        ],
        "x-ms-client-request-id": "a87cf4c6-bc7b-cde8-70e1-ebfa37419b68",
        "x-ms-date": "Fri, 03 Apr 2020 20:56:27 GMT",
        "x-ms-return-client-request-id": "true",
        "x-ms-version": "2019-12-12"
      },
      "RequestBody": null,
      "StatusCode": 201,
      "ResponseHeaders": {
        "Content-Length": "0",
        "Date": "Fri, 03 Apr 2020 20:56:25 GMT",
        "ETag": "\u00220x8D7D8117957602A\u0022",
        "Last-Modified": "Fri, 03 Apr 2020 20:56:25 GMT",
        "Server": [
          "Windows-Azure-HDFS/1.0",
          "Microsoft-HTTPAPI/2.0"
        ],
        "x-ms-client-request-id": "a87cf4c6-bc7b-cde8-70e1-ebfa37419b68",
<<<<<<< HEAD
        "x-ms-request-id": "30cfdf8a-201f-0011-2c3a-f3088f000000",
=======
        "x-ms-request-id": "fa43fcc3-201f-0097-05fa-091bad000000",
>>>>>>> 8d420312
        "x-ms-version": "2019-12-12"
      },
      "ResponseBody": []
    },
    {
      "RequestUri": "http://seannsecanary.blob.core.windows.net/test-filesystem-38c34296-2d78-4bb0-ac09-c6a722fca437?restype=container",
      "RequestMethod": "DELETE",
      "RequestHeaders": {
        "Authorization": "Sanitized",
        "traceparent": "00-b2ee35d08adc4d41af10c4c85e012ae2-d7e6a38ced434840-00",
        "User-Agent": [
          "azsdk-net-Storage.Files.DataLake/12.1.0-dev.20200403.1",
          "(.NET Core 4.6.28325.01; Microsoft Windows 10.0.18362 )"
        ],
        "x-ms-client-request-id": "bd791a42-fc95-0cc1-9826-64d2bd867a23",
        "x-ms-date": "Fri, 03 Apr 2020 20:56:27 GMT",
        "x-ms-return-client-request-id": "true",
        "x-ms-version": "2019-12-12"
      },
      "RequestBody": null,
      "StatusCode": 202,
      "ResponseHeaders": {
        "Content-Length": "0",
        "Date": "Fri, 03 Apr 2020 20:56:25 GMT",
        "Server": [
          "Windows-Azure-Blob/1.0",
          "Microsoft-HTTPAPI/2.0"
        ],
        "x-ms-client-request-id": "bd791a42-fc95-0cc1-9826-64d2bd867a23",
<<<<<<< HEAD
        "x-ms-request-id": "8deaad92-a01e-0042-293a-f32bbb000000",
=======
        "x-ms-request-id": "9621b209-f01e-0012-40fa-093670000000",
>>>>>>> 8d420312
        "x-ms-version": "2019-12-12"
      },
      "ResponseBody": []
    },
    {
      "RequestUri": "http://seannsecanary.blob.core.windows.net/test-filesystem-d397af7b-346a-ea56-5559-ec694b4f90e8?restype=container",
      "RequestMethod": "PUT",
      "RequestHeaders": {
        "Authorization": "Sanitized",
        "traceparent": "00-68d801200b916e4d8bba018293da2f29-0ae3c7f1c579b846-00",
        "User-Agent": [
          "azsdk-net-Storage.Files.DataLake/12.1.0-dev.20200403.1",
          "(.NET Core 4.6.28325.01; Microsoft Windows 10.0.18362 )"
        ],
        "x-ms-blob-public-access": "container",
        "x-ms-client-request-id": "8e1d4d97-0af0-0d42-c48e-683c1058c149",
        "x-ms-date": "Fri, 03 Apr 2020 20:56:27 GMT",
        "x-ms-return-client-request-id": "true",
        "x-ms-version": "2019-12-12"
      },
      "RequestBody": null,
      "StatusCode": 201,
      "ResponseHeaders": {
        "Content-Length": "0",
        "Date": "Fri, 03 Apr 2020 20:56:25 GMT",
        "ETag": "\u00220x8D7D811797074F1\u0022",
        "Last-Modified": "Fri, 03 Apr 2020 20:56:25 GMT",
        "Server": [
          "Windows-Azure-Blob/1.0",
          "Microsoft-HTTPAPI/2.0"
        ],
        "x-ms-client-request-id": "8e1d4d97-0af0-0d42-c48e-683c1058c149",
<<<<<<< HEAD
        "x-ms-request-id": "e0bd8b45-301e-000d-1d3a-f35aef000000",
=======
        "x-ms-request-id": "9621b214-f01e-0012-4afa-093670000000",
>>>>>>> 8d420312
        "x-ms-version": "2019-12-12"
      },
      "ResponseBody": []
    },
    {
      "RequestUri": "http://seannsecanary.dfs.core.windows.net/test-filesystem-d397af7b-346a-ea56-5559-ec694b4f90e8/test-directory-7ece7b96-5dce-9d5b-dc5c-40c2b62c7387?resource=directory",
      "RequestMethod": "PUT",
      "RequestHeaders": {
        "Authorization": "Sanitized",
        "traceparent": "00-39465322bb9b334a8eee72d48faab101-5f9cb5f012d39e44-00",
        "User-Agent": [
          "azsdk-net-Storage.Files.DataLake/12.1.0-dev.20200403.1",
          "(.NET Core 4.6.28325.01; Microsoft Windows 10.0.18362 )"
        ],
        "x-ms-client-request-id": "fb9335e6-e7fe-3966-f280-b194c97f5697",
        "x-ms-date": "Fri, 03 Apr 2020 20:56:27 GMT",
        "x-ms-return-client-request-id": "true",
        "x-ms-version": "2019-12-12"
      },
      "RequestBody": null,
      "StatusCode": 201,
      "ResponseHeaders": {
        "Content-Length": "0",
        "Date": "Fri, 03 Apr 2020 20:56:25 GMT",
        "ETag": "\u00220x8D7D8117981B473\u0022",
        "Last-Modified": "Fri, 03 Apr 2020 20:56:26 GMT",
        "Server": [
          "Windows-Azure-HDFS/1.0",
          "Microsoft-HTTPAPI/2.0"
        ],
        "x-ms-client-request-id": "fb9335e6-e7fe-3966-f280-b194c97f5697",
<<<<<<< HEAD
        "x-ms-request-id": "8f93d900-c01f-0044-693a-f31804000000",
=======
        "x-ms-request-id": "fa43fcc4-201f-0097-06fa-091bad000000",
>>>>>>> 8d420312
        "x-ms-version": "2019-12-12"
      },
      "ResponseBody": []
    },
    {
      "RequestUri": "http://seannsecanary.blob.core.windows.net/test-filesystem-d397af7b-346a-ea56-5559-ec694b4f90e8/test-directory-7ece7b96-5dce-9d5b-dc5c-40c2b62c7387",
      "RequestMethod": "HEAD",
      "RequestHeaders": {
        "Authorization": "Sanitized",
        "User-Agent": [
          "azsdk-net-Storage.Files.DataLake/12.1.0-dev.20200403.1",
          "(.NET Core 4.6.28325.01; Microsoft Windows 10.0.18362 )"
        ],
        "x-ms-client-request-id": "80db0631-7899-0d89-4f98-0bb14f632f7d",
        "x-ms-date": "Fri, 03 Apr 2020 20:56:27 GMT",
        "x-ms-return-client-request-id": "true",
        "x-ms-version": "2019-12-12"
      },
      "RequestBody": null,
      "StatusCode": 200,
      "ResponseHeaders": {
        "Accept-Ranges": "bytes",
        "Content-Length": "0",
        "Content-Type": "application/octet-stream",
        "Date": "Fri, 03 Apr 2020 20:56:25 GMT",
        "ETag": "\u00220x8D7D8117981B473\u0022",
        "Last-Modified": "Fri, 03 Apr 2020 20:56:26 GMT",
        "Server": [
          "Windows-Azure-Blob/1.0",
          "Microsoft-HTTPAPI/2.0"
        ],
        "x-ms-access-tier": "Hot",
        "x-ms-access-tier-inferred": "true",
        "x-ms-blob-type": "BlockBlob",
        "x-ms-client-request-id": "80db0631-7899-0d89-4f98-0bb14f632f7d",
        "x-ms-creation-time": "Fri, 03 Apr 2020 20:56:26 GMT",
        "x-ms-lease-state": "available",
        "x-ms-lease-status": "unlocked",
        "x-ms-meta-hdi_isfolder": "true",
        "x-ms-request-id": "9621b231-f01e-0012-61fa-093670000000",
        "x-ms-server-encrypted": "true",
        "x-ms-version": "2019-12-12"
      },
      "ResponseBody": []
    },
    {
      "RequestUri": "http://seannsecanary.dfs.core.windows.net/test-filesystem-d397af7b-346a-ea56-5559-ec694b4f90e8/test-directory-7ece7b96-5dce-9d5b-dc5c-40c2b62c7387?resource=directory",
      "RequestMethod": "PUT",
      "RequestHeaders": {
        "Authorization": "Sanitized",
        "If-Match": "\u00220x8D7D8117981B473\u0022",
        "User-Agent": [
          "azsdk-net-Storage.Files.DataLake/12.1.0-dev.20200403.1",
          "(.NET Core 4.6.28325.01; Microsoft Windows 10.0.18362 )"
        ],
        "x-ms-client-request-id": "c2626c57-d6a3-a2fe-583a-0aeeb7664420",
        "x-ms-date": "Fri, 03 Apr 2020 20:56:27 GMT",
        "x-ms-return-client-request-id": "true",
        "x-ms-version": "2019-12-12"
      },
      "RequestBody": null,
      "StatusCode": 201,
      "ResponseHeaders": {
        "Content-Length": "0",
        "Date": "Fri, 03 Apr 2020 20:56:25 GMT",
        "ETag": "\u00220x8D7D8117999C51A\u0022",
        "Last-Modified": "Fri, 03 Apr 2020 20:56:26 GMT",
        "Server": [
          "Windows-Azure-HDFS/1.0",
          "Microsoft-HTTPAPI/2.0"
        ],
        "x-ms-client-request-id": "c2626c57-d6a3-a2fe-583a-0aeeb7664420",
<<<<<<< HEAD
        "x-ms-request-id": "8f93d901-c01f-0044-6a3a-f31804000000",
=======
        "x-ms-request-id": "fa43fcc5-201f-0097-07fa-091bad000000",
>>>>>>> 8d420312
        "x-ms-version": "2019-12-12"
      },
      "ResponseBody": []
    },
    {
      "RequestUri": "http://seannsecanary.blob.core.windows.net/test-filesystem-d397af7b-346a-ea56-5559-ec694b4f90e8?restype=container",
      "RequestMethod": "DELETE",
      "RequestHeaders": {
        "Authorization": "Sanitized",
        "traceparent": "00-b59fa1834cea094fae701584d5a2f336-0e8f5f4b2f45a447-00",
        "User-Agent": [
          "azsdk-net-Storage.Files.DataLake/12.1.0-dev.20200403.1",
          "(.NET Core 4.6.28325.01; Microsoft Windows 10.0.18362 )"
        ],
        "x-ms-client-request-id": "e3593b64-6c00-7dd9-c27b-3b14c7c36bb7",
        "x-ms-date": "Fri, 03 Apr 2020 20:56:27 GMT",
        "x-ms-return-client-request-id": "true",
        "x-ms-version": "2019-12-12"
      },
      "RequestBody": null,
      "StatusCode": 202,
      "ResponseHeaders": {
        "Content-Length": "0",
        "Date": "Fri, 03 Apr 2020 20:56:26 GMT",
        "Server": [
          "Windows-Azure-Blob/1.0",
          "Microsoft-HTTPAPI/2.0"
        ],
        "x-ms-client-request-id": "e3593b64-6c00-7dd9-c27b-3b14c7c36bb7",
<<<<<<< HEAD
        "x-ms-request-id": "e0bd8b8a-301e-000d-5d3a-f35aef000000",
=======
        "x-ms-request-id": "9621b243-f01e-0012-72fa-093670000000",
>>>>>>> 8d420312
        "x-ms-version": "2019-12-12"
      },
      "ResponseBody": []
    },
    {
      "RequestUri": "http://seannsecanary.blob.core.windows.net/test-filesystem-628357bb-ef74-c3cd-7502-6eea7464a2f8?restype=container",
      "RequestMethod": "PUT",
      "RequestHeaders": {
        "Authorization": "Sanitized",
        "traceparent": "00-65e52c3b3b382241b835bab32e02ab73-548d20cbdbcb1445-00",
        "User-Agent": [
          "azsdk-net-Storage.Files.DataLake/12.1.0-dev.20200403.1",
          "(.NET Core 4.6.28325.01; Microsoft Windows 10.0.18362 )"
        ],
        "x-ms-blob-public-access": "container",
        "x-ms-client-request-id": "a9deaa4d-45dc-7598-6d96-6dfefeee095d",
        "x-ms-date": "Fri, 03 Apr 2020 20:56:27 GMT",
        "x-ms-return-client-request-id": "true",
        "x-ms-version": "2019-12-12"
      },
      "RequestBody": null,
      "StatusCode": 201,
      "ResponseHeaders": {
        "Content-Length": "0",
        "Date": "Fri, 03 Apr 2020 20:56:26 GMT",
        "ETag": "\u00220x8D7D81179B3CBB7\u0022",
        "Last-Modified": "Fri, 03 Apr 2020 20:56:26 GMT",
        "Server": [
          "Windows-Azure-Blob/1.0",
          "Microsoft-HTTPAPI/2.0"
        ],
        "x-ms-client-request-id": "a9deaa4d-45dc-7598-6d96-6dfefeee095d",
<<<<<<< HEAD
        "x-ms-request-id": "ffab470b-301e-0040-593a-f39503000000",
=======
        "x-ms-request-id": "9621b24e-f01e-0012-7cfa-093670000000",
>>>>>>> 8d420312
        "x-ms-version": "2019-12-12"
      },
      "ResponseBody": []
    },
    {
      "RequestUri": "http://seannsecanary.dfs.core.windows.net/test-filesystem-628357bb-ef74-c3cd-7502-6eea7464a2f8/test-directory-c98043d9-ee39-5aa9-384a-37226c466993?resource=directory",
      "RequestMethod": "PUT",
      "RequestHeaders": {
        "Authorization": "Sanitized",
        "traceparent": "00-bca8ba544213f948b6297af2ab908884-9c9473d218116944-00",
        "User-Agent": [
          "azsdk-net-Storage.Files.DataLake/12.1.0-dev.20200403.1",
          "(.NET Core 4.6.28325.01; Microsoft Windows 10.0.18362 )"
        ],
        "x-ms-client-request-id": "15ad2548-cf62-5f56-0084-70920d750826",
        "x-ms-date": "Fri, 03 Apr 2020 20:56:27 GMT",
        "x-ms-return-client-request-id": "true",
        "x-ms-version": "2019-12-12"
      },
      "RequestBody": null,
      "StatusCode": 201,
      "ResponseHeaders": {
        "Content-Length": "0",
        "Date": "Fri, 03 Apr 2020 20:56:26 GMT",
        "ETag": "\u00220x8D7D81179C1E2A8\u0022",
        "Last-Modified": "Fri, 03 Apr 2020 20:56:26 GMT",
        "Server": [
          "Windows-Azure-HDFS/1.0",
          "Microsoft-HTTPAPI/2.0"
        ],
        "x-ms-client-request-id": "15ad2548-cf62-5f56-0084-70920d750826",
<<<<<<< HEAD
        "x-ms-request-id": "cd6e424e-001f-0016-4e3a-f364ec000000",
=======
        "x-ms-request-id": "fa43fcc6-201f-0097-08fa-091bad000000",
>>>>>>> 8d420312
        "x-ms-version": "2019-12-12"
      },
      "ResponseBody": []
    },
    {
      "RequestUri": "http://seannsecanary.dfs.core.windows.net/test-filesystem-628357bb-ef74-c3cd-7502-6eea7464a2f8/test-directory-c98043d9-ee39-5aa9-384a-37226c466993?resource=directory",
      "RequestMethod": "PUT",
      "RequestHeaders": {
        "Authorization": "Sanitized",
        "If-None-Match": "\u0022garbage\u0022",
        "User-Agent": [
          "azsdk-net-Storage.Files.DataLake/12.1.0-dev.20200403.1",
          "(.NET Core 4.6.28325.01; Microsoft Windows 10.0.18362 )"
        ],
        "x-ms-client-request-id": "47d9fc0e-5399-9a31-873d-c802888941f0",
        "x-ms-date": "Fri, 03 Apr 2020 20:56:28 GMT",
        "x-ms-return-client-request-id": "true",
        "x-ms-version": "2019-12-12"
      },
      "RequestBody": null,
      "StatusCode": 201,
      "ResponseHeaders": {
        "Content-Length": "0",
        "Date": "Fri, 03 Apr 2020 20:56:26 GMT",
        "ETag": "\u00220x8D7D81179CDEB3A\u0022",
        "Last-Modified": "Fri, 03 Apr 2020 20:56:26 GMT",
        "Server": [
          "Windows-Azure-HDFS/1.0",
          "Microsoft-HTTPAPI/2.0"
        ],
        "x-ms-client-request-id": "47d9fc0e-5399-9a31-873d-c802888941f0",
<<<<<<< HEAD
        "x-ms-request-id": "cd6e424f-001f-0016-4f3a-f364ec000000",
=======
        "x-ms-request-id": "fa43fcc7-201f-0097-09fa-091bad000000",
>>>>>>> 8d420312
        "x-ms-version": "2019-12-12"
      },
      "ResponseBody": []
    },
    {
      "RequestUri": "http://seannsecanary.blob.core.windows.net/test-filesystem-628357bb-ef74-c3cd-7502-6eea7464a2f8?restype=container",
      "RequestMethod": "DELETE",
      "RequestHeaders": {
        "Authorization": "Sanitized",
        "traceparent": "00-972f6f53b9d8e34eabc21030e494eadf-e1b0572000d1284b-00",
        "User-Agent": [
          "azsdk-net-Storage.Files.DataLake/12.1.0-dev.20200403.1",
          "(.NET Core 4.6.28325.01; Microsoft Windows 10.0.18362 )"
        ],
        "x-ms-client-request-id": "1083591d-c09b-d88c-a9fa-991477d4579d",
        "x-ms-date": "Fri, 03 Apr 2020 20:56:28 GMT",
        "x-ms-return-client-request-id": "true",
        "x-ms-version": "2019-12-12"
      },
      "RequestBody": null,
      "StatusCode": 202,
      "ResponseHeaders": {
        "Content-Length": "0",
        "Date": "Fri, 03 Apr 2020 20:56:26 GMT",
        "Server": [
          "Windows-Azure-Blob/1.0",
          "Microsoft-HTTPAPI/2.0"
        ],
        "x-ms-client-request-id": "1083591d-c09b-d88c-a9fa-991477d4579d",
<<<<<<< HEAD
        "x-ms-request-id": "ffab4717-301e-0040-643a-f39503000000",
=======
        "x-ms-request-id": "9621b264-f01e-0012-0efa-093670000000",
>>>>>>> 8d420312
        "x-ms-version": "2019-12-12"
      },
      "ResponseBody": []
    },
    {
      "RequestUri": "http://seannsecanary.blob.core.windows.net/test-filesystem-f51772f1-4ee7-f38a-13d1-f9cc65012d54?restype=container",
      "RequestMethod": "PUT",
      "RequestHeaders": {
        "Authorization": "Sanitized",
        "traceparent": "00-b4e7a9dd1c834245bda3efd582209227-4e5c64af5a303f4e-00",
        "User-Agent": [
          "azsdk-net-Storage.Files.DataLake/12.1.0-dev.20200403.1",
          "(.NET Core 4.6.28325.01; Microsoft Windows 10.0.18362 )"
        ],
        "x-ms-blob-public-access": "container",
        "x-ms-client-request-id": "fa3e5075-8b1a-cee7-ce8f-fdcac7bf72a7",
        "x-ms-date": "Fri, 03 Apr 2020 20:56:28 GMT",
        "x-ms-return-client-request-id": "true",
        "x-ms-version": "2019-12-12"
      },
      "RequestBody": null,
      "StatusCode": 201,
      "ResponseHeaders": {
        "Content-Length": "0",
        "Date": "Fri, 03 Apr 2020 20:56:26 GMT",
        "ETag": "\u00220x8D7D81179EB397C\u0022",
        "Last-Modified": "Fri, 03 Apr 2020 20:56:26 GMT",
        "Server": [
          "Windows-Azure-Blob/1.0",
          "Microsoft-HTTPAPI/2.0"
        ],
        "x-ms-client-request-id": "fa3e5075-8b1a-cee7-ce8f-fdcac7bf72a7",
<<<<<<< HEAD
        "x-ms-request-id": "6afb3dbd-f01e-0012-313a-f3e9eb000000",
=======
        "x-ms-request-id": "9621b26c-f01e-0012-16fa-093670000000",
>>>>>>> 8d420312
        "x-ms-version": "2019-12-12"
      },
      "ResponseBody": []
    },
    {
      "RequestUri": "http://seannsecanary.dfs.core.windows.net/test-filesystem-f51772f1-4ee7-f38a-13d1-f9cc65012d54/test-directory-7d5744cd-28ef-c097-1ecc-9874def8723d?resource=directory",
      "RequestMethod": "PUT",
      "RequestHeaders": {
        "Authorization": "Sanitized",
        "traceparent": "00-70bd9fb4c02b0441a1ca949f844d2fe3-4d561daf25e02b44-00",
        "User-Agent": [
          "azsdk-net-Storage.Files.DataLake/12.1.0-dev.20200403.1",
          "(.NET Core 4.6.28325.01; Microsoft Windows 10.0.18362 )"
        ],
        "x-ms-client-request-id": "3dc5c8ff-127d-4d8a-b97d-db4ef372f0d6",
        "x-ms-date": "Fri, 03 Apr 2020 20:56:28 GMT",
        "x-ms-return-client-request-id": "true",
        "x-ms-version": "2019-12-12"
      },
      "RequestBody": null,
      "StatusCode": 201,
      "ResponseHeaders": {
        "Content-Length": "0",
        "Date": "Fri, 03 Apr 2020 20:56:26 GMT",
        "ETag": "\u00220x8D7D81179FB68DE\u0022",
        "Last-Modified": "Fri, 03 Apr 2020 20:56:26 GMT",
        "Server": [
          "Windows-Azure-HDFS/1.0",
          "Microsoft-HTTPAPI/2.0"
        ],
        "x-ms-client-request-id": "3dc5c8ff-127d-4d8a-b97d-db4ef372f0d6",
<<<<<<< HEAD
        "x-ms-request-id": "91ed5994-401f-0017-1a3a-f33b30000000",
=======
        "x-ms-request-id": "fa43fcc8-201f-0097-0afa-091bad000000",
>>>>>>> 8d420312
        "x-ms-version": "2019-12-12"
      },
      "ResponseBody": []
    },
    {
      "RequestUri": "http://seannsecanary.blob.core.windows.net/test-filesystem-f51772f1-4ee7-f38a-13d1-f9cc65012d54/test-directory-7d5744cd-28ef-c097-1ecc-9874def8723d?comp=lease",
      "RequestMethod": "PUT",
      "RequestHeaders": {
        "Authorization": "Sanitized",
        "traceparent": "00-6e74c330e0495c439b8319c326b9093b-33a3eb95b9eb0345-00",
        "User-Agent": [
          "azsdk-net-Storage.Files.DataLake/12.1.0-dev.20200403.1",
          "(.NET Core 4.6.28325.01; Microsoft Windows 10.0.18362 )"
        ],
        "x-ms-client-request-id": "73598a25-3b01-a134-e32b-3357a7b18598",
        "x-ms-date": "Fri, 03 Apr 2020 20:56:28 GMT",
        "x-ms-lease-action": "acquire",
        "x-ms-lease-duration": "-1",
        "x-ms-proposed-lease-id": "4889bf1d-5e68-99e4-0a26-6bd8c7208d94",
        "x-ms-return-client-request-id": "true",
        "x-ms-version": "2019-12-12"
      },
      "RequestBody": null,
      "StatusCode": 201,
      "ResponseHeaders": {
        "Content-Length": "0",
        "Date": "Fri, 03 Apr 2020 20:56:26 GMT",
        "ETag": "\u00220x8D7D81179FB68DE\u0022",
        "Last-Modified": "Fri, 03 Apr 2020 20:56:26 GMT",
        "Server": [
          "Windows-Azure-Blob/1.0",
          "Microsoft-HTTPAPI/2.0"
        ],
        "x-ms-client-request-id": "73598a25-3b01-a134-e32b-3357a7b18598",
        "x-ms-lease-id": "4889bf1d-5e68-99e4-0a26-6bd8c7208d94",
<<<<<<< HEAD
        "x-ms-request-id": "6afb3dd0-f01e-0012-3f3a-f3e9eb000000",
=======
        "x-ms-request-id": "9621b27e-f01e-0012-25fa-093670000000",
>>>>>>> 8d420312
        "x-ms-version": "2019-12-12"
      },
      "ResponseBody": []
    },
    {
      "RequestUri": "http://seannsecanary.dfs.core.windows.net/test-filesystem-f51772f1-4ee7-f38a-13d1-f9cc65012d54/test-directory-7d5744cd-28ef-c097-1ecc-9874def8723d?resource=directory",
      "RequestMethod": "PUT",
      "RequestHeaders": {
        "Authorization": "Sanitized",
        "User-Agent": [
          "azsdk-net-Storage.Files.DataLake/12.1.0-dev.20200403.1",
          "(.NET Core 4.6.28325.01; Microsoft Windows 10.0.18362 )"
        ],
        "x-ms-client-request-id": "3cb3cae8-1ac7-0c92-c7d2-320700688642",
        "x-ms-date": "Fri, 03 Apr 2020 20:56:28 GMT",
        "x-ms-lease-id": "4889bf1d-5e68-99e4-0a26-6bd8c7208d94",
        "x-ms-return-client-request-id": "true",
        "x-ms-version": "2019-12-12"
      },
      "RequestBody": null,
      "StatusCode": 201,
      "ResponseHeaders": {
        "Content-Length": "0",
        "Date": "Fri, 03 Apr 2020 20:56:26 GMT",
        "ETag": "\u00220x8D7D8117A1594C8\u0022",
        "Last-Modified": "Fri, 03 Apr 2020 20:56:27 GMT",
        "Server": [
          "Windows-Azure-HDFS/1.0",
          "Microsoft-HTTPAPI/2.0"
        ],
        "x-ms-client-request-id": "3cb3cae8-1ac7-0c92-c7d2-320700688642",
<<<<<<< HEAD
        "x-ms-request-id": "91ed5995-401f-0017-1b3a-f33b30000000",
=======
        "x-ms-request-id": "fa43fcc9-201f-0097-0bfa-091bad000000",
>>>>>>> 8d420312
        "x-ms-version": "2019-12-12"
      },
      "ResponseBody": []
    },
    {
      "RequestUri": "http://seannsecanary.blob.core.windows.net/test-filesystem-f51772f1-4ee7-f38a-13d1-f9cc65012d54?restype=container",
      "RequestMethod": "DELETE",
      "RequestHeaders": {
        "Authorization": "Sanitized",
        "traceparent": "00-c763d2898eebe24cbed5a07163043be6-cdf52aa9b213d248-00",
        "User-Agent": [
          "azsdk-net-Storage.Files.DataLake/12.1.0-dev.20200403.1",
          "(.NET Core 4.6.28325.01; Microsoft Windows 10.0.18362 )"
        ],
        "x-ms-client-request-id": "dc6e15e9-49fe-d5d1-b4f9-302ba79be797",
        "x-ms-date": "Fri, 03 Apr 2020 20:56:28 GMT",
        "x-ms-return-client-request-id": "true",
        "x-ms-version": "2019-12-12"
      },
      "RequestBody": null,
      "StatusCode": 202,
      "ResponseHeaders": {
        "Content-Length": "0",
        "Date": "Fri, 03 Apr 2020 20:56:26 GMT",
        "Server": [
          "Windows-Azure-Blob/1.0",
          "Microsoft-HTTPAPI/2.0"
        ],
        "x-ms-client-request-id": "dc6e15e9-49fe-d5d1-b4f9-302ba79be797",
<<<<<<< HEAD
        "x-ms-request-id": "6afb3dd4-f01e-0012-433a-f3e9eb000000",
=======
        "x-ms-request-id": "9621b296-f01e-0012-3bfa-093670000000",
>>>>>>> 8d420312
        "x-ms-version": "2019-12-12"
      },
      "ResponseBody": []
    }
  ],
  "Variables": {
    "DateTimeOffsetNow": "2020-04-03T13:56:26.2862833-07:00",
    "RandomSeed": "538521837",
    "Storage_TestConfigHierarchicalNamespace": "NamespaceTenant\nseannsecanary\nU2FuaXRpemVk\nhttp://seannsecanary.blob.core.windows.net\nhttp://seannsecanary.file.core.windows.net\nhttp://seannsecanary.queue.core.windows.net\nhttp://seannsecanary.table.core.windows.net\n\n\n\n\nhttp://seannsecanary-secondary.blob.core.windows.net\nhttp://seannsecanary-secondary.file.core.windows.net\nhttp://seannsecanary-secondary.queue.core.windows.net\nhttp://seannsecanary-secondary.table.core.windows.net\n68390a19-a643-458b-b726-408abf67b4fc\nSanitized\n72f988bf-86f1-41af-91ab-2d7cd011db47\nhttps://login.microsoftonline.com/\nCloud\nBlobEndpoint=http://seannsecanary.blob.core.windows.net/;QueueEndpoint=http://seannsecanary.queue.core.windows.net/;FileEndpoint=http://seannsecanary.file.core.windows.net/;BlobSecondaryEndpoint=http://seannsecanary-secondary.blob.core.windows.net/;QueueSecondaryEndpoint=http://seannsecanary-secondary.queue.core.windows.net/;FileSecondaryEndpoint=http://seannsecanary-secondary.file.core.windows.net/;AccountName=seannsecanary;AccountKey=Sanitized\n"
  }
}<|MERGE_RESOLUTION|>--- conflicted
+++ resolved
@@ -28,11 +28,7 @@
           "Microsoft-HTTPAPI/2.0"
         ],
         "x-ms-client-request-id": "50e663e7-f8c9-15d3-7a2a-a9563afdb47d",
-<<<<<<< HEAD
-        "x-ms-request-id": "33bac927-201e-002e-0c3a-f3c02c000000",
-=======
         "x-ms-request-id": "9621b189-f01e-0012-53fa-093670000000",
->>>>>>> 8d420312
         "x-ms-version": "2019-12-12"
       },
       "ResponseBody": []
@@ -64,11 +60,7 @@
           "Microsoft-HTTPAPI/2.0"
         ],
         "x-ms-client-request-id": "508f8a7a-d265-1ea2-1971-2d4eeb87ea83",
-<<<<<<< HEAD
-        "x-ms-request-id": "4012f706-401f-0028-1e3a-f3f393000000",
-=======
         "x-ms-request-id": "fa43fcbe-201f-0097-80fa-091bad000000",
->>>>>>> 8d420312
         "x-ms-version": "2019-12-12"
       },
       "ResponseBody": []
@@ -99,11 +91,7 @@
           "Microsoft-HTTPAPI/2.0"
         ],
         "x-ms-client-request-id": "a0d2c907-8066-0fb7-4370-5c4417e2a976",
-<<<<<<< HEAD
-        "x-ms-request-id": "4012f707-401f-0028-1f3a-f3f393000000",
-=======
         "x-ms-request-id": "fa43fcbf-201f-0097-01fa-091bad000000",
->>>>>>> 8d420312
         "x-ms-version": "2019-12-12"
       },
       "ResponseBody": []
@@ -133,11 +121,7 @@
           "Microsoft-HTTPAPI/2.0"
         ],
         "x-ms-client-request-id": "22464716-49b5-d81c-d364-11fee183e203",
-<<<<<<< HEAD
-        "x-ms-request-id": "33bac93c-201e-002e-1b3a-f3c02c000000",
-=======
         "x-ms-request-id": "9621b1a7-f01e-0012-6dfa-093670000000",
->>>>>>> 8d420312
         "x-ms-version": "2019-12-12"
       },
       "ResponseBody": []
@@ -170,11 +154,7 @@
           "Microsoft-HTTPAPI/2.0"
         ],
         "x-ms-client-request-id": "b00668b2-9490-493d-2a5f-2c1e6c4ac27d",
-<<<<<<< HEAD
-        "x-ms-request-id": "830838b5-a01e-001f-4c3a-f3213f000000",
-=======
         "x-ms-request-id": "9621b1b2-f01e-0012-78fa-093670000000",
->>>>>>> 8d420312
         "x-ms-version": "2019-12-12"
       },
       "ResponseBody": []
@@ -206,11 +186,7 @@
           "Microsoft-HTTPAPI/2.0"
         ],
         "x-ms-client-request-id": "d4893d67-a919-a0eb-0032-9dc8357b3672",
-<<<<<<< HEAD
-        "x-ms-request-id": "81a511ee-a01f-0042-273a-f32bbb000000",
-=======
         "x-ms-request-id": "fa43fcc0-201f-0097-02fa-091bad000000",
->>>>>>> 8d420312
         "x-ms-version": "2019-12-12"
       },
       "ResponseBody": []
@@ -242,11 +218,7 @@
           "Microsoft-HTTPAPI/2.0"
         ],
         "x-ms-client-request-id": "d55b6f22-032e-9206-b27d-ac1d3a7d7778",
-<<<<<<< HEAD
-        "x-ms-request-id": "81a511ef-a01f-0042-283a-f32bbb000000",
-=======
         "x-ms-request-id": "fa43fcc1-201f-0097-03fa-091bad000000",
->>>>>>> 8d420312
         "x-ms-version": "2019-12-12"
       },
       "ResponseBody": []
@@ -276,11 +248,7 @@
           "Microsoft-HTTPAPI/2.0"
         ],
         "x-ms-client-request-id": "c5a52cb7-611f-8443-0550-1cae690fc776",
-<<<<<<< HEAD
-        "x-ms-request-id": "830838c1-a01e-001f-573a-f3213f000000",
-=======
         "x-ms-request-id": "9621b1d4-f01e-0012-12fa-093670000000",
->>>>>>> 8d420312
         "x-ms-version": "2019-12-12"
       },
       "ResponseBody": []
@@ -313,11 +281,7 @@
           "Microsoft-HTTPAPI/2.0"
         ],
         "x-ms-client-request-id": "ab736abf-fbb6-8a5c-7c5a-19159b9c6209",
-<<<<<<< HEAD
-        "x-ms-request-id": "8deaad67-a01e-0042-063a-f32bbb000000",
-=======
         "x-ms-request-id": "9621b1e9-f01e-0012-23fa-093670000000",
->>>>>>> 8d420312
         "x-ms-version": "2019-12-12"
       },
       "ResponseBody": []
@@ -349,11 +313,7 @@
           "Microsoft-HTTPAPI/2.0"
         ],
         "x-ms-client-request-id": "d5c43dcc-54af-0655-cc8e-c13fb212a43c",
-<<<<<<< HEAD
-        "x-ms-request-id": "30cfdf89-201f-0011-2b3a-f3088f000000",
-=======
         "x-ms-request-id": "fa43fcc2-201f-0097-04fa-091bad000000",
->>>>>>> 8d420312
         "x-ms-version": "2019-12-12"
       },
       "ResponseBody": []
@@ -385,11 +345,7 @@
           "Microsoft-HTTPAPI/2.0"
         ],
         "x-ms-client-request-id": "a87cf4c6-bc7b-cde8-70e1-ebfa37419b68",
-<<<<<<< HEAD
-        "x-ms-request-id": "30cfdf8a-201f-0011-2c3a-f3088f000000",
-=======
         "x-ms-request-id": "fa43fcc3-201f-0097-05fa-091bad000000",
->>>>>>> 8d420312
         "x-ms-version": "2019-12-12"
       },
       "ResponseBody": []
@@ -419,11 +375,7 @@
           "Microsoft-HTTPAPI/2.0"
         ],
         "x-ms-client-request-id": "bd791a42-fc95-0cc1-9826-64d2bd867a23",
-<<<<<<< HEAD
-        "x-ms-request-id": "8deaad92-a01e-0042-293a-f32bbb000000",
-=======
         "x-ms-request-id": "9621b209-f01e-0012-40fa-093670000000",
->>>>>>> 8d420312
         "x-ms-version": "2019-12-12"
       },
       "ResponseBody": []
@@ -456,11 +408,7 @@
           "Microsoft-HTTPAPI/2.0"
         ],
         "x-ms-client-request-id": "8e1d4d97-0af0-0d42-c48e-683c1058c149",
-<<<<<<< HEAD
-        "x-ms-request-id": "e0bd8b45-301e-000d-1d3a-f35aef000000",
-=======
         "x-ms-request-id": "9621b214-f01e-0012-4afa-093670000000",
->>>>>>> 8d420312
         "x-ms-version": "2019-12-12"
       },
       "ResponseBody": []
@@ -492,11 +440,7 @@
           "Microsoft-HTTPAPI/2.0"
         ],
         "x-ms-client-request-id": "fb9335e6-e7fe-3966-f280-b194c97f5697",
-<<<<<<< HEAD
-        "x-ms-request-id": "8f93d900-c01f-0044-693a-f31804000000",
-=======
         "x-ms-request-id": "fa43fcc4-201f-0097-06fa-091bad000000",
->>>>>>> 8d420312
         "x-ms-version": "2019-12-12"
       },
       "ResponseBody": []
@@ -569,11 +513,7 @@
           "Microsoft-HTTPAPI/2.0"
         ],
         "x-ms-client-request-id": "c2626c57-d6a3-a2fe-583a-0aeeb7664420",
-<<<<<<< HEAD
-        "x-ms-request-id": "8f93d901-c01f-0044-6a3a-f31804000000",
-=======
         "x-ms-request-id": "fa43fcc5-201f-0097-07fa-091bad000000",
->>>>>>> 8d420312
         "x-ms-version": "2019-12-12"
       },
       "ResponseBody": []
@@ -603,11 +543,7 @@
           "Microsoft-HTTPAPI/2.0"
         ],
         "x-ms-client-request-id": "e3593b64-6c00-7dd9-c27b-3b14c7c36bb7",
-<<<<<<< HEAD
-        "x-ms-request-id": "e0bd8b8a-301e-000d-5d3a-f35aef000000",
-=======
         "x-ms-request-id": "9621b243-f01e-0012-72fa-093670000000",
->>>>>>> 8d420312
         "x-ms-version": "2019-12-12"
       },
       "ResponseBody": []
@@ -640,11 +576,7 @@
           "Microsoft-HTTPAPI/2.0"
         ],
         "x-ms-client-request-id": "a9deaa4d-45dc-7598-6d96-6dfefeee095d",
-<<<<<<< HEAD
-        "x-ms-request-id": "ffab470b-301e-0040-593a-f39503000000",
-=======
         "x-ms-request-id": "9621b24e-f01e-0012-7cfa-093670000000",
->>>>>>> 8d420312
         "x-ms-version": "2019-12-12"
       },
       "ResponseBody": []
@@ -676,11 +608,7 @@
           "Microsoft-HTTPAPI/2.0"
         ],
         "x-ms-client-request-id": "15ad2548-cf62-5f56-0084-70920d750826",
-<<<<<<< HEAD
-        "x-ms-request-id": "cd6e424e-001f-0016-4e3a-f364ec000000",
-=======
         "x-ms-request-id": "fa43fcc6-201f-0097-08fa-091bad000000",
->>>>>>> 8d420312
         "x-ms-version": "2019-12-12"
       },
       "ResponseBody": []
@@ -712,11 +640,7 @@
           "Microsoft-HTTPAPI/2.0"
         ],
         "x-ms-client-request-id": "47d9fc0e-5399-9a31-873d-c802888941f0",
-<<<<<<< HEAD
-        "x-ms-request-id": "cd6e424f-001f-0016-4f3a-f364ec000000",
-=======
         "x-ms-request-id": "fa43fcc7-201f-0097-09fa-091bad000000",
->>>>>>> 8d420312
         "x-ms-version": "2019-12-12"
       },
       "ResponseBody": []
@@ -746,11 +670,7 @@
           "Microsoft-HTTPAPI/2.0"
         ],
         "x-ms-client-request-id": "1083591d-c09b-d88c-a9fa-991477d4579d",
-<<<<<<< HEAD
-        "x-ms-request-id": "ffab4717-301e-0040-643a-f39503000000",
-=======
         "x-ms-request-id": "9621b264-f01e-0012-0efa-093670000000",
->>>>>>> 8d420312
         "x-ms-version": "2019-12-12"
       },
       "ResponseBody": []
@@ -783,11 +703,7 @@
           "Microsoft-HTTPAPI/2.0"
         ],
         "x-ms-client-request-id": "fa3e5075-8b1a-cee7-ce8f-fdcac7bf72a7",
-<<<<<<< HEAD
-        "x-ms-request-id": "6afb3dbd-f01e-0012-313a-f3e9eb000000",
-=======
         "x-ms-request-id": "9621b26c-f01e-0012-16fa-093670000000",
->>>>>>> 8d420312
         "x-ms-version": "2019-12-12"
       },
       "ResponseBody": []
@@ -819,11 +735,7 @@
           "Microsoft-HTTPAPI/2.0"
         ],
         "x-ms-client-request-id": "3dc5c8ff-127d-4d8a-b97d-db4ef372f0d6",
-<<<<<<< HEAD
-        "x-ms-request-id": "91ed5994-401f-0017-1a3a-f33b30000000",
-=======
         "x-ms-request-id": "fa43fcc8-201f-0097-0afa-091bad000000",
->>>>>>> 8d420312
         "x-ms-version": "2019-12-12"
       },
       "ResponseBody": []
@@ -859,11 +771,7 @@
         ],
         "x-ms-client-request-id": "73598a25-3b01-a134-e32b-3357a7b18598",
         "x-ms-lease-id": "4889bf1d-5e68-99e4-0a26-6bd8c7208d94",
-<<<<<<< HEAD
-        "x-ms-request-id": "6afb3dd0-f01e-0012-3f3a-f3e9eb000000",
-=======
         "x-ms-request-id": "9621b27e-f01e-0012-25fa-093670000000",
->>>>>>> 8d420312
         "x-ms-version": "2019-12-12"
       },
       "ResponseBody": []
@@ -895,11 +803,7 @@
           "Microsoft-HTTPAPI/2.0"
         ],
         "x-ms-client-request-id": "3cb3cae8-1ac7-0c92-c7d2-320700688642",
-<<<<<<< HEAD
-        "x-ms-request-id": "91ed5995-401f-0017-1b3a-f33b30000000",
-=======
         "x-ms-request-id": "fa43fcc9-201f-0097-0bfa-091bad000000",
->>>>>>> 8d420312
         "x-ms-version": "2019-12-12"
       },
       "ResponseBody": []
@@ -929,11 +833,7 @@
           "Microsoft-HTTPAPI/2.0"
         ],
         "x-ms-client-request-id": "dc6e15e9-49fe-d5d1-b4f9-302ba79be797",
-<<<<<<< HEAD
-        "x-ms-request-id": "6afb3dd4-f01e-0012-433a-f3e9eb000000",
-=======
         "x-ms-request-id": "9621b296-f01e-0012-3bfa-093670000000",
->>>>>>> 8d420312
         "x-ms-version": "2019-12-12"
       },
       "ResponseBody": []
