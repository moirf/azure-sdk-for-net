--- conflicted
+++ resolved
@@ -68,11 +68,7 @@
           "Microsoft-HTTPAPI/2.0"
         ],
         "x-ms-client-request-id": "59e77a4e-6a0a-e98c-e5b6-52ef61de8add",
-<<<<<<< HEAD
-        "x-ms-request-id": "91668cce-501e-0024-6c3e-f3649b000000",
-=======
         "x-ms-request-id": "c26ac90d-401e-0007-4452-3821c3000000",
->>>>>>> 8d420312
         "x-ms-version": "2019-12-12"
       },
       "ResponseBody": []
@@ -103,11 +99,7 @@
           "Microsoft-HTTPAPI/2.0"
         ],
         "x-ms-client-request-id": "9a29b23c-c2cf-859c-d4b9-aafb9a447cc9",
-<<<<<<< HEAD
-        "x-ms-request-id": "66a9405f-b01f-0003-7b3e-f3735f000000",
-=======
         "x-ms-request-id": "51133c9e-c01f-0054-3752-3802f7000000",
->>>>>>> 8d420312
         "x-ms-version": "2019-12-12"
       },
       "ResponseBody": []
@@ -139,15 +131,6 @@
         ],
         "Transfer-Encoding": "chunked",
         "x-ms-client-request-id": "ba0b773f-ccf2-5d9d-ab61-70947e54e56c",
-<<<<<<< HEAD
-        "x-ms-request-id": "91668cd4-501e-0024-6f3e-f3649b000000",
-        "x-ms-version": "2019-12-12"
-      },
-      "ResponseBody": "\uFEFF\u003C?xml version=\u00221.0\u0022 encoding=\u0022utf-8\u0022?\u003E\u003CUserDelegationKey\u003E\u003CSignedOid\u003Ec4f48289-bb84-4086-b250-6f94a8f64cee\u003C/SignedOid\u003E\u003CSignedTid\u003E72f988bf-86f1-41af-91ab-2d7cd011db47\u003C/SignedTid\u003E\u003CSignedStart\u003E2020-03-05T22:33:06Z\u003C/SignedStart\u003E\u003CSignedExpiry\u003E2020-03-05T23:33:06Z\u003C/SignedExpiry\u003E\u003CSignedService\u003Eb\u003C/SignedService\u003E\u003CSignedVersion\u003E2019-12-12\u003C/SignedVersion\u003E\u003CValue\u003Eh0HEeh656L0NYeG2Kmb7oLlsYSrFQwC22Q05vvhfjPM=\u003C/Value\u003E\u003C/UserDelegationKey\u003E"
-    },
-    {
-      "RequestUri": "https://seanstagehierarchical.dfs.core.windows.net/test-filesystem-d87231e6-7ce2-4914-1389-13344e0cdf94/test-directory-0840ebd8-fd0f-bb4c-86f3-1b35bf35825a?skoid=c4f48289-bb84-4086-b250-6f94a8f64cee\u0026sktid=72f988bf-86f1-41af-91ab-2d7cd011db47\u0026skt=2020-03-05T22%3A33%3A06Z\u0026ske=2020-03-05T23%3A33%3A06Z\u0026sks=b\u0026skv=2019-12-12\u0026sv=2019-12-12\u0026st=2020-03-05T21%3A33%3A06Z\u0026se=2020-03-05T23%3A33%3A06Z\u0026sr=c\u0026sp=racwdl\u0026sig=Sanitized\u0026action=getAccessControl",
-=======
         "x-ms-request-id": "c26ac992-401e-0007-2f52-3821c3000000",
         "x-ms-version": "2019-12-12"
       },
@@ -155,7 +138,6 @@
     },
     {
       "RequestUri": "https://seannsecanary.dfs.core.windows.net/test-filesystem-d87231e6-7ce2-4914-1389-13344e0cdf94/test-directory-0840ebd8-fd0f-bb4c-86f3-1b35bf35825a?skoid=c4f48289-bb84-4086-b250-6f94a8f64cee\u0026sktid=72f988bf-86f1-41af-91ab-2d7cd011db47\u0026skt=2020-06-01T20%3A25%3A02Z\u0026ske=2020-06-01T21%3A25%3A01Z\u0026sks=b\u0026skv=2019-12-12\u0026sv=2019-12-12\u0026st=2020-06-01T19%3A25%3A01Z\u0026se=2020-06-01T21%3A25%3A01Z\u0026sr=c\u0026sp=racwdl\u0026sig=Sanitized\u0026action=getAccessControl",
->>>>>>> 8d420312
       "RequestMethod": "HEAD",
       "RequestHeaders": {
         "traceparent": "00-2e41cf6b44ae7c488a17262de66c0862-a6f6f0f3ccbae849-00",
@@ -182,11 +164,7 @@
         "x-ms-group": "c4f48289-bb84-4086-b250-6f94a8f64cee",
         "x-ms-owner": "c4f48289-bb84-4086-b250-6f94a8f64cee",
         "x-ms-permissions": "rwxr-x---",
-<<<<<<< HEAD
-        "x-ms-request-id": "5895a45c-d01f-003a-7b3e-f38843000000",
-=======
         "x-ms-request-id": "20c9a011-201f-002e-2952-381fb7000000",
->>>>>>> 8d420312
         "x-ms-version": "2019-12-12"
       },
       "ResponseBody": []
@@ -215,11 +193,7 @@
           "Microsoft-HTTPAPI/2.0"
         ],
         "x-ms-client-request-id": "38b20972-c298-ae33-9166-290a48cd2227",
-<<<<<<< HEAD
-        "x-ms-request-id": "91668cdf-501e-0024-763e-f3649b000000",
-=======
         "x-ms-request-id": "c26ac9aa-401e-0007-4252-3821c3000000",
->>>>>>> 8d420312
         "x-ms-version": "2019-12-12"
       },
       "ResponseBody": []
