{
  "Entries": [
    {
      "RequestUri": "http://seannsecanary.blob.core.windows.net/test-filesystem-d77456cd-4619-999b-6e36-d233cded1626?restype=container",
      "RequestMethod": "PUT",
      "RequestHeaders": {
        "Authorization": "Sanitized",
        "traceparent": "00-6f996450884216479632189a3819d2d0-1513cbb428f99843-00",
        "User-Agent": [
          "azsdk-net-Storage.Files.DataLake/12.1.0-dev.20200403.1",
          "(.NET Core 4.6.28325.01; Microsoft Windows 10.0.18362 )"
        ],
        "x-ms-blob-public-access": "container",
        "x-ms-client-request-id": "9d6cee78-2077-8776-14c9-a4a91c3687a2",
        "x-ms-date": "Fri, 03 Apr 2020 20:53:37 GMT",
        "x-ms-return-client-request-id": "true",
        "x-ms-version": "2019-12-12"
      },
      "RequestBody": null,
      "StatusCode": 201,
      "ResponseHeaders": {
        "Content-Length": "0",
        "Date": "Fri, 03 Apr 2020 20:53:35 GMT",
        "ETag": "\u00220x8D7D811142F299B\u0022",
        "Last-Modified": "Fri, 03 Apr 2020 20:53:36 GMT",
        "Server": [
          "Windows-Azure-Blob/1.0",
          "Microsoft-HTTPAPI/2.0"
        ],
        "x-ms-client-request-id": "9d6cee78-2077-8776-14c9-a4a91c3687a2",
<<<<<<< HEAD
        "x-ms-request-id": "ffab3ab3-301e-0040-633a-f39503000000",
=======
        "x-ms-request-id": "96216742-f01e-0012-79f9-093670000000",
>>>>>>> 8d420312
        "x-ms-version": "2019-12-12"
      },
      "ResponseBody": []
    },
    {
      "RequestUri": "http://seannsecanary.dfs.core.windows.net/test-filesystem-d77456cd-4619-999b-6e36-d233cded1626/test-directory-cc4ef184-7373-b5af-418f-78483dfac74d?resource=directory",
      "RequestMethod": "PUT",
      "RequestHeaders": {
        "Authorization": "Sanitized",
        "traceparent": "00-310760a3bf6789499aff92f7ec0c592a-365d857c1855034e-00",
        "User-Agent": [
          "azsdk-net-Storage.Files.DataLake/12.1.0-dev.20200403.1",
          "(.NET Core 4.6.28325.01; Microsoft Windows 10.0.18362 )"
        ],
        "x-ms-client-request-id": "e01c674a-d5d2-05d7-3eb6-5ce8a72e4a1a",
        "x-ms-date": "Fri, 03 Apr 2020 20:53:37 GMT",
        "x-ms-return-client-request-id": "true",
        "x-ms-version": "2019-12-12"
      },
      "RequestBody": null,
      "StatusCode": 201,
      "ResponseHeaders": {
        "Content-Length": "0",
        "Date": "Fri, 03 Apr 2020 20:53:35 GMT",
        "ETag": "\u00220x8D7D811143D36CE\u0022",
        "Last-Modified": "Fri, 03 Apr 2020 20:53:36 GMT",
        "Server": [
          "Windows-Azure-HDFS/1.0",
          "Microsoft-HTTPAPI/2.0"
        ],
        "x-ms-client-request-id": "e01c674a-d5d2-05d7-3eb6-5ce8a72e4a1a",
<<<<<<< HEAD
        "x-ms-request-id": "0f34ba52-401f-0038-0c3a-f336fb000000",
=======
        "x-ms-request-id": "fa43fb41-201f-0097-74f9-091bad000000",
>>>>>>> 8d420312
        "x-ms-version": "2019-12-12"
      },
      "ResponseBody": []
    },
    {
      "RequestUri": "http://seannsecanary.dfs.core.windows.net/test-filesystem-d77456cd-4619-999b-6e36-d233cded1626/test-directory-cc4ef184-7373-b5af-418f-78483dfac74d?action=getAccessControl",
      "RequestMethod": "HEAD",
      "RequestHeaders": {
        "Authorization": "Sanitized",
        "User-Agent": [
          "azsdk-net-Storage.Files.DataLake/12.1.0-dev.20200403.1",
          "(.NET Core 4.6.28325.01; Microsoft Windows 10.0.18362 )"
        ],
        "x-ms-client-request-id": "d6fd50c6-e7dd-bf7a-b0b4-a0ca1cc660e3",
        "x-ms-date": "Fri, 03 Apr 2020 20:53:37 GMT",
        "x-ms-return-client-request-id": "true",
        "x-ms-version": "2019-12-12"
      },
      "RequestBody": null,
      "StatusCode": 200,
      "ResponseHeaders": {
        "Date": "Fri, 03 Apr 2020 20:53:35 GMT",
        "ETag": "\u00220x8D7D811143D36CE\u0022",
        "Last-Modified": "Fri, 03 Apr 2020 20:53:36 GMT",
        "Server": [
          "Windows-Azure-HDFS/1.0",
          "Microsoft-HTTPAPI/2.0"
        ],
        "x-ms-acl": "user::rwx,group::r-x,other::---",
        "x-ms-client-request-id": "d6fd50c6-e7dd-bf7a-b0b4-a0ca1cc660e3",
        "x-ms-group": "$superuser",
        "x-ms-owner": "$superuser",
        "x-ms-permissions": "rwxr-x---",
<<<<<<< HEAD
        "x-ms-request-id": "0f34ba53-401f-0038-0d3a-f336fb000000",
=======
        "x-ms-request-id": "fa43fb42-201f-0097-75f9-091bad000000",
>>>>>>> 8d420312
        "x-ms-version": "2019-12-12"
      },
      "ResponseBody": []
    },
    {
      "RequestUri": "http://seannsecanary.blob.core.windows.net/test-filesystem-d77456cd-4619-999b-6e36-d233cded1626?restype=container",
      "RequestMethod": "DELETE",
      "RequestHeaders": {
        "Authorization": "Sanitized",
        "traceparent": "00-d36a304df560794b8632b67ce3e2e04b-9f526d74ec7c2346-00",
        "User-Agent": [
          "azsdk-net-Storage.Files.DataLake/12.1.0-dev.20200403.1",
          "(.NET Core 4.6.28325.01; Microsoft Windows 10.0.18362 )"
        ],
        "x-ms-client-request-id": "57228674-7430-1a3c-dc55-e3c70756ed7c",
        "x-ms-date": "Fri, 03 Apr 2020 20:53:37 GMT",
        "x-ms-return-client-request-id": "true",
        "x-ms-version": "2019-12-12"
      },
      "RequestBody": null,
      "StatusCode": 202,
      "ResponseHeaders": {
        "Content-Length": "0",
        "Date": "Fri, 03 Apr 2020 20:53:35 GMT",
        "Server": [
          "Windows-Azure-Blob/1.0",
          "Microsoft-HTTPAPI/2.0"
        ],
        "x-ms-client-request-id": "57228674-7430-1a3c-dc55-e3c70756ed7c",
<<<<<<< HEAD
        "x-ms-request-id": "ffab3abb-301e-0040-663a-f39503000000",
=======
        "x-ms-request-id": "96216770-f01e-0012-21f9-093670000000",
>>>>>>> 8d420312
        "x-ms-version": "2019-12-12"
      },
      "ResponseBody": []
    },
    {
      "RequestUri": "http://seannsecanary.blob.core.windows.net/test-filesystem-3052d6e5-25ef-917d-a45b-90cb49eea417?restype=container",
      "RequestMethod": "PUT",
      "RequestHeaders": {
        "Authorization": "Sanitized",
        "traceparent": "00-94eb7c5aa8b9444f98202417e899a1bf-fadee26e1a769e45-00",
        "User-Agent": [
          "azsdk-net-Storage.Files.DataLake/12.1.0-dev.20200403.1",
          "(.NET Core 4.6.28325.01; Microsoft Windows 10.0.18362 )"
        ],
        "x-ms-blob-public-access": "container",
        "x-ms-client-request-id": "44a62123-9146-4e00-0890-b3d4e370d0ed",
        "x-ms-date": "Fri, 03 Apr 2020 20:53:37 GMT",
        "x-ms-return-client-request-id": "true",
        "x-ms-version": "2019-12-12"
      },
      "RequestBody": null,
      "StatusCode": 201,
      "ResponseHeaders": {
        "Content-Length": "0",
        "Date": "Fri, 03 Apr 2020 20:53:35 GMT",
        "ETag": "\u00220x8D7D8111465ACED\u0022",
        "Last-Modified": "Fri, 03 Apr 2020 20:53:36 GMT",
        "Server": [
          "Windows-Azure-Blob/1.0",
          "Microsoft-HTTPAPI/2.0"
        ],
        "x-ms-client-request-id": "44a62123-9146-4e00-0890-b3d4e370d0ed",
<<<<<<< HEAD
        "x-ms-request-id": "6ed320a0-401e-0038-573a-f336fb000000",
=======
        "x-ms-request-id": "96216776-f01e-0012-26f9-093670000000",
>>>>>>> 8d420312
        "x-ms-version": "2019-12-12"
      },
      "ResponseBody": []
    },
    {
      "RequestUri": "http://seannsecanary.dfs.core.windows.net/test-filesystem-3052d6e5-25ef-917d-a45b-90cb49eea417/test-directory-56d4ccb0-5700-ddd8-23db-58aae57b40bf?resource=directory",
      "RequestMethod": "PUT",
      "RequestHeaders": {
        "Authorization": "Sanitized",
        "traceparent": "00-f4578a3fa409d844adb52512b66fb534-97381f634bcd8f42-00",
        "User-Agent": [
          "azsdk-net-Storage.Files.DataLake/12.1.0-dev.20200403.1",
          "(.NET Core 4.6.28325.01; Microsoft Windows 10.0.18362 )"
        ],
        "x-ms-client-request-id": "84515274-4410-cbee-48c9-216b3955698d",
        "x-ms-date": "Fri, 03 Apr 2020 20:53:38 GMT",
        "x-ms-return-client-request-id": "true",
        "x-ms-version": "2019-12-12"
      },
      "RequestBody": null,
      "StatusCode": 201,
      "ResponseHeaders": {
        "Content-Length": "0",
        "Date": "Fri, 03 Apr 2020 20:53:35 GMT",
        "ETag": "\u00220x8D7D811147A7DD9\u0022",
        "Last-Modified": "Fri, 03 Apr 2020 20:53:36 GMT",
        "Server": [
          "Windows-Azure-HDFS/1.0",
          "Microsoft-HTTPAPI/2.0"
        ],
        "x-ms-client-request-id": "84515274-4410-cbee-48c9-216b3955698d",
<<<<<<< HEAD
        "x-ms-request-id": "9229093e-a01f-000f-6c3a-f3e457000000",
=======
        "x-ms-request-id": "fa43fb43-201f-0097-76f9-091bad000000",
>>>>>>> 8d420312
        "x-ms-version": "2019-12-12"
      },
      "ResponseBody": []
    },
    {
      "RequestUri": "http://seannsecanary.dfs.core.windows.net/test-filesystem-3052d6e5-25ef-917d-a45b-90cb49eea417/test-directory-56d4ccb0-5700-ddd8-23db-58aae57b40bf?action=getAccessControl",
      "RequestMethod": "HEAD",
      "RequestHeaders": {
        "Authorization": "Sanitized",
        "If-Modified-Since": "Thu, 02 Apr 2020 20:53:37 GMT",
        "User-Agent": [
          "azsdk-net-Storage.Files.DataLake/12.1.0-dev.20200403.1",
          "(.NET Core 4.6.28325.01; Microsoft Windows 10.0.18362 )"
        ],
        "x-ms-client-request-id": "9236f047-bc29-7cae-b3dc-e07e3e65295a",
        "x-ms-date": "Fri, 03 Apr 2020 20:53:38 GMT",
        "x-ms-return-client-request-id": "true",
        "x-ms-version": "2019-12-12"
      },
      "RequestBody": null,
      "StatusCode": 200,
      "ResponseHeaders": {
        "Date": "Fri, 03 Apr 2020 20:53:35 GMT",
        "ETag": "\u00220x8D7D811147A7DD9\u0022",
        "Last-Modified": "Fri, 03 Apr 2020 20:53:36 GMT",
        "Server": [
          "Windows-Azure-HDFS/1.0",
          "Microsoft-HTTPAPI/2.0"
        ],
        "x-ms-acl": "user::rwx,group::r-x,other::---",
        "x-ms-client-request-id": "9236f047-bc29-7cae-b3dc-e07e3e65295a",
        "x-ms-group": "$superuser",
        "x-ms-owner": "$superuser",
        "x-ms-permissions": "rwxr-x---",
<<<<<<< HEAD
        "x-ms-request-id": "9229093f-a01f-000f-6d3a-f3e457000000",
=======
        "x-ms-request-id": "fa43fb44-201f-0097-77f9-091bad000000",
>>>>>>> 8d420312
        "x-ms-version": "2019-12-12"
      },
      "ResponseBody": []
    },
    {
      "RequestUri": "http://seannsecanary.blob.core.windows.net/test-filesystem-3052d6e5-25ef-917d-a45b-90cb49eea417?restype=container",
      "RequestMethod": "DELETE",
      "RequestHeaders": {
        "Authorization": "Sanitized",
        "traceparent": "00-d444857887977e4681c4d373c1df13d6-7c93a55048bc2244-00",
        "User-Agent": [
          "azsdk-net-Storage.Files.DataLake/12.1.0-dev.20200403.1",
          "(.NET Core 4.6.28325.01; Microsoft Windows 10.0.18362 )"
        ],
        "x-ms-client-request-id": "4824dc41-d71f-9463-4596-8eecc7261395",
        "x-ms-date": "Fri, 03 Apr 2020 20:53:38 GMT",
        "x-ms-return-client-request-id": "true",
        "x-ms-version": "2019-12-12"
      },
      "RequestBody": null,
      "StatusCode": 202,
      "ResponseHeaders": {
        "Content-Length": "0",
        "Date": "Fri, 03 Apr 2020 20:53:35 GMT",
        "Server": [
          "Windows-Azure-Blob/1.0",
          "Microsoft-HTTPAPI/2.0"
        ],
        "x-ms-client-request-id": "4824dc41-d71f-9463-4596-8eecc7261395",
<<<<<<< HEAD
        "x-ms-request-id": "6ed320ab-401e-0038-5b3a-f336fb000000",
=======
        "x-ms-request-id": "96216793-f01e-0012-3cf9-093670000000",
>>>>>>> 8d420312
        "x-ms-version": "2019-12-12"
      },
      "ResponseBody": []
    },
    {
      "RequestUri": "http://seannsecanary.blob.core.windows.net/test-filesystem-ca5b4b48-2702-f579-5169-e429330fdebe?restype=container",
      "RequestMethod": "PUT",
      "RequestHeaders": {
        "Authorization": "Sanitized",
        "traceparent": "00-459bd4450ee5024c9e7f3fd49c9bfa13-3c07f03876587246-00",
        "User-Agent": [
          "azsdk-net-Storage.Files.DataLake/12.1.0-dev.20200403.1",
          "(.NET Core 4.6.28325.01; Microsoft Windows 10.0.18362 )"
        ],
        "x-ms-blob-public-access": "container",
        "x-ms-client-request-id": "5255f2ed-3799-1981-622e-f7b5f23a6135",
        "x-ms-date": "Fri, 03 Apr 2020 20:53:38 GMT",
        "x-ms-return-client-request-id": "true",
        "x-ms-version": "2019-12-12"
      },
      "RequestBody": null,
      "StatusCode": 201,
      "ResponseHeaders": {
        "Content-Length": "0",
        "Date": "Fri, 03 Apr 2020 20:53:36 GMT",
        "ETag": "\u00220x8D7D81114A755D1\u0022",
        "Last-Modified": "Fri, 03 Apr 2020 20:53:36 GMT",
        "Server": [
          "Windows-Azure-Blob/1.0",
          "Microsoft-HTTPAPI/2.0"
        ],
        "x-ms-client-request-id": "5255f2ed-3799-1981-622e-f7b5f23a6135",
<<<<<<< HEAD
        "x-ms-request-id": "50f6e7fe-701e-0041-6f3a-f3cadf000000",
=======
        "x-ms-request-id": "962167a0-f01e-0012-49f9-093670000000",
>>>>>>> 8d420312
        "x-ms-version": "2019-12-12"
      },
      "ResponseBody": []
    },
    {
      "RequestUri": "http://seannsecanary.dfs.core.windows.net/test-filesystem-ca5b4b48-2702-f579-5169-e429330fdebe/test-directory-6b11d0b8-b1e9-6854-1094-2ed30c45329e?resource=directory",
      "RequestMethod": "PUT",
      "RequestHeaders": {
        "Authorization": "Sanitized",
        "traceparent": "00-7a09f661ac291a4c8bea7f250f0e7caa-66ceb67597eda54c-00",
        "User-Agent": [
          "azsdk-net-Storage.Files.DataLake/12.1.0-dev.20200403.1",
          "(.NET Core 4.6.28325.01; Microsoft Windows 10.0.18362 )"
        ],
        "x-ms-client-request-id": "f27ce5cd-9aa1-3b9d-9eed-410508ae0d1d",
        "x-ms-date": "Fri, 03 Apr 2020 20:53:38 GMT",
        "x-ms-return-client-request-id": "true",
        "x-ms-version": "2019-12-12"
      },
      "RequestBody": null,
      "StatusCode": 201,
      "ResponseHeaders": {
        "Content-Length": "0",
        "Date": "Fri, 03 Apr 2020 20:53:36 GMT",
        "ETag": "\u00220x8D7D81114BBED89\u0022",
        "Last-Modified": "Fri, 03 Apr 2020 20:53:37 GMT",
        "Server": [
          "Windows-Azure-HDFS/1.0",
          "Microsoft-HTTPAPI/2.0"
        ],
        "x-ms-client-request-id": "f27ce5cd-9aa1-3b9d-9eed-410508ae0d1d",
<<<<<<< HEAD
        "x-ms-request-id": "545159c0-901f-0014-483a-f3da54000000",
=======
        "x-ms-request-id": "fa43fb45-201f-0097-78f9-091bad000000",
>>>>>>> 8d420312
        "x-ms-version": "2019-12-12"
      },
      "ResponseBody": []
    },
    {
      "RequestUri": "http://seannsecanary.dfs.core.windows.net/test-filesystem-ca5b4b48-2702-f579-5169-e429330fdebe/test-directory-6b11d0b8-b1e9-6854-1094-2ed30c45329e?action=getAccessControl",
      "RequestMethod": "HEAD",
      "RequestHeaders": {
        "Authorization": "Sanitized",
        "If-Unmodified-Since": "Sat, 04 Apr 2020 20:53:37 GMT",
        "User-Agent": [
          "azsdk-net-Storage.Files.DataLake/12.1.0-dev.20200403.1",
          "(.NET Core 4.6.28325.01; Microsoft Windows 10.0.18362 )"
        ],
        "x-ms-client-request-id": "2606cbbf-3fc9-c9fc-c100-a1cc4a1e9a2c",
        "x-ms-date": "Fri, 03 Apr 2020 20:53:38 GMT",
        "x-ms-return-client-request-id": "true",
        "x-ms-version": "2019-12-12"
      },
      "RequestBody": null,
      "StatusCode": 200,
      "ResponseHeaders": {
        "Date": "Fri, 03 Apr 2020 20:53:36 GMT",
        "ETag": "\u00220x8D7D81114BBED89\u0022",
        "Last-Modified": "Fri, 03 Apr 2020 20:53:37 GMT",
        "Server": [
          "Windows-Azure-HDFS/1.0",
          "Microsoft-HTTPAPI/2.0"
        ],
        "x-ms-acl": "user::rwx,group::r-x,other::---",
        "x-ms-client-request-id": "2606cbbf-3fc9-c9fc-c100-a1cc4a1e9a2c",
        "x-ms-group": "$superuser",
        "x-ms-owner": "$superuser",
        "x-ms-permissions": "rwxr-x---",
<<<<<<< HEAD
        "x-ms-request-id": "545159c1-901f-0014-493a-f3da54000000",
=======
        "x-ms-request-id": "fa43fb46-201f-0097-79f9-091bad000000",
>>>>>>> 8d420312
        "x-ms-version": "2019-12-12"
      },
      "ResponseBody": []
    },
    {
      "RequestUri": "http://seannsecanary.blob.core.windows.net/test-filesystem-ca5b4b48-2702-f579-5169-e429330fdebe?restype=container",
      "RequestMethod": "DELETE",
      "RequestHeaders": {
        "Authorization": "Sanitized",
        "traceparent": "00-b616a1a83781f04b92e2a97bce5c252b-d5a4a742f1493c48-00",
        "User-Agent": [
          "azsdk-net-Storage.Files.DataLake/12.1.0-dev.20200403.1",
          "(.NET Core 4.6.28325.01; Microsoft Windows 10.0.18362 )"
        ],
        "x-ms-client-request-id": "3d46b56e-e7a7-bc54-5b88-d2fc7faee08c",
        "x-ms-date": "Fri, 03 Apr 2020 20:53:38 GMT",
        "x-ms-return-client-request-id": "true",
        "x-ms-version": "2019-12-12"
      },
      "RequestBody": null,
      "StatusCode": 202,
      "ResponseHeaders": {
        "Content-Length": "0",
        "Date": "Fri, 03 Apr 2020 20:53:36 GMT",
        "Server": [
          "Windows-Azure-Blob/1.0",
          "Microsoft-HTTPAPI/2.0"
        ],
        "x-ms-client-request-id": "3d46b56e-e7a7-bc54-5b88-d2fc7faee08c",
<<<<<<< HEAD
        "x-ms-request-id": "50f6e87d-701e-0041-3e3a-f3cadf000000",
=======
        "x-ms-request-id": "962167ce-f01e-0012-74f9-093670000000",
>>>>>>> 8d420312
        "x-ms-version": "2019-12-12"
      },
      "ResponseBody": []
    },
    {
      "RequestUri": "http://seannsecanary.blob.core.windows.net/test-filesystem-cfae64d3-ee2a-7e58-6759-bc78f8c9c0e8?restype=container",
      "RequestMethod": "PUT",
      "RequestHeaders": {
        "Authorization": "Sanitized",
        "traceparent": "00-8112903ae9e9de4d892df243a7def637-b09226d5bdcdcc41-00",
        "User-Agent": [
          "azsdk-net-Storage.Files.DataLake/12.1.0-dev.20200403.1",
          "(.NET Core 4.6.28325.01; Microsoft Windows 10.0.18362 )"
        ],
        "x-ms-blob-public-access": "container",
        "x-ms-client-request-id": "a460ba70-b929-8033-5dc7-d54e2adbc492",
        "x-ms-date": "Fri, 03 Apr 2020 20:53:38 GMT",
        "x-ms-return-client-request-id": "true",
        "x-ms-version": "2019-12-12"
      },
      "RequestBody": null,
      "StatusCode": 201,
      "ResponseHeaders": {
        "Content-Length": "0",
        "Date": "Fri, 03 Apr 2020 20:53:36 GMT",
        "ETag": "\u00220x8D7D81114E3CDA1\u0022",
        "Last-Modified": "Fri, 03 Apr 2020 20:53:37 GMT",
        "Server": [
          "Windows-Azure-Blob/1.0",
          "Microsoft-HTTPAPI/2.0"
        ],
        "x-ms-client-request-id": "a460ba70-b929-8033-5dc7-d54e2adbc492",
<<<<<<< HEAD
        "x-ms-request-id": "1985284c-201e-0011-013a-f3088f000000",
=======
        "x-ms-request-id": "962167d7-f01e-0012-7cf9-093670000000",
>>>>>>> 8d420312
        "x-ms-version": "2019-12-12"
      },
      "ResponseBody": []
    },
    {
      "RequestUri": "http://seannsecanary.dfs.core.windows.net/test-filesystem-cfae64d3-ee2a-7e58-6759-bc78f8c9c0e8/test-directory-3b86e9c7-4b50-75b3-e07f-41d0b9ad10ff?resource=directory",
      "RequestMethod": "PUT",
      "RequestHeaders": {
        "Authorization": "Sanitized",
        "traceparent": "00-eb79e272dcb1f44b8cc3379cc1aeb749-31763cf671d76f4f-00",
        "User-Agent": [
          "azsdk-net-Storage.Files.DataLake/12.1.0-dev.20200403.1",
          "(.NET Core 4.6.28325.01; Microsoft Windows 10.0.18362 )"
        ],
        "x-ms-client-request-id": "84e3a195-f1e1-246a-06eb-c4a97763c6b0",
        "x-ms-date": "Fri, 03 Apr 2020 20:53:38 GMT",
        "x-ms-return-client-request-id": "true",
        "x-ms-version": "2019-12-12"
      },
      "RequestBody": null,
      "StatusCode": 201,
      "ResponseHeaders": {
        "Content-Length": "0",
        "Date": "Fri, 03 Apr 2020 20:53:36 GMT",
        "ETag": "\u00220x8D7D81114F698AF\u0022",
        "Last-Modified": "Fri, 03 Apr 2020 20:53:37 GMT",
        "Server": [
          "Windows-Azure-HDFS/1.0",
          "Microsoft-HTTPAPI/2.0"
        ],
        "x-ms-client-request-id": "84e3a195-f1e1-246a-06eb-c4a97763c6b0",
<<<<<<< HEAD
        "x-ms-request-id": "a481d272-f01f-0012-1c3a-f3e9eb000000",
=======
        "x-ms-request-id": "fa43fb47-201f-0097-7af9-091bad000000",
>>>>>>> 8d420312
        "x-ms-version": "2019-12-12"
      },
      "ResponseBody": []
    },
    {
      "RequestUri": "http://seannsecanary.blob.core.windows.net/test-filesystem-cfae64d3-ee2a-7e58-6759-bc78f8c9c0e8/test-directory-3b86e9c7-4b50-75b3-e07f-41d0b9ad10ff",
      "RequestMethod": "HEAD",
      "RequestHeaders": {
        "Authorization": "Sanitized",
        "User-Agent": [
          "azsdk-net-Storage.Files.DataLake/12.1.0-dev.20200403.1",
          "(.NET Core 4.6.28325.01; Microsoft Windows 10.0.18362 )"
        ],
        "x-ms-client-request-id": "173a8f7b-8cca-3a1d-97e3-377d571644ad",
        "x-ms-date": "Fri, 03 Apr 2020 20:53:38 GMT",
        "x-ms-return-client-request-id": "true",
        "x-ms-version": "2019-12-12"
      },
      "RequestBody": null,
      "StatusCode": 200,
      "ResponseHeaders": {
        "Accept-Ranges": "bytes",
        "Content-Length": "0",
        "Content-Type": "application/octet-stream",
        "Date": "Fri, 03 Apr 2020 20:53:36 GMT",
        "ETag": "\u00220x8D7D81114F698AF\u0022",
        "Last-Modified": "Fri, 03 Apr 2020 20:53:37 GMT",
        "Server": [
          "Windows-Azure-Blob/1.0",
          "Microsoft-HTTPAPI/2.0"
        ],
        "x-ms-access-tier": "Hot",
        "x-ms-access-tier-inferred": "true",
        "x-ms-blob-type": "BlockBlob",
        "x-ms-client-request-id": "173a8f7b-8cca-3a1d-97e3-377d571644ad",
        "x-ms-creation-time": "Fri, 03 Apr 2020 20:53:37 GMT",
        "x-ms-lease-state": "available",
        "x-ms-lease-status": "unlocked",
        "x-ms-meta-hdi_isfolder": "true",
        "x-ms-request-id": "962167ec-f01e-0012-0ff9-093670000000",
        "x-ms-server-encrypted": "true",
        "x-ms-version": "2019-12-12"
      },
      "ResponseBody": []
    },
    {
      "RequestUri": "http://seannsecanary.dfs.core.windows.net/test-filesystem-cfae64d3-ee2a-7e58-6759-bc78f8c9c0e8/test-directory-3b86e9c7-4b50-75b3-e07f-41d0b9ad10ff?action=getAccessControl",
      "RequestMethod": "HEAD",
      "RequestHeaders": {
        "Authorization": "Sanitized",
        "If-Match": "\u00220x8D7D81114F698AF\u0022",
        "User-Agent": [
          "azsdk-net-Storage.Files.DataLake/12.1.0-dev.20200403.1",
          "(.NET Core 4.6.28325.01; Microsoft Windows 10.0.18362 )"
        ],
        "x-ms-client-request-id": "e82e1afd-ae28-2ae5-b8e7-91ef4fad5414",
        "x-ms-date": "Fri, 03 Apr 2020 20:53:38 GMT",
        "x-ms-return-client-request-id": "true",
        "x-ms-version": "2019-12-12"
      },
      "RequestBody": null,
      "StatusCode": 200,
      "ResponseHeaders": {
        "Date": "Fri, 03 Apr 2020 20:53:36 GMT",
        "ETag": "\u00220x8D7D81114F698AF\u0022",
        "Last-Modified": "Fri, 03 Apr 2020 20:53:37 GMT",
        "Server": [
          "Windows-Azure-HDFS/1.0",
          "Microsoft-HTTPAPI/2.0"
        ],
        "x-ms-acl": "user::rwx,group::r-x,other::---",
        "x-ms-client-request-id": "e82e1afd-ae28-2ae5-b8e7-91ef4fad5414",
        "x-ms-group": "$superuser",
        "x-ms-owner": "$superuser",
        "x-ms-permissions": "rwxr-x---",
<<<<<<< HEAD
        "x-ms-request-id": "a481d273-f01f-0012-1d3a-f3e9eb000000",
=======
        "x-ms-request-id": "fa43fb48-201f-0097-7bf9-091bad000000",
>>>>>>> 8d420312
        "x-ms-version": "2019-12-12"
      },
      "ResponseBody": []
    },
    {
      "RequestUri": "http://seannsecanary.blob.core.windows.net/test-filesystem-cfae64d3-ee2a-7e58-6759-bc78f8c9c0e8?restype=container",
      "RequestMethod": "DELETE",
      "RequestHeaders": {
        "Authorization": "Sanitized",
        "traceparent": "00-cf1cd3538efff34eb7f7300498089c86-17ab4935ab093e4c-00",
        "User-Agent": [
          "azsdk-net-Storage.Files.DataLake/12.1.0-dev.20200403.1",
          "(.NET Core 4.6.28325.01; Microsoft Windows 10.0.18362 )"
        ],
        "x-ms-client-request-id": "3d7fd2d3-5ce7-6984-a130-f82d4aefbfc9",
        "x-ms-date": "Fri, 03 Apr 2020 20:53:39 GMT",
        "x-ms-return-client-request-id": "true",
        "x-ms-version": "2019-12-12"
      },
      "RequestBody": null,
      "StatusCode": 202,
      "ResponseHeaders": {
        "Content-Length": "0",
        "Date": "Fri, 03 Apr 2020 20:53:36 GMT",
        "Server": [
          "Windows-Azure-Blob/1.0",
          "Microsoft-HTTPAPI/2.0"
        ],
        "x-ms-client-request-id": "3d7fd2d3-5ce7-6984-a130-f82d4aefbfc9",
<<<<<<< HEAD
        "x-ms-request-id": "19852874-201e-0011-1f3a-f3088f000000",
=======
        "x-ms-request-id": "962167fe-f01e-0012-1df9-093670000000",
>>>>>>> 8d420312
        "x-ms-version": "2019-12-12"
      },
      "ResponseBody": []
    },
    {
      "RequestUri": "http://seannsecanary.blob.core.windows.net/test-filesystem-489346e3-839c-c11d-848f-37fc0d53f8b3?restype=container",
      "RequestMethod": "PUT",
      "RequestHeaders": {
        "Authorization": "Sanitized",
        "traceparent": "00-02ce57ab344f594fa696ceec6f092f42-2daa360ca3b8684e-00",
        "User-Agent": [
          "azsdk-net-Storage.Files.DataLake/12.1.0-dev.20200403.1",
          "(.NET Core 4.6.28325.01; Microsoft Windows 10.0.18362 )"
        ],
        "x-ms-blob-public-access": "container",
        "x-ms-client-request-id": "ebafd66b-2b71-4f03-b4be-b85824885b4e",
        "x-ms-date": "Fri, 03 Apr 2020 20:53:39 GMT",
        "x-ms-return-client-request-id": "true",
        "x-ms-version": "2019-12-12"
      },
      "RequestBody": null,
      "StatusCode": 201,
      "ResponseHeaders": {
        "Content-Length": "0",
        "Date": "Fri, 03 Apr 2020 20:53:36 GMT",
        "ETag": "\u00220x8D7D811152F8A86\u0022",
        "Last-Modified": "Fri, 03 Apr 2020 20:53:37 GMT",
        "Server": [
          "Windows-Azure-Blob/1.0",
          "Microsoft-HTTPAPI/2.0"
        ],
        "x-ms-client-request-id": "ebafd66b-2b71-4f03-b4be-b85824885b4e",
<<<<<<< HEAD
        "x-ms-request-id": "96268421-f01e-002d-7b3a-f32148000000",
=======
        "x-ms-request-id": "96216812-f01e-0012-2df9-093670000000",
>>>>>>> 8d420312
        "x-ms-version": "2019-12-12"
      },
      "ResponseBody": []
    },
    {
      "RequestUri": "http://seannsecanary.dfs.core.windows.net/test-filesystem-489346e3-839c-c11d-848f-37fc0d53f8b3/test-directory-59b94537-42d2-cc9b-196c-4faa98067e1c?resource=directory",
      "RequestMethod": "PUT",
      "RequestHeaders": {
        "Authorization": "Sanitized",
        "traceparent": "00-45ac4acf325d7f4089d89c090dfc860a-7219cc6808d6a943-00",
        "User-Agent": [
          "azsdk-net-Storage.Files.DataLake/12.1.0-dev.20200403.1",
          "(.NET Core 4.6.28325.01; Microsoft Windows 10.0.18362 )"
        ],
        "x-ms-client-request-id": "fdde9c96-faae-29ee-3ae3-d205db58b7ad",
        "x-ms-date": "Fri, 03 Apr 2020 20:53:39 GMT",
        "x-ms-return-client-request-id": "true",
        "x-ms-version": "2019-12-12"
      },
      "RequestBody": null,
      "StatusCode": 201,
      "ResponseHeaders": {
        "Content-Length": "0",
        "Date": "Fri, 03 Apr 2020 20:53:36 GMT",
        "ETag": "\u00220x8D7D81115431758\u0022",
        "Last-Modified": "Fri, 03 Apr 2020 20:53:37 GMT",
        "Server": [
          "Windows-Azure-HDFS/1.0",
          "Microsoft-HTTPAPI/2.0"
        ],
        "x-ms-client-request-id": "fdde9c96-faae-29ee-3ae3-d205db58b7ad",
<<<<<<< HEAD
        "x-ms-request-id": "c0bb0d3e-501f-0024-7e3a-f3649b000000",
=======
        "x-ms-request-id": "fa43fb49-201f-0097-7cf9-091bad000000",
>>>>>>> 8d420312
        "x-ms-version": "2019-12-12"
      },
      "ResponseBody": []
    },
    {
      "RequestUri": "http://seannsecanary.dfs.core.windows.net/test-filesystem-489346e3-839c-c11d-848f-37fc0d53f8b3/test-directory-59b94537-42d2-cc9b-196c-4faa98067e1c?action=getAccessControl",
      "RequestMethod": "HEAD",
      "RequestHeaders": {
        "Authorization": "Sanitized",
        "If-None-Match": "\u0022garbage\u0022",
        "User-Agent": [
          "azsdk-net-Storage.Files.DataLake/12.1.0-dev.20200403.1",
          "(.NET Core 4.6.28325.01; Microsoft Windows 10.0.18362 )"
        ],
        "x-ms-client-request-id": "fb14de69-8028-406e-8767-fcbf3a3c6c94",
        "x-ms-date": "Fri, 03 Apr 2020 20:53:39 GMT",
        "x-ms-return-client-request-id": "true",
        "x-ms-version": "2019-12-12"
      },
      "RequestBody": null,
      "StatusCode": 200,
      "ResponseHeaders": {
        "Date": "Fri, 03 Apr 2020 20:53:37 GMT",
        "ETag": "\u00220x8D7D81115431758\u0022",
        "Last-Modified": "Fri, 03 Apr 2020 20:53:37 GMT",
        "Server": [
          "Windows-Azure-HDFS/1.0",
          "Microsoft-HTTPAPI/2.0"
        ],
        "x-ms-acl": "user::rwx,group::r-x,other::---",
        "x-ms-client-request-id": "fb14de69-8028-406e-8767-fcbf3a3c6c94",
        "x-ms-group": "$superuser",
        "x-ms-owner": "$superuser",
        "x-ms-permissions": "rwxr-x---",
<<<<<<< HEAD
        "x-ms-request-id": "c0bb0d3f-501f-0024-7f3a-f3649b000000",
=======
        "x-ms-request-id": "fa43fb4a-201f-0097-7df9-091bad000000",
>>>>>>> 8d420312
        "x-ms-version": "2019-12-12"
      },
      "ResponseBody": []
    },
    {
      "RequestUri": "http://seannsecanary.blob.core.windows.net/test-filesystem-489346e3-839c-c11d-848f-37fc0d53f8b3?restype=container",
      "RequestMethod": "DELETE",
      "RequestHeaders": {
        "Authorization": "Sanitized",
        "traceparent": "00-6d95faa27cd5ae41953397e7ba900f00-ac66d0c58b0c4342-00",
        "User-Agent": [
          "azsdk-net-Storage.Files.DataLake/12.1.0-dev.20200403.1",
          "(.NET Core 4.6.28325.01; Microsoft Windows 10.0.18362 )"
        ],
        "x-ms-client-request-id": "fd9b8c75-bb43-bf85-2edc-278f27ebf0c8",
        "x-ms-date": "Fri, 03 Apr 2020 20:53:39 GMT",
        "x-ms-return-client-request-id": "true",
        "x-ms-version": "2019-12-12"
      },
      "RequestBody": null,
      "StatusCode": 202,
      "ResponseHeaders": {
        "Content-Length": "0",
        "Date": "Fri, 03 Apr 2020 20:53:37 GMT",
        "Server": [
          "Windows-Azure-Blob/1.0",
          "Microsoft-HTTPAPI/2.0"
        ],
        "x-ms-client-request-id": "fd9b8c75-bb43-bf85-2edc-278f27ebf0c8",
<<<<<<< HEAD
        "x-ms-request-id": "96268428-f01e-002d-7f3a-f32148000000",
=======
        "x-ms-request-id": "96216824-f01e-0012-3df9-093670000000",
>>>>>>> 8d420312
        "x-ms-version": "2019-12-12"
      },
      "ResponseBody": []
    },
    {
      "RequestUri": "http://seannsecanary.blob.core.windows.net/test-filesystem-61efd604-adfb-158d-65a3-0a748731b19d?restype=container",
      "RequestMethod": "PUT",
      "RequestHeaders": {
        "Authorization": "Sanitized",
        "traceparent": "00-04685faf84ddb54fbccf701cd25924ee-76f022a7b1a30443-00",
        "User-Agent": [
          "azsdk-net-Storage.Files.DataLake/12.1.0-dev.20200403.1",
          "(.NET Core 4.6.28325.01; Microsoft Windows 10.0.18362 )"
        ],
        "x-ms-blob-public-access": "container",
        "x-ms-client-request-id": "b83730c3-4cfa-c713-ff86-98a0b11037fd",
        "x-ms-date": "Fri, 03 Apr 2020 20:53:39 GMT",
        "x-ms-return-client-request-id": "true",
        "x-ms-version": "2019-12-12"
      },
      "RequestBody": null,
      "StatusCode": 201,
      "ResponseHeaders": {
        "Content-Length": "0",
        "Date": "Fri, 03 Apr 2020 20:53:37 GMT",
        "ETag": "\u00220x8D7D8111568A662\u0022",
        "Last-Modified": "Fri, 03 Apr 2020 20:53:38 GMT",
        "Server": [
          "Windows-Azure-Blob/1.0",
          "Microsoft-HTTPAPI/2.0"
        ],
        "x-ms-client-request-id": "b83730c3-4cfa-c713-ff86-98a0b11037fd",
<<<<<<< HEAD
        "x-ms-request-id": "ffab3adc-301e-0040-793a-f39503000000",
=======
        "x-ms-request-id": "96216833-f01e-0012-49f9-093670000000",
>>>>>>> 8d420312
        "x-ms-version": "2019-12-12"
      },
      "ResponseBody": []
    },
    {
      "RequestUri": "http://seannsecanary.dfs.core.windows.net/test-filesystem-61efd604-adfb-158d-65a3-0a748731b19d/test-directory-3ad6892b-42a0-9527-8594-cc8a1ab2e87b?resource=directory",
      "RequestMethod": "PUT",
      "RequestHeaders": {
        "Authorization": "Sanitized",
        "traceparent": "00-5f4f76144e0df54d881211c10cd61fdd-868de814e3fc6448-00",
        "User-Agent": [
          "azsdk-net-Storage.Files.DataLake/12.1.0-dev.20200403.1",
          "(.NET Core 4.6.28325.01; Microsoft Windows 10.0.18362 )"
        ],
        "x-ms-client-request-id": "a3af9539-0f13-8165-09a2-32658088ad4c",
        "x-ms-date": "Fri, 03 Apr 2020 20:53:39 GMT",
        "x-ms-return-client-request-id": "true",
        "x-ms-version": "2019-12-12"
      },
      "RequestBody": null,
      "StatusCode": 201,
      "ResponseHeaders": {
        "Content-Length": "0",
        "Date": "Fri, 03 Apr 2020 20:53:37 GMT",
        "ETag": "\u00220x8D7D81115794BE3\u0022",
        "Last-Modified": "Fri, 03 Apr 2020 20:53:38 GMT",
        "Server": [
          "Windows-Azure-HDFS/1.0",
          "Microsoft-HTTPAPI/2.0"
        ],
        "x-ms-client-request-id": "a3af9539-0f13-8165-09a2-32658088ad4c",
<<<<<<< HEAD
        "x-ms-request-id": "91ed5943-401f-0017-6c3a-f33b30000000",
=======
        "x-ms-request-id": "fa43fb4b-201f-0097-7ef9-091bad000000",
>>>>>>> 8d420312
        "x-ms-version": "2019-12-12"
      },
      "ResponseBody": []
    },
    {
      "RequestUri": "http://seannsecanary.blob.core.windows.net/test-filesystem-61efd604-adfb-158d-65a3-0a748731b19d/test-directory-3ad6892b-42a0-9527-8594-cc8a1ab2e87b?comp=lease",
      "RequestMethod": "PUT",
      "RequestHeaders": {
        "Authorization": "Sanitized",
        "traceparent": "00-eb8631388b18084ebed1ce674a7cc400-5662f8d2dd148b4a-00",
        "User-Agent": [
          "azsdk-net-Storage.Files.DataLake/12.1.0-dev.20200403.1",
          "(.NET Core 4.6.28325.01; Microsoft Windows 10.0.18362 )"
        ],
        "x-ms-client-request-id": "ba7c62d5-fc69-5824-927e-bda9ad48edfb",
        "x-ms-date": "Fri, 03 Apr 2020 20:53:39 GMT",
        "x-ms-lease-action": "acquire",
        "x-ms-lease-duration": "-1",
        "x-ms-proposed-lease-id": "ad471c9e-e05f-3103-e569-611d930dbdd5",
        "x-ms-return-client-request-id": "true",
        "x-ms-version": "2019-12-12"
      },
      "RequestBody": null,
      "StatusCode": 201,
      "ResponseHeaders": {
        "Content-Length": "0",
        "Date": "Fri, 03 Apr 2020 20:53:37 GMT",
        "ETag": "\u00220x8D7D81115794BE3\u0022",
        "Last-Modified": "Fri, 03 Apr 2020 20:53:38 GMT",
        "Server": [
          "Windows-Azure-Blob/1.0",
          "Microsoft-HTTPAPI/2.0"
        ],
        "x-ms-client-request-id": "ba7c62d5-fc69-5824-927e-bda9ad48edfb",
        "x-ms-lease-id": "ad471c9e-e05f-3103-e569-611d930dbdd5",
<<<<<<< HEAD
        "x-ms-request-id": "ffab3ae0-301e-0040-7b3a-f39503000000",
=======
        "x-ms-request-id": "96216848-f01e-0012-5df9-093670000000",
>>>>>>> 8d420312
        "x-ms-version": "2019-12-12"
      },
      "ResponseBody": []
    },
    {
      "RequestUri": "http://seannsecanary.dfs.core.windows.net/test-filesystem-61efd604-adfb-158d-65a3-0a748731b19d/test-directory-3ad6892b-42a0-9527-8594-cc8a1ab2e87b?action=getAccessControl",
      "RequestMethod": "HEAD",
      "RequestHeaders": {
        "Authorization": "Sanitized",
        "User-Agent": [
          "azsdk-net-Storage.Files.DataLake/12.1.0-dev.20200403.1",
          "(.NET Core 4.6.28325.01; Microsoft Windows 10.0.18362 )"
        ],
        "x-ms-client-request-id": "30480f7d-0291-ef6b-25f9-f28486be9c55",
        "x-ms-date": "Fri, 03 Apr 2020 20:53:39 GMT",
        "x-ms-lease-id": "ad471c9e-e05f-3103-e569-611d930dbdd5",
        "x-ms-return-client-request-id": "true",
        "x-ms-version": "2019-12-12"
      },
      "RequestBody": null,
      "StatusCode": 200,
      "ResponseHeaders": {
        "Date": "Fri, 03 Apr 2020 20:53:37 GMT",
        "ETag": "\u00220x8D7D81115794BE3\u0022",
        "Last-Modified": "Fri, 03 Apr 2020 20:53:38 GMT",
        "Server": [
          "Windows-Azure-HDFS/1.0",
          "Microsoft-HTTPAPI/2.0"
        ],
        "x-ms-acl": "user::rwx,group::r-x,other::---",
        "x-ms-client-request-id": "30480f7d-0291-ef6b-25f9-f28486be9c55",
        "x-ms-group": "$superuser",
        "x-ms-owner": "$superuser",
        "x-ms-permissions": "rwxr-x---",
<<<<<<< HEAD
        "x-ms-request-id": "91ed5944-401f-0017-6d3a-f33b30000000",
=======
        "x-ms-request-id": "fa43fb4c-201f-0097-7ff9-091bad000000",
>>>>>>> 8d420312
        "x-ms-version": "2019-12-12"
      },
      "ResponseBody": []
    },
    {
      "RequestUri": "http://seannsecanary.blob.core.windows.net/test-filesystem-61efd604-adfb-158d-65a3-0a748731b19d?restype=container",
      "RequestMethod": "DELETE",
      "RequestHeaders": {
        "Authorization": "Sanitized",
        "traceparent": "00-0f6bd80036428a4a9d01e8d0b5c8507a-a47ffb6e77e04646-00",
        "User-Agent": [
          "azsdk-net-Storage.Files.DataLake/12.1.0-dev.20200403.1",
          "(.NET Core 4.6.28325.01; Microsoft Windows 10.0.18362 )"
        ],
        "x-ms-client-request-id": "9d2c1513-bd00-e26a-f18b-113d36c5d2f5",
        "x-ms-date": "Fri, 03 Apr 2020 20:53:39 GMT",
        "x-ms-return-client-request-id": "true",
        "x-ms-version": "2019-12-12"
      },
      "RequestBody": null,
      "StatusCode": 202,
      "ResponseHeaders": {
        "Content-Length": "0",
        "Date": "Fri, 03 Apr 2020 20:53:37 GMT",
        "Server": [
          "Windows-Azure-Blob/1.0",
          "Microsoft-HTTPAPI/2.0"
        ],
        "x-ms-client-request-id": "9d2c1513-bd00-e26a-f18b-113d36c5d2f5",
<<<<<<< HEAD
        "x-ms-request-id": "ffab3ae1-301e-0040-7c3a-f39503000000",
=======
        "x-ms-request-id": "9621685a-f01e-0012-6ff9-093670000000",
>>>>>>> 8d420312
        "x-ms-version": "2019-12-12"
      },
      "ResponseBody": []
    }
  ],
  "Variables": {
    "DateTimeOffsetNow": "2020-04-03T13:53:37.5266631-07:00",
    "RandomSeed": "968210047",
    "Storage_TestConfigHierarchicalNamespace": "NamespaceTenant\nseannsecanary\nU2FuaXRpemVk\nhttp://seannsecanary.blob.core.windows.net\nhttp://seannsecanary.file.core.windows.net\nhttp://seannsecanary.queue.core.windows.net\nhttp://seannsecanary.table.core.windows.net\n\n\n\n\nhttp://seannsecanary-secondary.blob.core.windows.net\nhttp://seannsecanary-secondary.file.core.windows.net\nhttp://seannsecanary-secondary.queue.core.windows.net\nhttp://seannsecanary-secondary.table.core.windows.net\n68390a19-a643-458b-b726-408abf67b4fc\nSanitized\n72f988bf-86f1-41af-91ab-2d7cd011db47\nhttps://login.microsoftonline.com/\nCloud\nBlobEndpoint=http://seannsecanary.blob.core.windows.net/;QueueEndpoint=http://seannsecanary.queue.core.windows.net/;FileEndpoint=http://seannsecanary.file.core.windows.net/;BlobSecondaryEndpoint=http://seannsecanary-secondary.blob.core.windows.net/;QueueSecondaryEndpoint=http://seannsecanary-secondary.queue.core.windows.net/;FileSecondaryEndpoint=http://seannsecanary-secondary.file.core.windows.net/;AccountName=seannsecanary;AccountKey=Sanitized\n"
  }
}<|MERGE_RESOLUTION|>--- conflicted
+++ resolved
@@ -28,11 +28,7 @@
           "Microsoft-HTTPAPI/2.0"
         ],
         "x-ms-client-request-id": "9d6cee78-2077-8776-14c9-a4a91c3687a2",
-<<<<<<< HEAD
-        "x-ms-request-id": "ffab3ab3-301e-0040-633a-f39503000000",
-=======
         "x-ms-request-id": "96216742-f01e-0012-79f9-093670000000",
->>>>>>> 8d420312
         "x-ms-version": "2019-12-12"
       },
       "ResponseBody": []
@@ -64,11 +60,7 @@
           "Microsoft-HTTPAPI/2.0"
         ],
         "x-ms-client-request-id": "e01c674a-d5d2-05d7-3eb6-5ce8a72e4a1a",
-<<<<<<< HEAD
-        "x-ms-request-id": "0f34ba52-401f-0038-0c3a-f336fb000000",
-=======
         "x-ms-request-id": "fa43fb41-201f-0097-74f9-091bad000000",
->>>>>>> 8d420312
         "x-ms-version": "2019-12-12"
       },
       "ResponseBody": []
@@ -102,11 +94,7 @@
         "x-ms-group": "$superuser",
         "x-ms-owner": "$superuser",
         "x-ms-permissions": "rwxr-x---",
-<<<<<<< HEAD
-        "x-ms-request-id": "0f34ba53-401f-0038-0d3a-f336fb000000",
-=======
         "x-ms-request-id": "fa43fb42-201f-0097-75f9-091bad000000",
->>>>>>> 8d420312
         "x-ms-version": "2019-12-12"
       },
       "ResponseBody": []
@@ -136,11 +124,7 @@
           "Microsoft-HTTPAPI/2.0"
         ],
         "x-ms-client-request-id": "57228674-7430-1a3c-dc55-e3c70756ed7c",
-<<<<<<< HEAD
-        "x-ms-request-id": "ffab3abb-301e-0040-663a-f39503000000",
-=======
         "x-ms-request-id": "96216770-f01e-0012-21f9-093670000000",
->>>>>>> 8d420312
         "x-ms-version": "2019-12-12"
       },
       "ResponseBody": []
@@ -173,11 +157,7 @@
           "Microsoft-HTTPAPI/2.0"
         ],
         "x-ms-client-request-id": "44a62123-9146-4e00-0890-b3d4e370d0ed",
-<<<<<<< HEAD
-        "x-ms-request-id": "6ed320a0-401e-0038-573a-f336fb000000",
-=======
         "x-ms-request-id": "96216776-f01e-0012-26f9-093670000000",
->>>>>>> 8d420312
         "x-ms-version": "2019-12-12"
       },
       "ResponseBody": []
@@ -209,11 +189,7 @@
           "Microsoft-HTTPAPI/2.0"
         ],
         "x-ms-client-request-id": "84515274-4410-cbee-48c9-216b3955698d",
-<<<<<<< HEAD
-        "x-ms-request-id": "9229093e-a01f-000f-6c3a-f3e457000000",
-=======
         "x-ms-request-id": "fa43fb43-201f-0097-76f9-091bad000000",
->>>>>>> 8d420312
         "x-ms-version": "2019-12-12"
       },
       "ResponseBody": []
@@ -248,11 +224,7 @@
         "x-ms-group": "$superuser",
         "x-ms-owner": "$superuser",
         "x-ms-permissions": "rwxr-x---",
-<<<<<<< HEAD
-        "x-ms-request-id": "9229093f-a01f-000f-6d3a-f3e457000000",
-=======
         "x-ms-request-id": "fa43fb44-201f-0097-77f9-091bad000000",
->>>>>>> 8d420312
         "x-ms-version": "2019-12-12"
       },
       "ResponseBody": []
@@ -282,11 +254,7 @@
           "Microsoft-HTTPAPI/2.0"
         ],
         "x-ms-client-request-id": "4824dc41-d71f-9463-4596-8eecc7261395",
-<<<<<<< HEAD
-        "x-ms-request-id": "6ed320ab-401e-0038-5b3a-f336fb000000",
-=======
         "x-ms-request-id": "96216793-f01e-0012-3cf9-093670000000",
->>>>>>> 8d420312
         "x-ms-version": "2019-12-12"
       },
       "ResponseBody": []
@@ -319,11 +287,7 @@
           "Microsoft-HTTPAPI/2.0"
         ],
         "x-ms-client-request-id": "5255f2ed-3799-1981-622e-f7b5f23a6135",
-<<<<<<< HEAD
-        "x-ms-request-id": "50f6e7fe-701e-0041-6f3a-f3cadf000000",
-=======
         "x-ms-request-id": "962167a0-f01e-0012-49f9-093670000000",
->>>>>>> 8d420312
         "x-ms-version": "2019-12-12"
       },
       "ResponseBody": []
@@ -355,11 +319,7 @@
           "Microsoft-HTTPAPI/2.0"
         ],
         "x-ms-client-request-id": "f27ce5cd-9aa1-3b9d-9eed-410508ae0d1d",
-<<<<<<< HEAD
-        "x-ms-request-id": "545159c0-901f-0014-483a-f3da54000000",
-=======
         "x-ms-request-id": "fa43fb45-201f-0097-78f9-091bad000000",
->>>>>>> 8d420312
         "x-ms-version": "2019-12-12"
       },
       "ResponseBody": []
@@ -394,11 +354,7 @@
         "x-ms-group": "$superuser",
         "x-ms-owner": "$superuser",
         "x-ms-permissions": "rwxr-x---",
-<<<<<<< HEAD
-        "x-ms-request-id": "545159c1-901f-0014-493a-f3da54000000",
-=======
         "x-ms-request-id": "fa43fb46-201f-0097-79f9-091bad000000",
->>>>>>> 8d420312
         "x-ms-version": "2019-12-12"
       },
       "ResponseBody": []
@@ -428,11 +384,7 @@
           "Microsoft-HTTPAPI/2.0"
         ],
         "x-ms-client-request-id": "3d46b56e-e7a7-bc54-5b88-d2fc7faee08c",
-<<<<<<< HEAD
-        "x-ms-request-id": "50f6e87d-701e-0041-3e3a-f3cadf000000",
-=======
         "x-ms-request-id": "962167ce-f01e-0012-74f9-093670000000",
->>>>>>> 8d420312
         "x-ms-version": "2019-12-12"
       },
       "ResponseBody": []
@@ -465,11 +417,7 @@
           "Microsoft-HTTPAPI/2.0"
         ],
         "x-ms-client-request-id": "a460ba70-b929-8033-5dc7-d54e2adbc492",
-<<<<<<< HEAD
-        "x-ms-request-id": "1985284c-201e-0011-013a-f3088f000000",
-=======
         "x-ms-request-id": "962167d7-f01e-0012-7cf9-093670000000",
->>>>>>> 8d420312
         "x-ms-version": "2019-12-12"
       },
       "ResponseBody": []
@@ -501,11 +449,7 @@
           "Microsoft-HTTPAPI/2.0"
         ],
         "x-ms-client-request-id": "84e3a195-f1e1-246a-06eb-c4a97763c6b0",
-<<<<<<< HEAD
-        "x-ms-request-id": "a481d272-f01f-0012-1c3a-f3e9eb000000",
-=======
         "x-ms-request-id": "fa43fb47-201f-0097-7af9-091bad000000",
->>>>>>> 8d420312
         "x-ms-version": "2019-12-12"
       },
       "ResponseBody": []
@@ -581,11 +525,7 @@
         "x-ms-group": "$superuser",
         "x-ms-owner": "$superuser",
         "x-ms-permissions": "rwxr-x---",
-<<<<<<< HEAD
-        "x-ms-request-id": "a481d273-f01f-0012-1d3a-f3e9eb000000",
-=======
         "x-ms-request-id": "fa43fb48-201f-0097-7bf9-091bad000000",
->>>>>>> 8d420312
         "x-ms-version": "2019-12-12"
       },
       "ResponseBody": []
@@ -615,11 +555,7 @@
           "Microsoft-HTTPAPI/2.0"
         ],
         "x-ms-client-request-id": "3d7fd2d3-5ce7-6984-a130-f82d4aefbfc9",
-<<<<<<< HEAD
-        "x-ms-request-id": "19852874-201e-0011-1f3a-f3088f000000",
-=======
         "x-ms-request-id": "962167fe-f01e-0012-1df9-093670000000",
->>>>>>> 8d420312
         "x-ms-version": "2019-12-12"
       },
       "ResponseBody": []
@@ -652,11 +588,7 @@
           "Microsoft-HTTPAPI/2.0"
         ],
         "x-ms-client-request-id": "ebafd66b-2b71-4f03-b4be-b85824885b4e",
-<<<<<<< HEAD
-        "x-ms-request-id": "96268421-f01e-002d-7b3a-f32148000000",
-=======
         "x-ms-request-id": "96216812-f01e-0012-2df9-093670000000",
->>>>>>> 8d420312
         "x-ms-version": "2019-12-12"
       },
       "ResponseBody": []
@@ -688,11 +620,7 @@
           "Microsoft-HTTPAPI/2.0"
         ],
         "x-ms-client-request-id": "fdde9c96-faae-29ee-3ae3-d205db58b7ad",
-<<<<<<< HEAD
-        "x-ms-request-id": "c0bb0d3e-501f-0024-7e3a-f3649b000000",
-=======
         "x-ms-request-id": "fa43fb49-201f-0097-7cf9-091bad000000",
->>>>>>> 8d420312
         "x-ms-version": "2019-12-12"
       },
       "ResponseBody": []
@@ -727,11 +655,7 @@
         "x-ms-group": "$superuser",
         "x-ms-owner": "$superuser",
         "x-ms-permissions": "rwxr-x---",
-<<<<<<< HEAD
-        "x-ms-request-id": "c0bb0d3f-501f-0024-7f3a-f3649b000000",
-=======
         "x-ms-request-id": "fa43fb4a-201f-0097-7df9-091bad000000",
->>>>>>> 8d420312
         "x-ms-version": "2019-12-12"
       },
       "ResponseBody": []
@@ -761,11 +685,7 @@
           "Microsoft-HTTPAPI/2.0"
         ],
         "x-ms-client-request-id": "fd9b8c75-bb43-bf85-2edc-278f27ebf0c8",
-<<<<<<< HEAD
-        "x-ms-request-id": "96268428-f01e-002d-7f3a-f32148000000",
-=======
         "x-ms-request-id": "96216824-f01e-0012-3df9-093670000000",
->>>>>>> 8d420312
         "x-ms-version": "2019-12-12"
       },
       "ResponseBody": []
@@ -798,11 +718,7 @@
           "Microsoft-HTTPAPI/2.0"
         ],
         "x-ms-client-request-id": "b83730c3-4cfa-c713-ff86-98a0b11037fd",
-<<<<<<< HEAD
-        "x-ms-request-id": "ffab3adc-301e-0040-793a-f39503000000",
-=======
         "x-ms-request-id": "96216833-f01e-0012-49f9-093670000000",
->>>>>>> 8d420312
         "x-ms-version": "2019-12-12"
       },
       "ResponseBody": []
@@ -834,11 +750,7 @@
           "Microsoft-HTTPAPI/2.0"
         ],
         "x-ms-client-request-id": "a3af9539-0f13-8165-09a2-32658088ad4c",
-<<<<<<< HEAD
-        "x-ms-request-id": "91ed5943-401f-0017-6c3a-f33b30000000",
-=======
         "x-ms-request-id": "fa43fb4b-201f-0097-7ef9-091bad000000",
->>>>>>> 8d420312
         "x-ms-version": "2019-12-12"
       },
       "ResponseBody": []
@@ -874,11 +786,7 @@
         ],
         "x-ms-client-request-id": "ba7c62d5-fc69-5824-927e-bda9ad48edfb",
         "x-ms-lease-id": "ad471c9e-e05f-3103-e569-611d930dbdd5",
-<<<<<<< HEAD
-        "x-ms-request-id": "ffab3ae0-301e-0040-7b3a-f39503000000",
-=======
         "x-ms-request-id": "96216848-f01e-0012-5df9-093670000000",
->>>>>>> 8d420312
         "x-ms-version": "2019-12-12"
       },
       "ResponseBody": []
@@ -913,11 +821,7 @@
         "x-ms-group": "$superuser",
         "x-ms-owner": "$superuser",
         "x-ms-permissions": "rwxr-x---",
-<<<<<<< HEAD
-        "x-ms-request-id": "91ed5944-401f-0017-6d3a-f33b30000000",
-=======
         "x-ms-request-id": "fa43fb4c-201f-0097-7ff9-091bad000000",
->>>>>>> 8d420312
         "x-ms-version": "2019-12-12"
       },
       "ResponseBody": []
@@ -947,11 +851,7 @@
           "Microsoft-HTTPAPI/2.0"
         ],
         "x-ms-client-request-id": "9d2c1513-bd00-e26a-f18b-113d36c5d2f5",
-<<<<<<< HEAD
-        "x-ms-request-id": "ffab3ae1-301e-0040-7c3a-f39503000000",
-=======
         "x-ms-request-id": "9621685a-f01e-0012-6ff9-093670000000",
->>>>>>> 8d420312
         "x-ms-version": "2019-12-12"
       },
       "ResponseBody": []
