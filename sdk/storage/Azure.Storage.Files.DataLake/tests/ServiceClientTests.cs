--- conflicted
+++ resolved
@@ -313,21 +313,13 @@
         }
 
         [RecordedTest]
-<<<<<<< HEAD
-=======
         [NonParallelizable]
->>>>>>> 53c46a70
         [ServiceVersion(Min = DataLakeClientOptions.ServiceVersion.V2020_10_02)]
         public async Task GetFileSystemsAsync_System()
         {
             // Arrange
             DataLakeServiceClient service = DataLakeClientBuilder.GetServiceClient_Hns();
 
-<<<<<<< HEAD
-            // Act
-            IList<FileSystemItem> fileSystems = await service.GetFileSystemsAsync(states: FileSystemStates.System).ToListAsync();
-            FileSystemItem webFileSystemItem = fileSystems.Where(r => r.Name == "$logs").FirstOrDefault();
-=======
             DataLakeServiceProperties properties = await service.GetPropertiesAsync();
             DataLakeStaticWebsite originalStaticWebsite = properties.StaticWebsite;
             string errorDocument404Path = "error/404.html";
@@ -345,19 +337,15 @@
             // Act
             IList<FileSystemItem> fileSystems = await service.GetFileSystemsAsync(states: FileSystemStates.System).ToListAsync();
             FileSystemItem webFileSystemItem = fileSystems.Where(r => r.Name == "$web").FirstOrDefault();
->>>>>>> 53c46a70
 
             // Assert
             Assert.IsTrue(fileSystems.Count > 0);
             Assert.IsNotNull(webFileSystemItem);
-<<<<<<< HEAD
-=======
 
             // Cleanup
             properties = await service.GetPropertiesAsync();
             properties.StaticWebsite = originalStaticWebsite;
             await service.SetPropertiesAsync(properties);
->>>>>>> 53c46a70
         }
 
         [RecordedTest]
