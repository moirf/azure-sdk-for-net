{
  "Entries": [
    {
      "RequestUri": "https://seanmcccanary.blob.core.windows.net/test-container-49a96032-c08b-4e67-8746-5480aa938f35?restype=container",
      "RequestMethod": "PUT",
      "RequestHeaders": {
        "Authorization": "Sanitized",
        "traceparent": "00-2befd5d2ba97d34daae5d030c179d37f-154bf7b1fe818747-00",
        "User-Agent": [
          "azsdk-net-Storage.Blobs/12.5.0-dev.20200403.1",
          "(.NET Core 4.6.28325.01; Microsoft Windows 10.0.18362 )"
        ],
        "x-ms-blob-public-access": "container",
        "x-ms-client-request-id": "a47655c7-ed82-39ea-fae3-35ac2040e562",
        "x-ms-date": "Fri, 03 Apr 2020 20:31:50 GMT",
        "x-ms-return-client-request-id": "true",
        "x-ms-version": "2019-12-12"
      },
      "RequestBody": null,
      "StatusCode": 201,
      "ResponseHeaders": {
        "Content-Length": "0",
        "Date": "Fri, 03 Apr 2020 20:31:48 GMT",
        "ETag": "\u00220x8D7D80E09052E08\u0022",
        "Last-Modified": "Fri, 03 Apr 2020 20:31:48 GMT",
        "Server": [
          "Windows-Azure-Blob/1.0",
          "Microsoft-HTTPAPI/2.0"
        ],
        "x-ms-client-request-id": "a47655c7-ed82-39ea-fae3-35ac2040e562",
<<<<<<< HEAD
        "x-ms-request-id": "69fa3d0c-701e-0033-2d40-f3cd90000000",
=======
        "x-ms-request-id": "79c77603-501e-001b-20f6-0973a3000000",
>>>>>>> 8d420312
        "x-ms-version": "2019-12-12"
      },
      "ResponseBody": []
    },
    {
      "RequestUri": "https://seanmcccanary.blob.core.windows.net/test-container-49a96032-c08b-4e67-8746-5480aa938f35/blob1",
      "RequestMethod": "PUT",
      "RequestHeaders": {
        "Authorization": "Sanitized",
        "Content-Length": "1024",
        "If-None-Match": "*",
        "traceparent": "00-cb84f4946a6a694c92b65f89a49c6bc2-e7e655da68788c44-00",
        "User-Agent": [
          "azsdk-net-Storage.Blobs/12.5.0-dev.20200403.1",
          "(.NET Core 4.6.28325.01; Microsoft Windows 10.0.18362 )"
        ],
        "x-ms-blob-type": "BlockBlob",
        "x-ms-client-request-id": "398e86dd-285d-32f5-5c02-474882e67e5b",
        "x-ms-date": "Fri, 03 Apr 2020 20:31:50 GMT",
        "x-ms-return-client-request-id": "true",
        "x-ms-version": "2019-12-12"
      },
      "RequestBody": "xyAI2ipKrqB8ZOa4ADmzhRIQuVQc67M147SN3Fw3JCHtXGZ6\u002BVkafafWJx0GMTjBMLCaEIeRRtxt0vd1vdJEREDFy6TSOIu49TutRsOVLrF8y6urnROaXBaJDSdipcDUkuPdQWaU7vcl4RtL4wAZ16NG\u002BfEmmKYsKm6OSStjVlB72LTguO1K59y0hrz4TngVcDaDHKzOrvk8sRb4BqXMwYvK0AtMOR\u002B2/BEVcRHqM9z2eNj14DqjrSm6owbWUeE258UwLX5tyTcXzB\u002BauTznUX06Ao7N1\u002BBRJiPhkZUY36ow3opMugVeiK6h3hMaCfPt01GJnE9SaRDk3wZbizih/u11aduympd33HnfK/nNNx0v9L5DjkNa3XR5aNr\u002BAv12/98mpJ8YOji6Eb/Wcz4XFqfpK5Z5XW\u002BpGoxnOTK8edl7aSwap5J\u002BF7qGiX2DhGo2YlEzFddm/KFvfIoTsAEF/ZjmWgkS/W8VaxPc89TyJZUhMdfgiWMCFWyKqioIama4gIzlnSphJGTiHanDignNfVb08n8qJHM05EWch1JFDACsI3JHDIhrvwxy/mu6PopjvC3TFHjnjlsYsLnlxJwSnBGoFmaWhXDOiDJytyYIeqW6OMolcfiIxZUXLlvOhvtwYGFaESckzTa8BItGdNc1EDYTKozR7CsZIFDRf1cUAAI3AlfErWl\u002BlWuUaGxsQlG\u002B4R4lu1tun3M2QPDWU07fqASJD3J/cGLNlZQgPYS\u002Brd7/E50570WmyGPkjm15p0IdtMBo4jLfPnG7WCXHTWHud5MR10Cwpri/40YPm\u002BL1U\u002B5SA4jDVsqrH9QsfZYf33oB9RbZZ9ACbA0HqP/s0KOOxQQ3dUrYKyHJZbdrhCgioATMDaXLG\u002BweT5d7vK3Kv08xnbiS6GkwKMr1EAEYlujl5Qj7H8L9wqkXGCWyXW5z/qZnOuZwj7eanOXb1gvrBbivldelz6CMM9sOes9EfcpbgRJbsFwCdVVQYILdIuyeLBNsA8iXzi4F2wYLYRXoVR4agFT4j1RcrCCBVG4drxHub02813oCxLPkVdVV9xNAaAtkwqKYpp2\u002BEFanFXm/6Cv1HPLHLH6kGLugFDp/BrUNQetjuexvVsmw/ccjW645JG2qYNoheDyMv6rm95JiPwmhmtSNXC4\u002BhsYpFi62gL0NZu/M1aba7Mmv1vlCiV82Tb69gsDarMc\u002Ba9oU92EN1j7t2JCilWljxq0L3oU1/Pxm8slw\u002Bf78M7onjmnLxvRnoQC7VbDPlLdUWbsTzs1CCW/drQWYndw/8aTVegf/lwC5oz2FeaZLl14RG59C6GTt5YX67hjuzwQje2MM\u002BRmwVMG7WiqQvI/IkRanh4E9/Qg/6A==",
      "StatusCode": 201,
      "ResponseHeaders": {
        "Content-Length": "0",
        "Content-MD5": "4dBOcTRgI0q1TJmfihDXaA==",
        "Date": "Fri, 03 Apr 2020 20:31:48 GMT",
        "ETag": "\u00220x8D7D80E09168EBA\u0022",
        "Last-Modified": "Fri, 03 Apr 2020 20:31:48 GMT",
        "Server": [
          "Windows-Azure-Blob/1.0",
          "Microsoft-HTTPAPI/2.0"
        ],
        "x-ms-client-request-id": "398e86dd-285d-32f5-5c02-474882e67e5b",
        "x-ms-content-crc64": "ehHd68hTsCQ=",
        "x-ms-request-id": "79c7760e-501e-001b-28f6-0973a3000000",
        "x-ms-request-server-encrypted": "true",
        "x-ms-version": "2019-12-12"
      },
      "ResponseBody": []
    },
    {
      "RequestUri": "https://seanmcccanary.blob.core.windows.net/test-container-49a96032-c08b-4e67-8746-5480aa938f35/blob2",
      "RequestMethod": "PUT",
      "RequestHeaders": {
        "Authorization": "Sanitized",
        "Content-Length": "1024",
        "If-None-Match": "*",
        "traceparent": "00-73478d866b5559438a8430c80a4fd881-e6c1b55521995040-00",
        "User-Agent": [
          "azsdk-net-Storage.Blobs/12.5.0-dev.20200403.1",
          "(.NET Core 4.6.28325.01; Microsoft Windows 10.0.18362 )"
        ],
        "x-ms-blob-type": "BlockBlob",
        "x-ms-client-request-id": "6e96580d-d49d-53fb-d19e-900b56b88598",
        "x-ms-date": "Fri, 03 Apr 2020 20:31:50 GMT",
        "x-ms-return-client-request-id": "true",
        "x-ms-version": "2019-12-12"
      },
      "RequestBody": "zBGDL08Y049WV1qRhVF3Yia7X3Z5Bopsi9NM5oOMtnt/53OMwTF3xbP/4wXOZKwKiuQhx4YH4sWGF6N8y\u002B0MyaDeEZ3e66H0Q5nCeSKFnSYmQVuea\u002B/1eAWtBqmN\u002BvnF8xpl71MOLJ5DLIPsRGijAXl8VomRbV6w6ZmYMOX3Z0mg/YYIIK3TFxS9Wz5sCDOcCgQwEaRvNIW7tAa6dfy5S8U6TEfhmuHLqD511BIfROBl\u002ByXgx1WkMMgBTGunGaEYAw94Mrvru28jZGhl\u002BmBzm28lVHrX2YRwlRx/4E51JI\u002BdXNADphIlekC2vGPsPzVojbD7gcUnQCmLCJ2fbNshrj/Zx52Pb/RdANk5IB0hg1XmFlKdeaLJdhuneJ50hQ5llA4jE3eX2R67nYDs7R8MaYVHuVWIgzScEFGB6PdW6XvK04wO/W/dTj004dwi3Yj8mg4YLMu53BHZhgImFvEmZbQFIRqT/WsVamoYVKJYejPJhU3pPryvEfZ7NHdstzhLDnwnHbtuaJyiAsJhoYhugQvPXJCjPCb3VQ8jGMn0qLIyzEYlMF13Wx2xRzv6TnBuDLJsnVqop9FVMMesS0/TrVkPL9RCSVGuWAFy8vXq/QeetAwWiAtYiSR0zwCVyhDO3pni6x\u002BcK8JhvURZNbXcazPADZZCvCVOtqWwzXlRGI3xpBNbCBHnAohJtMrH/1NumGTN1b15iyFzlDR5611JD6W2Z5GhgGIh2AoN\u002BAhbhrdRQTUVhEPQeBjy6HTdbRYqAKUkEJfCzRcBrPyza5IZGA18KKooNIti5u95r5juQ2rz4vhiNnYgj3QdE9hGHAyF2NBnYEVsAssZwimoSB1/E2iRv4matuGXXJk2CiCyG8nj89bIh\u002BIlh\u002BAsSXRMeEZWngBvtF2D6yLuzwSsNferZqZgxFVHtouGbDiobW1sSuRS4GwgQmdsYAi02bfdeFHogeLN7LPxD\u002Bd16Ugk2n21goQgWVWLiyM/82RMkt3TqPPmwOyLnl4wYNCEq1keSIWK/1cyvR/8XPa\u002BjvhPpHwJoUFUPRqRKeMl7/mEB\u002BDKIKvewpOGoerU6mP1zBBm4btUegkXygpr\u002BNVzDM4leFUV821NceLpg/9Xf1O2m13Tvw09MIzWs1agcsm\u002BE5QbrnEO4NmiGHDZavcJv0q2tFx3n03A6EfIPz8Xrf4YKnBrPNHhqLuDMaedY8WVzPQL6b1tRnNGW8UqRaCZimtxwD\u002BGnoN51Qug826lIoWCMnNLDMNAq\u002BT8JOALt2Mb6qc8K6OFDi5wkhSxzFIFoThApxMtTn2nMRRbinmibR2ohQnGafbh/CNF2nqvjt\u002BS94Ooyg9Q7psplfqOKoS0ziT2CUdIPg==",
      "StatusCode": 201,
      "ResponseHeaders": {
        "Content-Length": "0",
        "Content-MD5": "pFq6Et2lJuVwMZszdDFroQ==",
        "Date": "Fri, 03 Apr 2020 20:31:48 GMT",
        "ETag": "\u00220x8D7D80E09231427\u0022",
        "Last-Modified": "Fri, 03 Apr 2020 20:31:49 GMT",
        "Server": [
          "Windows-Azure-Blob/1.0",
          "Microsoft-HTTPAPI/2.0"
        ],
        "x-ms-client-request-id": "6e96580d-d49d-53fb-d19e-900b56b88598",
        "x-ms-content-crc64": "mV4o8Q0Og5w=",
        "x-ms-request-id": "79c77619-501e-001b-33f6-0973a3000000",
        "x-ms-request-server-encrypted": "true",
        "x-ms-version": "2019-12-12"
      },
      "ResponseBody": []
    },
    {
      "RequestUri": "https://seanmcccanary.blob.core.windows.net/?comp=batch",
      "RequestMethod": "POST",
      "RequestHeaders": {
        "Authorization": "Sanitized",
        "Content-Length": "1075",
        "Content-Type": "multipart/mixed; boundary=batch_d537d0ad-d4cf-6ee7-17e9-21608b10aebf",
        "traceparent": "00-b531334d078a2c4db3943cc1a3bbbc28-e7de30c251f6ba4c-00",
        "User-Agent": [
          "azsdk-net-Storage.Blobs/12.5.0-dev.20200403.1",
          "(.NET Core 4.6.28325.01; Microsoft Windows 10.0.18362 )"
        ],
        "x-ms-client-request-id": "87a26812-d730-476e-b510-c3bf71d61de7",
        "x-ms-date": "Fri, 03 Apr 2020 20:31:50 GMT",
        "x-ms-return-client-request-id": "true",
        "x-ms-version": "2019-12-12"
      },
      "RequestBody": "LS1iYXRjaF9kNTM3ZDBhZC1kNGNmLTZlZTctMTdlOS0yMTYwOGIxMGFlYmYNCkNvbnRlbnQtVHlwZTogYXBwbGljYXRpb24vaHR0cA0KQ29udGVudC1UcmFuc2Zlci1FbmNvZGluZzogYmluYXJ5DQpDb250ZW50LUlEOiAwDQoNCkRFTEVURSAvdGVzdC1jb250YWluZXItNDlhOTYwMzItYzA4Yi00ZTY3LTg3NDYtNTQ4MGFhOTM4ZjM1L2Jsb2IxIEhUVFAvMS4xDQpBdXRob3JpemF0aW9uOiBTaGFyZWRLZXkgc2Vhbm1jY2NhbmFyeTpkRURMUEZMVjJOZ2pGNnViT1BaZ1VpU3dTVUZSc3Yvbm1ldUJEditPbmtNPQ0KeC1tcy1kYXRlOiBGcmksIDAzIEFwciAyMDIwIDIwOjMxOjUwIEdNVA0KQ29udGVudC1MZW5ndGg6IDANCg0KLS1iYXRjaF9kNTM3ZDBhZC1kNGNmLTZlZTctMTdlOS0yMTYwOGIxMGFlYmYNCkNvbnRlbnQtVHlwZTogYXBwbGljYXRpb24vaHR0cA0KQ29udGVudC1UcmFuc2Zlci1FbmNvZGluZzogYmluYXJ5DQpDb250ZW50LUlEOiAxDQoNCkRFTEVURSAvdGVzdC1jb250YWluZXItNDlhOTYwMzItYzA4Yi00ZTY3LTg3NDYtNTQ4MGFhOTM4ZjM1L2Jsb2IyIEhUVFAvMS4xDQpBdXRob3JpemF0aW9uOiBTaGFyZWRLZXkgc2Vhbm1jY2NhbmFyeTplTEpVYzFQYW85N1F5NGc2bTN5WFdsdkVUZjc1TmRiMktYb0tpbDlaaU9FPQ0KeC1tcy1kYXRlOiBGcmksIDAzIEFwciAyMDIwIDIwOjMxOjUwIEdNVA0KQ29udGVudC1MZW5ndGg6IDANCg0KLS1iYXRjaF9kNTM3ZDBhZC1kNGNmLTZlZTctMTdlOS0yMTYwOGIxMGFlYmYNCkNvbnRlbnQtVHlwZTogYXBwbGljYXRpb24vaHR0cA0KQ29udGVudC1UcmFuc2Zlci1FbmNvZGluZzogYmluYXJ5DQpDb250ZW50LUlEOiAyDQoNCkRFTEVURSAvaW52YWxpZGNvbnRhaW5lci9ibG9iMyBIVFRQLzEuMQ0KQXV0aG9yaXphdGlvbjogU2hhcmVkS2V5IHNlYW5tY2NjYW5hcnk6Vk9Ib0taNXAwZWxCc2pUUTNWNjBGNXJwVEphTXY0K04rbHVNTlRRNXJuMD0NCngtbXMtZGF0ZTogRnJpLCAwMyBBcHIgMjAyMCAyMDozMTo1MCBHTVQNCkNvbnRlbnQtTGVuZ3RoOiAwDQoNCi0tYmF0Y2hfZDUzN2QwYWQtZDRjZi02ZWU3LTE3ZTktMjE2MDhiMTBhZWJmLS0NCg==",
      "StatusCode": 202,
      "ResponseHeaders": {
        "Content-Type": "multipart/mixed; boundary=batchresponse_f4c3979c-75d9-40fd-b58b-87b5acf5a42a",
        "Date": "Fri, 03 Apr 2020 20:31:49 GMT",
        "Server": [
          "Windows-Azure-Blob/1.0",
          "Microsoft-HTTPAPI/2.0"
        ],
        "Transfer-Encoding": "chunked",
        "x-ms-client-request-id": "87a26812-d730-476e-b510-c3bf71d61de7",
<<<<<<< HEAD
        "x-ms-request-id": "69fa3d15-701e-0033-3440-f3cd90000000",
=======
        "x-ms-request-id": "79c77630-501e-001b-45f6-0973a3000000",
>>>>>>> 8d420312
        "x-ms-version": "2019-12-12"
      },
      "ResponseBody": "LS1iYXRjaHJlc3BvbnNlX2Y0YzM5NzljLTc1ZDktNDBmZC1iNThiLTg3YjVhY2Y1YTQyYQ0KQ29udGVudC1UeXBlOiBhcHBsaWNhdGlvbi9odHRwDQpDb250ZW50LUlEOiAwDQoNCkhUVFAvMS4xIDIwMiBBY2NlcHRlZA0KeC1tcy1kZWxldGUtdHlwZS1wZXJtYW5lbnQ6IHRydWUNCngtbXMtcmVxdWVzdC1pZDogNzljNzc2MzAtNTAxZS0wMDFiLTQ1ZjYtMDk3M2EzMWU2ZmUzDQp4LW1zLXZlcnNpb246IDIwMTktMTItMTINClNlcnZlcjogV2luZG93cy1BenVyZS1CbG9iLzEuMA0KDQotLWJhdGNocmVzcG9uc2VfZjRjMzk3OWMtNzVkOS00MGZkLWI1OGItODdiNWFjZjVhNDJhDQpDb250ZW50LVR5cGU6IGFwcGxpY2F0aW9uL2h0dHANCkNvbnRlbnQtSUQ6IDENCg0KSFRUUC8xLjEgMjAyIEFjY2VwdGVkDQp4LW1zLWRlbGV0ZS10eXBlLXBlcm1hbmVudDogdHJ1ZQ0KeC1tcy1yZXF1ZXN0LWlkOiA3OWM3NzYzMC01MDFlLTAwMWItNDVmNi0wOTczYTMxZTZmZTUNCngtbXMtdmVyc2lvbjogMjAxOS0xMi0xMg0KU2VydmVyOiBXaW5kb3dzLUF6dXJlLUJsb2IvMS4wDQoNCi0tYmF0Y2hyZXNwb25zZV9mNGMzOTc5Yy03NWQ5LTQwZmQtYjU4Yi04N2I1YWNmNWE0MmENCkNvbnRlbnQtVHlwZTogYXBwbGljYXRpb24vaHR0cA0KQ29udGVudC1JRDogMg0KDQpIVFRQLzEuMSA0MDQgVGhlIHNwZWNpZmllZCBjb250YWluZXIgZG9lcyBub3QgZXhpc3QuDQp4LW1zLWVycm9yLWNvZGU6IENvbnRhaW5lck5vdEZvdW5kDQp4LW1zLXJlcXVlc3QtaWQ6IDc5Yzc3NjMwLTUwMWUtMDAxYi00NWY2LTA5NzNhMzFlNmZlNg0KeC1tcy12ZXJzaW9uOiAyMDE5LTEyLTEyDQpDb250ZW50LUxlbmd0aDogMjI2DQpDb250ZW50LVR5cGU6IGFwcGxpY2F0aW9uL3htbA0KU2VydmVyOiBXaW5kb3dzLUF6dXJlLUJsb2IvMS4wDQoNCu\u002B7vzw/eG1sIHZlcnNpb249IjEuMCIgZW5jb2Rpbmc9InV0Zi04Ij8\u002BCjxFcnJvcj48Q29kZT5Db250YWluZXJOb3RGb3VuZDwvQ29kZT48TWVzc2FnZT5UaGUgc3BlY2lmaWVkIGNvbnRhaW5lciBkb2VzIG5vdCBleGlzdC4KUmVxdWVzdElkOjc5Yzc3NjMwLTUwMWUtMDAxYi00NWY2LTA5NzNhMzFlNmZlNgpUaW1lOjIwMjAtMDQtMDNUMjA6MzE6NDkuMjE1MzE1OVo8L01lc3NhZ2U\u002BPC9FcnJvcj4NCi0tYmF0Y2hyZXNwb25zZV9mNGMzOTc5Yy03NWQ5LTQwZmQtYjU4Yi04N2I1YWNmNWE0MmEtLQ=="
    },
    {
      "RequestUri": "https://seanmcccanary.blob.core.windows.net/test-container-49a96032-c08b-4e67-8746-5480aa938f35/blob1",
      "RequestMethod": "HEAD",
      "RequestHeaders": {
        "Authorization": "Sanitized",
        "traceparent": "00-b7ebc2a2314b7a4898e7ef904d908a93-90ca54dfcbc5844f-00",
        "User-Agent": [
          "azsdk-net-Storage.Blobs/12.5.0-dev.20200403.1",
          "(.NET Core 4.6.28325.01; Microsoft Windows 10.0.18362 )"
        ],
        "x-ms-client-request-id": "224e7fbc-276d-a18e-f0f3-06d15356d074",
        "x-ms-date": "Fri, 03 Apr 2020 20:31:50 GMT",
        "x-ms-return-client-request-id": "true",
        "x-ms-version": "2019-12-12"
      },
      "RequestBody": null,
      "StatusCode": 404,
      "ResponseHeaders": {
        "Date": "Fri, 03 Apr 2020 20:31:49 GMT",
        "Server": [
          "Windows-Azure-Blob/1.0",
          "Microsoft-HTTPAPI/2.0"
        ],
        "Transfer-Encoding": "chunked",
        "x-ms-client-request-id": "224e7fbc-276d-a18e-f0f3-06d15356d074",
        "x-ms-error-code": "BlobNotFound",
<<<<<<< HEAD
        "x-ms-request-id": "69fa3d3a-701e-0033-5440-f3cd90000000",
=======
        "x-ms-request-id": "79c77649-501e-001b-5bf6-0973a3000000",
>>>>>>> 8d420312
        "x-ms-version": "2019-12-12"
      },
      "ResponseBody": []
    },
    {
      "RequestUri": "https://seanmcccanary.blob.core.windows.net/test-container-49a96032-c08b-4e67-8746-5480aa938f35/blob2",
      "RequestMethod": "HEAD",
      "RequestHeaders": {
        "Authorization": "Sanitized",
        "traceparent": "00-259c85006c7f5349bc9d92bf7dd0a34f-b11d1a1f81c9b547-00",
        "User-Agent": [
          "azsdk-net-Storage.Blobs/12.5.0-dev.20200403.1",
          "(.NET Core 4.6.28325.01; Microsoft Windows 10.0.18362 )"
        ],
        "x-ms-client-request-id": "f103d635-fb87-b97a-f95b-e77436bd4363",
        "x-ms-date": "Fri, 03 Apr 2020 20:31:50 GMT",
        "x-ms-return-client-request-id": "true",
        "x-ms-version": "2019-12-12"
      },
      "RequestBody": null,
      "StatusCode": 404,
      "ResponseHeaders": {
        "Date": "Fri, 03 Apr 2020 20:31:49 GMT",
        "Server": [
          "Windows-Azure-Blob/1.0",
          "Microsoft-HTTPAPI/2.0"
        ],
        "Transfer-Encoding": "chunked",
        "x-ms-client-request-id": "f103d635-fb87-b97a-f95b-e77436bd4363",
        "x-ms-error-code": "BlobNotFound",
<<<<<<< HEAD
        "x-ms-request-id": "69fa3d3e-701e-0033-5840-f3cd90000000",
=======
        "x-ms-request-id": "79c77658-501e-001b-6af6-0973a3000000",
>>>>>>> 8d420312
        "x-ms-version": "2019-12-12"
      },
      "ResponseBody": []
    },
    {
      "RequestUri": "https://seanmcccanary.blob.core.windows.net/test-container-49a96032-c08b-4e67-8746-5480aa938f35?restype=container",
      "RequestMethod": "DELETE",
      "RequestHeaders": {
        "Authorization": "Sanitized",
        "traceparent": "00-2c81bbae4df61c4284fb5a428cd6799d-f41c3ba1d015d946-00",
        "User-Agent": [
          "azsdk-net-Storage.Blobs/12.5.0-dev.20200403.1",
          "(.NET Core 4.6.28325.01; Microsoft Windows 10.0.18362 )"
        ],
        "x-ms-client-request-id": "7d9b17c8-de53-27ec-5585-13d06dc69f1d",
        "x-ms-date": "Fri, 03 Apr 2020 20:31:50 GMT",
        "x-ms-return-client-request-id": "true",
        "x-ms-version": "2019-12-12"
      },
      "RequestBody": null,
      "StatusCode": 202,
      "ResponseHeaders": {
        "Content-Length": "0",
        "Date": "Fri, 03 Apr 2020 20:31:49 GMT",
        "Server": [
          "Windows-Azure-Blob/1.0",
          "Microsoft-HTTPAPI/2.0"
        ],
        "x-ms-client-request-id": "7d9b17c8-de53-27ec-5585-13d06dc69f1d",
<<<<<<< HEAD
        "x-ms-request-id": "69fa3d41-701e-0033-5b40-f3cd90000000",
=======
        "x-ms-request-id": "79c7765f-501e-001b-71f6-0973a3000000",
>>>>>>> 8d420312
        "x-ms-version": "2019-12-12"
      },
      "ResponseBody": []
    }
  ],
  "Variables": {
    "RandomSeed": "158598315",
    "Storage_TestConfigDefault": "ProductionTenant\nseanmcccanary\nU2FuaXRpemVk\nhttps://seanmcccanary.blob.core.windows.net\nhttps://seanmcccanary.file.core.windows.net\nhttps://seanmcccanary.queue.core.windows.net\nhttps://seanmcccanary.table.core.windows.net\n\n\n\n\nhttps://seanmcccanary-secondary.blob.core.windows.net\nhttps://seanmcccanary-secondary.file.core.windows.net\nhttps://seanmcccanary-secondary.queue.core.windows.net\nhttps://seanmcccanary-secondary.table.core.windows.net\n\nSanitized\n\n\nCloud\nBlobEndpoint=https://seanmcccanary.blob.core.windows.net/;QueueEndpoint=https://seanmcccanary.queue.core.windows.net/;FileEndpoint=https://seanmcccanary.file.core.windows.net/;BlobSecondaryEndpoint=https://seanmcccanary-secondary.blob.core.windows.net/;QueueSecondaryEndpoint=https://seanmcccanary-secondary.queue.core.windows.net/;FileSecondaryEndpoint=https://seanmcccanary-secondary.file.core.windows.net/;AccountName=seanmcccanary;AccountKey=Sanitized\nseanscope1"
  }
}<|MERGE_RESOLUTION|>--- conflicted
+++ resolved
@@ -28,11 +28,7 @@
           "Microsoft-HTTPAPI/2.0"
         ],
         "x-ms-client-request-id": "a47655c7-ed82-39ea-fae3-35ac2040e562",
-<<<<<<< HEAD
-        "x-ms-request-id": "69fa3d0c-701e-0033-2d40-f3cd90000000",
-=======
         "x-ms-request-id": "79c77603-501e-001b-20f6-0973a3000000",
->>>>>>> 8d420312
         "x-ms-version": "2019-12-12"
       },
       "ResponseBody": []
@@ -141,11 +137,7 @@
         ],
         "Transfer-Encoding": "chunked",
         "x-ms-client-request-id": "87a26812-d730-476e-b510-c3bf71d61de7",
-<<<<<<< HEAD
-        "x-ms-request-id": "69fa3d15-701e-0033-3440-f3cd90000000",
-=======
         "x-ms-request-id": "79c77630-501e-001b-45f6-0973a3000000",
->>>>>>> 8d420312
         "x-ms-version": "2019-12-12"
       },
       "ResponseBody": "LS1iYXRjaHJlc3BvbnNlX2Y0YzM5NzljLTc1ZDktNDBmZC1iNThiLTg3YjVhY2Y1YTQyYQ0KQ29udGVudC1UeXBlOiBhcHBsaWNhdGlvbi9odHRwDQpDb250ZW50LUlEOiAwDQoNCkhUVFAvMS4xIDIwMiBBY2NlcHRlZA0KeC1tcy1kZWxldGUtdHlwZS1wZXJtYW5lbnQ6IHRydWUNCngtbXMtcmVxdWVzdC1pZDogNzljNzc2MzAtNTAxZS0wMDFiLTQ1ZjYtMDk3M2EzMWU2ZmUzDQp4LW1zLXZlcnNpb246IDIwMTktMTItMTINClNlcnZlcjogV2luZG93cy1BenVyZS1CbG9iLzEuMA0KDQotLWJhdGNocmVzcG9uc2VfZjRjMzk3OWMtNzVkOS00MGZkLWI1OGItODdiNWFjZjVhNDJhDQpDb250ZW50LVR5cGU6IGFwcGxpY2F0aW9uL2h0dHANCkNvbnRlbnQtSUQ6IDENCg0KSFRUUC8xLjEgMjAyIEFjY2VwdGVkDQp4LW1zLWRlbGV0ZS10eXBlLXBlcm1hbmVudDogdHJ1ZQ0KeC1tcy1yZXF1ZXN0LWlkOiA3OWM3NzYzMC01MDFlLTAwMWItNDVmNi0wOTczYTMxZTZmZTUNCngtbXMtdmVyc2lvbjogMjAxOS0xMi0xMg0KU2VydmVyOiBXaW5kb3dzLUF6dXJlLUJsb2IvMS4wDQoNCi0tYmF0Y2hyZXNwb25zZV9mNGMzOTc5Yy03NWQ5LTQwZmQtYjU4Yi04N2I1YWNmNWE0MmENCkNvbnRlbnQtVHlwZTogYXBwbGljYXRpb24vaHR0cA0KQ29udGVudC1JRDogMg0KDQpIVFRQLzEuMSA0MDQgVGhlIHNwZWNpZmllZCBjb250YWluZXIgZG9lcyBub3QgZXhpc3QuDQp4LW1zLWVycm9yLWNvZGU6IENvbnRhaW5lck5vdEZvdW5kDQp4LW1zLXJlcXVlc3QtaWQ6IDc5Yzc3NjMwLTUwMWUtMDAxYi00NWY2LTA5NzNhMzFlNmZlNg0KeC1tcy12ZXJzaW9uOiAyMDE5LTEyLTEyDQpDb250ZW50LUxlbmd0aDogMjI2DQpDb250ZW50LVR5cGU6IGFwcGxpY2F0aW9uL3htbA0KU2VydmVyOiBXaW5kb3dzLUF6dXJlLUJsb2IvMS4wDQoNCu\u002B7vzw/eG1sIHZlcnNpb249IjEuMCIgZW5jb2Rpbmc9InV0Zi04Ij8\u002BCjxFcnJvcj48Q29kZT5Db250YWluZXJOb3RGb3VuZDwvQ29kZT48TWVzc2FnZT5UaGUgc3BlY2lmaWVkIGNvbnRhaW5lciBkb2VzIG5vdCBleGlzdC4KUmVxdWVzdElkOjc5Yzc3NjMwLTUwMWUtMDAxYi00NWY2LTA5NzNhMzFlNmZlNgpUaW1lOjIwMjAtMDQtMDNUMjA6MzE6NDkuMjE1MzE1OVo8L01lc3NhZ2U\u002BPC9FcnJvcj4NCi0tYmF0Y2hyZXNwb25zZV9mNGMzOTc5Yy03NWQ5LTQwZmQtYjU4Yi04N2I1YWNmNWE0MmEtLQ=="
@@ -176,11 +168,7 @@
         "Transfer-Encoding": "chunked",
         "x-ms-client-request-id": "224e7fbc-276d-a18e-f0f3-06d15356d074",
         "x-ms-error-code": "BlobNotFound",
-<<<<<<< HEAD
-        "x-ms-request-id": "69fa3d3a-701e-0033-5440-f3cd90000000",
-=======
         "x-ms-request-id": "79c77649-501e-001b-5bf6-0973a3000000",
->>>>>>> 8d420312
         "x-ms-version": "2019-12-12"
       },
       "ResponseBody": []
@@ -211,11 +199,7 @@
         "Transfer-Encoding": "chunked",
         "x-ms-client-request-id": "f103d635-fb87-b97a-f95b-e77436bd4363",
         "x-ms-error-code": "BlobNotFound",
-<<<<<<< HEAD
-        "x-ms-request-id": "69fa3d3e-701e-0033-5840-f3cd90000000",
-=======
         "x-ms-request-id": "79c77658-501e-001b-6af6-0973a3000000",
->>>>>>> 8d420312
         "x-ms-version": "2019-12-12"
       },
       "ResponseBody": []
@@ -245,11 +229,7 @@
           "Microsoft-HTTPAPI/2.0"
         ],
         "x-ms-client-request-id": "7d9b17c8-de53-27ec-5585-13d06dc69f1d",
-<<<<<<< HEAD
-        "x-ms-request-id": "69fa3d41-701e-0033-5b40-f3cd90000000",
-=======
         "x-ms-request-id": "79c7765f-501e-001b-71f6-0973a3000000",
->>>>>>> 8d420312
         "x-ms-version": "2019-12-12"
       },
       "ResponseBody": []
