--- conflicted
+++ resolved
@@ -13,10 +13,7 @@
     /// <summary> Parameters for fuzzy matching, and other autocomplete query behaviors. </summary>
     public partial class AutocompleteOptions
     {
-<<<<<<< HEAD
-=======
 
->>>>>>> 8d420312
         /// <summary> Initializes a new instance of AutocompleteOptions. </summary>
         /// <param name="searchText"> The search text on which to base autocomplete results. </param>
         /// <param name="mode"> Specifies the mode for Autocomplete. The default is &apos;oneTerm&apos;. Use &apos;twoTerms&apos; to get shingles and &apos;oneTermWithContext&apos; to use the current context while producing auto-completed terms. </param>
