// Copyright (c) Microsoft Corporation. All rights reserved.
// Licensed under the MIT License.

// <auto-generated/>

#nullable disable

using System.Collections.Generic;
<<<<<<< HEAD
=======
using System.Linq;
>>>>>>> 8d420312
using System.Text.Json;
using Azure.Core;

namespace Azure.Search.Documents.Indexes.Models
{
    public partial class DictionaryDecompounderTokenFilter : IUtf8JsonSerializable
    {
        void IUtf8JsonSerializable.Write(Utf8JsonWriter writer)
        {
            writer.WriteStartObject();
            if (WordList != null && WordList.Any())
            {
                writer.WritePropertyName("wordList");
                writer.WriteStartArray();
                foreach (var item in WordList)
                {
                    writer.WriteStringValue(item);
                }
                writer.WriteEndArray();
            }
            if (MinWordSize != null)
            {
                writer.WritePropertyName("minWordSize");
                writer.WriteNumberValue(MinWordSize.Value);
            }
            if (MinSubwordSize != null)
            {
                writer.WritePropertyName("minSubwordSize");
                writer.WriteNumberValue(MinSubwordSize.Value);
            }
            if (MaxSubwordSize != null)
            {
                writer.WritePropertyName("maxSubwordSize");
                writer.WriteNumberValue(MaxSubwordSize.Value);
            }
            if (OnlyLongestMatch != null)
            {
                writer.WritePropertyName("onlyLongestMatch");
                writer.WriteBooleanValue(OnlyLongestMatch.Value);
            }
            writer.WritePropertyName("@odata.type");
            writer.WriteStringValue(ODataType);
            writer.WritePropertyName("name");
            writer.WriteStringValue(Name);
            writer.WriteEndObject();
        }

        internal static DictionaryDecompounderTokenFilter DeserializeDictionaryDecompounderTokenFilter(JsonElement element)
        {
<<<<<<< HEAD
            IList<string> wordList = new List<string>();
=======
            IList<string> wordList = default;
>>>>>>> 8d420312
            int? minWordSize = default;
            int? minSubwordSize = default;
            int? maxSubwordSize = default;
            bool? onlyLongestMatch = default;
<<<<<<< HEAD
            string odatatype = default;
=======
            string odataType = default;
>>>>>>> 8d420312
            string name = default;
            foreach (var property in element.EnumerateObject())
            {
                if (property.NameEquals("wordList"))
                {
<<<<<<< HEAD
                    List<string> array = new List<string>();
                    foreach (var item in property.Value.EnumerateArray())
                    {
                        array.Add(item.GetString());
=======
                    if (property.Value.ValueKind == JsonValueKind.Null)
                    {
                        continue;
                    }
                    List<string> array = new List<string>();
                    foreach (var item in property.Value.EnumerateArray())
                    {
                        if (item.ValueKind == JsonValueKind.Null)
                        {
                            array.Add(null);
                        }
                        else
                        {
                            array.Add(item.GetString());
                        }
>>>>>>> 8d420312
                    }
                    wordList = array;
                    continue;
                }
                if (property.NameEquals("minWordSize"))
                {
                    if (property.Value.ValueKind == JsonValueKind.Null)
                    {
                        continue;
                    }
                    minWordSize = property.Value.GetInt32();
                    continue;
                }
                if (property.NameEquals("minSubwordSize"))
                {
                    if (property.Value.ValueKind == JsonValueKind.Null)
                    {
                        continue;
                    }
                    minSubwordSize = property.Value.GetInt32();
                    continue;
                }
                if (property.NameEquals("maxSubwordSize"))
                {
                    if (property.Value.ValueKind == JsonValueKind.Null)
                    {
                        continue;
                    }
                    maxSubwordSize = property.Value.GetInt32();
                    continue;
                }
                if (property.NameEquals("onlyLongestMatch"))
                {
                    if (property.Value.ValueKind == JsonValueKind.Null)
                    {
                        continue;
                    }
                    onlyLongestMatch = property.Value.GetBoolean();
                    continue;
                }
                if (property.NameEquals("@odata.type"))
                {
<<<<<<< HEAD
                    odatatype = property.Value.GetString();
=======
                    odataType = property.Value.GetString();
>>>>>>> 8d420312
                    continue;
                }
                if (property.NameEquals("name"))
                {
                    name = property.Value.GetString();
                    continue;
                }
            }
<<<<<<< HEAD
            return new DictionaryDecompounderTokenFilter(wordList, minWordSize, minSubwordSize, maxSubwordSize, onlyLongestMatch, odatatype, name);
=======
            return new DictionaryDecompounderTokenFilter(odataType, name, wordList, minWordSize, minSubwordSize, maxSubwordSize, onlyLongestMatch);
>>>>>>> 8d420312
        }
    }
}<|MERGE_RESOLUTION|>--- conflicted
+++ resolved
@@ -6,10 +6,7 @@
 #nullable disable
 
 using System.Collections.Generic;
-<<<<<<< HEAD
-=======
 using System.Linq;
->>>>>>> 8d420312
 using System.Text.Json;
 using Azure.Core;
 
@@ -59,31 +56,17 @@
 
         internal static DictionaryDecompounderTokenFilter DeserializeDictionaryDecompounderTokenFilter(JsonElement element)
         {
-<<<<<<< HEAD
-            IList<string> wordList = new List<string>();
-=======
             IList<string> wordList = default;
->>>>>>> 8d420312
             int? minWordSize = default;
             int? minSubwordSize = default;
             int? maxSubwordSize = default;
             bool? onlyLongestMatch = default;
-<<<<<<< HEAD
-            string odatatype = default;
-=======
             string odataType = default;
->>>>>>> 8d420312
             string name = default;
             foreach (var property in element.EnumerateObject())
             {
                 if (property.NameEquals("wordList"))
                 {
-<<<<<<< HEAD
-                    List<string> array = new List<string>();
-                    foreach (var item in property.Value.EnumerateArray())
-                    {
-                        array.Add(item.GetString());
-=======
                     if (property.Value.ValueKind == JsonValueKind.Null)
                     {
                         continue;
@@ -99,7 +82,6 @@
                         {
                             array.Add(item.GetString());
                         }
->>>>>>> 8d420312
                     }
                     wordList = array;
                     continue;
@@ -142,11 +124,7 @@
                 }
                 if (property.NameEquals("@odata.type"))
                 {
-<<<<<<< HEAD
-                    odatatype = property.Value.GetString();
-=======
                     odataType = property.Value.GetString();
->>>>>>> 8d420312
                     continue;
                 }
                 if (property.NameEquals("name"))
@@ -155,11 +133,7 @@
                     continue;
                 }
             }
-<<<<<<< HEAD
-            return new DictionaryDecompounderTokenFilter(wordList, minWordSize, minSubwordSize, maxSubwordSize, onlyLongestMatch, odatatype, name);
-=======
             return new DictionaryDecompounderTokenFilter(odataType, name, wordList, minWordSize, minSubwordSize, maxSubwordSize, onlyLongestMatch);
->>>>>>> 8d420312
         }
     }
 }