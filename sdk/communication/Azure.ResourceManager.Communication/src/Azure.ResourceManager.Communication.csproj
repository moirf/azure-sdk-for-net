<Project Sdk="Microsoft.NET.Sdk">
  <PropertyGroup>
    <Version>1.1.0-beta.1</Version>
    <!--The ApiCompatVersion is managed automatically and should not generally be modified manually.-->
    <ApiCompatVersion>1.0.0</ApiCompatVersion>
    <PackageId>Azure.ResourceManager.Communication</PackageId>
    <Description>
      Azure management client SDK for Azure resource provider Microsoft.Communication.
      For this release, see notes - https://github.com/Azure/azure-sdk-for-net/blob/main/sdk/communication/Azure.ResourceManager.Communication/README.md and https://github.com/Azure/azure-sdk-for-net/blob/main/sdk/communication/Azure.ResourceManager.Communication/CHANGELOG.md.
    </Description>
    <PackageTags>azure;management;communication</PackageTags>
    <ExcludeMgmtCoreShared>true</ExcludeMgmtCoreShared>
<<<<<<< HEAD
=======
    <IsMgmtSubLibrary>false</IsMgmtSubLibrary>
>>>>>>> 89c2dd1d
  </PropertyGroup>

  <ItemGroup>
    <None Include="..\README.md" Link="README.md" />
  </ItemGroup>

  <ItemGroup>
    <PackageReference Include="Microsoft.Azure.AutoRest.CSharp" VersionOverride="$(MgmtAutorestVersion)" PrivateAssets="All" />
  </ItemGroup>
</Project><|MERGE_RESOLUTION|>--- conflicted
+++ resolved
@@ -10,10 +10,7 @@
     </Description>
     <PackageTags>azure;management;communication</PackageTags>
     <ExcludeMgmtCoreShared>true</ExcludeMgmtCoreShared>
-<<<<<<< HEAD
-=======
     <IsMgmtSubLibrary>false</IsMgmtSubLibrary>
->>>>>>> 89c2dd1d
   </PropertyGroup>
 
   <ItemGroup>
