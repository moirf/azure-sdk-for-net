--- conflicted
+++ resolved
@@ -1,11 +1,7 @@
 {
   "Entries": [
     {
-<<<<<<< HEAD
-      "RequestUri": "https:\u002f\u002fdotnettestvault.vault.azure.net\u002fkeys\u002f300627228\u002fcreate?api-version=7.1-preview",
-=======
       "RequestUri": "https://heathskv.vault.azure.net/keys/300627228/create?api-version=7.1",
->>>>>>> 2d11c666
       "RequestMethod": "POST",
       "RequestHeaders": {
         "Accept": "application/json",
@@ -45,11 +41,7 @@
       }
     },
     {
-<<<<<<< HEAD
-      "RequestUri": "https:\u002f\u002fdotnettestvault.vault.azure.net\u002fkeys\u002f300627228\u002fcreate?api-version=7.1-preview",
-=======
       "RequestUri": "https://heathskv.vault.azure.net/keys/300627228/create?api-version=7.1",
->>>>>>> 2d11c666
       "RequestMethod": "POST",
       "RequestHeaders": {
         "Accept": "application/json",
@@ -109,11 +101,7 @@
       }
     },
     {
-<<<<<<< HEAD
-      "RequestUri": "https:\u002f\u002fdotnettestvault.vault.azure.net\u002fkeys\u002f300627228\u002fcd83bba94c964cb3a504570826f45161\u002fsign?api-version=7.1-preview",
-=======
       "RequestUri": "https://heathskv.vault.azure.net/keys/300627228/7bbfe03e65204e2585159a7d704740d9/sign?api-version=7.1",
->>>>>>> 2d11c666
       "RequestMethod": "POST",
       "RequestHeaders": {
         "Accept": "application/json",
@@ -155,11 +143,7 @@
       }
     },
     {
-<<<<<<< HEAD
-      "RequestUri": "https:\u002f\u002fdotnettestvault.vault.azure.net\u002fkeys\u002f300627228\u002fcd83bba94c964cb3a504570826f45161\u002fsign?api-version=7.1-preview",
-=======
       "RequestUri": "https://heathskv.vault.azure.net/keys/300627228/7bbfe03e65204e2585159a7d704740d9/sign?api-version=7.1",
->>>>>>> 2d11c666
       "RequestMethod": "POST",
       "RequestHeaders": {
         "Accept": "application/json",
@@ -201,11 +185,7 @@
       }
     },
     {
-<<<<<<< HEAD
-      "RequestUri": "https:\u002f\u002fdotnettestvault.vault.azure.net\u002fkeys\u002f300627228\u002fcd83bba94c964cb3a504570826f45161\u002fverify?api-version=7.1-preview",
-=======
       "RequestUri": "https://heathskv.vault.azure.net/keys/300627228/7bbfe03e65204e2585159a7d704740d9/verify?api-version=7.1",
->>>>>>> 2d11c666
       "RequestMethod": "POST",
       "RequestHeaders": {
         "Accept": "application/json",
@@ -247,11 +227,7 @@
       }
     },
     {
-<<<<<<< HEAD
-      "RequestUri": "https:\u002f\u002fdotnettestvault.vault.azure.net\u002fkeys\u002f300627228\u002fcd83bba94c964cb3a504570826f45161\u002fverify?api-version=7.1-preview",
-=======
       "RequestUri": "https://heathskv.vault.azure.net/keys/300627228/7bbfe03e65204e2585159a7d704740d9/verify?api-version=7.1",
->>>>>>> 2d11c666
       "RequestMethod": "POST",
       "RequestHeaders": {
         "Accept": "application/json",
@@ -291,103 +267,6 @@
       "ResponseBody": {
         "value": true
       }
-<<<<<<< HEAD
-    },
-    {
-      "RequestUri": "https:\u002f\u002fdotnettestvault.vault.azure.net\u002fkeys\u002f300627228?api-version=7.1-preview",
-      "RequestMethod": "DELETE",
-      "RequestHeaders": {
-        "Accept": "application\u002fjson",
-        "Authorization": "Sanitized",
-        "Content-Type": "application\u002fjson",
-        "Request-Id": "|410a2e09-4e9928bed5806db0.",
-        "User-Agent": [
-          "azsdk-net-Security.KeyVault.Keys\u002f4.0.0-dev.20190809.1\u002bbf6dc88715a5e5de7b8e16b8d21a6608ca39b3f0",
-          "(.NET Core 4.6.27817.01; Microsoft Windows 10.0.18362 )"
-        ],
-        "x-ms-client-request-id": "826ba2203f026bc03895c61210201347",
-        "x-ms-return-client-request-id": "true"
-      },
-      "RequestBody": null,
-      "StatusCode": 200,
-      "ResponseHeaders": {
-        "Cache-Control": "no-cache",
-        "Content-Length": "793",
-        "Content-Type": "application\u002fjson; charset=utf-8",
-        "Date": "Fri, 09 Aug 2019 09:50:08 GMT",
-        "Expires": "-1",
-        "Pragma": "no-cache",
-        "Server": "Microsoft-IIS\u002f10.0",
-        "Strict-Transport-Security": "max-age=31536000;includeSubDomains",
-        "X-AspNet-Version": "4.0.30319",
-        "X-Content-Type-Options": "nosniff",
-        "x-ms-keyvault-network-info": "addr=98.237.193.253;act_addr_fam=InterNetwork;",
-        "x-ms-keyvault-region": "westus",
-        "x-ms-keyvault-service-version": "1.1.0.875",
-        "x-ms-request-id": "ad235f64-f81b-44bc-9442-39747705490a",
-        "X-Powered-By": "ASP.NET"
-      },
-      "ResponseBody": {
-        "recoveryId": "https:\u002f\u002fdotnettestvault.vault.azure.net\u002fdeletedkeys\u002f300627228",
-        "deletedDate": 1565344208,
-        "scheduledPurgeDate": 1573120208,
-        "key": {
-          "kid": "https:\u002f\u002fdotnettestvault.vault.azure.net\u002fkeys\u002f300627228\u002fcd83bba94c964cb3a504570826f45161",
-          "kty": "RSA",
-          "key_ops": [
-            "encrypt",
-            "decrypt",
-            "sign",
-            "verify",
-            "wrapKey",
-            "unwrapKey"
-          ],
-          "n": "p_zu6pXIyNDwOCSu4FvKkXKGhMBYhddccJRw4r6KAelxS5Qv4O1NBlWL3U1N8HVUSJTlZI5rbsA1Z4EJzQCQnxCxDdaeac_gyLeEEQW6KQaLHPhkzrm_Ora0PksTWYR_6X_udu5EkXHwiIXl4jt2GJRi125V7pkgb0X1Y2sH2ukPyT4nGwUMQ1WJ8hdPf4D7ZHWoZlGxymgA740MMCKjcINtGkqW2cSfeaaK2NrLr-KHNCjLxF5r3RVcRZvsaXo894kgKA2r01RZUCV9YTIsdKoo8l2fSvBOq5eqXdZCtmjDJlZAJFhRlNXceTT2-0_2LWcL3mCUddrrdk5DB9eSRw",
-          "e": "AQAB"
-        },
-        "attributes": {
-          "enabled": true,
-          "created": 1565344207,
-          "updated": 1565344207,
-          "recoveryLevel": "Recoverable\u002bPurgeable"
-        }
-      }
-    },
-    {
-      "RequestUri": "https:\u002f\u002fdotnettestvault.vault.azure.net\u002fdeletedkeys\u002f300627228?api-version=7.1-preview",
-      "RequestMethod": "DELETE",
-      "RequestHeaders": {
-        "Accept": "application\u002fjson",
-        "Authorization": "Sanitized",
-        "Content-Type": "application\u002fjson",
-        "Request-Id": "|410a2e0d-4e9928bed5806db0.",
-        "User-Agent": [
-          "azsdk-net-Security.KeyVault.Keys\u002f4.0.0-dev.20190809.1\u002bbf6dc88715a5e5de7b8e16b8d21a6608ca39b3f0",
-          "(.NET Core 4.6.27817.01; Microsoft Windows 10.0.18362 )"
-        ],
-        "x-ms-client-request-id": "6ad5075385aeb437fd524a528f83e9e3",
-        "x-ms-return-client-request-id": "true"
-      },
-      "RequestBody": null,
-      "StatusCode": 204,
-      "ResponseHeaders": {
-        "Cache-Control": "no-cache",
-        "Date": "Fri, 09 Aug 2019 09:50:18 GMT",
-        "Expires": "-1",
-        "Pragma": "no-cache",
-        "Server": "Microsoft-IIS\u002f10.0",
-        "Strict-Transport-Security": "max-age=31536000;includeSubDomains",
-        "X-AspNet-Version": "4.0.30319",
-        "X-Content-Type-Options": "nosniff",
-        "x-ms-keyvault-network-info": "addr=98.237.193.253;act_addr_fam=InterNetwork;",
-        "x-ms-keyvault-region": "westus",
-        "x-ms-keyvault-service-version": "1.1.0.875",
-        "x-ms-request-id": "6d6bb162-dfa6-435b-a559-f56f8a8abc45",
-        "X-Powered-By": "ASP.NET"
-      },
-      "ResponseBody": []
-=======
->>>>>>> 2d11c666
     }
   ],
   "Variables": {
