{
  "Entries": [
    {
<<<<<<< HEAD
      "RequestUri": "https://heathskv.vault.azure.net/keys/569781411/create?api-version=7.1-preview",
=======
      "RequestUri": "https://heathskv.vault.azure.net/keys/569781411/create?api-version=7.1",
>>>>>>> 2d11c666
      "RequestMethod": "POST",
      "RequestHeaders": {
        "Accept": "application/json",
        "Content-Type": "application/json",
        "traceparent": "00-b67ff592db81b24097addd32667f65b8-7f672e6348206141-00",
        "User-Agent": [
          "azsdk-net-Security.KeyVault.Keys/4.1.0-dev.20200729.1",
          "(.NET Framework 4.8.4180.0; Microsoft Windows 10.0.19041 )"
        ],
        "x-ms-client-request-id": "673eb1bebd28a3c1a9b116d217d878c9",
        "x-ms-return-client-request-id": "true"
      },
      "RequestBody": null,
      "StatusCode": 401,
      "ResponseHeaders": {
        "Cache-Control": "no-cache",
        "Content-Length": "87",
        "Content-Type": "application/json; charset=utf-8",
        "Date": "Wed, 29 Jul 2020 23:50:45 GMT",
        "Expires": "-1",
        "Pragma": "no-cache",
        "Strict-Transport-Security": "max-age=31536000;includeSubDomains",
        "WWW-Authenticate": "Bearer authorization=\u0022https://login.windows.net/72f988bf-86f1-41af-91ab-2d7cd011db47\u0022, resource=\u0022https://vault.azure.net\u0022",
        "X-AspNet-Version": "4.0.30319",
        "X-Content-Type-Options": "nosniff",
        "x-ms-keyvault-network-info": "conn_type=Ipv4;addr=67.171.12.239;act_addr_fam=InterNetwork;",
        "x-ms-keyvault-region": "westus2",
        "x-ms-keyvault-service-version": "1.1.10.0",
        "x-ms-request-id": "284ed1e9-3f92-4c59-9fd2-24bd7f55e19e",
        "X-Powered-By": "ASP.NET"
      },
      "ResponseBody": {
        "error": {
          "code": "Unauthorized",
          "message": "Request is missing a Bearer or PoP token."
        }
      }
    },
    {
<<<<<<< HEAD
      "RequestUri": "https://heathskv.vault.azure.net/keys/569781411/create?api-version=7.1-preview",
=======
      "RequestUri": "https://heathskv.vault.azure.net/keys/569781411/create?api-version=7.1",
>>>>>>> 2d11c666
      "RequestMethod": "POST",
      "RequestHeaders": {
        "Accept": "application/json",
        "Authorization": "Sanitized",
        "Content-Length": "13",
        "Content-Type": "application/json",
        "traceparent": "00-b67ff592db81b24097addd32667f65b8-7f672e6348206141-00",
        "User-Agent": [
          "azsdk-net-Security.KeyVault.Keys/4.1.0-dev.20200729.1",
          "(.NET Framework 4.8.4180.0; Microsoft Windows 10.0.19041 )"
        ],
        "x-ms-client-request-id": "673eb1bebd28a3c1a9b116d217d878c9",
        "x-ms-return-client-request-id": "true"
      },
      "RequestBody": {
        "kty": "RSA"
      },
      "StatusCode": 200,
      "ResponseHeaders": {
        "Cache-Control": "no-cache",
        "Content-Length": "673",
        "Content-Type": "application/json; charset=utf-8",
        "Date": "Wed, 29 Jul 2020 23:50:45 GMT",
        "Expires": "-1",
        "Pragma": "no-cache",
        "Strict-Transport-Security": "max-age=31536000;includeSubDomains",
        "X-AspNet-Version": "4.0.30319",
        "X-Content-Type-Options": "nosniff",
        "x-ms-keyvault-network-info": "conn_type=Ipv4;addr=67.171.12.239;act_addr_fam=InterNetwork;",
        "x-ms-keyvault-region": "westus2",
        "x-ms-keyvault-service-version": "1.1.10.0",
        "x-ms-request-id": "ec4fc68d-ce5d-478e-8d39-41e5f0b0d2ce",
        "X-Powered-By": "ASP.NET"
      },
      "ResponseBody": {
        "key": {
          "kid": "https://heathskv.vault.azure.net/keys/569781411/cce353629c1943b99f0c837d7905731f",
          "kty": "RSA",
          "key_ops": [
            "encrypt",
            "decrypt",
            "sign",
            "verify",
            "wrapKey",
            "unwrapKey"
          ],
          "n": "uRnt80uzi6yk0f8Kn-LVV0clFLHBPw_6UPHdWjmugHxN_MDQiWwN7P5a2GZ13zjQPJMbVm2HOEWHm6XKFjC9PzdhvYhWvMx7X-Kh_bn0tRHVIbm4sju6Pc5srD0Tn6208FY28Jisp5RZHyxbo5rLf1J3j23XF-ZgcaGOFJDiE7yT-SgCq2xeje9y9WR7OfdYYFJPjdVtZy7uBgoJBnOuigN5_di2OHWGlS73fS_qdbUSjPYGCXEjNLEPQO9rA8ESKV5IQBQOIhRBx3TmUAkcUQaRNqZa_5OjF3kNCMen0dNaT4pkkPmZXUb1h4319_Rs0Fd6NwBMP3PDsvRdA1VPOQ",
          "e": "AQAB"
        },
        "attributes": {
          "enabled": true,
          "created": 1596066645,
          "updated": 1596066645,
          "recoveryLevel": "Recoverable\u002BPurgeable",
          "recoverableDays": 90
        }
      }
    },
    {
<<<<<<< HEAD
      "RequestUri": "https://heathskv.vault.azure.net/keys/569781411/a1a6ceb47bae4d3ca48fe18f505dc557?api-version=7.1-preview",
=======
      "RequestUri": "https://heathskv.vault.azure.net/keys/569781411/cce353629c1943b99f0c837d7905731f?api-version=7.1",
>>>>>>> 2d11c666
      "RequestMethod": "GET",
      "RequestHeaders": {
        "Accept": "application/json",
        "Authorization": "Sanitized",
        "Content-Type": "application/json",
        "traceparent": "00-55bc1f46ec8b7148962426c9163bf5c7-196866e1440cb143-00",
        "User-Agent": [
          "azsdk-net-Security.KeyVault.Keys/4.1.0-dev.20200729.1",
          "(.NET Framework 4.8.4180.0; Microsoft Windows 10.0.19041 )"
        ],
        "x-ms-client-request-id": "3d0c01abb63beff10d3c811ab691565d",
        "x-ms-return-client-request-id": "true"
      },
      "RequestBody": null,
      "StatusCode": 200,
      "ResponseHeaders": {
        "Cache-Control": "no-cache",
        "Content-Length": "673",
        "Content-Type": "application/json; charset=utf-8",
        "Date": "Wed, 29 Jul 2020 23:50:46 GMT",
        "Expires": "-1",
        "Pragma": "no-cache",
        "Strict-Transport-Security": "max-age=31536000;includeSubDomains",
        "X-AspNet-Version": "4.0.30319",
        "X-Content-Type-Options": "nosniff",
        "x-ms-keyvault-network-info": "conn_type=Ipv4;addr=67.171.12.239;act_addr_fam=InterNetwork;",
        "x-ms-keyvault-region": "westus2",
        "x-ms-keyvault-service-version": "1.1.10.0",
        "x-ms-request-id": "e3f36dd9-6d8a-4c23-8bb8-1ada33194fd7",
        "X-Powered-By": "ASP.NET"
      },
      "ResponseBody": {
        "key": {
          "kid": "https://heathskv.vault.azure.net/keys/569781411/cce353629c1943b99f0c837d7905731f",
          "kty": "RSA",
          "key_ops": [
            "encrypt",
            "decrypt",
            "sign",
            "verify",
            "wrapKey",
            "unwrapKey"
          ],
          "n": "uRnt80uzi6yk0f8Kn-LVV0clFLHBPw_6UPHdWjmugHxN_MDQiWwN7P5a2GZ13zjQPJMbVm2HOEWHm6XKFjC9PzdhvYhWvMx7X-Kh_bn0tRHVIbm4sju6Pc5srD0Tn6208FY28Jisp5RZHyxbo5rLf1J3j23XF-ZgcaGOFJDiE7yT-SgCq2xeje9y9WR7OfdYYFJPjdVtZy7uBgoJBnOuigN5_di2OHWGlS73fS_qdbUSjPYGCXEjNLEPQO9rA8ESKV5IQBQOIhRBx3TmUAkcUQaRNqZa_5OjF3kNCMen0dNaT4pkkPmZXUb1h4319_Rs0Fd6NwBMP3PDsvRdA1VPOQ",
          "e": "AQAB"
        },
        "attributes": {
          "enabled": true,
          "created": 1596066645,
          "updated": 1596066645,
          "recoveryLevel": "Recoverable\u002BPurgeable",
          "recoverableDays": 90
        }
      }
    },
    {
<<<<<<< HEAD
      "RequestUri": "https://heathskv.vault.azure.net/keys/569781411/a1a6ceb47bae4d3ca48fe18f505dc557/sign?api-version=7.1-preview",
=======
      "RequestUri": "https://heathskv.vault.azure.net/keys/569781411/cce353629c1943b99f0c837d7905731f/sign?api-version=7.1",
>>>>>>> 2d11c666
      "RequestMethod": "POST",
      "RequestHeaders": {
        "Accept": "application/json",
        "Authorization": "Sanitized",
        "Content-Length": "112",
        "Content-Type": "application/json",
        "traceparent": "00-55bc1f46ec8b7148962426c9163bf5c7-33c3b8c28a8b0647-00",
        "User-Agent": [
          "azsdk-net-Security.KeyVault.Keys/4.1.0-dev.20200729.1",
          "(.NET Framework 4.8.4180.0; Microsoft Windows 10.0.19041 )"
        ],
        "x-ms-client-request-id": "5abfcc4d4468b63963e2665ac0660a76",
        "x-ms-return-client-request-id": "true"
      },
      "RequestBody": {
        "alg": "PS512",
        "value": "zac0S5Je5gj5nosSeZno5_X8wWLTKIriCmxzYtzrfqDIYQxv24nveGUong6saORsUDWHOD2H6GWv5DJq7hMD3w"
      },
      "StatusCode": 200,
      "ResponseHeaders": {
        "Cache-Control": "no-cache",
        "Content-Length": "443",
        "Content-Type": "application/json; charset=utf-8",
        "Date": "Wed, 29 Jul 2020 23:50:46 GMT",
        "Expires": "-1",
        "Pragma": "no-cache",
        "Strict-Transport-Security": "max-age=31536000;includeSubDomains",
        "X-AspNet-Version": "4.0.30319",
        "X-Content-Type-Options": "nosniff",
        "x-ms-keyvault-network-info": "conn_type=Ipv4;addr=67.171.12.239;act_addr_fam=InterNetwork;",
        "x-ms-keyvault-region": "westus2",
        "x-ms-keyvault-service-version": "1.1.10.0",
        "x-ms-request-id": "b030f44e-e0a8-4da1-ad64-5974278892e4",
        "X-Powered-By": "ASP.NET"
      },
      "ResponseBody": {
        "kid": "https://heathskv.vault.azure.net/keys/569781411/cce353629c1943b99f0c837d7905731f",
        "value": "WODQvYV2oCKu6KnKdro-WvsKwvH66UYz1MSpjPhd2A6bvVzAKZv1PS_9kxjZNivXARD9yiZKODmjSlk_hJRP4ZeQlZKOQ2AH_2yip0LU7W-c7kGNhQtpof5W1Lfc3BpcDJPP1qJ8ysxCwOwVnkUOHiCFYki66wlOtpusO2GKfvHf3w6CydyNPegJLH4H2lwW9sWmlMnqznZBGOgzm6bQAZId9l4s_uH77FunrbuIroN0HcwrWrSXedk7k3uf5mOg4tasITNdPOT14VRgEDq0ME-67l6KOLSCxPKnu1CbSV7OzXfKIhBKFiAxqS8HH0g3uirpwhcqYC7mhnLhy9zn6w"
      }
    },
    {
<<<<<<< HEAD
      "RequestUri": "https://heathskv.vault.azure.net/keys/569781411/a1a6ceb47bae4d3ca48fe18f505dc557/verify?api-version=7.1-preview",
=======
      "RequestUri": "https://heathskv.vault.azure.net/keys/569781411/cce353629c1943b99f0c837d7905731f/verify?api-version=7.1",
>>>>>>> 2d11c666
      "RequestMethod": "POST",
      "RequestHeaders": {
        "Accept": "application/json",
        "Authorization": "Sanitized",
        "Content-Length": "466",
        "Content-Type": "application/json",
        "traceparent": "00-b7caf6c1a242a44cb635e5aa8ccaa4e1-a242e4493045ad49-00",
        "User-Agent": [
          "azsdk-net-Security.KeyVault.Keys/4.1.0-dev.20200729.1",
          "(.NET Framework 4.8.4180.0; Microsoft Windows 10.0.19041 )"
        ],
        "x-ms-client-request-id": "4b8581ba263e5b0ecc802553139142d8",
        "x-ms-return-client-request-id": "true"
      },
      "RequestBody": {
        "alg": "PS512",
        "digest": "zac0S5Je5gj5nosSeZno5_X8wWLTKIriCmxzYtzrfqDIYQxv24nveGUong6saORsUDWHOD2H6GWv5DJq7hMD3w",
        "value": "WODQvYV2oCKu6KnKdro-WvsKwvH66UYz1MSpjPhd2A6bvVzAKZv1PS_9kxjZNivXARD9yiZKODmjSlk_hJRP4ZeQlZKOQ2AH_2yip0LU7W-c7kGNhQtpof5W1Lfc3BpcDJPP1qJ8ysxCwOwVnkUOHiCFYki66wlOtpusO2GKfvHf3w6CydyNPegJLH4H2lwW9sWmlMnqznZBGOgzm6bQAZId9l4s_uH77FunrbuIroN0HcwrWrSXedk7k3uf5mOg4tasITNdPOT14VRgEDq0ME-67l6KOLSCxPKnu1CbSV7OzXfKIhBKFiAxqS8HH0g3uirpwhcqYC7mhnLhy9zn6w"
      },
      "StatusCode": 200,
      "ResponseHeaders": {
        "Cache-Control": "no-cache",
        "Content-Length": "14",
        "Content-Type": "application/json; charset=utf-8",
        "Date": "Wed, 29 Jul 2020 23:50:46 GMT",
        "Expires": "-1",
        "Pragma": "no-cache",
        "Strict-Transport-Security": "max-age=31536000;includeSubDomains",
        "X-AspNet-Version": "4.0.30319",
        "X-Content-Type-Options": "nosniff",
        "x-ms-keyvault-network-info": "conn_type=Ipv4;addr=67.171.12.239;act_addr_fam=InterNetwork;",
        "x-ms-keyvault-region": "westus2",
        "x-ms-keyvault-service-version": "1.1.10.0",
        "x-ms-request-id": "256722c8-5664-4b1a-96f2-34e50d23494b",
        "X-Powered-By": "ASP.NET"
      },
      "ResponseBody": {
        "value": true
      }
<<<<<<< HEAD
    },
    {
      "RequestUri": "https://heathskv.vault.azure.net/keys/569781411?api-version=7.1-preview",
      "RequestMethod": "DELETE",
      "RequestHeaders": {
        "Accept": "application/json",
        "Authorization": "Sanitized",
        "Content-Type": "application/json",
        "traceparent": "00-bc0f5e5ec4c0c74988df239aec20b27c-a080f0e88ca0244e-00",
        "User-Agent": [
          "azsdk-net-Security.KeyVault.Keys/4.0.0-dev.20190923.1\u002B19f09c2516ea3e7d461309968d8e56c58f954687",
          "(.NET Framework 4.8.4010.0; Microsoft Windows 10.0.18362 )"
        ],
        "x-ms-client-request-id": "2aefb001f9b0661ec856d95950972fa6",
        "x-ms-return-client-request-id": "true"
      },
      "RequestBody": null,
      "StatusCode": 200,
      "ResponseHeaders": {
        "Cache-Control": "no-cache",
        "Content-Length": "779",
        "Content-Type": "application/json; charset=utf-8",
        "Date": "Mon, 23 Sep 2019 17:24:50 GMT",
        "Expires": "-1",
        "Pragma": "no-cache",
        "Server": "Microsoft-IIS/10.0",
        "Strict-Transport-Security": "max-age=31536000;includeSubDomains",
        "X-AspNet-Version": "4.0.30319",
        "X-Content-Type-Options": "nosniff",
        "x-ms-keyvault-network-info": "addr=131.107.147.193;act_addr_fam=InterNetwork;",
        "x-ms-keyvault-region": "westus",
        "x-ms-keyvault-service-version": "1.1.0.878",
        "x-ms-request-id": "543663f2-998b-4ef9-8e57-53e62ee0ff2a",
        "X-Powered-By": "ASP.NET"
      },
      "ResponseBody": {
        "recoveryId": "https://heathskv.vault.azure.net/deletedkeys/569781411",
        "deletedDate": 1569259491,
        "scheduledPurgeDate": 1577035491,
        "key": {
          "kid": "https://heathskv.vault.azure.net/keys/569781411/a1a6ceb47bae4d3ca48fe18f505dc557",
          "kty": "RSA",
          "key_ops": [
            "encrypt",
            "decrypt",
            "sign",
            "verify",
            "wrapKey",
            "unwrapKey"
          ],
          "n": "rZK5NcHz9FiVQajLwb_xeL9PpDi8dXjSUdDbVqYd2E88GVhKVwvPQrOJu_pv9E8pOF5qKFews9t48Tpq2mzepInlJICdNlmEVxne54WpDCg37tA6N6iE-cFUq6THHjPtdujNmwPzfIyOzPVrAFH_3vuWAoPAGIT4sqZPSnAa1M4vS2YXh5C6C14gY4vv1LgVdhtOHav1h-kYv13iF5Y4o-pvkIofIj83fpB2SYVz7jCU8xeN2kfRCRtYxInUhBxF0py9vdoqz_taO9CU4ObQM2rvWuDSQ9HZ6435nl2QiBKkz7R0uzilds1fZSg8n34p6Asz6zv5wB2U1XILGIQv1Q",
          "e": "AQAB"
        },
        "attributes": {
          "enabled": true,
          "created": 1569259490,
          "updated": 1569259490,
          "recoveryLevel": "Recoverable\u002BPurgeable"
        }
      }
    },
    {
      "RequestUri": "https://heathskv.vault.azure.net/deletedkeys/569781411?api-version=7.1-preview",
      "RequestMethod": "DELETE",
      "RequestHeaders": {
        "Accept": "application/json",
        "Authorization": "Sanitized",
        "Content-Type": "application/json",
        "traceparent": "00-f07d465d40b57b48a006660a1cc5146b-2090718cbecdc548-00",
        "User-Agent": [
          "azsdk-net-Security.KeyVault.Keys/4.0.0-dev.20190923.1\u002B19f09c2516ea3e7d461309968d8e56c58f954687",
          "(.NET Framework 4.8.4010.0; Microsoft Windows 10.0.18362 )"
        ],
        "x-ms-client-request-id": "12f262efa7a0171f642703dba081dbcc",
        "x-ms-return-client-request-id": "true"
      },
      "RequestBody": null,
      "StatusCode": 204,
      "ResponseHeaders": {
        "Cache-Control": "no-cache",
        "Date": "Mon, 23 Sep 2019 17:25:15 GMT",
        "Expires": "-1",
        "Pragma": "no-cache",
        "Server": "Microsoft-IIS/10.0",
        "Strict-Transport-Security": "max-age=31536000;includeSubDomains",
        "X-AspNet-Version": "4.0.30319",
        "X-Content-Type-Options": "nosniff",
        "x-ms-keyvault-network-info": "addr=131.107.147.193;act_addr_fam=InterNetwork;",
        "x-ms-keyvault-region": "westus",
        "x-ms-keyvault-service-version": "1.1.0.878",
        "x-ms-request-id": "49b252a1-bd11-46bb-aa48-ebe8f5689d7b",
        "X-Powered-By": "ASP.NET"
      },
      "ResponseBody": []
=======
>>>>>>> 2d11c666
    }
  ],
  "Variables": {
    "AZURE_KEYVAULT_URL": "https://heathskv.vault.azure.net",
    "RandomSeed": "1418839833"
  }
}<|MERGE_RESOLUTION|>--- conflicted
+++ resolved
@@ -1,11 +1,7 @@
 {
   "Entries": [
     {
-<<<<<<< HEAD
-      "RequestUri": "https://heathskv.vault.azure.net/keys/569781411/create?api-version=7.1-preview",
-=======
       "RequestUri": "https://heathskv.vault.azure.net/keys/569781411/create?api-version=7.1",
->>>>>>> 2d11c666
       "RequestMethod": "POST",
       "RequestHeaders": {
         "Accept": "application/json",
@@ -45,11 +41,7 @@
       }
     },
     {
-<<<<<<< HEAD
-      "RequestUri": "https://heathskv.vault.azure.net/keys/569781411/create?api-version=7.1-preview",
-=======
       "RequestUri": "https://heathskv.vault.azure.net/keys/569781411/create?api-version=7.1",
->>>>>>> 2d11c666
       "RequestMethod": "POST",
       "RequestHeaders": {
         "Accept": "application/json",
@@ -109,11 +101,7 @@
       }
     },
     {
-<<<<<<< HEAD
-      "RequestUri": "https://heathskv.vault.azure.net/keys/569781411/a1a6ceb47bae4d3ca48fe18f505dc557?api-version=7.1-preview",
-=======
       "RequestUri": "https://heathskv.vault.azure.net/keys/569781411/cce353629c1943b99f0c837d7905731f?api-version=7.1",
->>>>>>> 2d11c666
       "RequestMethod": "GET",
       "RequestHeaders": {
         "Accept": "application/json",
@@ -170,11 +158,7 @@
       }
     },
     {
-<<<<<<< HEAD
-      "RequestUri": "https://heathskv.vault.azure.net/keys/569781411/a1a6ceb47bae4d3ca48fe18f505dc557/sign?api-version=7.1-preview",
-=======
       "RequestUri": "https://heathskv.vault.azure.net/keys/569781411/cce353629c1943b99f0c837d7905731f/sign?api-version=7.1",
->>>>>>> 2d11c666
       "RequestMethod": "POST",
       "RequestHeaders": {
         "Accept": "application/json",
@@ -216,11 +200,7 @@
       }
     },
     {
-<<<<<<< HEAD
-      "RequestUri": "https://heathskv.vault.azure.net/keys/569781411/a1a6ceb47bae4d3ca48fe18f505dc557/verify?api-version=7.1-preview",
-=======
       "RequestUri": "https://heathskv.vault.azure.net/keys/569781411/cce353629c1943b99f0c837d7905731f/verify?api-version=7.1",
->>>>>>> 2d11c666
       "RequestMethod": "POST",
       "RequestHeaders": {
         "Accept": "application/json",
@@ -260,103 +240,6 @@
       "ResponseBody": {
         "value": true
       }
-<<<<<<< HEAD
-    },
-    {
-      "RequestUri": "https://heathskv.vault.azure.net/keys/569781411?api-version=7.1-preview",
-      "RequestMethod": "DELETE",
-      "RequestHeaders": {
-        "Accept": "application/json",
-        "Authorization": "Sanitized",
-        "Content-Type": "application/json",
-        "traceparent": "00-bc0f5e5ec4c0c74988df239aec20b27c-a080f0e88ca0244e-00",
-        "User-Agent": [
-          "azsdk-net-Security.KeyVault.Keys/4.0.0-dev.20190923.1\u002B19f09c2516ea3e7d461309968d8e56c58f954687",
-          "(.NET Framework 4.8.4010.0; Microsoft Windows 10.0.18362 )"
-        ],
-        "x-ms-client-request-id": "2aefb001f9b0661ec856d95950972fa6",
-        "x-ms-return-client-request-id": "true"
-      },
-      "RequestBody": null,
-      "StatusCode": 200,
-      "ResponseHeaders": {
-        "Cache-Control": "no-cache",
-        "Content-Length": "779",
-        "Content-Type": "application/json; charset=utf-8",
-        "Date": "Mon, 23 Sep 2019 17:24:50 GMT",
-        "Expires": "-1",
-        "Pragma": "no-cache",
-        "Server": "Microsoft-IIS/10.0",
-        "Strict-Transport-Security": "max-age=31536000;includeSubDomains",
-        "X-AspNet-Version": "4.0.30319",
-        "X-Content-Type-Options": "nosniff",
-        "x-ms-keyvault-network-info": "addr=131.107.147.193;act_addr_fam=InterNetwork;",
-        "x-ms-keyvault-region": "westus",
-        "x-ms-keyvault-service-version": "1.1.0.878",
-        "x-ms-request-id": "543663f2-998b-4ef9-8e57-53e62ee0ff2a",
-        "X-Powered-By": "ASP.NET"
-      },
-      "ResponseBody": {
-        "recoveryId": "https://heathskv.vault.azure.net/deletedkeys/569781411",
-        "deletedDate": 1569259491,
-        "scheduledPurgeDate": 1577035491,
-        "key": {
-          "kid": "https://heathskv.vault.azure.net/keys/569781411/a1a6ceb47bae4d3ca48fe18f505dc557",
-          "kty": "RSA",
-          "key_ops": [
-            "encrypt",
-            "decrypt",
-            "sign",
-            "verify",
-            "wrapKey",
-            "unwrapKey"
-          ],
-          "n": "rZK5NcHz9FiVQajLwb_xeL9PpDi8dXjSUdDbVqYd2E88GVhKVwvPQrOJu_pv9E8pOF5qKFews9t48Tpq2mzepInlJICdNlmEVxne54WpDCg37tA6N6iE-cFUq6THHjPtdujNmwPzfIyOzPVrAFH_3vuWAoPAGIT4sqZPSnAa1M4vS2YXh5C6C14gY4vv1LgVdhtOHav1h-kYv13iF5Y4o-pvkIofIj83fpB2SYVz7jCU8xeN2kfRCRtYxInUhBxF0py9vdoqz_taO9CU4ObQM2rvWuDSQ9HZ6435nl2QiBKkz7R0uzilds1fZSg8n34p6Asz6zv5wB2U1XILGIQv1Q",
-          "e": "AQAB"
-        },
-        "attributes": {
-          "enabled": true,
-          "created": 1569259490,
-          "updated": 1569259490,
-          "recoveryLevel": "Recoverable\u002BPurgeable"
-        }
-      }
-    },
-    {
-      "RequestUri": "https://heathskv.vault.azure.net/deletedkeys/569781411?api-version=7.1-preview",
-      "RequestMethod": "DELETE",
-      "RequestHeaders": {
-        "Accept": "application/json",
-        "Authorization": "Sanitized",
-        "Content-Type": "application/json",
-        "traceparent": "00-f07d465d40b57b48a006660a1cc5146b-2090718cbecdc548-00",
-        "User-Agent": [
-          "azsdk-net-Security.KeyVault.Keys/4.0.0-dev.20190923.1\u002B19f09c2516ea3e7d461309968d8e56c58f954687",
-          "(.NET Framework 4.8.4010.0; Microsoft Windows 10.0.18362 )"
-        ],
-        "x-ms-client-request-id": "12f262efa7a0171f642703dba081dbcc",
-        "x-ms-return-client-request-id": "true"
-      },
-      "RequestBody": null,
-      "StatusCode": 204,
-      "ResponseHeaders": {
-        "Cache-Control": "no-cache",
-        "Date": "Mon, 23 Sep 2019 17:25:15 GMT",
-        "Expires": "-1",
-        "Pragma": "no-cache",
-        "Server": "Microsoft-IIS/10.0",
-        "Strict-Transport-Security": "max-age=31536000;includeSubDomains",
-        "X-AspNet-Version": "4.0.30319",
-        "X-Content-Type-Options": "nosniff",
-        "x-ms-keyvault-network-info": "addr=131.107.147.193;act_addr_fam=InterNetwork;",
-        "x-ms-keyvault-region": "westus",
-        "x-ms-keyvault-service-version": "1.1.0.878",
-        "x-ms-request-id": "49b252a1-bd11-46bb-aa48-ebe8f5689d7b",
-        "X-Powered-By": "ASP.NET"
-      },
-      "ResponseBody": []
-=======
->>>>>>> 2d11c666
     }
   ],
   "Variables": {
