--- conflicted
+++ resolved
@@ -1,24 +1,15 @@
 {
   "Entries": [
     {
-<<<<<<< HEAD
-      "RequestUri": "https://heathskv.vault.azure.net/certificates/2067336402/create?api-version=7.1-preview",
-=======
       "RequestUri": "https://heathskv.vault.azure.net/certificates/2067336402/create?api-version=7.1",
->>>>>>> 2d11c666
       "RequestMethod": "POST",
       "RequestHeaders": {
         "Accept": "application/json",
         "Content-Type": "application/json",
         "traceparent": "00-2991c167f69069439d3d2d7941fdc380-1c772d925939234a-00",
         "User-Agent": [
-<<<<<<< HEAD
-          "azsdk-net-Security.KeyVault.Certificates/4.0.1-dev.20200214.1",
-          "(.NET Core 4.6.27817.1-preview1; Microsoft Windows 10.0.18363 )"
-=======
-          "azsdk-net-Security.KeyVault.Certificates/4.1.0-dev.20200729.1",
-          "(.NET Core 4.6.29017.01; Microsoft Windows 10.0.19041 )"
->>>>>>> 2d11c666
+          "azsdk-net-Security.KeyVault.Certificates/4.1.0-dev.20200729.1",
+          "(.NET Core 4.6.29017.01; Microsoft Windows 10.0.19041 )"
         ],
         "x-ms-client-request-id": "7d4d305598515ffde1e2af97d82164af",
         "x-ms-return-client-request-id": "true"
@@ -50,11 +41,7 @@
       }
     },
     {
-<<<<<<< HEAD
-      "RequestUri": "https://heathskv.vault.azure.net/certificates/2067336402/create?api-version=7.1-preview",
-=======
       "RequestUri": "https://heathskv.vault.azure.net/certificates/2067336402/create?api-version=7.1",
->>>>>>> 2d11c666
       "RequestMethod": "POST",
       "RequestHeaders": {
         "Accept": "application/json",
@@ -63,13 +50,8 @@
         "Content-Type": "application/json",
         "traceparent": "00-2991c167f69069439d3d2d7941fdc380-1c772d925939234a-00",
         "User-Agent": [
-<<<<<<< HEAD
-          "azsdk-net-Security.KeyVault.Certificates/4.0.1-dev.20200214.1",
-          "(.NET Core 4.6.27817.1-preview1; Microsoft Windows 10.0.18363 )"
-=======
-          "azsdk-net-Security.KeyVault.Certificates/4.1.0-dev.20200729.1",
-          "(.NET Core 4.6.29017.01; Microsoft Windows 10.0.19041 )"
->>>>>>> 2d11c666
+          "azsdk-net-Security.KeyVault.Certificates/4.1.0-dev.20200729.1",
+          "(.NET Core 4.6.29017.01; Microsoft Windows 10.0.19041 )"
         ],
         "x-ms-client-request-id": "7d4d305598515ffde1e2af97d82164af",
         "x-ms-return-client-request-id": "true"
@@ -108,11 +90,7 @@
         "Content-Type": "application/json; charset=utf-8",
         "Date": "Wed, 29 Jul 2020 23:02:54 GMT",
         "Expires": "-1",
-<<<<<<< HEAD
-        "Location": "https://heathskv.vault.azure.net/certificates/2067336402/pending?api-version=7.1-preview\u0026request_id=c21c4b3695644210a85080f828739b08",
-=======
         "Location": "https://heathskv.vault.azure.net/certificates/2067336402/pending?api-version=7.1\u0026request_id=2ccdff9c205e4a7aa3cb80b93a938fe3",
->>>>>>> 2d11c666
         "Pragma": "no-cache",
         "Retry-After": "10",
         "Strict-Transport-Security": "max-age=31536000;includeSubDomains",
@@ -137,24 +115,15 @@
       }
     },
     {
-<<<<<<< HEAD
-      "RequestUri": "https://heathskv.vault.azure.net/certificates/2067336402/pending?api-version=7.1-preview",
-=======
-      "RequestUri": "https://heathskv.vault.azure.net/certificates/2067336402/pending?api-version=7.1",
->>>>>>> 2d11c666
-      "RequestMethod": "GET",
-      "RequestHeaders": {
-        "Accept": "application/json",
-        "Authorization": "Sanitized",
-        "Content-Type": "application/json",
-        "User-Agent": [
-<<<<<<< HEAD
-          "azsdk-net-Security.KeyVault.Certificates/4.0.1-dev.20200214.1",
-          "(.NET Core 4.6.27817.1-preview1; Microsoft Windows 10.0.18363 )"
-=======
-          "azsdk-net-Security.KeyVault.Certificates/4.1.0-dev.20200729.1",
-          "(.NET Core 4.6.29017.01; Microsoft Windows 10.0.19041 )"
->>>>>>> 2d11c666
+      "RequestUri": "https://heathskv.vault.azure.net/certificates/2067336402/pending?api-version=7.1",
+      "RequestMethod": "GET",
+      "RequestHeaders": {
+        "Accept": "application/json",
+        "Authorization": "Sanitized",
+        "Content-Type": "application/json",
+        "User-Agent": [
+          "azsdk-net-Security.KeyVault.Certificates/4.1.0-dev.20200729.1",
+          "(.NET Core 4.6.29017.01; Microsoft Windows 10.0.19041 )"
         ],
         "x-ms-client-request-id": "dfc9bac96af5d3272821f474c4b8eb7f",
         "x-ms-return-client-request-id": "true"
@@ -191,24 +160,15 @@
       }
     },
     {
-<<<<<<< HEAD
-      "RequestUri": "https://heathskv.vault.azure.net/certificates/2067336402/pending?api-version=7.1-preview",
-=======
-      "RequestUri": "https://heathskv.vault.azure.net/certificates/2067336402/pending?api-version=7.1",
->>>>>>> 2d11c666
-      "RequestMethod": "GET",
-      "RequestHeaders": {
-        "Accept": "application/json",
-        "Authorization": "Sanitized",
-        "Content-Type": "application/json",
-        "User-Agent": [
-<<<<<<< HEAD
-          "azsdk-net-Security.KeyVault.Certificates/4.0.1-dev.20200214.1",
-          "(.NET Core 4.6.27817.1-preview1; Microsoft Windows 10.0.18363 )"
-=======
-          "azsdk-net-Security.KeyVault.Certificates/4.1.0-dev.20200729.1",
-          "(.NET Core 4.6.29017.01; Microsoft Windows 10.0.19041 )"
->>>>>>> 2d11c666
+      "RequestUri": "https://heathskv.vault.azure.net/certificates/2067336402/pending?api-version=7.1",
+      "RequestMethod": "GET",
+      "RequestHeaders": {
+        "Accept": "application/json",
+        "Authorization": "Sanitized",
+        "Content-Type": "application/json",
+        "User-Agent": [
+          "azsdk-net-Security.KeyVault.Certificates/4.1.0-dev.20200729.1",
+          "(.NET Core 4.6.29017.01; Microsoft Windows 10.0.19041 )"
         ],
         "x-ms-client-request-id": "9bdd5bd75291414eb3f4cc671b8f1551",
         "x-ms-return-client-request-id": "true"
@@ -245,24 +205,15 @@
       }
     },
     {
-<<<<<<< HEAD
-      "RequestUri": "https://heathskv.vault.azure.net/certificates/2067336402/pending?api-version=7.1-preview",
-=======
-      "RequestUri": "https://heathskv.vault.azure.net/certificates/2067336402/pending?api-version=7.1",
->>>>>>> 2d11c666
-      "RequestMethod": "GET",
-      "RequestHeaders": {
-        "Accept": "application/json",
-        "Authorization": "Sanitized",
-        "Content-Type": "application/json",
-        "User-Agent": [
-<<<<<<< HEAD
-          "azsdk-net-Security.KeyVault.Certificates/4.0.1-dev.20200214.1",
-          "(.NET Core 4.6.27817.1-preview1; Microsoft Windows 10.0.18363 )"
-=======
-          "azsdk-net-Security.KeyVault.Certificates/4.1.0-dev.20200729.1",
-          "(.NET Core 4.6.29017.01; Microsoft Windows 10.0.19041 )"
->>>>>>> 2d11c666
+      "RequestUri": "https://heathskv.vault.azure.net/certificates/2067336402/pending?api-version=7.1",
+      "RequestMethod": "GET",
+      "RequestHeaders": {
+        "Accept": "application/json",
+        "Authorization": "Sanitized",
+        "Content-Type": "application/json",
+        "User-Agent": [
+          "azsdk-net-Security.KeyVault.Certificates/4.1.0-dev.20200729.1",
+          "(.NET Core 4.6.29017.01; Microsoft Windows 10.0.19041 )"
         ],
         "x-ms-client-request-id": "0f933735a861ebdd0879552fa4889a29",
         "x-ms-return-client-request-id": "true"
@@ -299,24 +250,15 @@
       }
     },
     {
-<<<<<<< HEAD
-      "RequestUri": "https://heathskv.vault.azure.net/certificates/2067336402/pending?api-version=7.1-preview",
-=======
-      "RequestUri": "https://heathskv.vault.azure.net/certificates/2067336402/pending?api-version=7.1",
->>>>>>> 2d11c666
-      "RequestMethod": "GET",
-      "RequestHeaders": {
-        "Accept": "application/json",
-        "Authorization": "Sanitized",
-        "Content-Type": "application/json",
-        "User-Agent": [
-<<<<<<< HEAD
-          "azsdk-net-Security.KeyVault.Certificates/4.0.1-dev.20200214.1",
-          "(.NET Core 4.6.27817.1-preview1; Microsoft Windows 10.0.18363 )"
-=======
-          "azsdk-net-Security.KeyVault.Certificates/4.1.0-dev.20200729.1",
-          "(.NET Core 4.6.29017.01; Microsoft Windows 10.0.19041 )"
->>>>>>> 2d11c666
+      "RequestUri": "https://heathskv.vault.azure.net/certificates/2067336402/pending?api-version=7.1",
+      "RequestMethod": "GET",
+      "RequestHeaders": {
+        "Accept": "application/json",
+        "Authorization": "Sanitized",
+        "Content-Type": "application/json",
+        "User-Agent": [
+          "azsdk-net-Security.KeyVault.Certificates/4.1.0-dev.20200729.1",
+          "(.NET Core 4.6.29017.01; Microsoft Windows 10.0.19041 )"
         ],
         "x-ms-client-request-id": "7dbf2ff6c944761d6c882b019dc0b898",
         "x-ms-return-client-request-id": "true"
@@ -353,24 +295,15 @@
       }
     },
     {
-<<<<<<< HEAD
-      "RequestUri": "https://heathskv.vault.azure.net/certificates/2067336402/pending?api-version=7.1-preview",
-=======
-      "RequestUri": "https://heathskv.vault.azure.net/certificates/2067336402/pending?api-version=7.1",
->>>>>>> 2d11c666
-      "RequestMethod": "GET",
-      "RequestHeaders": {
-        "Accept": "application/json",
-        "Authorization": "Sanitized",
-        "Content-Type": "application/json",
-        "User-Agent": [
-<<<<<<< HEAD
-          "azsdk-net-Security.KeyVault.Certificates/4.0.1-dev.20200214.1",
-          "(.NET Core 4.6.27817.1-preview1; Microsoft Windows 10.0.18363 )"
-=======
-          "azsdk-net-Security.KeyVault.Certificates/4.1.0-dev.20200729.1",
-          "(.NET Core 4.6.29017.01; Microsoft Windows 10.0.19041 )"
->>>>>>> 2d11c666
+      "RequestUri": "https://heathskv.vault.azure.net/certificates/2067336402/pending?api-version=7.1",
+      "RequestMethod": "GET",
+      "RequestHeaders": {
+        "Accept": "application/json",
+        "Authorization": "Sanitized",
+        "Content-Type": "application/json",
+        "User-Agent": [
+          "azsdk-net-Security.KeyVault.Certificates/4.1.0-dev.20200729.1",
+          "(.NET Core 4.6.29017.01; Microsoft Windows 10.0.19041 )"
         ],
         "x-ms-client-request-id": "8d3fa20cdc242f1e7df19218fd1e9d2b",
         "x-ms-return-client-request-id": "true"
@@ -407,24 +340,15 @@
       }
     },
     {
-<<<<<<< HEAD
-      "RequestUri": "https://heathskv.vault.azure.net/certificates/2067336402/pending?api-version=7.1-preview",
-=======
-      "RequestUri": "https://heathskv.vault.azure.net/certificates/2067336402/pending?api-version=7.1",
->>>>>>> 2d11c666
-      "RequestMethod": "GET",
-      "RequestHeaders": {
-        "Accept": "application/json",
-        "Authorization": "Sanitized",
-        "Content-Type": "application/json",
-        "User-Agent": [
-<<<<<<< HEAD
-          "azsdk-net-Security.KeyVault.Certificates/4.0.1-dev.20200214.1",
-          "(.NET Core 4.6.27817.1-preview1; Microsoft Windows 10.0.18363 )"
-=======
-          "azsdk-net-Security.KeyVault.Certificates/4.1.0-dev.20200729.1",
-          "(.NET Core 4.6.29017.01; Microsoft Windows 10.0.19041 )"
->>>>>>> 2d11c666
+      "RequestUri": "https://heathskv.vault.azure.net/certificates/2067336402/pending?api-version=7.1",
+      "RequestMethod": "GET",
+      "RequestHeaders": {
+        "Accept": "application/json",
+        "Authorization": "Sanitized",
+        "Content-Type": "application/json",
+        "User-Agent": [
+          "azsdk-net-Security.KeyVault.Certificates/4.1.0-dev.20200729.1",
+          "(.NET Core 4.6.29017.01; Microsoft Windows 10.0.19041 )"
         ],
         "x-ms-client-request-id": "ec70a35998cf6c0d191ca2d97cdc4d48",
         "x-ms-return-client-request-id": "true"
@@ -461,24 +385,15 @@
       }
     },
     {
-<<<<<<< HEAD
-      "RequestUri": "https://heathskv.vault.azure.net/certificates/2067336402/pending?api-version=7.1-preview",
-=======
-      "RequestUri": "https://heathskv.vault.azure.net/certificates/2067336402/pending?api-version=7.1",
->>>>>>> 2d11c666
-      "RequestMethod": "GET",
-      "RequestHeaders": {
-        "Accept": "application/json",
-        "Authorization": "Sanitized",
-        "Content-Type": "application/json",
-        "User-Agent": [
-<<<<<<< HEAD
-          "azsdk-net-Security.KeyVault.Certificates/4.0.1-dev.20200214.1",
-          "(.NET Core 4.6.27817.1-preview1; Microsoft Windows 10.0.18363 )"
-=======
-          "azsdk-net-Security.KeyVault.Certificates/4.1.0-dev.20200729.1",
-          "(.NET Core 4.6.29017.01; Microsoft Windows 10.0.19041 )"
->>>>>>> 2d11c666
+      "RequestUri": "https://heathskv.vault.azure.net/certificates/2067336402/pending?api-version=7.1",
+      "RequestMethod": "GET",
+      "RequestHeaders": {
+        "Accept": "application/json",
+        "Authorization": "Sanitized",
+        "Content-Type": "application/json",
+        "User-Agent": [
+          "azsdk-net-Security.KeyVault.Certificates/4.1.0-dev.20200729.1",
+          "(.NET Core 4.6.29017.01; Microsoft Windows 10.0.19041 )"
         ],
         "x-ms-client-request-id": "0123bcc00d491a041190ff523605794d",
         "x-ms-return-client-request-id": "true"
@@ -515,24 +430,15 @@
       }
     },
     {
-<<<<<<< HEAD
-      "RequestUri": "https://heathskv.vault.azure.net/certificates/2067336402/pending?api-version=7.1-preview",
-=======
-      "RequestUri": "https://heathskv.vault.azure.net/certificates/2067336402/pending?api-version=7.1",
->>>>>>> 2d11c666
-      "RequestMethod": "GET",
-      "RequestHeaders": {
-        "Accept": "application/json",
-        "Authorization": "Sanitized",
-        "Content-Type": "application/json",
-        "User-Agent": [
-<<<<<<< HEAD
-          "azsdk-net-Security.KeyVault.Certificates/4.0.1-dev.20200214.1",
-          "(.NET Core 4.6.27817.1-preview1; Microsoft Windows 10.0.18363 )"
-=======
-          "azsdk-net-Security.KeyVault.Certificates/4.1.0-dev.20200729.1",
-          "(.NET Core 4.6.29017.01; Microsoft Windows 10.0.19041 )"
->>>>>>> 2d11c666
+      "RequestUri": "https://heathskv.vault.azure.net/certificates/2067336402/pending?api-version=7.1",
+      "RequestMethod": "GET",
+      "RequestHeaders": {
+        "Accept": "application/json",
+        "Authorization": "Sanitized",
+        "Content-Type": "application/json",
+        "User-Agent": [
+          "azsdk-net-Security.KeyVault.Certificates/4.1.0-dev.20200729.1",
+          "(.NET Core 4.6.29017.01; Microsoft Windows 10.0.19041 )"
         ],
         "x-ms-client-request-id": "f9a700eacc5073c995d374073944b2a0",
         "x-ms-return-client-request-id": "true"
@@ -569,24 +475,15 @@
       }
     },
     {
-<<<<<<< HEAD
-      "RequestUri": "https://heathskv.vault.azure.net/certificates/2067336402/pending?api-version=7.1-preview",
-=======
-      "RequestUri": "https://heathskv.vault.azure.net/certificates/2067336402/pending?api-version=7.1",
->>>>>>> 2d11c666
-      "RequestMethod": "GET",
-      "RequestHeaders": {
-        "Accept": "application/json",
-        "Authorization": "Sanitized",
-        "Content-Type": "application/json",
-        "User-Agent": [
-<<<<<<< HEAD
-          "azsdk-net-Security.KeyVault.Certificates/4.0.1-dev.20200214.1",
-          "(.NET Core 4.6.27817.1-preview1; Microsoft Windows 10.0.18363 )"
-=======
-          "azsdk-net-Security.KeyVault.Certificates/4.1.0-dev.20200729.1",
-          "(.NET Core 4.6.29017.01; Microsoft Windows 10.0.19041 )"
->>>>>>> 2d11c666
+      "RequestUri": "https://heathskv.vault.azure.net/certificates/2067336402/pending?api-version=7.1",
+      "RequestMethod": "GET",
+      "RequestHeaders": {
+        "Accept": "application/json",
+        "Authorization": "Sanitized",
+        "Content-Type": "application/json",
+        "User-Agent": [
+          "azsdk-net-Security.KeyVault.Certificates/4.1.0-dev.20200729.1",
+          "(.NET Core 4.6.29017.01; Microsoft Windows 10.0.19041 )"
         ],
         "x-ms-client-request-id": "41574aa39bfb4ce19e55da3e98bb3513",
         "x-ms-return-client-request-id": "true"
@@ -623,24 +520,15 @@
       }
     },
     {
-<<<<<<< HEAD
-      "RequestUri": "https://heathskv.vault.azure.net/certificates/2067336402/pending?api-version=7.1-preview",
-=======
-      "RequestUri": "https://heathskv.vault.azure.net/certificates/2067336402/pending?api-version=7.1",
->>>>>>> 2d11c666
-      "RequestMethod": "GET",
-      "RequestHeaders": {
-        "Accept": "application/json",
-        "Authorization": "Sanitized",
-        "Content-Type": "application/json",
-        "User-Agent": [
-<<<<<<< HEAD
-          "azsdk-net-Security.KeyVault.Certificates/4.0.1-dev.20200214.1",
-          "(.NET Core 4.6.27817.1-preview1; Microsoft Windows 10.0.18363 )"
-=======
-          "azsdk-net-Security.KeyVault.Certificates/4.1.0-dev.20200729.1",
-          "(.NET Core 4.6.29017.01; Microsoft Windows 10.0.19041 )"
->>>>>>> 2d11c666
+      "RequestUri": "https://heathskv.vault.azure.net/certificates/2067336402/pending?api-version=7.1",
+      "RequestMethod": "GET",
+      "RequestHeaders": {
+        "Accept": "application/json",
+        "Authorization": "Sanitized",
+        "Content-Type": "application/json",
+        "User-Agent": [
+          "azsdk-net-Security.KeyVault.Certificates/4.1.0-dev.20200729.1",
+          "(.NET Core 4.6.29017.01; Microsoft Windows 10.0.19041 )"
         ],
         "x-ms-client-request-id": "7cee55a35435f4f7f2b06c7698fde1cd",
         "x-ms-return-client-request-id": "true"
@@ -677,24 +565,15 @@
       }
     },
     {
-<<<<<<< HEAD
-      "RequestUri": "https://heathskv.vault.azure.net/certificates/2067336402/pending?api-version=7.1-preview",
-=======
-      "RequestUri": "https://heathskv.vault.azure.net/certificates/2067336402/pending?api-version=7.1",
->>>>>>> 2d11c666
-      "RequestMethod": "GET",
-      "RequestHeaders": {
-        "Accept": "application/json",
-        "Authorization": "Sanitized",
-        "Content-Type": "application/json",
-        "User-Agent": [
-<<<<<<< HEAD
-          "azsdk-net-Security.KeyVault.Certificates/4.0.1-dev.20200214.1",
-          "(.NET Core 4.6.27817.1-preview1; Microsoft Windows 10.0.18363 )"
-=======
-          "azsdk-net-Security.KeyVault.Certificates/4.1.0-dev.20200729.1",
-          "(.NET Core 4.6.29017.01; Microsoft Windows 10.0.19041 )"
->>>>>>> 2d11c666
+      "RequestUri": "https://heathskv.vault.azure.net/certificates/2067336402/pending?api-version=7.1",
+      "RequestMethod": "GET",
+      "RequestHeaders": {
+        "Accept": "application/json",
+        "Authorization": "Sanitized",
+        "Content-Type": "application/json",
+        "User-Agent": [
+          "azsdk-net-Security.KeyVault.Certificates/4.1.0-dev.20200729.1",
+          "(.NET Core 4.6.29017.01; Microsoft Windows 10.0.19041 )"
         ],
         "x-ms-client-request-id": "ecae5ede38ae4e521e5b5bfaf18adad9",
         "x-ms-return-client-request-id": "true"
@@ -731,24 +610,15 @@
       }
     },
     {
-<<<<<<< HEAD
-      "RequestUri": "https://heathskv.vault.azure.net/certificates/2067336402/pending?api-version=7.1-preview",
-=======
-      "RequestUri": "https://heathskv.vault.azure.net/certificates/2067336402/pending?api-version=7.1",
->>>>>>> 2d11c666
-      "RequestMethod": "GET",
-      "RequestHeaders": {
-        "Accept": "application/json",
-        "Authorization": "Sanitized",
-        "Content-Type": "application/json",
-        "User-Agent": [
-<<<<<<< HEAD
-          "azsdk-net-Security.KeyVault.Certificates/4.0.1-dev.20200214.1",
-          "(.NET Core 4.6.27817.1-preview1; Microsoft Windows 10.0.18363 )"
-=======
-          "azsdk-net-Security.KeyVault.Certificates/4.1.0-dev.20200729.1",
-          "(.NET Core 4.6.29017.01; Microsoft Windows 10.0.19041 )"
->>>>>>> 2d11c666
+      "RequestUri": "https://heathskv.vault.azure.net/certificates/2067336402/pending?api-version=7.1",
+      "RequestMethod": "GET",
+      "RequestHeaders": {
+        "Accept": "application/json",
+        "Authorization": "Sanitized",
+        "Content-Type": "application/json",
+        "User-Agent": [
+          "azsdk-net-Security.KeyVault.Certificates/4.1.0-dev.20200729.1",
+          "(.NET Core 4.6.29017.01; Microsoft Windows 10.0.19041 )"
         ],
         "x-ms-client-request-id": "e363609d36554f6b52624e4a2f6bb3a0",
         "x-ms-return-client-request-id": "true"
@@ -785,24 +655,15 @@
       }
     },
     {
-<<<<<<< HEAD
-      "RequestUri": "https://heathskv.vault.azure.net/certificates/2067336402/pending?api-version=7.1-preview",
-=======
-      "RequestUri": "https://heathskv.vault.azure.net/certificates/2067336402/pending?api-version=7.1",
->>>>>>> 2d11c666
-      "RequestMethod": "GET",
-      "RequestHeaders": {
-        "Accept": "application/json",
-        "Authorization": "Sanitized",
-        "Content-Type": "application/json",
-        "User-Agent": [
-<<<<<<< HEAD
-          "azsdk-net-Security.KeyVault.Certificates/4.0.1-dev.20200214.1",
-          "(.NET Core 4.6.27817.1-preview1; Microsoft Windows 10.0.18363 )"
-=======
-          "azsdk-net-Security.KeyVault.Certificates/4.1.0-dev.20200729.1",
-          "(.NET Core 4.6.29017.01; Microsoft Windows 10.0.19041 )"
->>>>>>> 2d11c666
+      "RequestUri": "https://heathskv.vault.azure.net/certificates/2067336402/pending?api-version=7.1",
+      "RequestMethod": "GET",
+      "RequestHeaders": {
+        "Accept": "application/json",
+        "Authorization": "Sanitized",
+        "Content-Type": "application/json",
+        "User-Agent": [
+          "azsdk-net-Security.KeyVault.Certificates/4.1.0-dev.20200729.1",
+          "(.NET Core 4.6.29017.01; Microsoft Windows 10.0.19041 )"
         ],
         "x-ms-client-request-id": "39600d74490c6b65039f5dd9f8fc0368",
         "x-ms-return-client-request-id": "true"
@@ -839,24 +700,15 @@
       }
     },
     {
-<<<<<<< HEAD
-      "RequestUri": "https://heathskv.vault.azure.net/certificates/2067336402/pending?api-version=7.1-preview",
-=======
-      "RequestUri": "https://heathskv.vault.azure.net/certificates/2067336402/pending?api-version=7.1",
->>>>>>> 2d11c666
-      "RequestMethod": "GET",
-      "RequestHeaders": {
-        "Accept": "application/json",
-        "Authorization": "Sanitized",
-        "Content-Type": "application/json",
-        "User-Agent": [
-<<<<<<< HEAD
-          "azsdk-net-Security.KeyVault.Certificates/4.0.1-dev.20200214.1",
-          "(.NET Core 4.6.27817.1-preview1; Microsoft Windows 10.0.18363 )"
-=======
-          "azsdk-net-Security.KeyVault.Certificates/4.1.0-dev.20200729.1",
-          "(.NET Core 4.6.29017.01; Microsoft Windows 10.0.19041 )"
->>>>>>> 2d11c666
+      "RequestUri": "https://heathskv.vault.azure.net/certificates/2067336402/pending?api-version=7.1",
+      "RequestMethod": "GET",
+      "RequestHeaders": {
+        "Accept": "application/json",
+        "Authorization": "Sanitized",
+        "Content-Type": "application/json",
+        "User-Agent": [
+          "azsdk-net-Security.KeyVault.Certificates/4.1.0-dev.20200729.1",
+          "(.NET Core 4.6.29017.01; Microsoft Windows 10.0.19041 )"
         ],
         "x-ms-client-request-id": "38d892d5fd99a777f35e994be9071fb3",
         "x-ms-return-client-request-id": "true"
@@ -893,24 +745,15 @@
       }
     },
     {
-<<<<<<< HEAD
-      "RequestUri": "https://heathskv.vault.azure.net/certificates/2067336402/pending?api-version=7.1-preview",
-=======
-      "RequestUri": "https://heathskv.vault.azure.net/certificates/2067336402/pending?api-version=7.1",
->>>>>>> 2d11c666
-      "RequestMethod": "GET",
-      "RequestHeaders": {
-        "Accept": "application/json",
-        "Authorization": "Sanitized",
-        "Content-Type": "application/json",
-        "User-Agent": [
-<<<<<<< HEAD
-          "azsdk-net-Security.KeyVault.Certificates/4.0.1-dev.20200214.1",
-          "(.NET Core 4.6.27817.1-preview1; Microsoft Windows 10.0.18363 )"
-=======
-          "azsdk-net-Security.KeyVault.Certificates/4.1.0-dev.20200729.1",
-          "(.NET Core 4.6.29017.01; Microsoft Windows 10.0.19041 )"
->>>>>>> 2d11c666
+      "RequestUri": "https://heathskv.vault.azure.net/certificates/2067336402/pending?api-version=7.1",
+      "RequestMethod": "GET",
+      "RequestHeaders": {
+        "Accept": "application/json",
+        "Authorization": "Sanitized",
+        "Content-Type": "application/json",
+        "User-Agent": [
+          "azsdk-net-Security.KeyVault.Certificates/4.1.0-dev.20200729.1",
+          "(.NET Core 4.6.29017.01; Microsoft Windows 10.0.19041 )"
         ],
         "x-ms-client-request-id": "e486baa7a12a54cdfaf8e0b5d9925756",
         "x-ms-return-client-request-id": "true"
@@ -947,24 +790,15 @@
       }
     },
     {
-<<<<<<< HEAD
-      "RequestUri": "https://heathskv.vault.azure.net/certificates/2067336402/pending?api-version=7.1-preview",
-=======
-      "RequestUri": "https://heathskv.vault.azure.net/certificates/2067336402/pending?api-version=7.1",
->>>>>>> 2d11c666
-      "RequestMethod": "GET",
-      "RequestHeaders": {
-        "Accept": "application/json",
-        "Authorization": "Sanitized",
-        "Content-Type": "application/json",
-        "User-Agent": [
-<<<<<<< HEAD
-          "azsdk-net-Security.KeyVault.Certificates/4.0.1-dev.20200214.1",
-          "(.NET Core 4.6.27817.1-preview1; Microsoft Windows 10.0.18363 )"
-=======
-          "azsdk-net-Security.KeyVault.Certificates/4.1.0-dev.20200729.1",
-          "(.NET Core 4.6.29017.01; Microsoft Windows 10.0.19041 )"
->>>>>>> 2d11c666
+      "RequestUri": "https://heathskv.vault.azure.net/certificates/2067336402/pending?api-version=7.1",
+      "RequestMethod": "GET",
+      "RequestHeaders": {
+        "Accept": "application/json",
+        "Authorization": "Sanitized",
+        "Content-Type": "application/json",
+        "User-Agent": [
+          "azsdk-net-Security.KeyVault.Certificates/4.1.0-dev.20200729.1",
+          "(.NET Core 4.6.29017.01; Microsoft Windows 10.0.19041 )"
         ],
         "x-ms-client-request-id": "9c75e65f7b93760695b846aeb01a81fb",
         "x-ms-return-client-request-id": "true"
@@ -1001,24 +835,15 @@
       }
     },
     {
-<<<<<<< HEAD
-      "RequestUri": "https://heathskv.vault.azure.net/certificates/2067336402/pending?api-version=7.1-preview",
-=======
-      "RequestUri": "https://heathskv.vault.azure.net/certificates/2067336402/pending?api-version=7.1",
->>>>>>> 2d11c666
-      "RequestMethod": "GET",
-      "RequestHeaders": {
-        "Accept": "application/json",
-        "Authorization": "Sanitized",
-        "Content-Type": "application/json",
-        "User-Agent": [
-<<<<<<< HEAD
-          "azsdk-net-Security.KeyVault.Certificates/4.0.1-dev.20200214.1",
-          "(.NET Core 4.6.27817.1-preview1; Microsoft Windows 10.0.18363 )"
-=======
-          "azsdk-net-Security.KeyVault.Certificates/4.1.0-dev.20200729.1",
-          "(.NET Core 4.6.29017.01; Microsoft Windows 10.0.19041 )"
->>>>>>> 2d11c666
+      "RequestUri": "https://heathskv.vault.azure.net/certificates/2067336402/pending?api-version=7.1",
+      "RequestMethod": "GET",
+      "RequestHeaders": {
+        "Accept": "application/json",
+        "Authorization": "Sanitized",
+        "Content-Type": "application/json",
+        "User-Agent": [
+          "azsdk-net-Security.KeyVault.Certificates/4.1.0-dev.20200729.1",
+          "(.NET Core 4.6.29017.01; Microsoft Windows 10.0.19041 )"
         ],
         "x-ms-client-request-id": "3e31a9801e76343dc5833da11dc1ce61",
         "x-ms-return-client-request-id": "true"
@@ -1055,24 +880,15 @@
       }
     },
     {
-<<<<<<< HEAD
-      "RequestUri": "https://heathskv.vault.azure.net/certificates/2067336402/pending?api-version=7.1-preview",
-=======
-      "RequestUri": "https://heathskv.vault.azure.net/certificates/2067336402/pending?api-version=7.1",
->>>>>>> 2d11c666
-      "RequestMethod": "GET",
-      "RequestHeaders": {
-        "Accept": "application/json",
-        "Authorization": "Sanitized",
-        "Content-Type": "application/json",
-        "User-Agent": [
-<<<<<<< HEAD
-          "azsdk-net-Security.KeyVault.Certificates/4.0.1-dev.20200214.1",
-          "(.NET Core 4.6.27817.1-preview1; Microsoft Windows 10.0.18363 )"
-=======
-          "azsdk-net-Security.KeyVault.Certificates/4.1.0-dev.20200729.1",
-          "(.NET Core 4.6.29017.01; Microsoft Windows 10.0.19041 )"
->>>>>>> 2d11c666
+      "RequestUri": "https://heathskv.vault.azure.net/certificates/2067336402/pending?api-version=7.1",
+      "RequestMethod": "GET",
+      "RequestHeaders": {
+        "Accept": "application/json",
+        "Authorization": "Sanitized",
+        "Content-Type": "application/json",
+        "User-Agent": [
+          "azsdk-net-Security.KeyVault.Certificates/4.1.0-dev.20200729.1",
+          "(.NET Core 4.6.29017.01; Microsoft Windows 10.0.19041 )"
         ],
         "x-ms-client-request-id": "03ec430782912c20b30f4e715a1fa4e0",
         "x-ms-return-client-request-id": "true"
@@ -1109,24 +925,15 @@
       }
     },
     {
-<<<<<<< HEAD
-      "RequestUri": "https://heathskv.vault.azure.net/certificates/2067336402/pending?api-version=7.1-preview",
-=======
-      "RequestUri": "https://heathskv.vault.azure.net/certificates/2067336402/pending?api-version=7.1",
->>>>>>> 2d11c666
-      "RequestMethod": "GET",
-      "RequestHeaders": {
-        "Accept": "application/json",
-        "Authorization": "Sanitized",
-        "Content-Type": "application/json",
-        "User-Agent": [
-<<<<<<< HEAD
-          "azsdk-net-Security.KeyVault.Certificates/4.0.1-dev.20200214.1",
-          "(.NET Core 4.6.27817.1-preview1; Microsoft Windows 10.0.18363 )"
-=======
-          "azsdk-net-Security.KeyVault.Certificates/4.1.0-dev.20200729.1",
-          "(.NET Core 4.6.29017.01; Microsoft Windows 10.0.19041 )"
->>>>>>> 2d11c666
+      "RequestUri": "https://heathskv.vault.azure.net/certificates/2067336402/pending?api-version=7.1",
+      "RequestMethod": "GET",
+      "RequestHeaders": {
+        "Accept": "application/json",
+        "Authorization": "Sanitized",
+        "Content-Type": "application/json",
+        "User-Agent": [
+          "azsdk-net-Security.KeyVault.Certificates/4.1.0-dev.20200729.1",
+          "(.NET Core 4.6.29017.01; Microsoft Windows 10.0.19041 )"
         ],
         "x-ms-client-request-id": "2f35e476186040dfa841d70f3e6559d4",
         "x-ms-return-client-request-id": "true"
@@ -1163,24 +970,15 @@
       }
     },
     {
-<<<<<<< HEAD
-      "RequestUri": "https://heathskv.vault.azure.net/certificates/2067336402/pending?api-version=7.1-preview",
-=======
-      "RequestUri": "https://heathskv.vault.azure.net/certificates/2067336402/pending?api-version=7.1",
->>>>>>> 2d11c666
-      "RequestMethod": "GET",
-      "RequestHeaders": {
-        "Accept": "application/json",
-        "Authorization": "Sanitized",
-        "Content-Type": "application/json",
-        "User-Agent": [
-<<<<<<< HEAD
-          "azsdk-net-Security.KeyVault.Certificates/4.0.1-dev.20200214.1",
-          "(.NET Core 4.6.27817.1-preview1; Microsoft Windows 10.0.18363 )"
-=======
-          "azsdk-net-Security.KeyVault.Certificates/4.1.0-dev.20200729.1",
-          "(.NET Core 4.6.29017.01; Microsoft Windows 10.0.19041 )"
->>>>>>> 2d11c666
+      "RequestUri": "https://heathskv.vault.azure.net/certificates/2067336402/pending?api-version=7.1",
+      "RequestMethod": "GET",
+      "RequestHeaders": {
+        "Accept": "application/json",
+        "Authorization": "Sanitized",
+        "Content-Type": "application/json",
+        "User-Agent": [
+          "azsdk-net-Security.KeyVault.Certificates/4.1.0-dev.20200729.1",
+          "(.NET Core 4.6.29017.01; Microsoft Windows 10.0.19041 )"
         ],
         "x-ms-client-request-id": "6da6e5e97d2dfd6a89058a66d0cbd9a5",
         "x-ms-return-client-request-id": "true"
@@ -1217,24 +1015,15 @@
       }
     },
     {
-<<<<<<< HEAD
-      "RequestUri": "https://heathskv.vault.azure.net/certificates/2067336402/pending?api-version=7.1-preview",
-=======
-      "RequestUri": "https://heathskv.vault.azure.net/certificates/2067336402/pending?api-version=7.1",
->>>>>>> 2d11c666
-      "RequestMethod": "GET",
-      "RequestHeaders": {
-        "Accept": "application/json",
-        "Authorization": "Sanitized",
-        "Content-Type": "application/json",
-        "User-Agent": [
-<<<<<<< HEAD
-          "azsdk-net-Security.KeyVault.Certificates/4.0.1-dev.20200214.1",
-          "(.NET Core 4.6.27817.1-preview1; Microsoft Windows 10.0.18363 )"
-=======
-          "azsdk-net-Security.KeyVault.Certificates/4.1.0-dev.20200729.1",
-          "(.NET Core 4.6.29017.01; Microsoft Windows 10.0.19041 )"
->>>>>>> 2d11c666
+      "RequestUri": "https://heathskv.vault.azure.net/certificates/2067336402/pending?api-version=7.1",
+      "RequestMethod": "GET",
+      "RequestHeaders": {
+        "Accept": "application/json",
+        "Authorization": "Sanitized",
+        "Content-Type": "application/json",
+        "User-Agent": [
+          "azsdk-net-Security.KeyVault.Certificates/4.1.0-dev.20200729.1",
+          "(.NET Core 4.6.29017.01; Microsoft Windows 10.0.19041 )"
         ],
         "x-ms-client-request-id": "382b5cdf9f8bee0063ab5b4fab10ee4e",
         "x-ms-return-client-request-id": "true"
@@ -1271,24 +1060,15 @@
       }
     },
     {
-<<<<<<< HEAD
-      "RequestUri": "https://heathskv.vault.azure.net/certificates/2067336402/pending?api-version=7.1-preview",
-=======
-      "RequestUri": "https://heathskv.vault.azure.net/certificates/2067336402/pending?api-version=7.1",
->>>>>>> 2d11c666
-      "RequestMethod": "GET",
-      "RequestHeaders": {
-        "Accept": "application/json",
-        "Authorization": "Sanitized",
-        "Content-Type": "application/json",
-        "User-Agent": [
-<<<<<<< HEAD
-          "azsdk-net-Security.KeyVault.Certificates/4.0.1-dev.20200214.1",
-          "(.NET Core 4.6.27817.1-preview1; Microsoft Windows 10.0.18363 )"
-=======
-          "azsdk-net-Security.KeyVault.Certificates/4.1.0-dev.20200729.1",
-          "(.NET Core 4.6.29017.01; Microsoft Windows 10.0.19041 )"
->>>>>>> 2d11c666
+      "RequestUri": "https://heathskv.vault.azure.net/certificates/2067336402/pending?api-version=7.1",
+      "RequestMethod": "GET",
+      "RequestHeaders": {
+        "Accept": "application/json",
+        "Authorization": "Sanitized",
+        "Content-Type": "application/json",
+        "User-Agent": [
+          "azsdk-net-Security.KeyVault.Certificates/4.1.0-dev.20200729.1",
+          "(.NET Core 4.6.29017.01; Microsoft Windows 10.0.19041 )"
         ],
         "x-ms-client-request-id": "75877ab63778f8b27a38a55b8d7870dc",
         "x-ms-return-client-request-id": "true"
@@ -1297,239 +1077,6 @@
       "StatusCode": 200,
       "ResponseHeaders": {
         "Cache-Control": "no-cache",
-<<<<<<< HEAD
-        "Content-Length": "1276",
-        "Content-Type": "application/json; charset=utf-8",
-        "Date": "Sat, 15 Feb 2020 02:45:08 GMT",
-        "Expires": "-1",
-        "Pragma": "no-cache",
-        "Retry-After": "10",
-        "Server": "Microsoft-IIS/10.0",
-        "Strict-Transport-Security": "max-age=31536000;includeSubDomains",
-        "X-AspNet-Version": "4.0.30319",
-        "X-Content-Type-Options": "nosniff",
-        "x-ms-keyvault-network-info": "addr=131.107.147.65;act_addr_fam=InterNetwork;",
-        "x-ms-keyvault-region": "westus",
-        "x-ms-keyvault-service-version": "1.1.0.893",
-        "x-ms-request-id": "19711fd2-a111-4ece-b553-b11eb57a3b80",
-        "X-Powered-By": "ASP.NET"
-      },
-      "ResponseBody": {
-        "id": "https://heathskv.vault.azure.net/certificates/2067336402/pending",
-        "issuer": {
-          "name": "Self"
-        },
-        "csr": "MIICojCCAYoCAQAwEjEQMA4GA1UEAxMHZGVmYXVsdDCCASIwDQYJKoZIhvcNAQEBBQADggEPADCCAQoCggEBAO2dLuAyecjAhP76Pv\u002BBwzw3GgWhsH2U\u002B79FbPDPKQytfPnR8AkOp183NkIDM3fXauu0y9N6bEeUiMlZ\u002BpQJ2rw0\u002BEh8CdUoOWWMoupboJ3BHbS/HHUApn3Xk2rOAmDQaMf6Z\u002Bt/2a/U0O5RS\u002BrYaURL9ZMGzYBMV5vrKXAtI2qvewkv0gZ6yLhMdH44iI6vjjNkZhixjGhgOG6SVAEkPkj\u002BNC8EJ2u4XXWyBZbSv/o2FGvEMwOsOIANETIeUr2dfhaYzxaQqHSk/FnBaeV/2t0pCSheesS/SO6ZDSh0E0tQMZimrZmkG3z28wPy1SgsovirDGDzsEBpCxUtBP7zw0sCAwEAAaBLMEkGCSqGSIb3DQEJDjE8MDowDgYDVR0PAQH/BAQDAgG\u002BMB0GA1UdJQQWMBQGCCsGAQUFBwMBBggrBgEFBQcDAjAJBgNVHRMEAjAAMA0GCSqGSIb3DQEBCwUAA4IBAQAdlGD2F1Ckq4BOqpnxJj20bw3dbgahIAJqh8yomI9WpJFmZWmz9\u002B8clJC3COQszhtiZZ1jw8kenyldUW30tXG2xJHvYIXPUM0AJmpMiUPCD1vZa59/8UMGbkelepLjoFra0ELpsB17Jnye8trqStv3KJ3fd\u002BuoAmI/uVTAspr6UQXMMr2IJF5pMf4rir/ONh/dFgDf/nxpbHmrA0MSlLKot6eafNanyT14Vc2ZTALh6Rsq9bC\u002Bidy0M28w0H3\u002BMxQViY4oTx6sV8jV8veqb88sMFEn365ydx5tBf/wL5LcjVENm0VMmnaHyOnL5nFklJqmdkL7y0hgS6MjfKJMWI3z",
-        "cancellation_requested": false,
-        "status": "inProgress",
-        "status_details": "Pending certificate created. Certificate request is in progress. This may take some time based on the issuer provider. Please check again later.",
-        "request_id": "c21c4b3695644210a85080f828739b08"
-      }
-    },
-    {
-      "RequestUri": "https://heathskv.vault.azure.net/certificates/2067336402/pending?api-version=7.1-preview",
-      "RequestMethod": "GET",
-      "RequestHeaders": {
-        "Accept": "application/json",
-        "Authorization": "Sanitized",
-        "Content-Type": "application/json",
-        "User-Agent": [
-          "azsdk-net-Security.KeyVault.Certificates/4.0.1-dev.20200214.1",
-          "(.NET Core 4.6.27817.1-preview1; Microsoft Windows 10.0.18363 )"
-        ],
-        "x-ms-client-request-id": "e12f316821394a48e4b80982221a5179",
-        "x-ms-return-client-request-id": "true"
-      },
-      "RequestBody": null,
-      "StatusCode": 200,
-      "ResponseHeaders": {
-        "Cache-Control": "no-cache",
-        "Content-Length": "1276",
-        "Content-Type": "application/json; charset=utf-8",
-        "Date": "Sat, 15 Feb 2020 02:45:09 GMT",
-        "Expires": "-1",
-        "Pragma": "no-cache",
-        "Retry-After": "10",
-        "Server": "Microsoft-IIS/10.0",
-        "Strict-Transport-Security": "max-age=31536000;includeSubDomains",
-        "X-AspNet-Version": "4.0.30319",
-        "X-Content-Type-Options": "nosniff",
-        "x-ms-keyvault-network-info": "addr=131.107.147.65;act_addr_fam=InterNetwork;",
-        "x-ms-keyvault-region": "westus",
-        "x-ms-keyvault-service-version": "1.1.0.893",
-        "x-ms-request-id": "5401dab3-3dfc-49d9-8ac8-beaa454f2116",
-        "X-Powered-By": "ASP.NET"
-      },
-      "ResponseBody": {
-        "id": "https://heathskv.vault.azure.net/certificates/2067336402/pending",
-        "issuer": {
-          "name": "Self"
-        },
-        "csr": "MIICojCCAYoCAQAwEjEQMA4GA1UEAxMHZGVmYXVsdDCCASIwDQYJKoZIhvcNAQEBBQADggEPADCCAQoCggEBAO2dLuAyecjAhP76Pv\u002BBwzw3GgWhsH2U\u002B79FbPDPKQytfPnR8AkOp183NkIDM3fXauu0y9N6bEeUiMlZ\u002BpQJ2rw0\u002BEh8CdUoOWWMoupboJ3BHbS/HHUApn3Xk2rOAmDQaMf6Z\u002Bt/2a/U0O5RS\u002BrYaURL9ZMGzYBMV5vrKXAtI2qvewkv0gZ6yLhMdH44iI6vjjNkZhixjGhgOG6SVAEkPkj\u002BNC8EJ2u4XXWyBZbSv/o2FGvEMwOsOIANETIeUr2dfhaYzxaQqHSk/FnBaeV/2t0pCSheesS/SO6ZDSh0E0tQMZimrZmkG3z28wPy1SgsovirDGDzsEBpCxUtBP7zw0sCAwEAAaBLMEkGCSqGSIb3DQEJDjE8MDowDgYDVR0PAQH/BAQDAgG\u002BMB0GA1UdJQQWMBQGCCsGAQUFBwMBBggrBgEFBQcDAjAJBgNVHRMEAjAAMA0GCSqGSIb3DQEBCwUAA4IBAQAdlGD2F1Ckq4BOqpnxJj20bw3dbgahIAJqh8yomI9WpJFmZWmz9\u002B8clJC3COQszhtiZZ1jw8kenyldUW30tXG2xJHvYIXPUM0AJmpMiUPCD1vZa59/8UMGbkelepLjoFra0ELpsB17Jnye8trqStv3KJ3fd\u002BuoAmI/uVTAspr6UQXMMr2IJF5pMf4rir/ONh/dFgDf/nxpbHmrA0MSlLKot6eafNanyT14Vc2ZTALh6Rsq9bC\u002Bidy0M28w0H3\u002BMxQViY4oTx6sV8jV8veqb88sMFEn365ydx5tBf/wL5LcjVENm0VMmnaHyOnL5nFklJqmdkL7y0hgS6MjfKJMWI3z",
-        "cancellation_requested": false,
-        "status": "inProgress",
-        "status_details": "Pending certificate created. Certificate request is in progress. This may take some time based on the issuer provider. Please check again later.",
-        "request_id": "c21c4b3695644210a85080f828739b08"
-      }
-    },
-    {
-      "RequestUri": "https://heathskv.vault.azure.net/certificates/2067336402/pending?api-version=7.1-preview",
-      "RequestMethod": "GET",
-      "RequestHeaders": {
-        "Accept": "application/json",
-        "Authorization": "Sanitized",
-        "Content-Type": "application/json",
-        "User-Agent": [
-          "azsdk-net-Security.KeyVault.Certificates/4.0.1-dev.20200214.1",
-          "(.NET Core 4.6.27817.1-preview1; Microsoft Windows 10.0.18363 )"
-        ],
-        "x-ms-client-request-id": "55b03c166444a82daa32bd53faa560ea",
-        "x-ms-return-client-request-id": "true"
-      },
-      "RequestBody": null,
-      "StatusCode": 200,
-      "ResponseHeaders": {
-        "Cache-Control": "no-cache",
-        "Content-Length": "1276",
-        "Content-Type": "application/json; charset=utf-8",
-        "Date": "Sat, 15 Feb 2020 02:45:10 GMT",
-        "Expires": "-1",
-        "Pragma": "no-cache",
-        "Retry-After": "10",
-        "Server": "Microsoft-IIS/10.0",
-        "Strict-Transport-Security": "max-age=31536000;includeSubDomains",
-        "X-AspNet-Version": "4.0.30319",
-        "X-Content-Type-Options": "nosniff",
-        "x-ms-keyvault-network-info": "addr=131.107.147.65;act_addr_fam=InterNetwork;",
-        "x-ms-keyvault-region": "westus",
-        "x-ms-keyvault-service-version": "1.1.0.893",
-        "x-ms-request-id": "29ed177d-418e-411c-badb-f7d3af8604e3",
-        "X-Powered-By": "ASP.NET"
-      },
-      "ResponseBody": {
-        "id": "https://heathskv.vault.azure.net/certificates/2067336402/pending",
-        "issuer": {
-          "name": "Self"
-        },
-        "csr": "MIICojCCAYoCAQAwEjEQMA4GA1UEAxMHZGVmYXVsdDCCASIwDQYJKoZIhvcNAQEBBQADggEPADCCAQoCggEBAO2dLuAyecjAhP76Pv\u002BBwzw3GgWhsH2U\u002B79FbPDPKQytfPnR8AkOp183NkIDM3fXauu0y9N6bEeUiMlZ\u002BpQJ2rw0\u002BEh8CdUoOWWMoupboJ3BHbS/HHUApn3Xk2rOAmDQaMf6Z\u002Bt/2a/U0O5RS\u002BrYaURL9ZMGzYBMV5vrKXAtI2qvewkv0gZ6yLhMdH44iI6vjjNkZhixjGhgOG6SVAEkPkj\u002BNC8EJ2u4XXWyBZbSv/o2FGvEMwOsOIANETIeUr2dfhaYzxaQqHSk/FnBaeV/2t0pCSheesS/SO6ZDSh0E0tQMZimrZmkG3z28wPy1SgsovirDGDzsEBpCxUtBP7zw0sCAwEAAaBLMEkGCSqGSIb3DQEJDjE8MDowDgYDVR0PAQH/BAQDAgG\u002BMB0GA1UdJQQWMBQGCCsGAQUFBwMBBggrBgEFBQcDAjAJBgNVHRMEAjAAMA0GCSqGSIb3DQEBCwUAA4IBAQAdlGD2F1Ckq4BOqpnxJj20bw3dbgahIAJqh8yomI9WpJFmZWmz9\u002B8clJC3COQszhtiZZ1jw8kenyldUW30tXG2xJHvYIXPUM0AJmpMiUPCD1vZa59/8UMGbkelepLjoFra0ELpsB17Jnye8trqStv3KJ3fd\u002BuoAmI/uVTAspr6UQXMMr2IJF5pMf4rir/ONh/dFgDf/nxpbHmrA0MSlLKot6eafNanyT14Vc2ZTALh6Rsq9bC\u002Bidy0M28w0H3\u002BMxQViY4oTx6sV8jV8veqb88sMFEn365ydx5tBf/wL5LcjVENm0VMmnaHyOnL5nFklJqmdkL7y0hgS6MjfKJMWI3z",
-        "cancellation_requested": false,
-        "status": "inProgress",
-        "status_details": "Pending certificate created. Certificate request is in progress. This may take some time based on the issuer provider. Please check again later.",
-        "request_id": "c21c4b3695644210a85080f828739b08"
-      }
-    },
-    {
-      "RequestUri": "https://heathskv.vault.azure.net/certificates/2067336402/pending?api-version=7.1-preview",
-      "RequestMethod": "GET",
-      "RequestHeaders": {
-        "Accept": "application/json",
-        "Authorization": "Sanitized",
-        "Content-Type": "application/json",
-        "User-Agent": [
-          "azsdk-net-Security.KeyVault.Certificates/4.0.1-dev.20200214.1",
-          "(.NET Core 4.6.27817.1-preview1; Microsoft Windows 10.0.18363 )"
-        ],
-        "x-ms-client-request-id": "79e77f3a0de19414313d90c02d30d660",
-        "x-ms-return-client-request-id": "true"
-      },
-      "RequestBody": null,
-      "StatusCode": 200,
-      "ResponseHeaders": {
-        "Cache-Control": "no-cache",
-        "Content-Length": "1276",
-        "Content-Type": "application/json; charset=utf-8",
-        "Date": "Sat, 15 Feb 2020 02:45:12 GMT",
-        "Expires": "-1",
-        "Pragma": "no-cache",
-        "Retry-After": "10",
-        "Server": "Microsoft-IIS/10.0",
-        "Strict-Transport-Security": "max-age=31536000;includeSubDomains",
-        "X-AspNet-Version": "4.0.30319",
-        "X-Content-Type-Options": "nosniff",
-        "x-ms-keyvault-network-info": "addr=131.107.147.65;act_addr_fam=InterNetwork;",
-        "x-ms-keyvault-region": "westus",
-        "x-ms-keyvault-service-version": "1.1.0.893",
-        "x-ms-request-id": "a35fa08a-9b95-443c-8776-9570b3dd73c5",
-        "X-Powered-By": "ASP.NET"
-      },
-      "ResponseBody": {
-        "id": "https://heathskv.vault.azure.net/certificates/2067336402/pending",
-        "issuer": {
-          "name": "Self"
-        },
-        "csr": "MIICojCCAYoCAQAwEjEQMA4GA1UEAxMHZGVmYXVsdDCCASIwDQYJKoZIhvcNAQEBBQADggEPADCCAQoCggEBAO2dLuAyecjAhP76Pv\u002BBwzw3GgWhsH2U\u002B79FbPDPKQytfPnR8AkOp183NkIDM3fXauu0y9N6bEeUiMlZ\u002BpQJ2rw0\u002BEh8CdUoOWWMoupboJ3BHbS/HHUApn3Xk2rOAmDQaMf6Z\u002Bt/2a/U0O5RS\u002BrYaURL9ZMGzYBMV5vrKXAtI2qvewkv0gZ6yLhMdH44iI6vjjNkZhixjGhgOG6SVAEkPkj\u002BNC8EJ2u4XXWyBZbSv/o2FGvEMwOsOIANETIeUr2dfhaYzxaQqHSk/FnBaeV/2t0pCSheesS/SO6ZDSh0E0tQMZimrZmkG3z28wPy1SgsovirDGDzsEBpCxUtBP7zw0sCAwEAAaBLMEkGCSqGSIb3DQEJDjE8MDowDgYDVR0PAQH/BAQDAgG\u002BMB0GA1UdJQQWMBQGCCsGAQUFBwMBBggrBgEFBQcDAjAJBgNVHRMEAjAAMA0GCSqGSIb3DQEBCwUAA4IBAQAdlGD2F1Ckq4BOqpnxJj20bw3dbgahIAJqh8yomI9WpJFmZWmz9\u002B8clJC3COQszhtiZZ1jw8kenyldUW30tXG2xJHvYIXPUM0AJmpMiUPCD1vZa59/8UMGbkelepLjoFra0ELpsB17Jnye8trqStv3KJ3fd\u002BuoAmI/uVTAspr6UQXMMr2IJF5pMf4rir/ONh/dFgDf/nxpbHmrA0MSlLKot6eafNanyT14Vc2ZTALh6Rsq9bC\u002Bidy0M28w0H3\u002BMxQViY4oTx6sV8jV8veqb88sMFEn365ydx5tBf/wL5LcjVENm0VMmnaHyOnL5nFklJqmdkL7y0hgS6MjfKJMWI3z",
-        "cancellation_requested": false,
-        "status": "inProgress",
-        "status_details": "Pending certificate created. Certificate request is in progress. This may take some time based on the issuer provider. Please check again later.",
-        "request_id": "c21c4b3695644210a85080f828739b08"
-      }
-    },
-    {
-      "RequestUri": "https://heathskv.vault.azure.net/certificates/2067336402/pending?api-version=7.1-preview",
-      "RequestMethod": "GET",
-      "RequestHeaders": {
-        "Accept": "application/json",
-        "Authorization": "Sanitized",
-        "Content-Type": "application/json",
-        "User-Agent": [
-          "azsdk-net-Security.KeyVault.Certificates/4.0.1-dev.20200214.1",
-          "(.NET Core 4.6.27817.1-preview1; Microsoft Windows 10.0.18363 )"
-        ],
-        "x-ms-client-request-id": "51442ce61ac803980486360664f5503e",
-        "x-ms-return-client-request-id": "true"
-      },
-      "RequestBody": null,
-      "StatusCode": 200,
-      "ResponseHeaders": {
-        "Cache-Control": "no-cache",
-        "Content-Length": "1276",
-        "Content-Type": "application/json; charset=utf-8",
-        "Date": "Sat, 15 Feb 2020 02:45:13 GMT",
-        "Expires": "-1",
-        "Pragma": "no-cache",
-        "Retry-After": "10",
-        "Server": "Microsoft-IIS/10.0",
-        "Strict-Transport-Security": "max-age=31536000;includeSubDomains",
-        "X-AspNet-Version": "4.0.30319",
-        "X-Content-Type-Options": "nosniff",
-        "x-ms-keyvault-network-info": "addr=131.107.147.65;act_addr_fam=InterNetwork;",
-        "x-ms-keyvault-region": "westus",
-        "x-ms-keyvault-service-version": "1.1.0.893",
-        "x-ms-request-id": "41c9d5cb-08f5-473c-9b1d-d580811a13f8",
-        "X-Powered-By": "ASP.NET"
-      },
-      "ResponseBody": {
-        "id": "https://heathskv.vault.azure.net/certificates/2067336402/pending",
-        "issuer": {
-          "name": "Self"
-        },
-        "csr": "MIICojCCAYoCAQAwEjEQMA4GA1UEAxMHZGVmYXVsdDCCASIwDQYJKoZIhvcNAQEBBQADggEPADCCAQoCggEBAO2dLuAyecjAhP76Pv\u002BBwzw3GgWhsH2U\u002B79FbPDPKQytfPnR8AkOp183NkIDM3fXauu0y9N6bEeUiMlZ\u002BpQJ2rw0\u002BEh8CdUoOWWMoupboJ3BHbS/HHUApn3Xk2rOAmDQaMf6Z\u002Bt/2a/U0O5RS\u002BrYaURL9ZMGzYBMV5vrKXAtI2qvewkv0gZ6yLhMdH44iI6vjjNkZhixjGhgOG6SVAEkPkj\u002BNC8EJ2u4XXWyBZbSv/o2FGvEMwOsOIANETIeUr2dfhaYzxaQqHSk/FnBaeV/2t0pCSheesS/SO6ZDSh0E0tQMZimrZmkG3z28wPy1SgsovirDGDzsEBpCxUtBP7zw0sCAwEAAaBLMEkGCSqGSIb3DQEJDjE8MDowDgYDVR0PAQH/BAQDAgG\u002BMB0GA1UdJQQWMBQGCCsGAQUFBwMBBggrBgEFBQcDAjAJBgNVHRMEAjAAMA0GCSqGSIb3DQEBCwUAA4IBAQAdlGD2F1Ckq4BOqpnxJj20bw3dbgahIAJqh8yomI9WpJFmZWmz9\u002B8clJC3COQszhtiZZ1jw8kenyldUW30tXG2xJHvYIXPUM0AJmpMiUPCD1vZa59/8UMGbkelepLjoFra0ELpsB17Jnye8trqStv3KJ3fd\u002BuoAmI/uVTAspr6UQXMMr2IJF5pMf4rir/ONh/dFgDf/nxpbHmrA0MSlLKot6eafNanyT14Vc2ZTALh6Rsq9bC\u002Bidy0M28w0H3\u002BMxQViY4oTx6sV8jV8veqb88sMFEn365ydx5tBf/wL5LcjVENm0VMmnaHyOnL5nFklJqmdkL7y0hgS6MjfKJMWI3z",
-        "cancellation_requested": false,
-        "status": "inProgress",
-        "status_details": "Pending certificate created. Certificate request is in progress. This may take some time based on the issuer provider. Please check again later.",
-        "request_id": "c21c4b3695644210a85080f828739b08"
-      }
-    },
-    {
-      "RequestUri": "https://heathskv.vault.azure.net/certificates/2067336402/pending?api-version=7.1-preview",
-      "RequestMethod": "GET",
-      "RequestHeaders": {
-        "Accept": "application/json",
-        "Authorization": "Sanitized",
-        "Content-Type": "application/json",
-        "User-Agent": [
-          "azsdk-net-Security.KeyVault.Certificates/4.0.1-dev.20200214.1",
-          "(.NET Core 4.6.27817.1-preview1; Microsoft Windows 10.0.18363 )"
-        ],
-        "x-ms-client-request-id": "a3471e57d8320997271c2406d36d7b7a",
-        "x-ms-return-client-request-id": "true"
-      },
-      "RequestBody": null,
-      "StatusCode": 200,
-      "ResponseHeaders": {
-        "Cache-Control": "no-cache",
-=======
->>>>>>> 2d11c666
         "Content-Length": "1179",
         "Content-Type": "application/json; charset=utf-8",
         "Date": "Wed, 29 Jul 2020 23:03:17 GMT",
@@ -1557,24 +1104,15 @@
       }
     },
     {
-<<<<<<< HEAD
-      "RequestUri": "https://heathskv.vault.azure.net/certificates/2067336402?api-version=7.1-preview",
-=======
       "RequestUri": "https://heathskv.vault.azure.net/certificates/2067336402?api-version=7.1",
->>>>>>> 2d11c666
-      "RequestMethod": "GET",
-      "RequestHeaders": {
-        "Accept": "application/json",
-        "Authorization": "Sanitized",
-        "Content-Type": "application/json",
-        "User-Agent": [
-<<<<<<< HEAD
-          "azsdk-net-Security.KeyVault.Certificates/4.0.1-dev.20200214.1",
-          "(.NET Core 4.6.27817.1-preview1; Microsoft Windows 10.0.18363 )"
-=======
-          "azsdk-net-Security.KeyVault.Certificates/4.1.0-dev.20200729.1",
-          "(.NET Core 4.6.29017.01; Microsoft Windows 10.0.19041 )"
->>>>>>> 2d11c666
+      "RequestMethod": "GET",
+      "RequestHeaders": {
+        "Accept": "application/json",
+        "Authorization": "Sanitized",
+        "Content-Type": "application/json",
+        "User-Agent": [
+          "azsdk-net-Security.KeyVault.Certificates/4.1.0-dev.20200729.1",
+          "(.NET Core 4.6.29017.01; Microsoft Windows 10.0.19041 )"
         ],
         "x-ms-client-request-id": "e12f316821394a48e4b80982221a5179",
         "x-ms-return-client-request-id": "true"
@@ -1668,11 +1206,7 @@
       }
     },
     {
-<<<<<<< HEAD
-      "RequestUri": "https://heathskv.vault.azure.net/certificates/2067336402?api-version=7.1-preview",
-=======
       "RequestUri": "https://heathskv.vault.azure.net/certificates/2067336402?api-version=7.1",
->>>>>>> 2d11c666
       "RequestMethod": "GET",
       "RequestHeaders": {
         "Accept": "application/json",
@@ -1680,13 +1214,8 @@
         "Content-Type": "application/json",
         "traceparent": "00-f5292d4db6464a48ac64c5f2bbc1c2b2-509cb295f5e2f543-00",
         "User-Agent": [
-<<<<<<< HEAD
-          "azsdk-net-Security.KeyVault.Certificates/4.0.1-dev.20200214.1",
-          "(.NET Core 4.6.27817.1-preview1; Microsoft Windows 10.0.18363 )"
-=======
-          "azsdk-net-Security.KeyVault.Certificates/4.1.0-dev.20200729.1",
-          "(.NET Core 4.6.29017.01; Microsoft Windows 10.0.19041 )"
->>>>>>> 2d11c666
+          "azsdk-net-Security.KeyVault.Certificates/4.1.0-dev.20200729.1",
+          "(.NET Core 4.6.29017.01; Microsoft Windows 10.0.19041 )"
         ],
         "x-ms-client-request-id": "55b03c166444a82daa32bd53faa560ea",
         "x-ms-return-client-request-id": "true"
@@ -1780,11 +1309,7 @@
       }
     },
     {
-<<<<<<< HEAD
-      "RequestUri": "https://heathskv.vault.azure.net/certificates/2067336402/aa2c985cf994463fbef4705b6d847601?api-version=7.1-preview",
-=======
       "RequestUri": "https://heathskv.vault.azure.net/certificates/2067336402/094d7ccffa954fcbbbf3351a7332c770?api-version=7.1",
->>>>>>> 2d11c666
       "RequestMethod": "GET",
       "RequestHeaders": {
         "Accept": "application/json",
@@ -1792,13 +1317,8 @@
         "Content-Type": "application/json",
         "traceparent": "00-467322a75c87714a8dd95165dec52e38-9c65ebbf97f32948-00",
         "User-Agent": [
-<<<<<<< HEAD
-          "azsdk-net-Security.KeyVault.Certificates/4.0.1-dev.20200214.1",
-          "(.NET Core 4.6.27817.1-preview1; Microsoft Windows 10.0.18363 )"
-=======
-          "azsdk-net-Security.KeyVault.Certificates/4.1.0-dev.20200729.1",
-          "(.NET Core 4.6.29017.01; Microsoft Windows 10.0.19041 )"
->>>>>>> 2d11c666
+          "azsdk-net-Security.KeyVault.Certificates/4.1.0-dev.20200729.1",
+          "(.NET Core 4.6.29017.01; Microsoft Windows 10.0.19041 )"
         ],
         "x-ms-client-request-id": "79e77f3a0de19414313d90c02d30d660",
         "x-ms-return-client-request-id": "true"
