<?xml version="1.0" encoding="utf-8"?>
<Project DefaultTargets="Build" ToolsVersion="4.0" xmlns="http://schemas.microsoft.com/developer/msbuild/2003">
  
  <!--
  Available Targets:

  /t:Clean
    Removes temporary build outputs.
    
  /t:Build
    Builds assemblies.

  /t:Package 
    Builds NuGet packages using the binaries folder contents.
    The packages will drop to .\binaries\packages.

  /t:Test
    Runs tests

  /t:Publish
    Publishes the built packages. You will need to include your
    publishing key when running. Include: /p:NuGetKey=YOUR_PUBLISHING_KEY

  Properties of interest:
  /p:Scope 
    'Common' : build Azure Common
    '<Path to a project file>': build that specific package
    'Authentication': build the Authentication package
    By default, it builds all.

  /P:CodeSign=True
    Code sign binaries, mainly for official release. Default is false.

  /p:CodeSign=True;DelaySign=True
    Test the code sign workflow locally. 
  
  /p:NuGetKey=NUGET_PUBLISHING_KEY
    Provides the key used to publish to a NuGet or MyGet server.

    This key should never be committed to source control.

  /p:PublishSymbolSourcePackages
    A true/false value indicating whether to push the symbol + source
    packages to a symbol server.

  /p:NuGetPublishingSource=Uri
    The NuGet Server to push packages to.

  /p:NuGetSymbolPublishingSource=Uri
    The NuGet Server to push symbol + source packages to.

  -->  
  
  <PropertyGroup>
    <LibraryRoot>$(MSBuildThisFileDirectory)</LibraryRoot>
    <LibrarySourceFolder>$(LibraryRoot)src</LibrarySourceFolder>
    <LibraryToolsFolder>$(LibraryRoot)tools</LibraryToolsFolder>
    <LibraryFriendlyName>Microsoft Azure Management Libraries</LibraryFriendlyName>
    <CommonSolution>AzureCommonLibraries.sln</CommonSolution>
    <AuthenticationSolution>AzureAuthentication.sln</AuthenticationSolution>
    <ManagementLibrariesSolution>AzureManagementLibraries.sln</ManagementLibrariesSolution>
    <BinariesFolder>$(LibraryRoot)binaries</BinariesFolder>
    <PackageOutputDir>$(BinariesFolder)\packages</PackageOutputDir>
    <Configuration Condition=" '$(Configuration)' == '' ">Debug</Configuration>
    <CodeSign Condition=" '$(CodeSign)' == '' ">false</CodeSign>
    <!--Set this true only if you want to test the code sign workflow locally-->
    <DelaySign Condition =" '$(DelaySign)' == '' ">false</DelaySign>
    <!-- 'Common': only build common; 'All': Both common and servies; "Authentication": Azure Authentication; 'full path to a library project': build that project -->
    <Scope Condition=" '$(Scope)' == '' ">All</Scope>
    <FxTargetList Condition=" '$(FxTargetList)' == '' and '$(Scope)' == 'Authentication' " >net45</FxTargetList>
    <FxTargetList Condition=" '$(FxTargetList)' == '' and ('$(Scope)' == '' or '$(Scope)' == 'all' or '$(Scope)' == 'Common') ">portable;net40;net45</FxTargetList>
    <!--If FxTargetList still has no value, it must be an individual maml package-->
    <FxTargetList Condition=" '$(FxTargetList)' == '' ">portable;net40</FxTargetList>
  </PropertyGroup>

  <ItemGroup>
    <ManagementLibrariesProjects Include="$(LibrarySourceFolder)\$(Scope)\*.csproj" Condition=" '$(Scope)' != 'Common' and '$(Scope)' != 'Authentication' and '$(Scope)' != 'All' " />
    <LibraryFxTargetList Include="$(FxTargetList)" />
  </ItemGroup>
  
  <PropertyGroup>
    <NuGetCommand>&quot;$(LibraryToolsFolder)\nuget.exe&quot;</NuGetCommand>
  </PropertyGroup>

  <UsingTask AssemblyFile="$(LibraryToolsFolder)\Microsoft.WindowsAzure.Build.Tasks.dll" TaskName="RegexReplacementTask" />
  <UsingTask AssemblyFile="$(LibraryToolsFolder)\Microsoft.WindowsAzure.Build.Tasks.dll" TaskName="ValidateStrongNameSignatureTask" />

  <!--
  CI build related
  -->
  <PropertyGroup>
    <!--OnPremiseBuildTasks is not a good name, but CI server is using that, will update across soon-->
    <CIToolsPath>$(OnPremiseBuildTasks)</CIToolsPath>
    <OnPremiseBuild Condition=" Exists($(OnPremiseBuildTasks)) ">true</OnPremiseBuild>
    <OnPremiseBuild Condition=" ! Exists($(OnPremiseBuildTasks)) ">false</OnPremiseBuild>
  </PropertyGroup>
  <UsingTask Condition=" $(OnPremiseBuild) " TaskName="CodeSigningTask" AssemblyFile="$(CIToolsPath)\Microsoft.WindowsAzure.Tools.Build.Tasks.OnPremise.dll" />
  <UsingTask Condition=" $(OnPremiseBuild) " TaskName="CorporateValidation" AssemblyFile="$(CIToolsPath)\Microsoft.WindowsAzure.Tools.Build.Tasks.OnPremise.dll" />
  <Import Condition=" $(OnPremiseBuild) " Project="$(CIToolsPath)\Microsoft.WindowsAzure.Build.OnPremise.msbuild" />

  <Target Name="Build" DependsOnTargets="RestoreNugetPackages">
    <PropertyGroup>
      <_ExtraPropertyList>CodeSign=$(CodeSign)</_ExtraPropertyList>
    </PropertyGroup>
    <CallTarget Targets="BuildMsBuildTask" />
    <CallTarget Targets="BuildServerPreparation" Condition=" '$(CodeSign)' == 'true' " />
    <!--The solution contains configurations for each platform such as Net40-Debug, Net45-Release, etc
    So when invoke msbuild, feed the right configuration name-->
    <MSBuild Projects="$(CommonSolution)"
             Properties="Configuration=%(LibraryFxTargetList.Identity)-$(Configuration);Platform=Any CPU;$(_ExtraPropertyList)"
             Targets="Build"
             Condition=" '$(Scope)' == 'Common' or '$(Scope)' == 'All' " />
    
    <MSBuild Projects="$(AuthenticationSolution)"
             Properties="Configuration=Net45-$(Configuration);Platform=Any CPU;$(_ExtraPropertyList)"
             Targets="Build"
             Condition=" '$(Scope)' == 'Authentication' or '$(Scope)' == 'All' " />

    <MSBuild Projects="$(ManagementLibrariesSolution)"
             Properties="Configuration=%(LibraryFxTargetList.Identity)-$(Configuration);Platform=Any CPU;$(_ExtraPropertyList)"
             Targets="Build" 
             Condition=" '$(Scope)' == 'All' " />
    
    <MSBuild Projects="@(ManagementLibrariesProjects)"
             Properties="Configuration=%(LibraryFxTargetList.Identity)-$(Configuration);Platform=AnyCPU;$(_ExtraPropertyList)"
<<<<<<< HEAD
             Targets="Build" 
             Condition="  '$(Scope)' != 'All' and '$(Scope)' != 'Common' and '$(Scope)' != 'Authentication'" />
=======
             Targets="Build" />
>>>>>>> f707e656

    <CallTarget Targets="CodeSignBinaries" Condition=" '$(CodeSign)' == 'true' " />

  </Target>

  <Target Name="Clean" DependsOnTargets="RestoreNugetPackages">
    <MSBuild Projects="$(CommonSolution)"
             Properties="Configuration=%(LibraryFxTargetList.Identity)-$(Configuration);Platform=Any CPU"
             Targets="Clean" />
    <MSBuild Projects="$(AuthenticationSolution)"
             Properties="Configuration=Net45-$(Configuration);Platform=Any CPU"
             Targets="Clean" />
    <MSBuild Projects="$(ManagementLibrariesSolution)"
             Properties="Configuration=%(LibraryFxTargetList.Identity)-$(Configuration);Platform=Any CPU"
             Targets="Clean" />
    <RemoveDir Directories="$(BinariesFolder)" />
  </Target>

  <UsingTask TaskName="Xunit.Runner.msbuild.xunit" AssemblyFile="packages\xunit.1.9.2\lib\net20\xunit.runner.msbuild.dll" />
  <Target Name="Test">
    <ItemGroup>
      <!--test projects should always have net45 in its target framework list-->
      <TestDlls Include=".\src\*.Test\bin\*\*Test.dll"/>
    </ItemGroup>
    <MakeDir Directories="$(LibraryRoot)TestResults"/>
    <Message Text="%(TestDlls.Filename)" />
    <xunit Assemblies="@(TestDlls)" Html="$(MSBuildProjectDirectory)\TestResults\xunit.results.html" ContinueOnError="false" />
  </Target>
  
  <PropertyGroup>
    <!--This property is used by build script at CI server. Do not remove it unless you will update CI as well -->
    <CorporateScanPaths>$(LibrarySourceFolder)</CorporateScanPaths>
  </PropertyGroup>
  <Target Name="SignBinariesForAFxTarget">
    <PropertyGroup>
      <!--public token associated with MSSharedLibKey.snk-->
      <StrongNameToken Condition=" '$(StrongNameToken)' == '' ">31bf3856ad364e35</StrongNameToken>
    </PropertyGroup>
    <GetFrameworkSdkPath>
      <Output TaskParameter="Path" PropertyName="WindowsSdkPath"/>
    </GetFrameworkSdkPath>

    <ItemGroup>
      <DelaySignedAssembliesToValidate Include="binaries\$(LibraryFxTarget)\unsigned\*.dll" />
    </ItemGroup>
    <ValidateStrongNameSignatureTask
        WindowsSdkPath="$(WindowsSdkPath)"
        Assembly="%(DelaySignedAssembliesToValidate.Identity)"
        ExpectedTokenSignature="$(StrongNameToken)"
        ExpectedDelaySigned="true"
        ContinueOnError="false" />

    <CodeSigningTask
        Description="Microsoft Azure SDK"
        Keywords="Microsoft Azure .NET SDK"
        UnsignedFiles="@(DelaySignedAssembliesToValidate)"
        DestinationPath="binaries\$(LibraryFxTarget)"
        SigningLogPath="binaries\$(LibraryFxTarget)\signing.log"
        ToolsPath="$(CIToolsPath)"
        Condition="!$(DelaySign)"/>
    <!--If we are testing locally then we copy the binaries and do not submit to the code sign server-->
    <Copy SourceFiles="@(DelaySignedAssembliesToValidate)" DestinationFolder="binaries\$(LibraryFxTarget)" Condition="$(DelaySign)" />
    
    <ItemGroup>
      <AfterSignedAssembliesToValidate Include="binaries\$(LibraryFxTarget)\*.dll" />
    </ItemGroup>
    <ValidateStrongNameSignatureTask
        WindowsSdkPath="$(WindowsSdkPath)"
        Assembly="%(AfterSignedAssembliesToValidate.Identity)"
        ExpectedTokenSignature="$(StrongNameToken)"
        ExpectedDelaySigned="false"
        ContinueOnError="false" 
        Condition="!$(DelaySign)"/>
    
    <RemoveDir Directories="binaries\$(LibraryFxTarget)\unsigned;" ContinueOnError="true" />
  </Target>
   
  <Target Name="CodeSignBinaries">

    <Error Condition=" !$(OnPremiseBuild) and !$(DelaySign) " Text="No CI tools path available, the code sign will be unable to continue. $(CIToolsPath)" />

    <Message Text="Code signing" Importance="high" />

    <Message Text="Signing project: $(MSBuildProjectFullPath)" />
    
    <MSBuild Projects="$(MSBuildProjectFullPath)"
             Targets="SignBinariesForAFxTarget"
             Properties="LibraryFxTarget=%(LibraryFxTargetList.Identity);StrongNameToken=$(StrongNameToken)">    
    </MSBuild>
    
    <CallTarget Targets="ValidateCorporateCompliance" Condition="!$(DelaySign)"/>
  </Target>

  <!--
  Pre-build the tasks file used for validating strong name signatures,
  providing date-based build numbers, and processing regular expression
  replacements in files such as NuGet specs.
  -->
  <Target Name="BuildMsBuildTask" DependsOnTargets="RestoreNugetPackages">
    <MSBuild Projects="$(LibraryToolsFolder)\Microsoft.WindowsAzure.Build.Tasks\Microsoft.WindowsAzure.Build.Tasks.csproj"
             Targets="Build"
             Properties="Configuration=Debug;Platform=AnyCPU" />
  </Target>

  <Target Name="RestoreNugetPackages">
    <!--TODO: respect the 'scope', and do not always restore all of them-->
    <Exec Command="$(NuGetCommand) restore $(CommonSolution) $(NuGetRestoreConfigSwitch)"/>
    <Exec Command="$(NuGetCommand) restore $(AuthenticationSolution) $(NuGetRestoreConfigSwitch)"/>
    <Exec Command="$(NuGetCommand) restore $(ManagementLibrariesSolution) $(NuGetRestoreConfigSwitch)" />
  </Target>

  <!--Smoke test the packages under the output dir-->
  <Target Name="VerifyPackages">
    <PropertyGroup>
      <_TestProject>$(LibraryToolsFolder)\VerifyPackages\VerifyPackages.sln</_TestProject>
      <_TestExecutable>$(LibraryToolsFolder)\VerifyPackages\bin\debug\VerifyPackages.exe</_TestExecutable>
    </PropertyGroup>
    <Error Text="Please provide a publish settings file for the 'Creds' property" Condition=" '$(Creds)' == '' " />
    <Exec Command="$(NuGetCommand) restore $(_TestProject) -source &quot;$(PackageOutputDir)&quot;"/>
    <MSBuild Projects="$(_TestProject)" Targets="Build" Properties="Configuration=Debug;Platform=Any CPU" />
    <Exec Command="$(_TestExecutable) $(Creds)" />
  </Target>
  
  <!--
  We have some important work to do when building our official Library bits.
  -->
  <Target Name="ValidateCorporateCompliance">
    <Error Text="This target must be run in an on-premise build server." Condition=" '$(OnPremiseBuild)'=='false' " />
    <CallTarget Targets="CorporateValidation" />
  </Target>

  <!--
  Tasks that should be performed on any build server before getting to work.
  -->
  <Target Name="BuildServerPreparation">
    <!-- Log server information -->
    <Message Text="Build Server Information" Importance="high" />
    <Message Text="Hostname      : $(COMPUTERNAME)" />
    <Message Text="Build Account : $(USERDOMAIN)\$(USERNAME)" />

    <!-- Useful variables to log -->
    <Message Text="Build Properties and Variables" Importance="high" />
    <Message Text="Common Solution    : $(CommonSolution)" />
    <Message Text="Libraries Solution : $(ManagementLibrariesSolution)" />
    <Message Text="Library            : $(LibraryFriendlyName)" />
    <Message Text="Source folder      : $(LibrarySourceFolder)" />
  </Target>

  <Import Project="$(LibraryToolsFolder)\nuget.targets" />

</Project><|MERGE_RESOLUTION|>--- conflicted
+++ resolved
@@ -123,12 +123,7 @@
     
     <MSBuild Projects="@(ManagementLibrariesProjects)"
              Properties="Configuration=%(LibraryFxTargetList.Identity)-$(Configuration);Platform=AnyCPU;$(_ExtraPropertyList)"
-<<<<<<< HEAD
-             Targets="Build" 
-             Condition="  '$(Scope)' != 'All' and '$(Scope)' != 'Common' and '$(Scope)' != 'Authentication'" />
-=======
              Targets="Build" />
->>>>>>> f707e656
 
     <CallTarget Targets="CodeSignBinaries" Condition=" '$(CodeSign)' == 'true' " />
 
