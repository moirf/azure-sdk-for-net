﻿<Project ToolsVersion="15.0" Sdk="Microsoft.NET.Sdk">
<<<<<<< HEAD
	<!-- Please do not move/edit code below this line -->
	<Import Project="$([MSBuild]::GetPathOfFileAbove('AzSdk.reference.props'))" />
	<!-- Please do not move/edit code below this line -->

	<PropertyGroup>
		<Description>Microsoft Azure LogicApps Management Library</Description>
		<Version>3.0.1</Version>
		<PackageId>Microsoft.Azure.Management.Logic</PackageId>
		<PackageTags>Microsoft Azure LogicApps management;LogicApps;LogicApps management;</PackageTags>
		<PackageReleaseNotes>Taking dependency on 10.0.3 version of Newtonsoft nuget package.</PackageReleaseNotes>
	</PropertyGroup>
	<PropertyGroup>
		<TargetFrameworks>net452;netstandard1.4</TargetFrameworks>
	</PropertyGroup>

	<!-- Please do not move/edit code below this line -->
	<Import Condition=" Exists('$([MSBuild]::GetPathOfFileAbove(AzSdk.RP.props))') " Project="$([MSBuild]::GetPathOfFileAbove('AzSdk.RP.props'))" />
	<!-- Please do not move/edit code above this line -->
=======
  <Import Project="$([MSBuild]::GetPathOfFileAbove('AzSdk.reference.props'))" />
  <PropertyGroup>
    <Description>Microsoft Azure LogicApps Management Library</Description>
    <VersionPrefix>3.0.1</VersionPrefix>
    <Authors>Microsoft</Authors>
    <TargetFrameworks>net452;netstandard1.4</TargetFrameworks>
    <DelaySign>true</DelaySign>
    <AssemblyName>Microsoft.Azure.Management.Logic</AssemblyName>
    <AssemblyOriginatorKeyFile>../../../../tools/MSSharedLibKey.snk</AssemblyOriginatorKeyFile>
    <SignAssembly>true</SignAssembly>
    <PackageId>Microsoft.Azure.Management.Logic</PackageId>
    <PackageTags>Microsoft Azure LogicApps management;LogicApps;LogicApps management;REST HTTP client;windowsazureofficial;netcore451511</PackageTags>
    <PackageIconUrl>http://go.microsoft.com/fwlink/?LinkID=288890</PackageIconUrl>
    <PackageProjectUrl>https://github.com/Azure/azure-sdk-for-net</PackageProjectUrl>
    <PackageLicenseUrl>https://raw.githubusercontent.com/Microsoft/dotnet/master/LICENSE</PackageLicenseUrl>
    <PackageRequireLicenseAcceptance>true</PackageRequireLicenseAcceptance>
    <PackageTargetFallback Condition=" '$(TargetFramework)' == 'netstandard1.4' ">$(PackageTargetFallback);dnxcore50</PackageTargetFallback>
    <NetStandardImplicitPackageVersion Condition=" '$(TargetFramework)' == 'netstandard1.4' ">1.6.1</NetStandardImplicitPackageVersion>
    <PackageTargetFallback Condition=" '$(TargetFramework)' == 'netstandard1.1' ">$(PackageTargetFallback);dnxcore50</PackageTargetFallback>
    <NetStandardImplicitPackageVersion Condition=" '$(TargetFramework)' == 'netstandard1.1' ">1.6.1</NetStandardImplicitPackageVersion>
    <GenerateAssemblyTitleAttribute>false</GenerateAssemblyTitleAttribute>
    <GenerateAssemblyDescriptionAttribute>false</GenerateAssemblyDescriptionAttribute>
    <GenerateAssemblyConfigurationAttribute>false</GenerateAssemblyConfigurationAttribute>
    <GenerateAssemblyCompanyAttribute>false</GenerateAssemblyCompanyAttribute>
    <GenerateAssemblyProductAttribute>false</GenerateAssemblyProductAttribute>
    <GenerateAssemblyVersionAttribute>false</GenerateAssemblyVersionAttribute>
    <GenerateAssemblyFileVersionAttribute>false</GenerateAssemblyFileVersionAttribute>
    <GenerateAssemblyCopyrightAttribute>false</GenerateAssemblyCopyrightAttribute>
    <GenerateNeutralResourcesLanguageAttribute>false</GenerateNeutralResourcesLanguageAttribute>
    <GeneratePackageOnBuild>true</GeneratePackageOnBuild>
  </PropertyGroup>

  <PropertyGroup>
    <TargetFrameworks>net452;netstandard1.4</TargetFrameworks>
  </PropertyGroup>

>>>>>>> e6949207
</Project><|MERGE_RESOLUTION|>--- conflicted
+++ resolved
@@ -1,5 +1,4 @@
 ﻿<Project ToolsVersion="15.0" Sdk="Microsoft.NET.Sdk">
-<<<<<<< HEAD
 	<!-- Please do not move/edit code below this line -->
 	<Import Project="$([MSBuild]::GetPathOfFileAbove('AzSdk.reference.props'))" />
 	<!-- Please do not move/edit code below this line -->
@@ -18,7 +17,6 @@
 	<!-- Please do not move/edit code below this line -->
 	<Import Condition=" Exists('$([MSBuild]::GetPathOfFileAbove(AzSdk.RP.props))') " Project="$([MSBuild]::GetPathOfFileAbove('AzSdk.RP.props'))" />
 	<!-- Please do not move/edit code above this line -->
-=======
   <Import Project="$([MSBuild]::GetPathOfFileAbove('AzSdk.reference.props'))" />
   <PropertyGroup>
     <Description>Microsoft Azure LogicApps Management Library</Description>
@@ -55,5 +53,4 @@
     <TargetFrameworks>net452;netstandard1.4</TargetFrameworks>
   </PropertyGroup>
 
->>>>>>> e6949207
 </Project>