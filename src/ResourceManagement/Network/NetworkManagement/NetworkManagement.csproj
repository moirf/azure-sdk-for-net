--- conflicted
+++ resolved
@@ -23,7 +23,6 @@
     <None Include="Microsoft.Azure.Management.Network.nuget.proj" />
     <None Include="packages.config" />
   </ItemGroup>
-<<<<<<< HEAD
   <ItemGroup>
     <Reference Include="Microsoft.Rest.ClientRuntime, Version=1.0.0.0, Culture=neutral, PublicKeyToken=31bf3856ad364e35, processorArchitecture=MSIL">
       <HintPath>..\..\..\..\packages\Microsoft.Rest.ClientRuntime.1.0.3\lib\net45\Microsoft.Rest.ClientRuntime.dll</HintPath>
@@ -34,7 +33,6 @@
       <Private>True</Private>
     </Reference>
   </ItemGroup>
-=======
   <Choose>
     <When Condition=" '$(LibraryFxTarget)' == 'portable' ">
       <ItemGroup>
@@ -68,7 +66,6 @@
       </ItemGroup>
     </When>
   </Choose>
->>>>>>> 9c8ba4df
   <Import Project="$(MSBuildExtensionsPath32)\Microsoft\Portable\$(TargetFrameworkVersion)\Microsoft.Portable.CSharp.targets" Condition=" '$(LibraryFxTarget)' == 'portable' " />
   <Import Project="$(MSBuildToolsPath)\Microsoft.CSharp.targets" Condition=" '$(LibraryFxTarget)' != 'portable' " />
   <Import Project="$(LibraryNugetPackageFolder)\Microsoft.Bcl.Build.1.0.14\tools\Microsoft.Bcl.Build.targets" Condition="Exists('$(LibraryNugetPackageFolder)\Microsoft.Bcl.Build.1.0.14\tools\Microsoft.Bcl.Build.targets')" />
