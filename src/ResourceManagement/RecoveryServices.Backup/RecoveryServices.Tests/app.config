--- conflicted
+++ resolved
@@ -20,11 +20,7 @@
     <add key="ScheduleRunTime" value="6/12/2015 7:30:00 PM" />
     <add key="ScheduleRunType" value="Weekly" />
     <add key="ScheduleRunDay" value="Sunday" />
-<<<<<<< HEAD
     <add key="MabContainerName" value="SWATIM-WIN8.FAREAST.CORP.MICROSOFT.COM" />
-=======
-    <add key="MabContainerName" value="ADIT-DEV2.FAREAST.CORP.MICROSOFT.COM" />
->>>>>>> c2498962
     <add key="DpmBackupEngineName" value="NAGAASTHRAM.DPMDOM02.SELFHOST.CORP.MICROSOFT.COM" />
     <add key="ClientSettingsProvider.ServiceUri" value="" />
 	
